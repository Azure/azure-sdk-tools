--- conflicted
+++ resolved
@@ -2028,46 +2028,6 @@
                 msgid="no-raise-with-traceback", node=node, confidence=None
             )
 
-<<<<<<< HEAD
-class DeleteOperationReturnStatement(BaseChecker):
-    __implements__ = IAstroidChecker
-
-    """Rule to check that delete* or begin_delete* return None or LROPoller[None], respectively."""
-    name = "delete-operation-wrong-return-type"
-    priority = -1
-    msgs = {
-        "C4752": (
-            "delete* or begin_delete* should return None or LROPoller[None], respectively.",
-            "delete-operation-wrong-return-type",
-            "delete* or begin_delete* functions should return None or LROPoller[None]."
-        ),
-    }
-
-    def visit_functiondef(self,node):
-        """Visits all delete functions and checks that their return types
-        are LROPoller or None. """
-        try:
-            if node.returns.as_string() == "None":
-                # If there are residual comment typehints or no return value,
-                # we dont want to throw an error
-                return
-            if node.name.startswith("delete") and node.parent.name.endswith("Client"):
-                if node.returns.as_string() != "None":
-                    self.add_message(
-                        msgid="delete-operation-wrong-return-type",
-                        node=node,
-                        confidence=None,
-                    )   
-            if node.name.startswith("begin_delete") and node.parent.name.endswith("Client"):
-                if node.returns.as_string() != "LROPoller[None]" and node.returns.as_string() != "AsyncLROPoller[None]":
-                    self.add_message(
-                        msgid="delete-operation-wrong-return-type",
-                        node=node,
-                        confidence=None,
-                    )   
-        except:
-            pass
-=======
 class NameExceedsStandardCharacterLength(BaseChecker):
     __implements__ = IAstroidChecker
 
@@ -2157,9 +2117,47 @@
                                     node=j,
                                     confidence=None,
                                 )  
->>>>>>> 6a3e598d
 
     visit_asyncfunctiondef = visit_functiondef    
+
+class DeleteOperationReturnStatement(BaseChecker):
+    __implements__ = IAstroidChecker
+
+    """Rule to check that delete* or begin_delete* return None or LROPoller[None], respectively."""
+    name = "delete-operation-wrong-return-type"
+    priority = -1
+    msgs = {
+        "C4752": (
+            "delete* or begin_delete* should return None or LROPoller[None], respectively.",
+            "delete-operation-wrong-return-type",
+            "delete* or begin_delete* functions should return None or LROPoller[None]."
+        ),
+    }
+
+    def visit_functiondef(self,node):
+        """Visits all delete functions and checks that their return types
+        are LROPoller or None. """
+        try:
+            if node.returns.as_string() == "None":
+                # If there are residual comment typehints or no return value,
+                # we dont want to throw an error
+                return
+            if node.name.startswith("delete") and node.parent.name.endswith("Client"):
+                if node.returns.as_string() != "None":
+                    self.add_message(
+                        msgid="delete-operation-wrong-return-type",
+                        node=node,
+                        confidence=None,
+                    )   
+            if node.name.startswith("begin_delete") and node.parent.name.endswith("Client"):
+                if node.returns.as_string() != "LROPoller[None]" and node.returns.as_string() != "AsyncLROPoller[None]":
+                    self.add_message(
+                        msgid="delete-operation-wrong-return-type",
+                        node=node,
+                        confidence=None,
+                    )   
+        except:
+            pass
 
 # if a linter is registered in this function then it will be checked with pylint
 def register(linter):
@@ -2185,11 +2183,8 @@
     linter.register_checker(ClientListMethodsUseCorePaging(linter))
     linter.register_checker(NonAbstractTransportImport(linter))
     linter.register_checker(NoAzureCoreTracebackUseRaiseFrom(linter))
-<<<<<<< HEAD
+    linter.register_checker(NameExceedsStandardCharacterLength(linter))
     linter.register_checker(DeleteOperationReturnStatement(linter))
-=======
-    linter.register_checker(NameExceedsStandardCharacterLength(linter))
->>>>>>> 6a3e598d
 
 
     # disabled by default, use pylint --enable=check-docstrings if you want to use it
