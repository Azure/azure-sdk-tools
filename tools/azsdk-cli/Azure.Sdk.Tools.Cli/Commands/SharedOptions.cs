--- conflicted
+++ resolved
@@ -65,15 +65,9 @@
             IsRequired = false,
         };
 
-<<<<<<< HEAD
-        public static Option<string> PackagePath = new(["--package-path", "-p"], "Path to the package directory to check")
-        {
-            IsRequired = true
-=======
         public static Option<string> PackagePath = new(["--package-path", "-p"], () => Environment.CurrentDirectory, "Path to the package directory to check. Defaults to the current working directory")
         {
             IsRequired = false
->>>>>>> 94133665
         };
 
         public static (string, bool) GetGlobalOptionValues(string[] args)
