--- conflicted
+++ resolved
@@ -49,16 +49,9 @@
 /tools/content-validation/              @xiangyan99 @zedy-wj
 /tools/perf-regression-finder/          @m-redding @jsquire
 
-<<<<<<< HEAD
-###########
 # Azure SDK Tools MCP
-###########
 /eng/common/instructions/azsdk-tools/   @maririos @praveenkuttappan @MrJustinB 
-/tools/azsdk-cli/                       @benbp @scbedd @praveenkuttappan @smw-ms @Jeo02 @maririos @richardpark-msft @l0lawrence @timovv @samvaity
-=======
-# PRLabel: %azsdk-cli
 /tools/azsdk-cli/                       @benbp @scbedd @praveenkuttappan @smw-ms @Jeo02 @maririos @richardpark-msft @l0lawrence @timovv @samvaity @haolingdong-msft @MaryGao @tadelesh @msyyc
->>>>>>> f6e1ea1b
 
 ###########
 # Stress
