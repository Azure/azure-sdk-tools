--- conflicted
+++ resolved
@@ -62,7 +62,6 @@
     });
   }
 
-<<<<<<< HEAD
    handleSiteNotification() {
     this.connection.on("ReceiveNotification", (siteNotification: SiteNotificationDto) => {
       this.siteNotifications.next(siteNotification);
@@ -70,9 +69,6 @@
   }
 
   handleAIreviewUpdates() {
-=======
-  handleAIReviewUpdates() {
->>>>>>> 6d821b1a
     this.connection.on("ReceiveAIReviewUpdates", (aiReviewUpdates: AIReviewJobCompletedDto) => {
       this.aiReviewUpdates.next(aiReviewUpdates);
     });
