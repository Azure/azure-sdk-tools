import { execSync } from "child_process";
import fs from "fs";
import * as yaml from "js-yaml";
import * as path from "path";
import { addApiViewInfo } from "../../utils/addApiViewInfo";
import { modifyOrGenerateCiYml } from "../../utils/changeCiYaml";
import { changeConfigOfTestAndSample, ChangeModel, SdkType } from "../../utils/changeConfigOfTestAndSample";
import { changeRushJson } from "../../utils/changeRushJson";
import { getOutputPackageInfo } from "../../utils/getOutputPackageInfo";
import { getChangedCiYmlFilesInSpecificFolder, getChangedPackageDirectory } from "../../utils/git";
import { logger } from "../../utils/logger";
import { RunningEnvironment } from "../../utils/runningEnvironment";
import { prepareCommandToInstallDependenciesForTypeSpecProject } from '../utils/prepareCommandToInstallDependenciesForTypeSpecProject';
import { generateChangelog } from "../utils/generateChangelog";
import {
    generateAutorestConfigurationFileForMultiClientByPrComment,
    generateAutorestConfigurationFileForSingleClientByPrComment, replaceRequireInAutorestConfigurationFile
} from '../utils/generateSampleReadmeMd';
import { updateTypeSpecProjectYamlFile } from '../utils/updateTypeSpecProjectYamlFile';
import { getRelativePackagePath } from "../utils/utils";
import { getGeneratedPackageDirectory } from "../../common/utils";
import { remove } from 'fs-extra';

export async function generateRLCInPipeline(options: {
    sdkRepo: string;
    swaggerRepo: string;
    readmeMd: string | undefined;
    typespecProject: string | undefined;
    autorestConfig: string | undefined;
    sdkGenerationType: "script" | "command";
    swaggerRepoUrl: string;
    gitCommitId: string;
    typespecEmitter: string;
    use?: string;
    outputJson?: any;
    additionalArgs?: string;
    skipGeneration?: boolean, 
    runningEnvironment?: RunningEnvironment;
}) {
    let packagePath: string | undefined = undefined;
    let relativePackagePath: string | undefined = undefined;
    if (options.typespecProject) {
        const typespecProject = path.join(options.swaggerRepo, options.typespecProject); 
        const generatedPackageDir = await getGeneratedPackageDirectory(typespecProject);
        await remove(generatedPackageDir);

        if (!options.skipGeneration) {
<<<<<<< HEAD
            logger.logGreen(`>>>>>>>>>>>>>>>>>>> Start: "${options.typespecProject}" >>>>>>>>>>>>>>>>>>>>>>>>>`);
            // TODO: remove it, since this function is used in pipeline.
=======
            logger.info(`Start to generate SDK from '${options.typespecProject}'.`);
>>>>>>> 08698d3f
            if(options.sdkGenerationType === "command") {
                logger.info("Start to run TypeSpec command directly.");
                const copyPackageJsonName = 'emitter-package.json';
                logger.info(`Start to copy package.json file if not exist from SDK repo '${copyPackageJsonName}'.`);
                const installCommand = prepareCommandToInstallDependenciesForTypeSpecProject(path.join(options.sdkRepo, 'eng', copyPackageJsonName), path.join(options.swaggerRepo, options.typespecProject, 'package.json'));
                logger.info(`Start to run command: '${installCommand}'`);
                execSync(installCommand, {
                    stdio: 'inherit',
                    cwd: path.join(options.swaggerRepo, options.typespecProject)
                });
                updateTypeSpecProjectYamlFile(path.join(options.swaggerRepo, options.typespecProject, 'tspconfig.yaml'), options.sdkRepo, options.typespecEmitter);
                let typespecSource = '.';
                if (fs.existsSync(path.join(options.swaggerRepo, options.typespecProject, 'client.tsp'))) {
                    typespecSource = 'client.tsp';
                }
                logger.info(`Start to run command: 'npx tsp compile ${typespecSource} --emit ${options.typespecEmitter} --arg "js-sdk-folder=${options.sdkRepo}"'.`);
                execSync(`npx tsp compile ${typespecSource} --emit ${options.typespecEmitter} --arg "js-sdk-folder=${options.sdkRepo}"`, {
                    stdio: 'inherit',
                    cwd: path.join(options.swaggerRepo, options.typespecProject)
                });
                logger.info("End with TypeSpec command.");
            } else {
                logger.info("Start to generate code by tsp-client.");
                const tspDefDir = path.join(options.swaggerRepo, options.typespecProject);
                const scriptCommand = ['tsp-client', 'init', '--debug', '--tsp-config', path.join(tspDefDir, 'tspconfig.yaml'), '--local-spec-repo', tspDefDir, '--repo', options.swaggerRepo, '--commit', options.gitCommitId].join(" ");
                logger.info(`Start to run command: '${scriptCommand}'`);
                execSync(scriptCommand, {stdio: 'inherit'});
                logger.info("Generated code by tsp-client successfully.");
            } 
        }
    } else {
        logger.info(`Start to generate SDK from '${options.readmeMd}'.`);
        if (!options.skipGeneration) {
            let autorestConfigFilePath: string | undefined;
            let isMultiClient: boolean = false;
            if (!!options.autorestConfig) {
                logger.info(`Start to find autorest configuration in PR comment: '${options.autorestConfig}'.`);
                logger.info(`Start to parse the autorest configuration in PR comment.`);
                const yamlBlocks: {
                    condition: string;
                    yamlContent: any;
                }[] = [];
                try {
                    const regexToExtractAutorestConfig = new RegExp(
                        '(?<=``` *(?<condition>yaml.*)\\r\\n)(?<yaml>[^(```)]*)(?=\\r\\n```)', 'g');
                    let match = regexToExtractAutorestConfig.exec(options.autorestConfig);
                    while (!!match) {
                        if (!!match.groups) {
                            // try to load the yaml to check whether it's valid
                            yamlBlocks.push({
                                condition: match.groups.condition,
                                yamlContent: yaml.load(match.groups.yaml)
                            });
                        }
                        match = regexToExtractAutorestConfig.exec(options.autorestConfig);
                    }
                } catch (e: any) {
                    logger.error(`Failed to parse autorestConfig from PR comment: \nErr: ${e}\nStderr: "${e.stderr}"\nStdout: "${e.stdout}"\nErrorStack: "${e.stack}"`);
                    logger.error(`Please check out https://github.com/Azure/autorest/blob/main/docs/troubleshooting.md to troubleshoot the issue.`);
                    throw e;
                }

                yamlBlocks.forEach(e => {
                    if (e.condition.includes(`multi-client`)) {
                        isMultiClient = true;
                    }
                });

                if (isMultiClient) {
                    autorestConfigFilePath = await generateAutorestConfigurationFileForMultiClientByPrComment(yamlBlocks, options.swaggerRepo, options.sdkRepo);
                } else {
                    if (yamlBlocks.length !== 1) {
                        throw new Error(`The yaml config in comment should be 1, but find autorestConfig length: ${yamlBlocks.length}`);
                    }
                    const yamlContent = yamlBlocks[0].yamlContent;
                    autorestConfigFilePath = await generateAutorestConfigurationFileForSingleClientByPrComment(yamlContent, options.swaggerRepo, options.sdkRepo);
                }
            } else {
                logger.info(`Autorest configuration is not found in spec PR comment, and start to find it in sdk repository.`);
                const sdkFolderPath = path.join(options.sdkRepo, 'sdk');
                for (const rp of fs.readdirSync(sdkFolderPath)) {
                    if (!!autorestConfigFilePath) break;
                    const rpFolderPath = path.join(sdkFolderPath, rp);
                    if (fs.lstatSync(rpFolderPath).isDirectory()) {
                        for (const packageFolder of fs.readdirSync(rpFolderPath)) {
                            if (!!autorestConfigFilePath) break;
                            if (!packageFolder.endsWith('-rest')) continue;
                            const packageFolderPath = path.join(rpFolderPath, packageFolder);
                            if (!fs.lstatSync(packageFolderPath).isDirectory()) {
                                continue;
                            }
                            const currentAutorestConfigFilePath = path.join(packageFolderPath, 'swagger', 'README.md');
                            if (!fs.existsSync(currentAutorestConfigFilePath)) {
                                continue;
                            }
                            const autorestConfigFilterRegex = new RegExp(`require:[\\s]*-?[\\s]*(.*${options.readmeMd!.replace(/\//g, '\\/').replace(/\./, '\\.')})`);
                            const regexExecResult = autorestConfigFilterRegex.exec(fs.readFileSync(currentAutorestConfigFilePath, 'utf-8'));
                            if (!regexExecResult || regexExecResult.length < 2) {
                                continue;
                            }
                            if (regexExecResult.length !== 2) {
                                logger.error(`Found ${regexExecResult.length} matches in '${currentAutorestConfigFilePath}'. The autorest configuration file should only contain one require with one readme.md file`);
                                continue;
                            }
                            replaceRequireInAutorestConfigurationFile(currentAutorestConfigFilePath, regexExecResult[1], path.join(options.swaggerRepo, options.readmeMd!));
                            autorestConfigFilePath = currentAutorestConfigFilePath;
                            isMultiClient = fs.readFileSync(currentAutorestConfigFilePath, 'utf-8').includes('multi-client');
                            break;
                        }
                    }
                }
            }

            if (!autorestConfigFilePath) {
                logger.warn(`Don't find autorest configuration in spec PR comment or sdk repository, skip generating codes.`);
                logger.warn(`If you ensure there is autorest configuration file in sdk repository, please make sure it contains require keyword and the corresponding readme.md in swagger repository.`);
                return;
            }

            packagePath = path.dirname(path.dirname(autorestConfigFilePath));
            relativePackagePath = path.relative(options.sdkRepo, packagePath);

            let cmd = `autorest --version=3.9.7 ${path.basename(autorestConfigFilePath)} --output-folder=${packagePath}`;
            if (options.use) {
                cmd += ` --use=${options.use}`;
            }
            if (options.additionalArgs) {
                cmd += ` ${options.additionalArgs}`;
            }
            if (isMultiClient) {
                cmd += ` --multi-client=true`;
            }

            logger.info(`Start to run command: ${cmd}.`);
            try {
                execSync(cmd, {stdio: 'inherit', cwd: path.dirname(autorestConfigFilePath)});
            } catch (e: any) {
                throw new Error(`Failed to generate codes for readme file: "${options.readmeMd}":\nErr: ${e}\nStderr: "${e.stderr}"\nStdout: "${e.stdout}"\nErrorStack: "${e.stack}"`);
            }
        }
    }

    const outputPackageInfo = getOutputPackageInfo(options.runningEnvironment, options.readmeMd, options.typespecProject);

    try {
        // TODO: need to refactor
        // too tricky here, when relativePackagePath === undefined,
        // the project should be typespec,
        // and the changedPackageDirectories should be join(service-dir, package-dir)
        if (!packagePath || !relativePackagePath) {
            const changedPackageDirectories: Set<string> = await getChangedPackageDirectory(!options.skipGeneration);
            if (changedPackageDirectories.size !== 1) {
                throw new Error(`Find unexpected changed package directory. Length: ${changedPackageDirectories.size}. Value: ${[...changedPackageDirectories].join(', ')}. Please only change files in one directory`)
            }
            for (const d of changedPackageDirectories) relativePackagePath = d;
            packagePath = path.join(options.sdkRepo, relativePackagePath!);
        }

        if (!packagePath || !relativePackagePath) {
            throw new Error(`Failed to get package path`);
        }

        const packageJson = JSON.parse(fs.readFileSync(path.join(packagePath, 'package.json'), {encoding: 'utf-8'}));
        const packageName = packageJson.name;
        logger.info(`Start to generate some other files for '${packageName}' in '${packagePath}'.`);
        if (!options.skipGeneration) {
            await modifyOrGenerateCiYml(options.sdkRepo, packagePath, packageName, false);

            await changeRushJson(options.sdkRepo, packageName, getRelativePackagePath(packagePath), 'client');

            // TODO: remove it for typespec project, since no need now, the test and sample are decouple from build
            // change configuration to skip build test, sample
            changeConfigOfTestAndSample(packagePath, ChangeModel.Change, SdkType.Rlc);
        }

        if (options.outputJson && options.runningEnvironment !== undefined && outputPackageInfo !== undefined) {
            outputPackageInfo.packageName = packageName;
            outputPackageInfo['version'] = packageJson.version;
            outputPackageInfo.path.push(relativePackagePath);
            for (const file of await getChangedCiYmlFilesInSpecificFolder(path.dirname(relativePackagePath))) {
                outputPackageInfo.path.push(file);
            }
            if (options.runningEnvironment === RunningEnvironment.SdkGeneration) {
                outputPackageInfo.packageFolder = relativePackagePath;
            }
        }

        logger.info(`Start to update rush.`);
        execSync('node common/scripts/install-run-rush.js update', {stdio: 'inherit'});
        logger.info(`Start to build '${packageName}', except for tests and samples, which may be written manually.`);
        // To build generated codes except test and sample, we need to change tsconfig.json.
        execSync(`node common/scripts/install-run-rush.js build -t ${packageName}`, {stdio: 'inherit'});
        logger.info(`Start to run command 'node common/scripts/install-run-rush.js pack --to ${packageName} --verbose'.`);
        execSync(`node common/scripts/install-run-rush.js pack --to ${packageName} --verbose`, {stdio: 'inherit'});
        if (!options.skipGeneration) {
            logger.info(`Start to generate changelog.`);
            await generateChangelog(packagePath);
        }
        if (options.outputJson && options.runningEnvironment !== undefined && outputPackageInfo !== undefined) {
            for (const file of fs.readdirSync(packagePath)) {
                if (file.startsWith('azure-rest') && file.endsWith('.tgz')) {
                    outputPackageInfo.artifacts.push(path.join(relativePackagePath, file));
                }
            }
            addApiViewInfo(outputPackageInfo, packagePath, relativePackagePath);
        }
    } catch (e: any) {
        if (options.typespecProject) {
            logger.error(`Failed to build typespec project: "${options.typespecProject}":\nErr: ${e}\nStderr: "${e.stderr}"\nStdout: "${e.stdout}"\nErrorStack: "${e.stack}".`);
            logger.error(`Please check out https://github.com/Azure/autorest.typescript/blob/main/packages/typespec-ts/CONTRIBUTING.md#how-to-debug to troubleshoot the issue.`);
        } else {
            logger.error(`Failed to build for readme file: "${options.readmeMd}":\nErr: ${e}\nStderr: "${e.stderr}"\nStdout: "${e.stdout}"\nErrorStack: "${e.stack}".`);
            logger.error(`Please check out https://github.com/Azure/autorest/blob/main/docs/troubleshooting.md to troubleshoot the issue.`);
        }
        if (outputPackageInfo) {
            outputPackageInfo.result = 'failed';
        }
    } finally {
        if (options.outputJson && outputPackageInfo) {
            options.outputJson.packages.push(outputPackageInfo);
        }
        if (!options.skipGeneration && !!packagePath) {
            changeConfigOfTestAndSample(packagePath, ChangeModel.Revert, SdkType.Rlc);
        }
    }
}<|MERGE_RESOLUTION|>--- conflicted
+++ resolved
@@ -45,12 +45,8 @@
         await remove(generatedPackageDir);
 
         if (!options.skipGeneration) {
-<<<<<<< HEAD
-            logger.logGreen(`>>>>>>>>>>>>>>>>>>> Start: "${options.typespecProject}" >>>>>>>>>>>>>>>>>>>>>>>>>`);
+            logger.info(`Start to generate SDK from '${options.typespecProject}'.`);
             // TODO: remove it, since this function is used in pipeline.
-=======
-            logger.info(`Start to generate SDK from '${options.typespecProject}'.`);
->>>>>>> 08698d3f
             if(options.sdkGenerationType === "command") {
                 logger.info("Start to run TypeSpec command directly.");
                 const copyPackageJsonName = 'emitter-package.json';
