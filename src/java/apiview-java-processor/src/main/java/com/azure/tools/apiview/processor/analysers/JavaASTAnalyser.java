--- conflicted
+++ resolved
@@ -40,22 +40,11 @@
 import com.github.javaparser.ast.expr.AnnotationExpr;
 import com.github.javaparser.ast.expr.ArrayInitializerExpr;
 import com.github.javaparser.ast.expr.BinaryExpr;
-import com.github.javaparser.ast.expr.BooleanLiteralExpr;
-import com.github.javaparser.ast.expr.ClassExpr;
-import com.github.javaparser.ast.expr.DoubleLiteralExpr;
 import com.github.javaparser.ast.expr.Expression;
 import com.github.javaparser.ast.expr.FieldAccessExpr;
-import com.github.javaparser.ast.expr.IntegerLiteralExpr;
-import com.github.javaparser.ast.expr.LiteralStringValueExpr;
-import com.github.javaparser.ast.expr.LongLiteralExpr;
 import com.github.javaparser.ast.expr.MemberValuePair;
 import com.github.javaparser.ast.expr.MethodCallExpr;
 import com.github.javaparser.ast.expr.Name;
-import com.github.javaparser.ast.expr.NameExpr;
-import com.github.javaparser.ast.expr.NormalAnnotationExpr;
-import com.github.javaparser.ast.expr.ObjectCreationExpr;
-import com.github.javaparser.ast.expr.SingleMemberAnnotationExpr;
-import com.github.javaparser.ast.expr.StringLiteralExpr;
 import com.github.javaparser.ast.modules.ModuleDeclaration;
 import com.github.javaparser.ast.nodeTypes.NodeWithAnnotations;
 import com.github.javaparser.ast.nodeTypes.NodeWithExtends;
@@ -73,16 +62,17 @@
 
 import java.io.ByteArrayOutputStream;
 import java.io.IOException;
+import java.io.UncheckedIOException;
 import java.nio.charset.StandardCharsets;
 import java.nio.file.Files;
 import java.nio.file.Path;
+import java.util.AbstractMap;
 import java.util.Comparator;
 import java.util.HashMap;
 import java.util.Iterator;
 import java.util.List;
 import java.util.Map;
 import java.util.Optional;
-import java.util.Set;
 import java.util.TreeMap;
 import java.util.concurrent.atomic.AtomicInteger;
 import java.util.function.BiConsumer;
@@ -147,24 +137,16 @@
     public static final String MODULE_INFO_KEY = "module-info";
 
     private static final Map<String, AnnotationRule> ANNOTATION_RULE_MAP;
-<<<<<<< HEAD
-    private static final JavaParserAdapter JAVA_PARSER;
-=======
 
     // JavaParser is not thread-safe, so we need to use a ThreadLocal to ensure that each thread has its own instance.
-    private static final ThreadLocal<JavaParserAdapter> JAVA_8_PARSER = ThreadLocal.withInitial(() -> 
+    private static final ThreadLocal<JavaParserAdapter> JAVA_PARSER = ThreadLocal.withInitial(() ->
         JavaParserAdapter.of(new JavaParser(new ParserConfiguration()
-            .setLanguageLevel(ParserConfiguration.LanguageLevel.JAVA_8)
-            .setDetectOriginalLineSeparator(false)))
-    );
-    
-    private static final ThreadLocal<JavaParserAdapter> JAVA_11_PARSER = ThreadLocal.withInitial(() -> 
-        JavaParserAdapter.of(new JavaParser(new ParserConfiguration()
-            .setLanguageLevel(ParserConfiguration.LanguageLevel.JAVA_11)
-            .setDetectOriginalLineSeparator(false)))
-    );
-    
->>>>>>> fdd96932
+            // Configure JavaParser without a language level to disable it running validation on code being parsed.
+            // This is fine as we don't generate code in ApiView generation, only parse it, and the code comes from a
+            // sources JAR which means it's already valid. Don't need to validate again and waste CPU cycles.
+            .setLanguageLevel(null)
+            .setDetectOriginalLineSeparator(false))));
+
     static {
         /*
          For some annotations, we want to customise how they are displayed. Sometimes, we don't show them in any
@@ -182,14 +164,6 @@
 
         // we always want @Metadata annotations to be fully expanded, but in a condensed form
         ANNOTATION_RULE_MAP.put(ANNOTATION_METADATA, new AnnotationRule().setShowProperties(true).setCondensed(true));
-<<<<<<< HEAD
-
-        // Configure JavaParser to use type resolution
-        JAVA_PARSER = JavaParserAdapter.of(new JavaParser(new ParserConfiguration()
-            .setLanguageLevel(null)
-            .setDetectOriginalLineSeparator(false)));
-=======
->>>>>>> fdd96932
     }
 
 
@@ -236,12 +210,21 @@
          * Finally, tokenize each file.
          */
         // a set of all elements discovered before we begin processing them
-        Set<ScanElement> scanElements = allFiles.parallelStream()
-                .filter(this::filterFilePaths)
-                .map(this::scanForTypes)
-                .filter(Optional::isPresent)
-                .map(Optional::get)
-                .collect(Collectors.toSet());
+        List<Map.Entry<Path, CompilationUnit>> compilationUnits = allFiles.parallelStream()
+            .filter(this::filterFilePaths)
+            .map(path -> {
+                if (path.toString().endsWith("pom.xml")) {
+                    return new AbstractMap.SimpleEntry<>(path, (CompilationUnit) null);
+                }
+                return new AbstractMap.SimpleEntry<>(path, JAVA_PARSER.get().parse(loadAndPreprocessFile(path)));
+            })
+            .collect(Collectors.toList());
+
+        List<ScanElement> scanElements = compilationUnits.stream()
+            .map(this::scanForTypes)
+            .filter(Optional::isPresent)
+            .map(Optional::get)
+            .collect(Collectors.toList());
 
         // put all classes into the short class name -> fully qualified class name map
         scanElements.stream()
@@ -331,68 +314,72 @@
         }
     }
 
-    private Optional<ScanElement> scanForTypes(Path path) {
+    private Optional<ScanElement> scanForTypes(Map.Entry<Path, CompilationUnit> toScan) {
+        Path path = toScan.getKey();
+        CompilationUnit compilationUnit = toScan.getValue();
         if (path.toString().endsWith("pom.xml")) {
             return Optional.of(new ScanElement(path, null, ScanElementType.POM));
         }
+
+        boolean isModuleInfo = path.endsWith("module-info.java");
+
+        compilationUnit.setStorage(path, StandardCharsets.UTF_8);
+
+        // we build up a map between types and the packages they are in, for use in our diagnostic rules
+        compilationUnit.getImports().stream()
+                .map(ImportDeclaration::getName)
+                .forEach(name -> name.getQualifier().ifPresent(packageName ->
+                        apiListing.addPackageTypeMapping(packageName.toString(), name.getIdentifier())));
+
+        if (isModuleInfo) {
+            return Optional.of(new ScanElement(path, compilationUnit, ScanElementType.MODULE_INFO));
+        } else if (path.endsWith("package-info.java")) {
+            return Optional.of(new ScanElement(path, compilationUnit, ScanElementType.PACKAGE));
+        } else {
+            return Optional.of(new ScanClass(path, compilationUnit));
+        }
+    }
+
+    /**
+     * Utility method that loads and processes the {@link Path} file.
+     * <p>
+     * Processing involves converting all {@code \r\n} character combinations to {@code \n} so all downstream work only
+     * needs to care about {@code \n} line endings.
+     *
+     * @param path The file to load.
+     * @return The contents of the file represented as a {@link String}.
+     * @throws UncheckedIOException If an error occurs while reading the file.
+     */
+    private static String loadAndPreprocessFile(Path path) {
         try {
-            boolean isModuleInfo = path.endsWith("module-info.java");
-
-<<<<<<< HEAD
-            CompilationUnit compilationUnit = JAVA_PARSER.parse(loadAndPreprocessFile(path));
-=======
-            CompilationUnit compilationUnit = isModuleInfo
-                ? JAVA_11_PARSER.get().parse(Files.newBufferedReader(path))
-                : JAVA_8_PARSER.get().parse(Files.newBufferedReader(path));
->>>>>>> fdd96932
-
-            compilationUnit.setStorage(path, StandardCharsets.UTF_8);
-
-            // we build up a map between types and the packages they are in, for use in our diagnostic rules
-            compilationUnit.getImports().stream()
-                    .map(ImportDeclaration::getName)
-                    .forEach(name -> name.getQualifier().ifPresent(packageName ->
-                            apiListing.addPackageTypeMapping(packageName.toString(), name.getIdentifier())));
-
-            if (isModuleInfo) {
-                return Optional.of(new ScanElement(path, compilationUnit, ScanElementType.MODULE_INFO));
-            } else if (path.endsWith("package-info.java")) {
-                return Optional.of(new ScanElement(path, compilationUnit, ScanElementType.PACKAGE));
-            } else {
-                return Optional.of(new ScanClass(path, compilationUnit));
-            }
-        } catch (IOException e) {
-            e.printStackTrace();
-            return Optional.empty();
-        }
-    }
-
-    private static String loadAndPreprocessFile(Path path) throws IOException {
-        byte[] rawFileBytes = Files.readAllBytes(path);
-        ByteArrayOutputStream processed = null;
-
-        int prev = 0;
-        for (int i = 0; i < rawFileBytes.length; i++) {
-            if (rawFileBytes[i] == '\r') {
-                if (processed == null) {
-                    // The processed file bytes will always be the same size or smaller than the raw file bytes as \r\n
-                    // is processed to be \n.
-                    processed = new ByteArrayOutputStream(rawFileBytes.length);
-                }
-
-                if (prev != i) {
-                    processed.write(rawFileBytes, prev, i - prev);
-                }
-                prev = i + 1;
-            }
-        }
-
-        if (processed == null) {
-            return new String(rawFileBytes, StandardCharsets.UTF_8);
-        }
-
-        processed.write(rawFileBytes, prev, rawFileBytes.length - prev);
-        return processed.toString(StandardCharsets.UTF_8.name());
+            byte[] rawFileBytes = Files.readAllBytes(path);
+            ByteArrayOutputStream processed = null;
+
+            int prev = 0;
+            for (int i = 0; i < rawFileBytes.length; i++) {
+                if (rawFileBytes[i] == '\r') {
+                    if (processed == null) {
+                        // The processed file bytes will always be the same size or smaller than the raw file bytes as \r\n
+                        // is processed to be \n.
+                        processed = new ByteArrayOutputStream(rawFileBytes.length);
+                    }
+
+                    if (prev != i) {
+                        processed.write(rawFileBytes, prev, i - prev);
+                    }
+                    prev = i + 1;
+                }
+            }
+
+            if (processed == null) {
+                return new String(rawFileBytes, StandardCharsets.UTF_8);
+            }
+
+            processed.write(rawFileBytes, prev, rawFileBytes.length - prev);
+            return processed.toString(StandardCharsets.UTF_8.name());
+        } catch (IOException ex) {
+            throw new UncheckedIOException(ex);
+        }
     }
 
     private void processPackage(String packageName, List<ScanElement> scanElements) {
@@ -743,8 +730,8 @@
         String id;
         String name;
 
-        if (definition instanceof TypeDeclaration<?>) {
-            TypeDeclaration<?> typeDeclaration = (TypeDeclaration<?>) definition;
+        if (definition.isTypeDeclaration()) {
+            TypeDeclaration<?> typeDeclaration = definition.asTypeDeclaration();
             // Skip if the class is private or package-private, unless it is a nested type defined inside a public interface
             if (!isTypeAPublicAPI(typeDeclaration)) {
                 return;
@@ -755,12 +742,12 @@
             name = typeDeclaration.getNameAsString();
             apiListing.getKnownTypes().put(typeDeclaration.getFullyQualifiedName().orElse(""), id);
             isTypeDeclaration = true;
-        } else if (definition instanceof FieldDeclaration) {
-            FieldDeclaration fieldDeclaration = (FieldDeclaration) definition;
+        } else if (definition.isFieldDeclaration()) {
+            FieldDeclaration fieldDeclaration = definition.asFieldDeclaration();
             id = makeId(fieldDeclaration);
             name = fieldDeclaration.toString();
-        } else if (definition instanceof CallableDeclaration<?>) {
-            CallableDeclaration<?> callableDeclaration = (CallableDeclaration<?>) definition;
+        } else if (definition.isCallableDeclaration()) {
+            CallableDeclaration<?> callableDeclaration = definition.asCallableDeclaration();
             id = makeId(callableDeclaration);
             name = callableDeclaration.getNameAsString();
         } else {
@@ -786,13 +773,13 @@
         }
 
         // Add modifiers - public, protected, static, final, etc
-        for (final Modifier modifier : ((NodeWithModifiers<?>)definition).getModifiers()) {
+        for (final Modifier modifier : ((NodeWithModifiers<?>) definition).getModifiers()) {
             definitionLine.addToken(new ReviewToken(KEYWORD, modifier.getKeyword().asString()));
         }
 
         // for type declarations, add in if it is a class, annotation, enum, interface, etc
-        if (definition instanceof TypeDeclaration<?>) {
-            TypeDeclaration<?> typeDeclaration = (TypeDeclaration<?>) definition;
+        if (definition.isTypeDeclaration()) {
+            TypeDeclaration<?> typeDeclaration = definition.asTypeDeclaration();
             TokenKind kind = getTokenKind(typeDeclaration);
             definitionLine.addToken(new ReviewToken(KEYWORD, kind.getTypeDeclarationString()));
 
@@ -825,7 +812,7 @@
             }
         }
 
-        if (!addedSpace && definition instanceof TypeDeclaration<?>) {
+        if (!addedSpace && definition.isTypeDeclaration()) {
             // add the space we skipped earlier, due to the generics
             definitionLine.addSpace();
         }
@@ -833,22 +820,22 @@
         // Add type for definition - this is the return type for methods
         visitType(definition, definitionLine, RETURN_TYPE);
 
-        if (definition instanceof FieldDeclaration) {
+        if (definition.isFieldDeclaration()) {
             // For Fields - we add the field type and name
-            visitDeclarationNameAndVariables((FieldDeclaration) definition, definitionLine);
+            visitDeclarationNameAndVariables(definition.asFieldDeclaration(), definitionLine);
             definitionLine.addToken(new ReviewToken(PUNCTUATION, ";"));
-        } else if (definition instanceof CallableDeclaration<?>) {
+        } else if (definition.isCallableDeclaration()) {
             // For Methods - Add name and parameters for definition
-            CallableDeclaration<?> n = (CallableDeclaration<?>) definition;
+            CallableDeclaration<?> n = definition.asCallableDeclaration();
             visitDeclarationNameAndParameters(n, n.getParameters(), definitionLine);
 
             // Add throw exceptions for definition
             visitThrowException(n, definitionLine);
-        } else if (definition instanceof TypeDeclaration<?>) {
-            TypeDeclaration<?> d = (TypeDeclaration<?>) definition;
+        } else if (definition.isTypeDeclaration()) {
+            TypeDeclaration<?> d = definition.asTypeDeclaration();
 
             // add in types that we are extending or implementing
-            visitExtendsAndImplements((TypeDeclaration<?>) definition, definitionLine);
+            visitExtendsAndImplements(d, definitionLine);
 
             definitionLine.addContextStartTokens();
 
@@ -886,15 +873,16 @@
             visitConstructorsOrMethods(d, isInterfaceDeclaration, false, d.getMethods(), definitionLine);
 
             // get Inner classes
-            d.getChildNodes()
-                .stream()
-                .filter(n -> n instanceof TypeDeclaration)
-                .map(n -> (TypeDeclaration<?>) n)
-                .forEach(innerType -> {
-                    if (innerType.isEnumDeclaration() || innerType.isClassOrInterfaceDeclaration()) {
-                        visitDefinition(innerType, definitionLine);
-                    }
-                });
+            for (BodyDeclaration<?> bodyDeclaration : d.getMembers()) {
+                if (!bodyDeclaration.isTypeDeclaration()) {
+                    continue;
+                }
+
+                TypeDeclaration<?> typeDeclaration = bodyDeclaration.asTypeDeclaration();
+                if (typeDeclaration.isEnumDeclaration() || typeDeclaration.isClassOrInterfaceDeclaration()) {
+                    visitDefinition(typeDeclaration, definitionLine);
+                }
+            }
 
             if (isInterfaceDeclaration) {
                 if (d.getMembers().isEmpty()) {
@@ -1143,16 +1131,16 @@
     }
 
     private void visitExpression(Expression expression, ReviewLine definitionLine, boolean condensed) {
-        if (expression instanceof MethodCallExpr) {
-            MethodCallExpr methodCallExpr = (MethodCallExpr) expression;
+        if (expression.isMethodCallExpr()) {
+            MethodCallExpr methodCallExpr = expression.asMethodCallExpr();
             definitionLine.addToken(METHOD_NAME, methodCallExpr.getNameAsString(), Spacing.NO_SPACE);
             definitionLine.addToken(PUNCTUATION, "(", Spacing.NO_SPACE);
             NodeList<Expression> arguments = methodCallExpr.getArguments();
             for (int i = 0; i < arguments.size(); i++) {
                 Expression argument = arguments.get(i);
-                if (argument instanceof StringLiteralExpr) {
-                    StringLiteralExpr expr = (StringLiteralExpr) argument ;
-                    definitionLine.addToken(STRING_LITERAL, "\"" + expr.getValue() + "\"", Spacing.NO_SPACE);
+                if (argument.isStringLiteralExpr()) {
+                    definitionLine.addToken(STRING_LITERAL, "\"" + argument.asStringLiteralExpr().getValue() + "\"",
+                        Spacing.NO_SPACE);
                 } else {
                     definitionLine.addToken(TEXT, argument.toString(), Spacing.NO_SPACE);
                 }
@@ -1162,12 +1150,12 @@
             }
             definitionLine.addToken(PUNCTUATION, ")", Spacing.NO_SPACE);
             return;
-        } else if (expression instanceof StringLiteralExpr) {
-            StringLiteralExpr stringLiteralExpr = (StringLiteralExpr) expression;
-            definitionLine.addToken(STRING_LITERAL, "\"" + stringLiteralExpr.getValue() + "\"", Spacing.NO_SPACE);
+        } else if (expression.isStringLiteralExpr()) {
+            definitionLine.addToken(STRING_LITERAL, "\"" + expression.asStringLiteralExpr().getValue() + "\"",
+                Spacing.NO_SPACE);
             return;
-        } else if (expression instanceof ArrayInitializerExpr) {
-            ArrayInitializerExpr arrayInitializerExpr = (ArrayInitializerExpr) expression;
+        } else if (expression.isArrayInitializerExpr()) {
+            ArrayInitializerExpr arrayInitializerExpr = expression.asArrayInitializerExpr();
             if (!condensed) {
                 definitionLine.addToken(PUNCTUATION, "{");
             }
@@ -1188,45 +1176,43 @@
                 definitionLine.addToken(PUNCTUATION, "}", Spacing.SPACE_BEFORE);
             }
             return;
-        } else if (expression instanceof IntegerLiteralExpr ||
-                   expression instanceof LongLiteralExpr ||
-                   expression instanceof DoubleLiteralExpr) {
-            definitionLine.addToken(NUMBER, ((LiteralStringValueExpr) expression).getValue(), Spacing.NO_SPACE);
+        } else if (expression.isIntegerLiteralExpr() ||
+                   expression.isLongLiteralExpr() ||
+                   expression.isDoubleLiteralExpr()) {
+            definitionLine.addToken(NUMBER, expression.asLiteralStringValueExpr().getValue(), Spacing.NO_SPACE);
             return;
-        } else if (expression instanceof FieldAccessExpr) {
-            FieldAccessExpr fieldAccessExpr = (FieldAccessExpr) expression;
+        } else if (expression.isFieldAccessExpr()) {
+            FieldAccessExpr fieldAccessExpr = expression.asFieldAccessExpr();
             visitExpression(fieldAccessExpr.getScope(), definitionLine);
             definitionLine
                 .addToken(PUNCTUATION, ".", Spacing.NO_SPACE)
                 .addToken(FIELD_NAME, fieldAccessExpr.getNameAsString(), Spacing.NO_SPACE);
             return;
-        } else if (expression instanceof BinaryExpr) {
-            BinaryExpr binaryExpr = (BinaryExpr) expression;
+        } else if (expression.isBinaryExpr()) {
+            BinaryExpr binaryExpr = expression.asBinaryExpr();
             visitExpression(binaryExpr.getLeft(), definitionLine);
             definitionLine.addToken(TEXT, " " + binaryExpr.getOperator().asString() + " ");
             visitExpression(binaryExpr.getRight(), definitionLine);
             return;
-        } else if (expression instanceof ClassExpr) {
-            ClassExpr classExpr = (ClassExpr) expression;
+        } else if (expression.isClassExpr()) {
             // lookup to see if the type is known about, if so, make it a link, otherwise leave it as text
-            String typeName = classExpr.getChildNodes().get(0).toString();
+            String typeName = expression.asClassExpr().getChildNodes().get(0).toString();
 //            if (apiListing.getKnownTypes().containsKey(typeName)) {
             definitionLine.addToken(TYPE_NAME, typeName, null, Spacing.NO_SPACE); // FIXME add ID
             return;
 //            }
 //        } else {
 //            node.addToken(TEXT, expression.toString());
-        } else if (expression instanceof NameExpr) {
-            NameExpr nameExpr = (NameExpr) expression;
-            definitionLine.addToken(TYPE_NAME, nameExpr.getName().getIdentifier(), Spacing.NO_SPACE);
+        } else if (expression.isNameExpr()) {
+            definitionLine.addToken(TYPE_NAME, expression.asNameExpr().getName().getIdentifier(), Spacing.NO_SPACE);
             return;
-        } else if (expression instanceof BooleanLiteralExpr) {
-            BooleanLiteralExpr booleanLiteralExpr = (BooleanLiteralExpr) expression;
-            definitionLine.addToken(KEYWORD, String.valueOf(booleanLiteralExpr.getValue()), Spacing.NO_SPACE);
+        } else if (expression.isBooleanLiteralExpr()) {
+            definitionLine.addToken(KEYWORD, String.valueOf(expression.asBooleanLiteralExpr().getValue()),
+                Spacing.NO_SPACE);
             return;
-        } else if (expression instanceof ObjectCreationExpr) {
+        } else if (expression.isObjectCreationExpr()) {
             definitionLine.addToken(KEYWORD, "new")
-                .addToken(TYPE_NAME, ((ObjectCreationExpr) expression).getTypeAsString())
+                .addToken(TYPE_NAME, expression.asObjectCreationExpr().getTypeAsString())
                 .addToken(PUNCTUATION, "(")
                 .addToken(COMMENT, "/* Elided */")
                 .addToken(PUNCTUATION, ")");
@@ -1295,10 +1281,9 @@
 
         reviewLine.addToken(ANNOTATION_NAME, "@" + a.getNameAsString(), Spacing.NO_SPACE);
         if (m.isShowProperties()) {
-            if (a instanceof NormalAnnotationExpr) {
-                NormalAnnotationExpr d = (NormalAnnotationExpr) a;
+            if (a.isNormalAnnotationExpr()) {
                 reviewLine.addToken(PUNCTUATION, "(", Spacing.NO_SPACE);
-                NodeList<MemberValuePair> pairs = d.getPairs();
+                NodeList<MemberValuePair> pairs = a.asNormalAnnotationExpr().getPairs();
                 for (int i = 0; i < pairs.size(); i++) {
                     MemberValuePair pair = pairs.get(i);
 
@@ -1324,10 +1309,9 @@
                 }
 
                 reviewLine.addToken(PUNCTUATION, ")");
-            } else if (a instanceof SingleMemberAnnotationExpr) {
-                SingleMemberAnnotationExpr d = (SingleMemberAnnotationExpr) a;
+            } else if (a.isSingleMemberAnnotationExpr()) {
                 reviewLine.addToken(PUNCTUATION, "(", Spacing.NO_SPACE);
-                visitExpression(d.getMemberValue(), reviewLine, m.isCondensed());
+                visitExpression(a.asSingleMemberAnnotationExpr().getMemberValue(), reviewLine, m.isCondensed());
                 reviewLine.addToken(PUNCTUATION, ")", Spacing.NO_SPACE);
             }
         } else {
