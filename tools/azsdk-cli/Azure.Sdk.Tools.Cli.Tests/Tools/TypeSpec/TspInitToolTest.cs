// Copyright (c) Microsoft Corporation.
// Licensed under the MIT License.
using Microsoft.Extensions.Logging;
using Azure.Sdk.Tools.Cli.Tools.TypeSpec;
using Moq;
using Azure.Sdk.Tools.Cli.Helpers;
using Azure.Sdk.Tools.Cli.Services;

namespace Azure.Sdk.Tools.Cli.Tests.Tools
{
    public class TspInitToolTests
    {
        [Test]
        public void GetCommand_ShouldReturnCommand()
        {
            // Arrange
            var npxHelper = new Mock<INpxHelper>().Object;
            var logger = new Mock<ILogger<TypeSpecInitTool>>().Object;
            var outputService = new Mock<IOutputHelper>().Object;
<<<<<<< HEAD
            var docsService = new Mock<ITypeSpecDocsService>().Object;
            var tool = new TypeSpecInitTool(npxHelper, logger, outputService, docsService);
=======
            var tool = new TypeSpecInitTool(npxHelper, CreateTypeSpecHelper(), logger, outputService);
>>>>>>> 6365e064

            // Act
            var command = tool.GetCommand();

            Assert.Multiple(() =>
            {
                Assert.That(command.Name, Is.EqualTo("init"));
                Assert.That(command.Description, Does.Contain("Initialize a new TypeSpec project"));
            });
        }

        [Test]
        public async Task Init_WithInvalidTemplate_ShouldReturnError()
        {
            var npxHelper = new Mock<INpxHelper>().Object;
            var logger = new Mock<ILogger<TypeSpecInitTool>>().Object;
            var outputService = new Mock<IOutputHelper>().Object;
<<<<<<< HEAD
            var docsService = new Mock<ITypeSpecDocsService>().Object;
            var tool = new TypeSpecInitTool(npxHelper, logger, outputService, docsService);
=======
            var tool = new TypeSpecInitTool(npxHelper, CreateTypeSpecHelper(), logger, outputService);
>>>>>>> 6365e064

            var result = await tool.InitTypeSpecProjectAsync(outputDirectory: "never-used", template: "invalid-template", serviceNamespace: "MyService", isCli: false);

            Assert.Multiple(() =>
            {
                Assert.That(result.IsSuccessful, Is.False);
                Assert.That(result.ResponseError, Does.Contain("Invalid --template"));
            });

        }

        [Test]
        public async Task Init_WithInvalidServiceNamespace_ShouldReturnError()
        {
            var npxHelper = new Mock<INpxHelper>().Object;
            var logger = new Mock<ILogger<TypeSpecInitTool>>().Object;
            var outputService = new Mock<IOutputHelper>().Object;
<<<<<<< HEAD
            var docsService = new Mock<ITypeSpecDocsService>().Object;
            var tool = new TypeSpecInitTool(npxHelper, logger, outputService, docsService);
=======
            var tool = new TypeSpecInitTool(npxHelper, CreateTypeSpecHelper(), logger, outputService);
>>>>>>> 6365e064

            var result = await tool.InitTypeSpecProjectAsync(outputDirectory: "never-used", template: "azure-core", serviceNamespace: "", isCli: false);

            Assert.Multiple(() =>
            {
                Assert.That(result.IsSuccessful, Is.False);
                Assert.That(result.ResponseError, Does.Contain("Invalid --service-namespace"));
            });
        }

        [Test]
        public async Task Init_WithNonEmptyDirectory_ShouldReturnError()
        {
            var npxHelper = new Mock<INpxHelper>().Object;
            var logger = new Mock<ILogger<TypeSpecInitTool>>().Object;
            var outputService = new Mock<IOutputHelper>().Object;
<<<<<<< HEAD
            var docsService = new Mock<ITypeSpecDocsService>().Object;
            var tool = new TypeSpecInitTool(npxHelper, logger, outputService, docsService);
=======
            var tool = new TypeSpecInitTool(npxHelper, CreateTypeSpecHelper(), logger, outputService);
            var tempDir = Path.Combine(Path.GetTempPath(), $"test-nonexistent-{Guid.NewGuid()}");
>>>>>>> 6365e064

            Directory.CreateDirectory(tempDir);

            try
            {
                await File.WriteAllTextAsync(Path.Join(tempDir, "somefile.txt"), "some file's contents");

                var result = await tool.InitTypeSpecProjectAsync(outputDirectory: tempDir, template: "azure-core", serviceNamespace: "MyService", isCli: false);

                Assert.Multiple(() =>
                {
                    Assert.That(result.IsSuccessful, Is.False);
                    Assert.That(result.ResponseError, Does.Contain("Invalid --output-directory"));
                });
            }
            finally
            {
                Directory.Delete(tempDir, true);
            }
        }

        [Test]
        public async Task Init_IncorrectGitRepo()
        {
            var npxHelper = new Mock<INpxHelper>().Object;
            var logger = new Mock<ILogger<TypeSpecInitTool>>().Object;
            var outputService = new Mock<IOutputHelper>().Object;
            var tool = new TypeSpecInitTool(npxHelper, CreateTypeSpecHelper(false), logger, outputService);
            var tempDir = Path.Combine(Path.GetTempPath(), $"test-nonexistent-{Guid.NewGuid()}");

            try
            {
                var result = await tool.InitTypeSpecProjectAsync(outputDirectory: tempDir, template: "azure-core", serviceNamespace: "MyService", isCli: false);

                Assert.Multiple(() =>
                {
                    Assert.That(result.IsSuccessful, Is.False);
                    Assert.That(result.ResponseError, Is.EqualTo($"Failed: Invalid --output-directory, must be under the azure-rest-api-specs or azure-rest-api-specs-pr repo"
));
                });
            }
            finally
            {
                Directory.Delete(tempDir, true);
            }
        }

        [Test]
        public async Task Init_NotUnderSpecifications()
        {
            var npxHelper = new Mock<INpxHelper>().Object;
            var logger = new Mock<ILogger<TypeSpecInitTool>>().Object;
            var outputService = new Mock<IOutputHelper>().Object;
            var tool = new TypeSpecInitTool(npxHelper, CreateTypeSpecHelper(true), logger, outputService);
            var tempDir = Path.Combine(Path.GetTempPath(), $"test-nonexistent-{Guid.NewGuid()}");

            try
            {
                var result = await tool.InitTypeSpecProjectAsync(outputDirectory: tempDir, template: "azure-core", serviceNamespace: "MyService", isCli: false);

                Assert.Multiple(() =>
                {
                    Assert.That(result.IsSuccessful, Is.False);
                    Assert.That(result.ResponseError, Does.Contain("Invalid --output-directory"));
                    Assert.That(result.ResponseError, Is.EqualTo($"Failed: Invalid --output-directory, must be under <azure-rest-api-specs or azure-rest-api-specs-pr>{Path.DirectorySeparatorChar}specification"));
                });
            }
            finally
            {
                Directory.Delete(tempDir, true);
            }
        }

        private static ITypeSpecHelper CreateTypeSpecHelper(bool isSpecRepo = false)
        {
            var mock = new Mock<ITypeSpecHelper>();
            mock.Setup(m => m.IsRepoPathForSpecRepo(It.IsAny<string>())).Returns(isSpecRepo);
            return mock.Object;
        }
    }
}<|MERGE_RESOLUTION|>--- conflicted
+++ resolved
@@ -17,12 +17,8 @@
             var npxHelper = new Mock<INpxHelper>().Object;
             var logger = new Mock<ILogger<TypeSpecInitTool>>().Object;
             var outputService = new Mock<IOutputHelper>().Object;
-<<<<<<< HEAD
             var docsService = new Mock<ITypeSpecDocsService>().Object;
-            var tool = new TypeSpecInitTool(npxHelper, logger, outputService, docsService);
-=======
-            var tool = new TypeSpecInitTool(npxHelper, CreateTypeSpecHelper(), logger, outputService);
->>>>>>> 6365e064
+            var tool = new TypeSpecInitTool(npxHelper, CreateTypeSpecHelper(), logger, outputService, docsService);
 
             // Act
             var command = tool.GetCommand();
@@ -40,12 +36,8 @@
             var npxHelper = new Mock<INpxHelper>().Object;
             var logger = new Mock<ILogger<TypeSpecInitTool>>().Object;
             var outputService = new Mock<IOutputHelper>().Object;
-<<<<<<< HEAD
             var docsService = new Mock<ITypeSpecDocsService>().Object;
-            var tool = new TypeSpecInitTool(npxHelper, logger, outputService, docsService);
-=======
-            var tool = new TypeSpecInitTool(npxHelper, CreateTypeSpecHelper(), logger, outputService);
->>>>>>> 6365e064
+            var tool = new TypeSpecInitTool(npxHelper, CreateTypeSpecHelper(), logger, outputService, docsService);
 
             var result = await tool.InitTypeSpecProjectAsync(outputDirectory: "never-used", template: "invalid-template", serviceNamespace: "MyService", isCli: false);
 
@@ -63,12 +55,8 @@
             var npxHelper = new Mock<INpxHelper>().Object;
             var logger = new Mock<ILogger<TypeSpecInitTool>>().Object;
             var outputService = new Mock<IOutputHelper>().Object;
-<<<<<<< HEAD
             var docsService = new Mock<ITypeSpecDocsService>().Object;
-            var tool = new TypeSpecInitTool(npxHelper, logger, outputService, docsService);
-=======
-            var tool = new TypeSpecInitTool(npxHelper, CreateTypeSpecHelper(), logger, outputService);
->>>>>>> 6365e064
+            var tool = new TypeSpecInitTool(npxHelper, CreateTypeSpecHelper(), logger, outputService, docsService);
 
             var result = await tool.InitTypeSpecProjectAsync(outputDirectory: "never-used", template: "azure-core", serviceNamespace: "", isCli: false);
 
@@ -85,13 +73,9 @@
             var npxHelper = new Mock<INpxHelper>().Object;
             var logger = new Mock<ILogger<TypeSpecInitTool>>().Object;
             var outputService = new Mock<IOutputHelper>().Object;
-<<<<<<< HEAD
             var docsService = new Mock<ITypeSpecDocsService>().Object;
-            var tool = new TypeSpecInitTool(npxHelper, logger, outputService, docsService);
-=======
-            var tool = new TypeSpecInitTool(npxHelper, CreateTypeSpecHelper(), logger, outputService);
+            var tool = new TypeSpecInitTool(npxHelper, CreateTypeSpecHelper(), logger, outputService, docsService);
             var tempDir = Path.Combine(Path.GetTempPath(), $"test-nonexistent-{Guid.NewGuid()}");
->>>>>>> 6365e064
 
             Directory.CreateDirectory(tempDir);
 
@@ -130,7 +114,7 @@
                 {
                     Assert.That(result.IsSuccessful, Is.False);
                     Assert.That(result.ResponseError, Is.EqualTo($"Failed: Invalid --output-directory, must be under the azure-rest-api-specs or azure-rest-api-specs-pr repo"
-));
+        ));
                 });
             }
             finally
