--- conflicted
+++ resolved
@@ -37,10 +37,6 @@
             UpdatePackageVersions(PerfCoreProjectFile, packageVersions, SourceVersions);
             UpdatePackageVersions(projectFile, packageVersions, SourceVersions);
 
-<<<<<<< HEAD
-            var result = await Util.RunAsync("mvn", $"clean package -T 1C -am -Denforcer.skip=true -DskipTests=true -Dmaven.javadoc.skip=true -Dcodesnippet.skip=true --no-transfer-progress --pl {project}",
-                WorkingDirectory, environmentVariables: _buildEnvironment);
-=======
             var result = await Util.RunAsync(
                 "mvn",
                 "clean install -T1C -am" +
@@ -50,7 +46,6 @@
                 WorkingDirectory,
                 environmentVariables: _buildEnvironment
             );
->>>>>>> 4e974407
 
             /*
             [11:27:11.796] [INFO] Building jar: C:\Git\java\sdk\storage\azure-storage-perf\target\azure-storage-perf-1.0.0-beta.1-jar-with-dependencies.jar
@@ -105,20 +100,8 @@
         }
 
         public override async Task<IterationResult> RunAsync(string project, string languageVersion,
-            IDictionary<string, string> packageVersions, string testName, string arguments, string context, bool profiling)
-        {
-<<<<<<< HEAD
-            // '-XX:+UnlockCommercialFeatures' isn't required and fails when used in a version higher than Java 8, need to inspect the Java version to determine if it should be added.
-            var profilingConfig = "";
-            if (profiling)
-            {
-                var directoryInfo = Directory.CreateDirectory(Path.GetFullPath(Path.Combine(WorkingDirectory, "java-profiling")));
-                var profileOutputPath = Path.GetFullPath(Path.Combine(directoryInfo.FullName, $"{testName}_{profileCount++}.jfr"));
-                profilingConfig = $"-XX:+UnlockCommercialFeatures -XX:+FlightRecorder -XX:StartFlightRecording=filename={profileOutputPath},maxsize=1gb";               
-            }
-            
-            var processArguments = $"-XX:+CrashOnOutOfMemoryError {profilingConfig} -jar {context} -- {testName} {arguments}";
-=======
+            IDictionary<string, string> packageVersions, string testName, string arguments, string context, bool profile)
+        {
             var outputBuilder = new StringBuilder();
             var errorBuilder = new StringBuilder();
 
@@ -126,8 +109,15 @@
                 outputBuilder: outputBuilder, errorBuilder: errorBuilder);
             var runtimePackageVersions = GetRuntimePackageVersions(dependencyListResult.StandardOutput);
 
-            var processArguments = $"-XX:+CrashOnOutOfMemoryError -jar {context} -- {testName} {arguments}";
->>>>>>> 4e974407
+            // '-XX:+UnlockCommercialFeatures' isn't required and fails when used in a version higher than Java 8, need to inspect the Java version to determine if it should be added.
+            var profilingConfig = "";
+            if (profile)
+            {
+                var profileOutputPath = Path.GetFullPath(Path.Combine(ProfileDirectory, $"{testName}_{profileCount++}.jfr"));
+                profilingConfig = $"-XX:+UnlockCommercialFeatures -XX:+FlightRecorder -XX:StartFlightRecording=filename={profileOutputPath},maxsize=1gb";
+            }
+
+            var processArguments = $"-XX:+CrashOnOutOfMemoryError {profilingConfig} -jar {context} -- {testName} {arguments}";
 
             var result = await Util.RunAsync("java", processArguments, WorkingDirectory, throwOnError: false,
                 outputBuilder: outputBuilder, errorBuilder: errorBuilder);
