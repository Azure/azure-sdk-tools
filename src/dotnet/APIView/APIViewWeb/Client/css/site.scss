﻿﻿ /* Themes
------------------------------------------------------------------------------------------------------------------------------------------------------------*/
.light-theme {
    --background-color: #fff;
    --border-color: #dee2e6;
    --text-color: #212529;
    --bg-light: #f8f9fa;
    --bg-light-hover: #e2e6ea;
    --link-color: #006ee5;
    --link-color-hover: #0056b3;
    --btn-outline-dark: #343a40;
    --monochrome-8: rgb(0 0 0 / 8%);
    --monochrome-2: rgba(0, 0, 0, 0.2);
    --monochrome-25: rgba(0, 0, 0, 0.25);
    --monochrome-19: rgba(0, 0, 0, 0.19);
    --monochrome-15: rgba(0, 0, 0, 0.15);
    --monochrome-75: rgba(0, 0, 0, .075);
    --monochrome-5: rgba(0, 0, 0, 0.5);
    --monochrome-03: rgba(0, 0, 0, 0.03);
    --monochrome-125: rgba(0, 0, 0, 0.125);
    --focus-shadow: rgb(0 123 255 / 25%);
    --muted-color: #6c757d;
    --icon-color-filter: invert(0.0);
    --keyword-color: blue;
    --class-color: #007e79;
    --name-color: var(---text-color);
    --code-color: #d1377e;
    --code-comment: green;
    --code-diagnostics-error-color: lightpink;
    --code-diagnostics-warn-color: lightyellow;
    --code-diagnostics-info-color: lightblue;
}

.dark-theme {
    --background-color: #010409;
    --border-color: #30363d;
    --text-color: #c9d1d9;
    --bg-light: #161b22;
    --bg-light-hover: #30363d;
    --link-color: #0084ff;
    --link-color-hover: #a8d2ff;
    --btn-outline-dark: #ccd6df;
    --monochrome-8: rgba(255, 255, 255, 8%);
    --monochrome-2: rgba(255, 255, 255, 0.2);
    --monochrome-25: rgba(255, 255, 255, 0.25);
    --monochrome-19: rgba(255, 255, 255, 0.19);
    --monochrome-15: rgba(255, 255, 255, 0.15);
    --monochrome-75: rgba(255, 255, 255, .075);
    --monochrome-5: rgba(255, 255, 255, 0.5);
    --monochrome-03: rgba(255, 255, 255, 0.03);
    --monochrome-125: rgba(255, 255, 255, 0.125);
    --focus-shadow: rgba(0, 123, 255, 0.642);
    --muted-color: #717a83;
    --icon-color-filter: invert(0.5);
    --keyword-color: #ff7b72;
    --class-color: #d2a8ff;
    --name-color: var(---text-color);
    --code-color: #db3984;
    --code-comment: green;
    --code-diagnostics-error-color: darkmagenta;
    --code-diagnostics-warn-color: #846007;
    --code-diagnostics-info-color: darkblue;
}

.dark-solarized-theme {
    --background-color: #2b2b2b;
    --border-color: #30363d;
    --text-color: white;
    --bg-light: #3c3f41;
    --bg-light-hover: #30363d;
    --link-color: #bbbbbb;
    --link-color-hover: #f4c56c;
    --btn-outline-dark: #67a4f2;
    --monochrome-8: rgba(255, 255, 255, 8%);
    --monochrome-2: rgba(255, 255, 255, 0.2);
    --monochrome-25: rgba(255, 255, 255, 0.25);
    --monochrome-19: rgba(255, 255, 255, 0.19);
    --monochrome-15: rgba(255, 255, 255, 0.15);
    --monochrome-75: rgba(255, 255, 255, .075);
    --monochrome-5: rgba(255, 255, 255, 0.5);
    --monochrome-03: rgba(255, 255, 255, 0.03);
    --monochrome-125: rgba(255, 255, 255, 0.125);
    --focus-shadow: rgba(0, 123, 255, 0.642);
    --muted-color: #717a83;
    --icon-color-filter: invert(0.5);
    --keyword-color: #d57c32;
    --class-color: #ffc66d;
    --name-color: #a9b7c6;
    --code-color: #db3984;
    --code-comment: #8a9898;
    --code-diagnostics-error-color: #ff4c59;
    --code-diagnostics-warn-color: #e3a710;
    --code-diagnostics-info-color: #5197f0;
}

/* Mixins, Media, Include and Keyframes
------------------------------------------------------------------------------------------------------------------------------------------------------------*/
@mixin placeholder 
{
    ::-webkit-input-placeholder {
        @content;
    }
    ::-moz-placeholder {
        @content;
    }
    ::-moz-placeholder {
        @content;
    }
    ::-ms-input-placeholder {
        @content;
    }
}

@include placeholder {
    font-style: italic;
}

@keyframes glow {
    0% {
        background-color: rgba(0,0,0,0)
    }

    25% {
        background-color: #fff6b3
    }

    100% {
        background-color: rgba(0,0,0,0)
    }
}

/* Color table
------------------------------------------------------------------------------------------------------------------------------------------------------------*/
$success-green: #208636;
$pale-green: #008484;

/* HTML Tags
------------------------------------------------------------------------------------------------------------------------------------------------------------*/
a {
    color: var(--link-color);
}

a:hover {
    color: var(--link-color-hover);
}

body {
    /* Margin bottom by footer height */
    margin-bottom: 60px;
    background-color: var(--background-color);
    color: var(--text-color);
}

button.accept-policy {
    font-size: 1rem;
    line-height: inherit;
}

form.comment {
    padding: 12px;
}

html {
    font-size: 14px;
    position: relative;
    min-height: 100%;
}

@media (min-width: 768px) {
    html {
        font-size: 16px;
    }
}

/* Enable clear button in search input
----------------------------------------------------------------------*/
input[type="search"]::-webkit-search-cancel-button {
    -webkit-appearance: none;
    height: 24px;
    width: 24px;
    margin-left: .4em;
    background-image: url("data:image/svg+xml;utf8,<svg xmlns='http://www.w3.org/2000/svg' viewBox='0 0 24 24' fill='%23777'><path d='M19 6.41L17.59 5 12 10.59 6.41 5 5 6.41 10.59 12 5 17.59 6.41 19 12 13.41 17.59 19 19 17.59 13.41 12z'/></svg>");
    cursor: pointer;
}
/*---------------------------------------------------------------------*/

/* IDs
------------------------------------------------------------------------------------------------------------------------------------------------------------*/

/* Splitter
----------------------------------------------------------------------*/
#review-left {
    max-width: none;
    min-width: 10px;
}

#review-right {
    max-width: 100%;
    min-width: 100px;
    overflow-x: auto;
    padding: 0px;
}
/*---------------------------------------------------------------------*/

#reviews-table td {
    white-space: nowrap;
    overflow: hidden;
    text-overflow: ellipsis;
    border-top: 1px solid var(--border-color);
}

#reviews-table-search-container {
    min-width: 100px;
    max-width: 40vw;
}

/* Classes
------------------------------------------------------------------------------------------------------------------------------------------------------------*/

/* Classes Overridden
----------------------------------------------------------------------*/
.badge-light {
    color: var(--text-color);
    background-color: var(--bg-light-hover);
}

.bg-light {
    background-color: var(--bg-light) !important;
}

.border {
    border: 1px solid var(--border-color) !important;
}

.border-left {
    border-left: 1px solid var(--border-color) !important;
}

.border-top {
    border-top: 1px solid var(--border-color) !important;
}

.border-bottom {
    border-bottom: 1px solid var(--border-color) !important;
}

.bootstrap-select .dropdown-toggle .filter-option-inner-inner {
    color: var(--text-color);
}

.bootstrap-select.show-menu-arrow .dropdown-toggle .filter-option:after {
    border-bottom: 6px solid var(--background-color);
}

.btn-light {
    color: var(--text-color);
    background-color: var(--bg-light);
    border-color: var(--bg-light);
}

.btn-light:hover, .btn-light:active {
    color: var(--text-color);
    background-color: var(--bg-light-hover);
}

.btn-light:not(:disabled):not(.disabled):active, .btn-light:not(:disabled):not(.disabled).active, .show > .btn-light.dropdown-toggle {
    color: var(--text-color);
    background-color: var(--bg-light-hover);
}

.btn-success {
    background-color: $success-green;
}

.card-header {
    background-color: var(--monochrome-03);
    border-bottom: 1px solid var(--monochrome-125);
}

.custom-file-label {
    color: var(--text-color);
    background-color: var(--background-color);
    border: 1px solid var(--border-color);
}

.custom-file-label::after {
    color: var(--text-color);
    background-color: var(--bg-light);
}

.close {
    color: var(--text-color);
}

.dropdown-menu {
    color: var(--text-color);
    background-color: var(--background-color);
    border: 1px solid var(--monochrome-15);
}

.dropdown-item {
    color: var(--text-color);
}

.dropdown-item:hover, .dropdown-item:focus {
    color: var(--text-color);
    background-color: var(--bg-light);
}

.form-control {
    color: var(--text-color);
    background-color: var(--background-color);
    border: 1px solid var(--border-color);
}

.form-control {
    color: var(--text-color);
    background-color: var(--background-color);
    border: 1px solid var(--border-color);
}

.form-control:focus {
    color: var(--text-color);
    background-color: var(--background-color);
    border-color: var(--border-color);
    box-shadow: 0 0 0 0.2rem var(--focus-shadow);
}

.list-group-item
{
    background-color: var(--background-color);
    border: 1px solid var(--border-color);
}

.modal-header {
    border-bottom: 1px solid var(--border-color);
}

.modal-content {
    background-color: var(--background-color);
    border: 1px solid var(--monochrome-2);
}

.modal-footer {
    border-top: 1px solid var(--border-color);
}

.nav-pills .nav-link.active, .nav-pills .show > .nav-link {
    background-color: var(--link-color);
}

.shadow-sm {
    box-shadow: 0 0.125rem 0.25rem var(--monochrome-8) !important;
}

.table {
    color: var(--text-color);
}

.table th, .table td {
    border-top: 1px solid var(--border-color);
}

.table thead th {
    border-bottom: 2px solid var(--border-color);
}

.table-hover tbody tr:hover {
    color: var(--text-color);
    background-color: var(--monochrome-75);
}

.text-black-50 {
    color: var(--monochrome-5) !important;
}

.text-dark {
    color: var(--text-color) !important;;
}

<<<<<<< HEAD
.line-number {
    padding-left: 10px;
    padding-right: 12px;
    text-align: right;
    white-space: nowrap;
    width: auto;
=======
.text-muted {
    color: var(--muted-color) !important;
}

a.text-dark:focus, a.text-dark:hover {
    color: var(--text-color) !important;
>>>>>>> 9d633144
}

.page-link {
    background-color: var(--background-color);
    border: 1px solid var(--border-color);
}

<<<<<<< HEAD
.line-comment-button {
    display: inline-block;
    width: 21px;
    height: 21px;
    line-height: 21px;
    color: #fff !important;
    text-align: center;
    text-indent: 0;
    cursor: pointer;
    background-color: #0366d6;
    background-image: linear-gradient(#0372ef, #0366d6);
    border-radius: 3px;
    box-shadow: 0 1px 4px rgba(27, 31, 35, .15);
    opacity: 0;
    transition: transform .1s ease-in-out;
    transform: scale(.8);
    user-select: none;
}

.line-details-button-cell {
    width: 22px;
    height: 22px;
    min-width: 22px;
    min-height: 22px;
}

.line-details {
    border-right: 1px solid;
    border-right: 1px solid #DEE2E6;
    background-color: white;
    color: darkcyan;
    z-index:1;
    position: sticky;
    left: 0;
    cursor: pointer;
    width: 1%;
    white-space: nowrap;
}

.line-details table {
    width: 100%;
}

.line-details td {
    vertical-align: middle;
}

.line-details td i{
    position: relative;
    left: 6px;
=======
.page-link:hover {
    background-color: var(--bg-light-hover);
    border-color: var(--border-color);
}

.page-item.disabled .page-link {
    color: var(--text-color);
    background-color: var(--background-color);
    border-color: var(--border-color);
>>>>>>> 9d633144
}

pre {
    color: var(--text-color);
}

.popover {
    border-color: var(--border-color);
}

.bs-popover-bottom > .arrow::after, .bs-popover-auto[x-placement^="bottom"] > .arrow::after {
    border-bottom-color: var(--background-color);
}

.bs-popover-bottom > .arrow::before, .bs-popover-auto[x-placement^="bottom"] > .arrow::before {
    border-bottom-color: var(--monochrome-25);
}

.bs-popover-bottom .popover-header::before, .bs-popover-auto[x-placement^="bottom"] .popover-header::before {
    border-bottom: 1px solid var(--background-color);
}

.popover-header {
    background-color: var(--background-color);
    color: var(--text-color);
}
.popover-body {
    background-color: var(--background-color);
    color: var(--text-color);
}

/* Code rendering classes
----------------------------------------------------------------------*/

.class {
    color: var(--class-color);
}

code {
    color: var(--code-color);
}

.code-comment {
    color: var(--code-comment);
}

.enum {
    color: #8700BD;
}

.keyword {
    color: var(--keyword-color);
}

.name, a.name {
    color: var(--name-color);
}

.specialName {
    color: #A400EB;
    font-weight: bold;
}

.type {
    color: #B93D3D;
}

.value {
    color: #008509;
}

/*---------------------------------------------------------------------*/

.apiview-logo {
    width: 30px;
}

.bootstraps-select-label {
    padding: 4px 5px 3px 2px;
}

.bottom-right-floating {
    position:fixed;
    z-index: 10;
    bottom:10%;
    right:5%;
}

.btn-upvote span {
    filter: grayscale(100%) opacity(30%);

    &.active {
        filter: unset;
    }
}

.btn-link.line-comment-button {
    border: 0;
    opacity: 0;
    padding: 0;
    text-decoration: none;
    user-select: none;
    white-space: nowrap;
}

.btn-group {
    .btn.active {
        border-radius: .25rem !important;
    }

    .btn:not(.active) {
        transform: scaleY(0.9);
    }

    .btn:hover {
        border-radius: .25rem !important;
        transform: scaleY(1);
    }
}

.btn-primary {
    background-color: var(--link-color);
}

.btn-outline-primary {
    color: var(--link-color);
    border-color: var(--link-color);
}

.btn-outline-dark {
    color: var(--btn-outline-dark);
    border-color: var(--btn-outline-dark);
}

.btn-circle {
    width: 45px;
    height: 45px;
    line-height: 45px;
    text-align: center;
    padding: 0;
    border-radius: 50%;
}

.btn-circle-xl {
    width: 100px;
    height: 100px;
    line-height: 1.2rem;
    font-weight: bold;
    font-size: 1.0rem;
    box-shadow: 0 4px 8px 0 var(--monochrome-2), 0 6px 20px 0 var(--monochrome-19);
}

.btn-xs {
    height: 25px !important;
    font-size: 15px;
    vertical-align: middle;
    padding: 0.01rem;
}

/* Diagnostics
----------------------------------------------------------------------*/
.code-diagnostics-error {
    background-color: var(--code-diagnostics-error-color);
    border: 1px solid red;
}

.code-diagnostics-warn {
    background-color: var(--code-diagnostics-warn-color);
    border: 1px solid #ffe066;
}

.code-diagnostics-info {
    background-color: var(--code-diagnostics-info-color);
    border: 1px solid blue;
}

.code-diagnostics p {
    margin: 0;
}

.code-diagnostics div {
    position: sticky;
    left: 0px;
    padding-left: 10px;
    max-width: 2000px;
}
/*---------------------------------------------------------------------*/

.clickable {
    cursor: pointer;
}

.comment-thread-anchor {
    visibility: hidden;
}

.comment-thread-contents.new-thread-comment {
    background-color: #FFF;
    border: 0;
    margin: -8px -16px;
}

.comment-row {
    border: 1px solid var(--border-color);
    border-spacing: 0;
    font-family: 'Segoe UI', Tahoma, Geneva, Verdana, sans-serif;
    background-color: var(--background-color);
}

.comment-cancel-button {
    font-family: 'Segoe UI', Tahoma, Geneva, Verdana, sans-serif;
    font-size: 14px;
}

.comment-cell {
    padding: 10px;
    vertical-align: top;
}

.comment-contents {
    margin-bottom: 3px;
    overflow-wrap: break-word;
}

.comment-header {
    margin-bottom: 0px;
    line-height: 0.8 !important;
    display: inline;
}

.comment-holder {
    max-width: 780px;
    position: sticky;
    left: 10px;
}

.comment-icon {
    border-radius: 3px;
    display: inline-block;
    line-height: 1;
    overflow: hidden;
    vertical-align: middle;
}

.comment-submit-button {
    font-family: 'Segoe UI', Tahoma, Geneva, Verdana, sans-serif;
    font-size: 14px;
    margin: 0 4px 0;
}

.comments-resolved {
    display: none;
}

.code-window {
    font-size: 14px;
    line-height: 1.5;
    border-collapse: separate;
    tab-size: 8;
    border-spacing: 0;
    background-color: var(--background-color); // prevents code-window from overlapping stickySidebar
    width: 100%;
}

.code-lines-header {
    border-bottom: 1px solid #DEE2E6;
    vertical-align: middle;
    padding-top: 9px;
    padding-left: 10px;
    font-size: small;
    font-weight: normal;
}

.code-line {
    display: table-row;
    font-family: Consolas, monospace;
    line-height: 20px;
}

.code-line:hover .line-comment-button {
    opacity: 1;
}

.code-line.active {
    animation: glow normal 1.5s ease-in-out;
}

.code {
    padding-right: 10px;
    position: relative;
    vertical-align: top;
}

.code-inner {
    overflow: visible;
    word-wrap: normal;
    white-space: pre;
}

.code-inner-indent {
    margin-left: 25px;
    border-left: 1px dashed #dee2e6;
    padding-bottom: 0.45rem;
}

.code-added {
    background-color: rgba(46,160,67,0.15);
}
.code-removed {
    background-color: rgba(248,81,73,0.15);
}

.deprecated {
    text-decoration: line-through;
}

.file-code-icon {
    filter: var(--icon-color-filter);
}

.footer {
    position: absolute;
    bottom: 0;
    width: 100%;
    white-space: nowrap;
    /* Set the fixed height of the footer here */
    height: 60px;
    line-height: 60px;
    /* Vertically center the text there */
}

.gutter {
    &:hover {
        background-color: var(--bg-light);
    }

    &.gutter-horizontal {
        cursor: col-resize;
    }
}

.hidden-row {
    display: none;
}

.hidden-row-via-filter {
    display: none;
}

/* Icons
----------------------------------------------------------------------*/
.icon {
    height: 16px;
    width: 16px;
    display: inline-block;
    vertical-align: middle;
}

.icon-class {
    background: url(/icons/class.png) center left no-repeat;
}

.icon-interface {
    background: url(/icons/interface.png) center left no-repeat;
}

.icon-struct {
    background: url(/icons/struct.png) center left no-repeat;
}

.icon-enum {
    background: url(/icons/enum.png) center left no-repeat;
}

.icon-delegate {
    background: url(/icons/delegate.png) center left no-repeat;
}

.icon-unknown {
    background: url(/icons/type.png) center left no-repeat;
}

.icon-assembly {
    background: url(/icons/assembly.png) center left no-repeat;
}

.icon-namespace {
    background: url(/icons/namespace.png) center left no-repeat;
}

.icon-package {
    background: url(/icons/package.png) center left no-repeat;
}

.icon-method {
    background: url(/icons/method.png) center left no-repeat;
}

.icon-comments {
    cursor: pointer;
    position: absolute;
    right: 30px;
}

.icon-chevron-right {
    background: url(/icons/chevron-right.svg) center center no-repeat;
}

.icon-chevron-up {
    background: url(/icons/chevron-up.svg) center center no-repeat;
}

.icon-language {
    width: 34px;
    height: 34px;
}

.icon-csharp {
    background: url(/icons/csharp-original.svg) center center no-repeat;
}

.icon-javascript {
    background: url(/icons/javascript-original.svg) center center no-repeat;
}

.icon-python {
    background: url(/icons/python-original.svg) center center no-repeat;
}

.icon-c {
    background: url(/icons/c-original.svg) center center no-repeat;
}

.icon-cplusplus {
    background: url(/icons/cplusplus-original.svg) center center no-repeat;
}

.icon-go {
    background: url(/icons/go-original.svg) center center no-repeat;
}

.icon-java {
    background: url(/icons/java-original.svg) center center no-repeat;
}

.icon-java-spring {
    background: url(/icons/java-spring-original.svg) center center no-repeat;
}

.icon-java-android {
    background: url(/icons/java-android-original.svg) center center no-repeat;
}

.icon-swift {
    background: url(/icons/swift-original.svg) center center no-repeat;
}

.icon-kotlin {
    background: url(/icons/kotlin-original.svg) center center no-repeat;
}

.icon-json {
    background: url(/icons/json-original.svg) center center no-repeat;
}

.icon-swagger {
    background: url(/icons/swagger-original.svg) center center no-repeat;
}
/*---------------------------------------------------------------------*/

.info-text {
    font-family: 'Segoe UI', Tahoma, Geneva, Verdana, sans-serif;
    font-size: 14px;
}

.line-number {
    padding-left: 10px;
    padding-right: 12px;
    text-align: right;
    white-space: nowrap;
    width: auto;
}

.line-comment-button:hover {
    transform: scale(1);
}

.line-comment-button {
    display: inline-block;
    width: 21px;
    height: 21px;
    line-height: 21px;
    color: #fff !important;
    text-align: center;
    text-indent: 0;
    cursor: pointer;
    background-color: #0366d6;
    background-image: linear-gradient(#0372ef, #0366d6);
    border-radius: 3px;
    box-shadow: 0 1px 4px rgba(27, 31, 35, .15);
    opacity: 0;
    transition: transform .1s ease-in-out;
    transform: scale(.8);
    user-select: none;
}

.line-toggle-documentation-button:hover {
    transform: scale(1);
}

.line-toggle-documentation-button {
    display: inline-block;
    width: 21px;
    height: 21px;
    line-height: 21px;
    color: #fff !important;
    text-align: center;
    text-indent: 0;
    cursor: pointer;
    background-color: #0366d6;
    border-radius: 3px;
    box-shadow: 0 1px 4px rgba(27, 31, 35, .15);
    transition: transform .1s ease-in-out;
    transform: scale(.8);
    user-select: none;
}

.line-details-button-cell {
    width: 22px;
    height: 22px;
    min-width: 22px;
    min-height: 22px;
}

.line-details {
    border-right: 1px solid;
    border-right: 1px solid var(--border-color);
    background-color: var(--background-color);
    color: darkcyan;
    z-index:1;
    position: sticky;
    left: 0;
    cursor: pointer;
    width: 1%;
    white-space: nowrap;
    padding: 0px;
}

.line-details table {
    width: 100%;
}

.line-details td {
    vertical-align: middle;
}

.line-details td i{
    position: relative;
    left: 6px;
}

.login-button {
    font-family: 'Segoe UI', Tahoma, Geneva, Verdana, sans-serif;
    font-size: 14px;
}

mark {
    padding: 0;
}

.media {
    margin-bottom: 5px;
}

/* Nav
----------------------------------------------------------------------*/

.nav-list {
    list-style-type: none;
    padding-left: 0px;
}

.nav-list-children {
    list-style-type: none;
    text-overflow: ellipsis;
    padding-left: 0;
    margin-bottom: 0 !important; // prevents flickering in stickySidebar
}

.nav-list-children>li {
    white-space: nowrap;
    overflow: hidden;
    text-overflow: ellipsis;
}

.nav-list-toggle {
    padding-left: 14px;
    background: url(/icons/down.png) center left no-repeat;
}

.nav-list-collapsed>.nav-list-toggle {
    background: url(/icons/right.png) center left no-repeat;
}

.nav-list-collapsed>.nav-list-children {
    display: none;
}

.nav-list-group .nav-list-children {
    padding-left: 14px;
}

.navbar-dark .navbar-nav .nav-link {
    color: #fff;
}

.navbar-expand-sm .navbar-nav .dropdown-menu {
    z-index: 1030;
}
/*----------------------------------------------------------------------*/

.namespace-view {
    font-size: 14px;
    font-family: monospace;
}

.new-comment-content {
    position: relative;
    margin: 0 4px 8px;
}

.new-thread-comment {
    border-radius: 3px;
    line-height: 1.5;
    border-collapse: separate;
    tab-size: 8;
    font-family: 'Segoe UI', Tahoma, Geneva, Verdana, sans-serif;
    background-color: var(--bg-light);
}

.new-thread-comment-text {
    font-family: 'Segoe UI', Tahoma, Geneva, Verdana, sans-serif;
    font-size: 14px;
    background-color: var(--bg-light);
    max-width: 758px;
}

.review-comment {
    padding: 4px 16px;
    position: relative;
}

.review-comment:first-child {
    padding-top: 16px;
}

.review-comment p {
    margin-bottom: 0;
}

.review-comment blockquote {
    padding-left: 14px;
    padding-right: 14px;
    border-left-color: #E9E5E2;
    border-left-style: solid;
    border-left-width: 3.5px;
    color: #6A737D;
}

.review-comment pre {
    background-color: var(--bg-light-hover);
}

.review-thread-reply {
    background-color: var(--bg-light);
    border-radius: 0 0 3px 3px;
    border-top: 1px solid #E1E4E8;
    border-bottom: 1px solid #E1E4E8;
    padding: 8px 16px;
    display: table;
    width: 100%;
}

.review-thread-reply-button {
    cursor: text;
    display: inline-block;
    min-height: 28px;
    padding: 3px 8px;
    width: 100%;
}

.reply-cell {
    display: table-cell;
}

.rounded-left-0 {
    border-top-left-radius: 0px !important;
    border-bottom-left-radius: 0px !important;
}

.rounded-1 {
    border-radius: 3px !important;
}

<<<<<<< HEAD
.btn-xs {
    height: 25px !important;
    font-size: 15px;
    vertical-align: middle;
    padding: 0.01rem;
}

=======
>>>>>>> 9d633144
.row-fold-elipsis {
    margin-left: 8px;
}

.row-fold-elipsis i {
    position: relative;
    top: 2px;
}<|MERGE_RESOLUTION|>--- conflicted
+++ resolved
@@ -378,29 +378,515 @@
     color: var(--text-color) !important;;
 }
 
-<<<<<<< HEAD
+.text-muted {
+    color: var(--muted-color) !important;
+}
+
+a.text-dark:focus, a.text-dark:hover {
+    color: var(--text-color) !important;
+}
+
+.page-link {
+    background-color: var(--background-color);
+    border: 1px solid var(--border-color);
+}
+
+.page-link:hover {
+    background-color: var(--bg-light-hover);
+    border-color: var(--border-color);
+}
+
+.page-item.disabled .page-link {
+    color: var(--text-color);
+    background-color: var(--background-color);
+    border-color: var(--border-color);
+}
+
+pre {
+    color: var(--text-color);
+}
+
+.popover {
+    border-color: var(--border-color);
+}
+
+.bs-popover-bottom > .arrow::after, .bs-popover-auto[x-placement^="bottom"] > .arrow::after {
+    border-bottom-color: var(--background-color);
+}
+
+.bs-popover-bottom > .arrow::before, .bs-popover-auto[x-placement^="bottom"] > .arrow::before {
+    border-bottom-color: var(--monochrome-25);
+}
+
+.bs-popover-bottom .popover-header::before, .bs-popover-auto[x-placement^="bottom"] .popover-header::before {
+    border-bottom: 1px solid var(--background-color);
+}
+
+.popover-header {
+    background-color: var(--background-color);
+    color: var(--text-color);
+}
+.popover-body {
+    background-color: var(--background-color);
+    color: var(--text-color);
+}
+
+/* Code rendering classes
+----------------------------------------------------------------------*/
+
+.class {
+    color: var(--class-color);
+}
+
+code {
+    color: var(--code-color);
+}
+
+.code-comment {
+    color: var(--code-comment);
+}
+
+.enum {
+    color: #8700BD;
+}
+
+.keyword {
+    color: var(--keyword-color);
+}
+
+.name, a.name {
+    color: var(--name-color);
+}
+
+.specialName {
+    color: #A400EB;
+    font-weight: bold;
+}
+
+.type {
+    color: #B93D3D;
+}
+
+.value {
+    color: #008509;
+}
+
+/*---------------------------------------------------------------------*/
+
+.apiview-logo {
+    width: 30px;
+}
+
+.bootstraps-select-label {
+    padding: 4px 5px 3px 2px;
+}
+
+.bottom-right-floating {
+    position:fixed;
+    z-index: 10;
+    bottom:10%;
+    right:5%;
+}
+
+.btn-upvote span {
+    filter: grayscale(100%) opacity(30%);
+
+    &.active {
+        filter: unset;
+    }
+}
+
+.btn-link.line-comment-button {
+    border: 0;
+    opacity: 0;
+    padding: 0;
+    text-decoration: none;
+    user-select: none;
+    white-space: nowrap;
+}
+
+.btn-group {
+    .btn.active {
+        border-radius: .25rem !important;
+    }
+
+    .btn:not(.active) {
+        transform: scaleY(0.9);
+    }
+
+    .btn:hover {
+        border-radius: .25rem !important;
+        transform: scaleY(1);
+    }
+}
+
+.btn-primary {
+    background-color: var(--link-color);
+}
+
+.btn-outline-primary {
+    color: var(--link-color);
+    border-color: var(--link-color);
+}
+
+.btn-outline-dark {
+    color: var(--btn-outline-dark);
+    border-color: var(--btn-outline-dark);
+}
+
+.btn-circle {
+    width: 45px;
+    height: 45px;
+    line-height: 45px;
+    text-align: center;
+    padding: 0;
+    border-radius: 50%;
+}
+
+.btn-circle-xl {
+    width: 100px;
+    height: 100px;
+    line-height: 1.2rem;
+    font-weight: bold;
+    font-size: 1.0rem;
+    box-shadow: 0 4px 8px 0 var(--monochrome-2), 0 6px 20px 0 var(--monochrome-19);
+}
+
+.btn-xs {
+    height: 25px !important;
+    font-size: 15px;
+    vertical-align: middle;
+    padding: 0.01rem;
+}
+
+/* Diagnostics
+----------------------------------------------------------------------*/
+.code-diagnostics-error {
+    background-color: var(--code-diagnostics-error-color);
+    border: 1px solid red;
+}
+
+.code-diagnostics-warn {
+    background-color: var(--code-diagnostics-warn-color);
+    border: 1px solid #ffe066;
+}
+
+.code-diagnostics-info {
+    background-color: var(--code-diagnostics-info-color);
+    border: 1px solid blue;
+}
+
+.code-diagnostics p {
+    margin: 0;
+}
+
+.code-diagnostics div {
+    position: sticky;
+    left: 0px;
+    padding-left: 10px;
+    max-width: 2000px;
+}
+/*---------------------------------------------------------------------*/
+
+.clickable {
+    cursor: pointer;
+}
+
+.comment-thread-anchor {
+    visibility: hidden;
+}
+
+.comment-thread-contents.new-thread-comment {
+    background-color: #FFF;
+    border: 0;
+    margin: -8px -16px;
+}
+
+.comment-row {
+    border: 1px solid var(--border-color);
+    border-spacing: 0;
+    font-family: 'Segoe UI', Tahoma, Geneva, Verdana, sans-serif;
+    background-color: var(--background-color);
+}
+
+.comment-cancel-button {
+    font-family: 'Segoe UI', Tahoma, Geneva, Verdana, sans-serif;
+    font-size: 14px;
+}
+
+.comment-cell {
+    padding: 10px;
+    vertical-align: top;
+}
+
+.comment-contents {
+    margin-bottom: 3px;
+    overflow-wrap: break-word;
+}
+
+.comment-header {
+    margin-bottom: 0px;
+    line-height: 0.8 !important;
+    display: inline;
+}
+
+.comment-holder {
+    max-width: 780px;
+    position: sticky;
+    left: 10px;
+}
+
+.comment-icon {
+    border-radius: 3px;
+    display: inline-block;
+    line-height: 1;
+    overflow: hidden;
+    vertical-align: middle;
+}
+
+.comment-submit-button {
+    font-family: 'Segoe UI', Tahoma, Geneva, Verdana, sans-serif;
+    font-size: 14px;
+    margin: 0 4px 0;
+}
+
+.comments-resolved {
+    display: none;
+}
+
+.code-window {
+    font-size: 14px;
+    line-height: 1.5;
+    border-collapse: separate;
+    tab-size: 8;
+    border-spacing: 0;
+    background-color: var(--background-color); // prevents code-window from overlapping stickySidebar
+    width: 100%;
+}
+
+.code-lines-header {
+    border-bottom: 1px solid #DEE2E6;
+    vertical-align: middle;
+    padding-top: 9px;
+    padding-left: 10px;
+    font-size: small;
+    font-weight: normal;
+}
+
+.code-line {
+    display: table-row;
+    font-family: Consolas, monospace;
+    line-height: 20px;
+}
+
+.code-line:hover .line-comment-button {
+    opacity: 1;
+}
+
+.code-line.active {
+    animation: glow normal 1.5s ease-in-out;
+}
+
+.code {
+    padding-right: 10px;
+    position: relative;
+    vertical-align: top;
+}
+
+.code-inner {
+    overflow: visible;
+    word-wrap: normal;
+    white-space: pre;
+}
+
+.code-inner-indent {
+    margin-left: 25px;
+    border-left: 1px dashed #dee2e6;
+    padding-bottom: 0.45rem;
+}
+
+.code-added {
+    background-color: rgba(46,160,67,0.15);
+}
+.code-removed {
+    background-color: rgba(248,81,73,0.15);
+}
+
+.deprecated {
+    text-decoration: line-through;
+}
+
+.file-code-icon {
+    filter: var(--icon-color-filter);
+}
+
+.footer {
+    position: absolute;
+    bottom: 0;
+    width: 100%;
+    white-space: nowrap;
+    /* Set the fixed height of the footer here */
+    height: 60px;
+    line-height: 60px;
+    /* Vertically center the text there */
+}
+
+.gutter {
+    &:hover {
+        background-color: var(--bg-light);
+    }
+
+    &.gutter-horizontal {
+        cursor: col-resize;
+    }
+}
+
+.hidden-row {
+    display: none;
+}
+
+.hidden-row-via-filter {
+    display: none;
+}
+
+/* Icons
+----------------------------------------------------------------------*/
+.icon {
+    height: 16px;
+    width: 16px;
+    display: inline-block;
+    vertical-align: middle;
+}
+
+.icon-class {
+    background: url(/icons/class.png) center left no-repeat;
+}
+
+.icon-interface {
+    background: url(/icons/interface.png) center left no-repeat;
+}
+
+.icon-struct {
+    background: url(/icons/struct.png) center left no-repeat;
+}
+
+.icon-enum {
+    background: url(/icons/enum.png) center left no-repeat;
+}
+
+.icon-delegate {
+    background: url(/icons/delegate.png) center left no-repeat;
+}
+
+.icon-unknown {
+    background: url(/icons/type.png) center left no-repeat;
+}
+
+.icon-assembly {
+    background: url(/icons/assembly.png) center left no-repeat;
+}
+
+.icon-namespace {
+    background: url(/icons/namespace.png) center left no-repeat;
+}
+
+.icon-package {
+    background: url(/icons/package.png) center left no-repeat;
+}
+
+.icon-method {
+    background: url(/icons/method.png) center left no-repeat;
+}
+
+.icon-comments {
+    cursor: pointer;
+    position: absolute;
+    right: 30px;
+}
+
+.icon-chevron-right {
+    background: url(/icons/chevron-right.svg) center center no-repeat;
+}
+
+.icon-chevron-up {
+    background: url(/icons/chevron-up.svg) center center no-repeat;
+}
+
+.icon-language {
+    width: 34px;
+    height: 34px;
+}
+
+.icon-csharp {
+    background: url(/icons/csharp-original.svg) center center no-repeat;
+}
+
+.icon-javascript {
+    background: url(/icons/javascript-original.svg) center center no-repeat;
+}
+
+.icon-python {
+    background: url(/icons/python-original.svg) center center no-repeat;
+}
+
+.icon-c {
+    background: url(/icons/c-original.svg) center center no-repeat;
+}
+
+.icon-cplusplus {
+    background: url(/icons/cplusplus-original.svg) center center no-repeat;
+}
+
+.icon-go {
+    background: url(/icons/go-original.svg) center center no-repeat;
+}
+
+.icon-java {
+    background: url(/icons/java-original.svg) center center no-repeat;
+}
+
+.icon-java-spring {
+    background: url(/icons/java-spring-original.svg) center center no-repeat;
+}
+
+.icon-java-android {
+    background: url(/icons/java-android-original.svg) center center no-repeat;
+}
+
+.icon-swift {
+    background: url(/icons/swift-original.svg) center center no-repeat;
+}
+
+.icon-kotlin {
+    background: url(/icons/kotlin-original.svg) center center no-repeat;
+}
+
+.icon-json {
+    background: url(/icons/json-original.svg) center center no-repeat;
+}
+
+.icon-swagger {
+    background: url(/icons/swagger-original.svg) center center no-repeat;
+}
+/*---------------------------------------------------------------------*/
+
+.info-text {
+    font-family: 'Segoe UI', Tahoma, Geneva, Verdana, sans-serif;
+    font-size: 14px;
+}
+
 .line-number {
     padding-left: 10px;
     padding-right: 12px;
     text-align: right;
     white-space: nowrap;
     width: auto;
-=======
-.text-muted {
-    color: var(--muted-color) !important;
-}
-
-a.text-dark:focus, a.text-dark:hover {
-    color: var(--text-color) !important;
->>>>>>> 9d633144
-}
-
-.page-link {
-    background-color: var(--background-color);
-    border: 1px solid var(--border-color);
-}
-
-<<<<<<< HEAD
+}
+
+.line-comment-button:hover {
+    transform: scale(1);
+}
+
 .line-comment-button {
     display: inline-block;
     width: 21px;
@@ -420,554 +906,6 @@
     user-select: none;
 }
 
-.line-details-button-cell {
-    width: 22px;
-    height: 22px;
-    min-width: 22px;
-    min-height: 22px;
-}
-
-.line-details {
-    border-right: 1px solid;
-    border-right: 1px solid #DEE2E6;
-    background-color: white;
-    color: darkcyan;
-    z-index:1;
-    position: sticky;
-    left: 0;
-    cursor: pointer;
-    width: 1%;
-    white-space: nowrap;
-}
-
-.line-details table {
-    width: 100%;
-}
-
-.line-details td {
-    vertical-align: middle;
-}
-
-.line-details td i{
-    position: relative;
-    left: 6px;
-=======
-.page-link:hover {
-    background-color: var(--bg-light-hover);
-    border-color: var(--border-color);
-}
-
-.page-item.disabled .page-link {
-    color: var(--text-color);
-    background-color: var(--background-color);
-    border-color: var(--border-color);
->>>>>>> 9d633144
-}
-
-pre {
-    color: var(--text-color);
-}
-
-.popover {
-    border-color: var(--border-color);
-}
-
-.bs-popover-bottom > .arrow::after, .bs-popover-auto[x-placement^="bottom"] > .arrow::after {
-    border-bottom-color: var(--background-color);
-}
-
-.bs-popover-bottom > .arrow::before, .bs-popover-auto[x-placement^="bottom"] > .arrow::before {
-    border-bottom-color: var(--monochrome-25);
-}
-
-.bs-popover-bottom .popover-header::before, .bs-popover-auto[x-placement^="bottom"] .popover-header::before {
-    border-bottom: 1px solid var(--background-color);
-}
-
-.popover-header {
-    background-color: var(--background-color);
-    color: var(--text-color);
-}
-.popover-body {
-    background-color: var(--background-color);
-    color: var(--text-color);
-}
-
-/* Code rendering classes
-----------------------------------------------------------------------*/
-
-.class {
-    color: var(--class-color);
-}
-
-code {
-    color: var(--code-color);
-}
-
-.code-comment {
-    color: var(--code-comment);
-}
-
-.enum {
-    color: #8700BD;
-}
-
-.keyword {
-    color: var(--keyword-color);
-}
-
-.name, a.name {
-    color: var(--name-color);
-}
-
-.specialName {
-    color: #A400EB;
-    font-weight: bold;
-}
-
-.type {
-    color: #B93D3D;
-}
-
-.value {
-    color: #008509;
-}
-
-/*---------------------------------------------------------------------*/
-
-.apiview-logo {
-    width: 30px;
-}
-
-.bootstraps-select-label {
-    padding: 4px 5px 3px 2px;
-}
-
-.bottom-right-floating {
-    position:fixed;
-    z-index: 10;
-    bottom:10%;
-    right:5%;
-}
-
-.btn-upvote span {
-    filter: grayscale(100%) opacity(30%);
-
-    &.active {
-        filter: unset;
-    }
-}
-
-.btn-link.line-comment-button {
-    border: 0;
-    opacity: 0;
-    padding: 0;
-    text-decoration: none;
-    user-select: none;
-    white-space: nowrap;
-}
-
-.btn-group {
-    .btn.active {
-        border-radius: .25rem !important;
-    }
-
-    .btn:not(.active) {
-        transform: scaleY(0.9);
-    }
-
-    .btn:hover {
-        border-radius: .25rem !important;
-        transform: scaleY(1);
-    }
-}
-
-.btn-primary {
-    background-color: var(--link-color);
-}
-
-.btn-outline-primary {
-    color: var(--link-color);
-    border-color: var(--link-color);
-}
-
-.btn-outline-dark {
-    color: var(--btn-outline-dark);
-    border-color: var(--btn-outline-dark);
-}
-
-.btn-circle {
-    width: 45px;
-    height: 45px;
-    line-height: 45px;
-    text-align: center;
-    padding: 0;
-    border-radius: 50%;
-}
-
-.btn-circle-xl {
-    width: 100px;
-    height: 100px;
-    line-height: 1.2rem;
-    font-weight: bold;
-    font-size: 1.0rem;
-    box-shadow: 0 4px 8px 0 var(--monochrome-2), 0 6px 20px 0 var(--monochrome-19);
-}
-
-.btn-xs {
-    height: 25px !important;
-    font-size: 15px;
-    vertical-align: middle;
-    padding: 0.01rem;
-}
-
-/* Diagnostics
-----------------------------------------------------------------------*/
-.code-diagnostics-error {
-    background-color: var(--code-diagnostics-error-color);
-    border: 1px solid red;
-}
-
-.code-diagnostics-warn {
-    background-color: var(--code-diagnostics-warn-color);
-    border: 1px solid #ffe066;
-}
-
-.code-diagnostics-info {
-    background-color: var(--code-diagnostics-info-color);
-    border: 1px solid blue;
-}
-
-.code-diagnostics p {
-    margin: 0;
-}
-
-.code-diagnostics div {
-    position: sticky;
-    left: 0px;
-    padding-left: 10px;
-    max-width: 2000px;
-}
-/*---------------------------------------------------------------------*/
-
-.clickable {
-    cursor: pointer;
-}
-
-.comment-thread-anchor {
-    visibility: hidden;
-}
-
-.comment-thread-contents.new-thread-comment {
-    background-color: #FFF;
-    border: 0;
-    margin: -8px -16px;
-}
-
-.comment-row {
-    border: 1px solid var(--border-color);
-    border-spacing: 0;
-    font-family: 'Segoe UI', Tahoma, Geneva, Verdana, sans-serif;
-    background-color: var(--background-color);
-}
-
-.comment-cancel-button {
-    font-family: 'Segoe UI', Tahoma, Geneva, Verdana, sans-serif;
-    font-size: 14px;
-}
-
-.comment-cell {
-    padding: 10px;
-    vertical-align: top;
-}
-
-.comment-contents {
-    margin-bottom: 3px;
-    overflow-wrap: break-word;
-}
-
-.comment-header {
-    margin-bottom: 0px;
-    line-height: 0.8 !important;
-    display: inline;
-}
-
-.comment-holder {
-    max-width: 780px;
-    position: sticky;
-    left: 10px;
-}
-
-.comment-icon {
-    border-radius: 3px;
-    display: inline-block;
-    line-height: 1;
-    overflow: hidden;
-    vertical-align: middle;
-}
-
-.comment-submit-button {
-    font-family: 'Segoe UI', Tahoma, Geneva, Verdana, sans-serif;
-    font-size: 14px;
-    margin: 0 4px 0;
-}
-
-.comments-resolved {
-    display: none;
-}
-
-.code-window {
-    font-size: 14px;
-    line-height: 1.5;
-    border-collapse: separate;
-    tab-size: 8;
-    border-spacing: 0;
-    background-color: var(--background-color); // prevents code-window from overlapping stickySidebar
-    width: 100%;
-}
-
-.code-lines-header {
-    border-bottom: 1px solid #DEE2E6;
-    vertical-align: middle;
-    padding-top: 9px;
-    padding-left: 10px;
-    font-size: small;
-    font-weight: normal;
-}
-
-.code-line {
-    display: table-row;
-    font-family: Consolas, monospace;
-    line-height: 20px;
-}
-
-.code-line:hover .line-comment-button {
-    opacity: 1;
-}
-
-.code-line.active {
-    animation: glow normal 1.5s ease-in-out;
-}
-
-.code {
-    padding-right: 10px;
-    position: relative;
-    vertical-align: top;
-}
-
-.code-inner {
-    overflow: visible;
-    word-wrap: normal;
-    white-space: pre;
-}
-
-.code-inner-indent {
-    margin-left: 25px;
-    border-left: 1px dashed #dee2e6;
-    padding-bottom: 0.45rem;
-}
-
-.code-added {
-    background-color: rgba(46,160,67,0.15);
-}
-.code-removed {
-    background-color: rgba(248,81,73,0.15);
-}
-
-.deprecated {
-    text-decoration: line-through;
-}
-
-.file-code-icon {
-    filter: var(--icon-color-filter);
-}
-
-.footer {
-    position: absolute;
-    bottom: 0;
-    width: 100%;
-    white-space: nowrap;
-    /* Set the fixed height of the footer here */
-    height: 60px;
-    line-height: 60px;
-    /* Vertically center the text there */
-}
-
-.gutter {
-    &:hover {
-        background-color: var(--bg-light);
-    }
-
-    &.gutter-horizontal {
-        cursor: col-resize;
-    }
-}
-
-.hidden-row {
-    display: none;
-}
-
-.hidden-row-via-filter {
-    display: none;
-}
-
-/* Icons
-----------------------------------------------------------------------*/
-.icon {
-    height: 16px;
-    width: 16px;
-    display: inline-block;
-    vertical-align: middle;
-}
-
-.icon-class {
-    background: url(/icons/class.png) center left no-repeat;
-}
-
-.icon-interface {
-    background: url(/icons/interface.png) center left no-repeat;
-}
-
-.icon-struct {
-    background: url(/icons/struct.png) center left no-repeat;
-}
-
-.icon-enum {
-    background: url(/icons/enum.png) center left no-repeat;
-}
-
-.icon-delegate {
-    background: url(/icons/delegate.png) center left no-repeat;
-}
-
-.icon-unknown {
-    background: url(/icons/type.png) center left no-repeat;
-}
-
-.icon-assembly {
-    background: url(/icons/assembly.png) center left no-repeat;
-}
-
-.icon-namespace {
-    background: url(/icons/namespace.png) center left no-repeat;
-}
-
-.icon-package {
-    background: url(/icons/package.png) center left no-repeat;
-}
-
-.icon-method {
-    background: url(/icons/method.png) center left no-repeat;
-}
-
-.icon-comments {
-    cursor: pointer;
-    position: absolute;
-    right: 30px;
-}
-
-.icon-chevron-right {
-    background: url(/icons/chevron-right.svg) center center no-repeat;
-}
-
-.icon-chevron-up {
-    background: url(/icons/chevron-up.svg) center center no-repeat;
-}
-
-.icon-language {
-    width: 34px;
-    height: 34px;
-}
-
-.icon-csharp {
-    background: url(/icons/csharp-original.svg) center center no-repeat;
-}
-
-.icon-javascript {
-    background: url(/icons/javascript-original.svg) center center no-repeat;
-}
-
-.icon-python {
-    background: url(/icons/python-original.svg) center center no-repeat;
-}
-
-.icon-c {
-    background: url(/icons/c-original.svg) center center no-repeat;
-}
-
-.icon-cplusplus {
-    background: url(/icons/cplusplus-original.svg) center center no-repeat;
-}
-
-.icon-go {
-    background: url(/icons/go-original.svg) center center no-repeat;
-}
-
-.icon-java {
-    background: url(/icons/java-original.svg) center center no-repeat;
-}
-
-.icon-java-spring {
-    background: url(/icons/java-spring-original.svg) center center no-repeat;
-}
-
-.icon-java-android {
-    background: url(/icons/java-android-original.svg) center center no-repeat;
-}
-
-.icon-swift {
-    background: url(/icons/swift-original.svg) center center no-repeat;
-}
-
-.icon-kotlin {
-    background: url(/icons/kotlin-original.svg) center center no-repeat;
-}
-
-.icon-json {
-    background: url(/icons/json-original.svg) center center no-repeat;
-}
-
-.icon-swagger {
-    background: url(/icons/swagger-original.svg) center center no-repeat;
-}
-/*---------------------------------------------------------------------*/
-
-.info-text {
-    font-family: 'Segoe UI', Tahoma, Geneva, Verdana, sans-serif;
-    font-size: 14px;
-}
-
-.line-number {
-    padding-left: 10px;
-    padding-right: 12px;
-    text-align: right;
-    white-space: nowrap;
-    width: auto;
-}
-
-.line-comment-button:hover {
-    transform: scale(1);
-}
-
-.line-comment-button {
-    display: inline-block;
-    width: 21px;
-    height: 21px;
-    line-height: 21px;
-    color: #fff !important;
-    text-align: center;
-    text-indent: 0;
-    cursor: pointer;
-    background-color: #0366d6;
-    background-image: linear-gradient(#0372ef, #0366d6);
-    border-radius: 3px;
-    box-shadow: 0 1px 4px rgba(27, 31, 35, .15);
-    opacity: 0;
-    transition: transform .1s ease-in-out;
-    transform: scale(.8);
-    user-select: none;
-}
-
 .line-toggle-documentation-button:hover {
     transform: scale(1);
 }
@@ -1166,16 +1104,6 @@
     border-radius: 3px !important;
 }
 
-<<<<<<< HEAD
-.btn-xs {
-    height: 25px !important;
-    font-size: 15px;
-    vertical-align: middle;
-    padding: 0.01rem;
-}
-
-=======
->>>>>>> 9d633144
 .row-fold-elipsis {
     margin-left: 8px;
 }
