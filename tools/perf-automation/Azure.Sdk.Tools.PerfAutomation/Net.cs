﻿using Azure.Sdk.Tools.PerfAutomation.Models;
using System;
using System.Collections.Generic;
using System.IO;
using System.Linq;
using System.Text.RegularExpressions;
using System.Threading.Tasks;

namespace Azure.Sdk.Tools.PerfAutomation
{
    public class Net : LanguageBase
    {
        protected override Language Language => Language.Net;

        // Azure.Core.TestFramework.TestEnvironment requires publishing under the "artifacts" folder to find the repository root.
        private string PublishDirectory => Path.Join(WorkingDirectory, "artifacts", "perf");

        public override async Task<(string output, string error, object context)> SetupAsync(
            string project, string languageVersion, string primaryPackage, IDictionary<string, string> packageVersions)
        {
            var projectFile = Path.Combine(WorkingDirectory, project);

            File.Copy(projectFile, projectFile + ".bak", overwrite: true);

            var projectContents = File.ReadAllText(projectFile);
            var additionalBuildArguments = String.Empty;

            foreach (var v in packageVersions)
            {
                var packageName = v.Key;
                var packageVersion = v.Value;

                if (packageVersion == Program.PackageVersionSource)
                {
                    // Force all transitive dependencies to use project references, to ensure all packages are build from source.
                    // The default is for transitive dependencies to use package references to the latest published version.
                    additionalBuildArguments = "-p:UseProjectReferenceToAzureClients=true";
                }
                else
                {
                    // TODO: Use XmlDocument instead of Regex

                    // Existing reference might be to package or project:
                    // - <PackageReference Include="Microsoft.Azure.Storage.Blob" />
                    // - <ProjectReference Include="$(MSBuildThisFileDirectory)..\..\src\Azure.Storage.Blobs.csproj" />

                    string pattern;
                    var packageReferencePattern = $"<PackageReference [^>]*{packageName}[^<]*/>";
                    var projectReferencePattern = $"<ProjectReference [^>]*{packageName}.csproj[^<]*/>";

                    if (Regex.IsMatch(projectContents, packageReferencePattern))
                    {
                        pattern = packageReferencePattern;
                    }
                    else if (Regex.IsMatch(projectContents, projectReferencePattern))
                    {
                        pattern = projectReferencePattern;
                    }
                    else
                    {
                        throw new InvalidOperationException(
                            $"Project file {projectFile} does not contain existing package or project reference to {packageName}");
                    }

                    projectContents = Regex.Replace(
                        projectContents,
                        pattern,
                        @$"<PackageReference Include=""{packageName}"" VersionOverride=""{packageVersion}"" />",
                        RegexOptions.IgnoreCase | RegexOptions.Singleline
                    );
                }
            }

            File.WriteAllText(projectFile, projectContents);

            Util.DeleteIfExists(PublishDirectory);

            // Disable source link, since it's not needed for perf runs, and also fails in sparse checkout repos
            var processArguments = $"publish -c release -f {languageVersion} -o {PublishDirectory} -p:EnableSourceLink=false {additionalBuildArguments} {project}";

            var result = await Util.RunAsync("dotnet", processArguments, workingDirectory: WorkingDirectory);

            return (result.StandardOutput, result.StandardError, null);
        }

        public override async Task<IterationResult> RunAsync(string project, string languageVersion,
<<<<<<< HEAD
            IDictionary<string, string> packageVersions, string testName, string arguments, string context, bool profile)
=======
            string primaryPackage, IDictionary<string, string> packageVersions, string testName, string arguments, object context)
>>>>>>> 6237a00f
        {
            var dllName = Path.GetFileNameWithoutExtension(project) + ".dll";
            var dllPath = Path.Combine(PublishDirectory, dllName);

            var processArguments = $"{dllPath} {testName} {arguments}";

            var result = await Util.RunAsync("dotnet", processArguments, WorkingDirectory, throwOnError: false);

            // Completed 693,696 operations in a weighted-average of 1.00s (692,328.31 ops/s, 0.000 s/op)
            var match = Regex.Match(result.StandardOutput, @"\((.*) ops/s", RegexOptions.IgnoreCase | RegexOptions.RightToLeft);

            var opsPerSecond = -1d;
            if (match.Success)
            {
                opsPerSecond = double.Parse(match.Groups[1].Value);
            }

            return new IterationResult
            {
                PackageVersions = GetRuntimePackageVersions(result.StandardOutput),
                OperationsPerSecond = opsPerSecond,
                StandardError = result.StandardError,
                StandardOutput = result.StandardOutput,
            };
        }

        // === Versions ===
        // Runtime:         3.1.27
        // Azure.Core:
        //   Referenced:    1.25.0.0
        //   Loaded:        1.25.0.0
        //   Informational: 1.25.0+c8aaee521e662ddfb238d5ad1f2f9a79233f97f6
        //   JITOptimizer:  Enabled
        // Azure.Storage.Blobs:
        //   Referenced:    12.13.0.0
        //   Loaded:        12.13.0.0
        //   Informational: 12.13.0+dd17f33e411562517144e4b6b16f5ea910e5c5ae
        //   JITOptimizer:  Enabled
        // Azure.Storage.Blobs.Perf:
        //   Loaded:        1.0.0.0
        //   Informational: 1.0.0-alpha.20220719.3+5e7750d5d3d4754b657da8430ea805591522c43b
        //   JITOptimizer:  Enabled
        // Azure.Storage.Common:
        //   Referenced:    12.12.0.0
        //   Loaded:        12.12.0.0
        //   Informational: 12.12.0+dd17f33e411562517144e4b6b16f5ea910e5c5ae
        //   JITOptimizer:  Enabled
        // Azure.Test.Perf:
        //   Referenced:    1.0.0.0
        //   Loaded:        1.0.0.0
        //   Informational: 1.0.0-alpha.20220719.3+5e7750d5d3d4754b657da8430ea805591522c43b
        //   JITOptimizer:  Enabled
        public static Dictionary<string, string> GetRuntimePackageVersions(string standardOutput)
        {
            var runtimePackageVersions = new Dictionary<string, string>();

            var versionOutputStart = standardOutput.LastIndexOf("=== Versions ===", StringComparison.OrdinalIgnoreCase);
            if (versionOutputStart == -1)
            {
                return runtimePackageVersions;
            }

            var versionOutput = standardOutput[versionOutputStart..];

            var matches = Regex.Matches(versionOutput, @"(Azure.*?):.*?Informational: (\S*)", RegexOptions.Singleline);
            foreach (Match match in matches)
            {
                runtimePackageVersions.Add(match.Groups[1].Value, match.Groups[2].Value);
            }

            return runtimePackageVersions;
        }

        public override IDictionary<string, string> FilterRuntimePackageVersions(IDictionary<string, string> runtimePackageVersions)
        {
            // Ignore packages ending with ".Perf", to only show versions of shipping packages
            return runtimePackageVersions?
                .Where(kvp => !kvp.Key.EndsWith(".Perf", StringComparison.OrdinalIgnoreCase))
                .ToDictionary(kvp => kvp.Key, kvp => kvp.Value);
        }

        public override Task CleanupAsync(string project)
        {
            Util.DeleteIfExists(PublishDirectory);

            var projectFile = Path.Combine(WorkingDirectory, project);

            // Restore backup
            File.Move(projectFile + ".bak", projectFile, overwrite: true);

            return Task.CompletedTask;
        }
    }
}<|MERGE_RESOLUTION|>--- conflicted
+++ resolved
@@ -84,11 +84,7 @@
         }
 
         public override async Task<IterationResult> RunAsync(string project, string languageVersion,
-<<<<<<< HEAD
-            IDictionary<string, string> packageVersions, string testName, string arguments, string context, bool profile)
-=======
-            string primaryPackage, IDictionary<string, string> packageVersions, string testName, string arguments, object context)
->>>>>>> 6237a00f
+            string primaryPackage, IDictionary<string, string> packageVersions, string testName, string arguments, object context, bool profile)
         {
             var dllName = Path.GetFileNameWithoutExtension(project) + ".dll";
             var dllPath = Path.Combine(PublishDirectory, dllName);
