import { ChangeDetectorRef, Component, Input, OnInit, ViewChild } from '@angular/core';
import { ActivatedRoute, Params, Router } from '@angular/router';
import { Title } from '@angular/platform-browser';
import { MenuItem, TreeNode } from 'primeng/api';
import { concatMap, EMPTY, from, Observable, Subject, take, takeUntil, tap } from 'rxjs';
import { CodeLineRowNavigationDirection, getLanguageCssSafeName } from 'src/app/_helpers/common-helpers';
import { getQueryParams } from 'src/app/_helpers/router-helpers';
import { Review, PackageType } from 'src/app/_models/review';
import { APIRevision, APIRevisionGroupedByLanguage, ApiTreeBuilderData } from 'src/app/_models/revision';
import { ReviewsService } from 'src/app/_services/reviews/reviews.service';
import { APIRevisionsService } from 'src/app/_services/revisions/revisions.service';
import { UserProfileService } from 'src/app/_services/user-profile/user-profile.service';
import { WorkerService } from 'src/app/_services/worker/worker.service';
import { CodePanelComponent } from '../code-panel/code-panel.component';
import { ReviewPageOptionsComponent } from '../review-page-options/review-page-options.component';
import { CommentsService } from 'src/app/_services/comments/comments.service';
import { CommentRelationHelper } from 'src/app/_helpers/comment-relation.helper';
import { ACTIVE_API_REVISION_ID_QUERY_PARAM, DIFF_API_REVISION_ID_QUERY_PARAM, DIFF_STYLE_QUERY_PARAM, REVIEW_ID_ROUTE_PARAM, SCROLL_TO_NODE_QUERY_PARAM } from 'src/app/_helpers/router-helpers';
import { CodePanelData, CodePanelRowData, CodePanelRowDatatype, CrossLanguageContentDto } from 'src/app/_models/codePanelModels';
import { UserProfile } from 'src/app/_models/userProfile';
import { ReviewPageWorkerMessageDirective } from 'src/app/_models/insertCodePanelRowDataMessage';
import { CommentItemModel, CommentType } from 'src/app/_models/commentItemModel';
import { SignalRService } from 'src/app/_services/signal-r/signal-r.service';
import { SamplesRevisionService } from 'src/app/_services/samples/samples.service';
import { SamplesRevision } from 'src/app/_models/samples';
import { CodeLineSearchInfo } from 'src/app/_models/codeLineSearchInfo';
import { HttpResponse } from '@angular/common/http';
import { environment } from 'src/environments/environment';
import { NotificationsService } from 'src/app/_services/notifications/notifications.service';
import { SiteNotification } from 'src/app/_models/notificationsModel';

@Component({
  selector: 'app-review-page',
  templateUrl: './review-page.component.html',
  styleUrls: ['./review-page.component.scss']
})
export class ReviewPageComponent implements OnInit {
  @ViewChild(CodePanelComponent) codePanelComponent!: CodePanelComponent;
  @ViewChild(ReviewPageOptionsComponent) reviewPageOptionsComponent!: ReviewPageOptionsComponent;

  reviewId : string | null = null;
  activeApiRevisionId : string | null = null;
  diffApiRevisionId : string | null = null;
  diffStyle : string | null = null;

  assetsPath : string = environment.assetsPath;

  userProfile : UserProfile | undefined;
  review : Review | undefined = undefined;
  apiRevisions: APIRevision[] = [];
  crossLanguageAPIRevisions: APIRevisionGroupedByLanguage[] = [];
  comments: CommentItemModel[] = [];
  activeAPIRevision : APIRevision | undefined = undefined;
  diffAPIRevision : APIRevision | undefined = undefined;
  latestSampleRevision: SamplesRevision | undefined = undefined;
  revisionSidePanel : boolean | undefined = undefined;
  crosslanguageRevisionSidePanel : boolean | undefined = undefined;
  conversationSidePanel : boolean | undefined = undefined;
  reviewPageNavigation : TreeNode[] = [];
  language: string | undefined;
  languageSafeName: string | undefined;
  scrollToNodeIdHashed : Subject<string> = new Subject<string>();
  scrollToNodeId : string | undefined = undefined;
  showLineNumbers : boolean = true;
  preferredApprovers : string[] = [];
  hasFatalDiagnostics : boolean = false;
  hasActiveConversation : boolean = false;
  codeLineSearchInfo : CodeLineSearchInfo | undefined;
  numberOfActiveConversation : number = 0;
  hasHiddenAPIs : boolean = false;
  hasHiddenAPIThatIsDiff : boolean = false;
  loadFailed : boolean = false;
  loadFailedMessage : string = "API-Revision Content Load Failed...";

  showLeftNavigation : boolean = true;
  showPageOptions : boolean = true;
  leftNavigationPanelSize = 14;
  pageOptionsPanelSize = 16;
  panelSizes = [this.leftNavigationPanelSize, 70, this.pageOptionsPanelSize];
  minSizes = [0.1, 1, 0.1];

  codePanelData: CodePanelData | null = null;
  codePanelRowData: CodePanelRowData[] = [];
  crossLanguageRowData: CrossLanguageContentDto[] = [];
  apiRevisionPageSize = 50;
  lastNodeIdUnhashedDiscarded = '';

  codeLineSearchText: string | undefined = undefined;

  private destroy$ = new Subject<void>();
  private destroyLoadAPIRevision$ : Subject<void>  | null = null;
  private destroyApiTreeBuilder$ : Subject<void>  | null = null;

  sideMenu: MenuItem[] | undefined;

  constructor(private route: ActivatedRoute, private router: Router, private apiRevisionsService: APIRevisionsService,
    private reviewsService: ReviewsService, private workerService: WorkerService, private changeDetectorRef: ChangeDetectorRef,
    private userProfileService: UserProfileService, private commentsService: CommentsService, private signalRService: SignalRService,
    private samplesRevisionService: SamplesRevisionService, private titleService: Title, private notificationsService: NotificationsService) {}

  ngOnInit() {
    this.reviewId = this.route.snapshot.paramMap.get(REVIEW_ID_ROUTE_PARAM);

    this.userProfileService.getUserProfile().subscribe(
      (userProfile : any) => {
        this.userProfile = userProfile;
        if (this.userProfile?.preferences.hideLeftNavigation) {
          this.showLeftNavigation = false;
          this.updateLeftPanelSize();
        }

        if (this.userProfile?.preferences.hideReviewPageOptions) {
          this.showPageOptions = false;
          this.updateRightPanelSize();
        }

        if(this.userProfile?.preferences.hideLineNumbers) {
          this.showLineNumbers = false;
        }
      });
    this.route.queryParams.pipe(takeUntil(this.destroy$)).subscribe(params => {
      const navigationState = this.router.getCurrentNavigation()?.extras.state;
      if (!navigationState || !navigationState['skipStateUpdate']) {
        this.updateStateBasedOnQueryParams(params);
      }
    });

    this.loadReview(this.reviewId!);
    this.loadPreferredApprovers(this.reviewId!);
    this.loadAPIRevisions(0, this.apiRevisionPageSize);
    this.loadComments();
    this.handleRealTimeReviewUpdates();
    this.handleRealTimeAPIRevisionUpdates();
    this.loadLatestSampleRevision(this.reviewId!);
  }

  createSideMenu() {
    const menu : MenuItem [] = [
      {
          icon: 'bi bi-clock-history',
          tooltip: 'Revisions',
          command: () => {
            if (this.getLoadingStatus() === 'completed') {
              this.revisionSidePanel = !this.revisionSidePanel;
            }
          }
      }
    ];

    if (this.activeAPIRevision?.files[0].crossLanguagePackageId && this.crossLanguageAPIRevisions.length > 0) {
      menu.push({
        icon: 'bi bi-arrow-left-right',
        tooltip: 'Cross Language',
        command: () => {
          if (this.getLoadingStatus() === 'completed') {
            this.crosslanguageRevisionSidePanel = !this.crosslanguageRevisionSidePanel;
          }
        }
      });
    }
    menu.push(...[
      {
        icon: 'bi bi-chat-left-dots',
        tooltip: 'Conversations',
        badge: (this.numberOfActiveConversation > 0) ? this.numberOfActiveConversation.toString() : undefined,
        command: () => {
            if (this.getLoadingStatus() === 'completed') {
              this.conversationSidePanel = !this.conversationSidePanel;
            }
          }
      },
      {
        icon: 'bi bi-puzzle',
        tooltip: 'Samples',
        command: () => {
          if (this.latestSampleRevision) {
            this.router.navigate(['/samples', this.reviewId],
            { queryParams: { activeSamplesRevisionId: this.latestSampleRevision?.id } });
          }
          else {
            this.router.navigate([`/samples/${this.reviewId}`])
          }
        }
      }
    ]);
    this.sideMenu = menu;
    this.changeDetectorRef.detectChanges();
  }

  updateStateBasedOnQueryParams(params: Params) {
    this.activeApiRevisionId = params[ACTIVE_API_REVISION_ID_QUERY_PARAM];
    this.activeAPIRevision = this.apiRevisions.filter(x => x.id === this.activeApiRevisionId)[0];
    this.diffApiRevisionId = params[DIFF_API_REVISION_ID_QUERY_PARAM];
    this.diffAPIRevision = (this.diffApiRevisionId) ? this.apiRevisions.filter(x => x.id === this.diffApiRevisionId)[0] : undefined;
    this.diffStyle = params[DIFF_STYLE_QUERY_PARAM];
    this.scrollToNodeId = params[SCROLL_TO_NODE_QUERY_PARAM];
    this.reviewPageNavigation = [];
    this.codePanelRowData = [];
    this.codePanelData = null;
    this.loadFailed = false;
    this.changeDetectorRef.detectChanges();
    this.workerService.startWorker().then(() => {
      this.registerWorkerEventHandler();
      this.loadReviewContent(this.reviewId!, this.activeApiRevisionId, this.diffApiRevisionId);
    });
  }

  registerWorkerEventHandler() {
    // Ensure existing subscription is destroyed
    this.destroyApiTreeBuilder$?.next();
    this.destroyApiTreeBuilder$?.complete();
    this.destroyApiTreeBuilder$ = new Subject<void>();

    this.workerService.onMessageFromApiTreeBuilder().pipe(takeUntil(this.destroyApiTreeBuilder$)).subscribe(data => {
      if (data.directive === ReviewPageWorkerMessageDirective.CreatePageNavigation) {
        this.reviewPageNavigation = data.payload as TreeNode[];
      }

      if (data.directive === ReviewPageWorkerMessageDirective.UpdateCodePanelRowData) {
        this.codePanelRowData = data.payload as CodePanelRowData[];
        this.checkForFatalDiagnostics();
      }

      if (data.directive === ReviewPageWorkerMessageDirective.SetHasHiddenAPIFlag) {
        this.hasHiddenAPIs = data.payload as boolean;
      }

      if (data.directive === ReviewPageWorkerMessageDirective.UpdateCodePanelData) {
        this.codePanelData = data.payload as CodePanelData;
        this.hasHiddenAPIThatIsDiff = this.codePanelData.hasHiddenAPIThatIsDiff;
        this.processEmbeddedComments();
        this.workerService.terminateWorker();
      }
    });
  }

  loadReviewContent(reviewId: string, activeApiRevisionId: string | null = null, diffApiRevisionId: string | null = null) {
    this.reviewsService.getReviewContent(reviewId, activeApiRevisionId, diffApiRevisionId)
      .pipe(takeUntil(this.destroy$)).subscribe({
        next: (response: HttpResponse<ArrayBuffer>) => {
          if (this.updateLoadingStateBasedOnReviewDeletionStatus()) {
            return;
          }
          if (response.status == 204) {
            this.loadFailed = true;
            this.loadFailedMessage = "API-Revision Content Not Found. The";
            this.loadFailedMessage += (diffApiRevisionId) ? " active and/or diff API-Revision(s)" : " active API-Revision";
            this.loadFailedMessage += " may have been deleted.";
            return;
          } else if (response.status == 202) {
            const location = response.headers.get('location');
            this.loadFailed = true;
            this.loadFailedMessage = `API-Revision content is being generated at <a href="${location}">${location}</a></br>`
            this.loadFailedMessage += "Please refresh this page after few minutes to see generated API review.";
            return;
          }
          else {
            const apiTreeBuilderData : ApiTreeBuilderData = {
              diffStyle: this.diffStyle!,
              showDocumentation: this.userProfile?.preferences.showDocumentation ?? false,
              showComments: this.userProfile?.preferences.showComments ?? true,
              showSystemComments: this.userProfile?.preferences.showSystemComments ?? true,
              showHiddenApis: this.userProfile?.preferences.showHiddenApis ?? false
            };
            // Passing ArrayBufer to worker is way faster than passing object
            this.workerService.postToApiTreeBuilder(response.body, apiTreeBuilderData);
          }
          this.createSideMenu();
        },
        error: (error: any) => {
          this.loadFailed = true;
        }
      });
  }

  loadReview(reviewId: string) {
    this.reviewsService.getReview(reviewId)
      .pipe(takeUntil(this.destroy$)).subscribe({
        next: (review: Review) => {
          this.review = review;
          this.updateLoadingStateBasedOnReviewDeletionStatus();
          this.updatePageTitle();
        },
        error: (error) => {
          this.loadFailed = true;
          this.loadFailedMessage = "Failed to load review. Please refresh the page or try again later.";
        }
      });
  }

  loadPreferredApprovers(reviewId: string) {
    this.reviewsService.getPreferredApprovers(reviewId)
      .pipe(takeUntil(this.destroy$)).subscribe({
        next: (preferredApprovers: string[]) => {
          this.preferredApprovers = preferredApprovers;
        }
      });
  }

  loadAPIRevisions(noOfItemsRead : number, pageSize: number) {
    // Ensure existing subscription is destroyed
    this.destroyLoadAPIRevision$?.next();
    this.destroyLoadAPIRevision$?.complete();
    this.destroyLoadAPIRevision$ = new Subject<void>();

    // Ensures that the pertinent apirevisons are loaded regardless of page size limits
    const pageRevisions : string[] = [this.activeApiRevisionId!];
    if (this.diffApiRevisionId) {
      pageRevisions.push(this.diffApiRevisionId);
    }

    this.apiRevisionsService.getAPIRevisions(noOfItemsRead, pageSize, this.reviewId!, undefined, undefined,
      undefined, "createdOn", undefined, undefined, undefined, true, pageRevisions)
      .pipe(
        takeUntil(this.destroyLoadAPIRevision$),
        concatMap((response: any) => {
          this.apiRevisions = response.result;
          if (this.apiRevisions.length > 0) {
            this.language = this.apiRevisions[0].language;
            this.languageSafeName = getLanguageCssSafeName(this.language);
            this.activeAPIRevision = this.apiRevisions.filter(x => x.id === this.activeApiRevisionId)[0];
            if (this.diffApiRevisionId) {
              this.diffAPIRevision = this.apiRevisions.filter(x => x.id === this.diffApiRevisionId)[0];
            }
          }

          if (this.activeAPIRevision && this.activeAPIRevision.files[0].crossLanguagePackageId) {
            return this.apiRevisionsService.getCrossLanguageAPIRevisions(this.activeAPIRevision.files[0].crossLanguagePackageId);
          }
          return EMPTY
        }),
        concatMap((response: any) => {
          this.crossLanguageAPIRevisions = response.filter((c: APIRevisionGroupedByLanguage) => c.label !== this.language);
          this.createSideMenu();
          if (this.crossLanguageAPIRevisions.length > 0) {
            const itemsToProcess = this.crossLanguageAPIRevisions
              .filter(revision => revision.items.length > 0 && revision.items[0].files.length > 0)
              .map(revision => ({
                reviewId: revision.items[0].reviewId,
                apiRevisionId: revision.items[0].id,
                codeFileId: revision.items[0].files[0].fileId,
                packageVersion: revision.items[0].packageVersion,
                packageName: revision.items[0].packageName
              }));
            return from(itemsToProcess).pipe(
              concatMap((item : any) => this.reviewsService.getCrossLanguageContent(item.apiRevisionId, item.codeFileId).pipe(
                tap(response => {
                  response.reviewId = item.reviewId;
                  response.packageVersion = item.packageVersion;
                  response.packageName = item.packageName;
                  this.crossLanguageRowData.push(response);
                })
              ))
            );
          }
          return EMPTY;
        }),
      ).subscribe({
          next: (response: any) => {

          }
        });
  }

  loadComments() {
    this.commentsService.getComments(this.reviewId!, CommentType.APIRevision)
      .pipe(takeUntil(this.destroy$)).subscribe({
        next: (comments: CommentItemModel[]) => {
          this.comments = comments;
          CommentRelationHelper.calculateRelatedComments(this.comments);
          this.processEmbeddedComments();
        }
      });
  }

  private processEmbeddedComments() {
    if (!this.codePanelData || !this.comments) return;
<<<<<<< HEAD

=======
>>>>>>> bb2a1101
    Object.values(this.codePanelData.nodeMetaData).forEach(nodeData => {
      if (nodeData.commentThread) {
        Object.values(nodeData.commentThread).forEach(commentThreadRow => {
          if (commentThreadRow.comments) {
            commentThreadRow.comments.forEach(embeddedComment => {
              const globalComment = this.comments.find(c => c.id === embeddedComment.id);
              if (globalComment) {
                embeddedComment.hasRelatedComments = globalComment.hasRelatedComments;
                embeddedComment.relatedCommentsCount = globalComment.relatedCommentsCount;
              }
            });
          }
        });
      }
    });
  }

  loadLatestSampleRevision(reviewId: string) {
    this.samplesRevisionService.getLatestSampleRevision(reviewId)
      .pipe(takeUntil(this.destroy$)).subscribe({
        next: (sampleRevision: SamplesRevision | undefined) => {
          this.latestSampleRevision = sampleRevision;
        }
    });
  }

  handlePageOptionsEmitter(showPageOptions: boolean) {
    this.userProfile!.preferences.hideReviewPageOptions = !showPageOptions;
    this.userProfileService.updateUserPrefernece(this.userProfile!.preferences).pipe(takeUntil(this.destroy$)).subscribe({
      next: () => {
        this.updateRightPanelSize();
      }
    });
  }

  handleDiffStyleEmitter(state: string) {
    let newQueryParams = getQueryParams(this.route);
    newQueryParams[DIFF_STYLE_QUERY_PARAM] = state;
    this.router.navigate([], { queryParams: newQueryParams });
  }

  handleShowCommentsEmitter(state: boolean) {
    let userPreferenceModel = this.userProfile?.preferences;
    userPreferenceModel!.showComments = state;
    this.userProfileService.updateUserPrefernece(userPreferenceModel!).pipe(takeUntil(this.destroy$)).subscribe({
      next: () => {
        if (userPreferenceModel!.showComments) {
          this.codePanelComponent?.insertRowTypeIntoScroller(CodePanelRowDatatype.CommentThread);
        }
        else {
          this.codePanelComponent?.removeRowTypeFromScroller(CodePanelRowDatatype.CommentThread);
        }
      }
    });
  }

  handleShowSystemCommentsEmitter(state: boolean) {
    let userPreferenceModel = this.userProfile?.preferences;
    userPreferenceModel!.showSystemComments = state;
    this.userProfileService.updateUserPrefernece(userPreferenceModel!).pipe(takeUntil(this.destroy$)).subscribe({
      next: () => {
        if (userPreferenceModel!.showSystemComments) {
          this.codePanelComponent?.insertRowTypeIntoScroller(CodePanelRowDatatype.Diagnostics);
        }
        else {
          this.codePanelComponent?.removeRowTypeFromScroller(CodePanelRowDatatype.Diagnostics);
        }
      }
    });
  }

  handleShowDocumentationEmitter(state: boolean) {
    let userPreferenceModel = this.userProfile?.preferences;
    userPreferenceModel!.showDocumentation = state;
    this.userProfileService.updateUserPrefernece(userPreferenceModel!).pipe(takeUntil(this.destroy$)).subscribe({
      next: () => {
        if (userPreferenceModel!.showDocumentation) {
          this.codePanelComponent?.insertRowTypeIntoScroller(CodePanelRowDatatype.Documentation);
        }
        else {
          this.codePanelComponent?.removeRowTypeFromScroller(CodePanelRowDatatype.Documentation);
        }
      }
    });
  }

  handleShowLeftNavigationEmitter(state: boolean) {
    this.userProfile!.preferences.hideLeftNavigation = !state
    this.userProfileService.updateUserPrefernece(this.userProfile!.preferences).pipe(takeUntil(this.destroy$)).subscribe({
      next: () => {
        this.updateLeftPanelSize();
      }
    });
  }

  updateLeftPanelSize() {
    const panelSize = new Array(3);
    if (this.userProfile!.preferences.hideLeftNavigation) {
      this.showLeftNavigation = false;
      panelSize[0] = 0.1;
    } else {
      this.showLeftNavigation = true;
      panelSize[0] = this.leftNavigationPanelSize;
    }
    panelSize[2] = this.panelSizes[2];
    panelSize[1] = 100 - (panelSize[0] + panelSize[2]);
    this.panelSizes = panelSize;
  }

  updateRightPanelSize() {
    const panelSize = new Array(3);
    if  (this.userProfile!.preferences.hideReviewPageOptions) {
      this.showPageOptions = false;
      panelSize[2] = 0.1;
    } else {
      this.showPageOptions = true;
      panelSize[2] = this.pageOptionsPanelSize;
    }
    panelSize[0] = this.panelSizes[0];
    panelSize[1] = 100 - (panelSize[0] + panelSize[2]);
    this.panelSizes = panelSize;
  }

  handleSplitterResizeEnd(event: any) {
    if (event.sizes[0] > 5) {
      this.userProfile!.preferences.hideLeftNavigation = false;
    } else {
      this.userProfile!.preferences.hideLeftNavigation = true;
      this.updateLeftPanelSize();
    }

    if (event.sizes[2] > 5) {
      this.userProfile!.preferences.hideReviewPageOptions = false;
    } else {
      this.userProfile!.preferences.hideReviewPageOptions = true;
      this.updateRightPanelSize();
    }
    this.userProfileService.updateUserPrefernece(this.userProfile!.preferences).pipe(takeUntil(this.destroy$)).subscribe({
      next: () => {
        this.showLeftNavigation = !this.userProfile!.preferences.hideLeftNavigation;
        this.showPageOptions = !this.userProfile!.preferences.hideReviewPageOptions;

        // need this to trigger change detection
        const userProfile : UserProfile = {
          userName: this.userProfile!.userName,
          email: this.userProfile!.email,
          languages: this.userProfile!.languages,
          preferences: this.userProfile!.preferences
        };
        this.userProfile = userProfile;
      }
    });
  }

  handleShowLineNumbersEmitter(state: boolean) {
    let userPreferenceModel = this.userProfile?.preferences;
    userPreferenceModel!.hideLineNumbers = !state;
    this.userProfileService.updateUserPrefernece(userPreferenceModel!).pipe(takeUntil(this.destroy$)).subscribe(() => {
      this.showLineNumbers = !userPreferenceModel!.hideLineNumbers;
    });
  }

  handleNavTreeNodeEmmitter(nodeIdHashed: string) {
    this.scrollToNodeIdHashed.next(nodeIdHashed);
  }

  handleMarkAsViewedEmitter(state: boolean) {
    this.apiRevisionsService.toggleAPIRevisionViewedByForUser(this.activeApiRevisionId!, state).pipe(take(1)).subscribe({
      next: (apiRevision: APIRevision) => {
        this.activeAPIRevision = apiRevision;
        const activeAPIRevisionIndex = this.apiRevisions.findIndex(x => x.id === this.activeAPIRevision!.id);
        this.apiRevisions[activeAPIRevisionIndex] = this.activeAPIRevision!;
      }
    });
  }

  handleSubscribeEmitter(state: boolean) {
    this.reviewsService.toggleReviewSubscriptionByUser(this.reviewId!, state).pipe(take(1)).subscribe();
  }

  handleApiRevisionApprovalEmitter(value: boolean) {
    if (value) {
      const approvalState = !this.activeAPIRevision?.approvers.includes(this.userProfile?.userName!);
      this.apiRevisionsService.toggleAPIRevisionApproval(this.reviewId!, this.activeApiRevisionId!, approvalState).pipe(take(1)).subscribe({
        next: (apiRevision: APIRevision) => {
          this.activeAPIRevision = apiRevision;
          const activeAPIRevisionIndex = this.apiRevisions.findIndex(x => x.id === this.activeAPIRevision!.id);
          this.apiRevisions[activeAPIRevisionIndex] = this.activeAPIRevision!;
        }
      });
    }
  }

  handleReviewApprovalEmitter(value: boolean) {
    if (value) {
      this.reviewsService.toggleReviewApproval(this.reviewId!, this.activeApiRevisionId!, true).pipe(take(1)).subscribe({
        next: (review: Review) => {
          this.review = review;
        }
      });
    }
  }

  handleNamespaceApprovalEmitter(value: boolean) {
    if (value) {
      this.reviewsService.requestNamespaceReview(this.reviewId!, this.activeApiRevisionId!).pipe(take(1)).subscribe({
        next: (review: Review) => {
          this.review = review;

          // Update the active revision to reflect that namespace review has been requested
          if (this.activeAPIRevision) {
            this.activeAPIRevision.hasRequestedNamespaceReview = true;

            // Also update the revision in the apiRevisions array
            const revisionIndex = this.apiRevisions.findIndex(r => r.id === this.activeAPIRevision!.id);
            if (revisionIndex >= 0) {
              this.apiRevisions[revisionIndex].hasRequestedNamespaceReview = true;
            }
          }

          // Reset loading state in the options component on success
          if (this.reviewPageOptionsComponent) {
            this.reviewPageOptionsComponent.resetNamespaceReviewLoadingState();
          }
          try {
            const notification = new SiteNotification(
              this.reviewId!,
              this.activeApiRevisionId!,
              'Namespace Review',
              'Namespace review has been requested successfully!',
              'success'
            );
            this.notificationsService.addNotification(notification);
          } catch (error) {
            // Fallback alert
            alert('Namespace review has been requested successfully!');
          }
        },
        error: (error) => {
          console.error('Error requesting namespace review:', error);
          // Reset loading state in the options component on error
          if (this.reviewPageOptionsComponent) {
            this.reviewPageOptionsComponent.resetNamespaceReviewLoadingState();
          }
        }
      });
    }
  }

  handleShowHiddenAPIEmitter(state: boolean) {
    let userPreferenceModel = this.userProfile?.preferences;
    userPreferenceModel!.showHiddenApis = state;
    this.userProfileService.updateUserPrefernece(userPreferenceModel!).pipe(takeUntil(this.destroy$)).subscribe({
      next: () => {
        const currentParams = this.route.snapshot.queryParams;
        this.updateStateBasedOnQueryParams(currentParams);
      }
    });
  }

  handleDisableCodeLinesLazyLoadingEmitter(state: boolean) {
    let userPreferenceModel = this.userProfile?.preferences;
    userPreferenceModel!.disableCodeLinesLazyLoading = state;
    this.userProfileService.updateUserPrefernece(userPreferenceModel!).pipe(takeUntil(this.destroy$)).subscribe({
      next: () => {
        const currentParams = this.route.snapshot.queryParams;
        this.updateStateBasedOnQueryParams(currentParams);
      }
    });
  }

  handleCommentThreadNavaigationEmitter(direction: CodeLineRowNavigationDirection) {
    this.codePanelComponent.navigateToCommentThread(direction);
  }

  handleDiffNavaigationEmitter(direction: CodeLineRowNavigationDirection) {
    this.codePanelComponent.navigateToDiffNode(direction);
  }

  handleCopyReviewTextEmitter(event: boolean) {
    this.codePanelComponent.copyReviewTextToClipBoard(event);
  }

  handleCodeLineSearchTextEmitter(searchText: string) {
    this.codeLineSearchText = searchText;
  }

  handleHasActiveConversationEmitter(value: boolean) {
    this.hasActiveConversation = value;
  }

  handleCodeLineSearchInfoEmitter(value: CodeLineSearchInfo) {
    setTimeout(() => {
      this.codeLineSearchInfo = (value) ? new CodeLineSearchInfo(value.currentMatch, value.totalMatchCount) : undefined;
    }, 0);
  }

  handleNumberOfActiveThreadsEmitter(value: number) {
    this.numberOfActiveConversation = value;
    this.createSideMenu();
  }

  handleScrollToNodeEmitter (value: string) {
    this.conversationSidePanel = false;
    this.codePanelComponent.scrollToNode(undefined, value);
  }

  handleRealTimeReviewUpdates() {
    this.signalRService.onReviewUpdates().pipe(takeUntil(this.destroy$)).subscribe({
      next: (updatedReview: Review) => {
        if (updatedReview.id === this.reviewId) {
          this.review = updatedReview;
        }
      }
    });
  }

  handleRealTimeAPIRevisionUpdates() {
    this.signalRService.onAPIRevisionUpdates().pipe(takeUntil(this.destroy$)).subscribe({
      next: (updatedAPIRevision: APIRevision) => {
        if (updatedAPIRevision.reviewId === this.reviewId) {
          const apiRevisionIndex = this.apiRevisions.findIndex(x => x.id === updatedAPIRevision.id);
          if (apiRevisionIndex > -1) {
            this.apiRevisions[apiRevisionIndex] = updatedAPIRevision;
          }

          if (updatedAPIRevision.id === this.activeApiRevisionId) {
            this.activeAPIRevision = updatedAPIRevision;
          }
        }
      }
    });
  }

  handleCrossLangaugeAPIRevisionChange(value: APIRevision) {
    this.reviewsService.getCrossLanguageContent(value.id, value.files[0].fileId)
      .pipe(takeUntil(this.destroy$))
      .subscribe(response => {
        response.reviewId = value.reviewId;
        response.packageVersion = value.packageVersion;
        response.packageName = value.packageName;
        const cldto: CrossLanguageContentDto [] = [];
        this.crossLanguageRowData.forEach((dto: CrossLanguageContentDto) => {
          if (dto.apiRevisionId !== value.id) {
            cldto.push(dto);
          }
        });
        cldto.push(response)
        this.crossLanguageRowData = cldto;
      });
  }

  getLoadingStatus() : 'loading' | 'completed' | 'failed' {
    if (this.codePanelComponent?.isLoading)
    {
      return 'loading';
    }
    else
    {
      return (this.loadFailed) ? 'failed' : 'completed';
    }
  }

  checkForFatalDiagnostics() {
    for (const rowData of this.codePanelRowData) {
      if (rowData.diagnostics && rowData.diagnostics.level === 'fatal') {
        this.hasFatalDiagnostics = true;
        break;
      }
    }
  }

  updateLoadingStateBasedOnReviewDeletionStatus() : boolean {
    if (this.review?.isDeleted) {
      this.loadFailed = true;
      this.loadFailedMessage = "Review has been deleted.";
      return true;
    }
    return false;
  }

  updatePageTitle() {
    if (this.review?.packageName) {
      this.titleService.setTitle(this.review.packageName);
    } else {
      this.titleService.setTitle('APIView');
    }
  }

  ngOnDestroy() {
    this.workerService.terminateWorker();
    this.destroy$.next();
    this.destroy$.complete();
    this.destroyLoadAPIRevision$?.next();
    this.destroyLoadAPIRevision$?.complete();
    this.destroyApiTreeBuilder$?.next();
    this.destroyApiTreeBuilder$?.complete();
  }
}<|MERGE_RESOLUTION|>--- conflicted
+++ resolved
@@ -375,10 +375,6 @@
 
   private processEmbeddedComments() {
     if (!this.codePanelData || !this.comments) return;
-<<<<<<< HEAD
-
-=======
->>>>>>> bb2a1101
     Object.values(this.codePanelData.nodeMetaData).forEach(nodeData => {
       if (nodeData.commentThread) {
         Object.values(nodeData.commentThread).forEach(commentThreadRow => {
