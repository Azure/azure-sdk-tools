{
  "name": "@azure-tools/js-sdk-release-tools",
<<<<<<< HEAD
  "version": "2.16.0",
=======
  "version": "2.15.2",
>>>>>>> c45f731f
  "description": "",
  "files": [
    "dist"
  ],
  "scripts": {
    "dev": "tsx watch src/changelogToolCli.ts",
    "start": "node dist/changelogToolCli.js",
    "debug": "node --inspect-brk dist/changelogToolCli.js",
    "build": "rimraf dist && tsc -p . && npm run copy-files",
    "copy-files": "copyfiles -f src/common/ciYamlTemplates/*.template.yml dist/common/ciYamlTemplates/",
    "prepack": "npm run build",
    "test": "vitest --run",
    "test:watch": "vitest"
  },
  "bin": {
    "changelog-tool": "./dist/changelogToolCli.js",
    "hlc-code-gen": "./dist/hlcCodeGenCli.js",
    "hlc-code-gen-for-pipeline": "./dist/autoGenerateInPipeline.js",
    "code-gen-pipeline": "./dist/autoGenerateInPipeline.js",
    "rlc-code-gen": "./dist/rlcCodegenCli.js",
    "update-changelog": "./dist/generateChangelogCli.js",
    "update-version": "./dist/updateBumpVersionCli.js"
  },
  "author": "Microsoft Corporation",
  "license": "MIT",
  "type": "module",
  "dependencies": {
    "@azure-tools/openapi-tools-common": "^1.2.2",
    "@npmcli/package-json": "^6.1.1",
    "colors": "1.4.0",
    "command-line-args": "^6.0.1",
    "comment-json": "^4.2.5",
    "copyfiles": "^2.4.1",
    "fs-extra": "^11.3.0",
    "glob": "11.1.0",
    "js-yaml": "^4.1.0",
    "minimatch": "10.0.1",
    "npm-registry-fetch": "^18.0.2",
    "parse-ts-to-ast": "^0.1.4",
    "semver": "^7.7.1",
    "shelljs": "^0.9.2",
    "simple-git": "^3.5.0",
    "string-template": "^1.0.0",
    "ts-morph": "^26.0.0",
    "tslib": "^2.8.1",
    "typescript-codegen-breaking-change-detector": "0.7.10",
    "unixify": "^1.0.0",
    "winston": "^3.17.0",
    "yaml": "^2.7.0"
  },
  "devDependencies": {
    "@types/fs-extra": "^11.0.4",
    "@types/node": "^22.13.10",
    "@types/npm-registry-fetch": "^8.0.7",
    "@types/npmcli__package-json": "^4.0.4",
    "@types/shelljs": "^0.8.15",
    "@types/string-template": "^1.0.6",
    "@types/unixify": "^1.0.2",
    "@typespec/compiler": "^0.67.1",
    "rimraf": "^6.0.1",
    "tsx": "^4.19.3",
    "typescript": "5.8.2",
    "vitest": "3.2.4"
  },
  "optionalDependencies": {
    "@rollup/rollup-android-arm-eabi": "4.20.0",
    "@rollup/rollup-android-arm64": "4.20.0",
    "@rollup/rollup-darwin-arm64": "4.20.0",
    "@rollup/rollup-darwin-x64": "4.20.0",
    "@rollup/rollup-linux-arm-gnueabihf": "4.20.0",
    "@rollup/rollup-linux-arm-musleabihf": "4.20.0",
    "@rollup/rollup-linux-arm64-gnu": "4.20.0",
    "@rollup/rollup-linux-arm64-musl": "4.20.0",
    "@rollup/rollup-linux-powerpc64le-gnu": "4.20.0",
    "@rollup/rollup-linux-riscv64-gnu": "4.20.0",
    "@rollup/rollup-linux-s390x-gnu": "4.20.0",
    "@rollup/rollup-linux-x64-gnu": "4.20.0",
    "@rollup/rollup-linux-x64-musl": "4.20.0",
    "@rollup/rollup-win32-arm64-msvc": "4.20.0",
    "@rollup/rollup-win32-ia32-msvc": "4.20.0",
    "@rollup/rollup-win32-x64-msvc": "4.20.0"
  },
  "peerDependencies": {
    "@typespec/compiler": ">=0.58.0 <1.0.0"
  }
}<|MERGE_RESOLUTION|>--- conflicted
+++ resolved
@@ -1,10 +1,6 @@
 {
   "name": "@azure-tools/js-sdk-release-tools",
-<<<<<<< HEAD
   "version": "2.16.0",
-=======
-  "version": "2.15.2",
->>>>>>> c45f731f
   "description": "",
   "files": [
     "dist"
