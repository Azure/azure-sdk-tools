using System.CommandLine;
using System.CommandLine.Parsing;
using System.IO.Enumeration;
using Azure.Sdk.Tools.Cli.Tools;
using Azure.Sdk.Tools.Cli.Tools.EngSys;
using Azure.Sdk.Tools.Cli.Tools.GitHub;
using Azure.Sdk.Tools.Cli.Tools.Package;
using Azure.Sdk.Tools.Cli.Tools.Pipeline;
using Azure.Sdk.Tools.Cli.Tools.ReleasePlan;
using Azure.Sdk.Tools.Cli.Tools.Example;
using Azure.Sdk.Tools.Cli.Tools.TypeSpec;

namespace Azure.Sdk.Tools.Cli.Commands
{
    public static class SharedOptions
    {
        public static readonly List<Type> ToolsList = [
            typeof(PackageCheckTool),
            typeof(CleanupTool),
            typeof(GitHubLabelsTool),
            typeof(HostServerTool),
            typeof(LogAnalysisTool),
            typeof(PipelineTool),
            typeof(PipelineAnalysisTool),
            typeof(PipelineTestsTool),
            typeof(QuokkaTool),
            typeof(ReadMeGeneratorTool),
            typeof(ReleasePlanTool),
            typeof(ReleaseReadinessTool),
            typeof(SdkReleaseTool),
            typeof(SpecCommonTools),
            typeof(PullRequestTools),
            typeof(SpecWorkflowTool),
            typeof(SpecValidationTools),
            typeof(TestAnalysisTool),
<<<<<<< HEAD
            typeof(TspConvertTool),
            typeof(TspInitTool),
=======
            typeof(TypeSpecTool),
            typeof(TypeSpecPublicRepoValidationTool),
>>>>>>> 61fa978b

            #if DEBUG
            // only add these tools in debug mode
            typeof(ExampleTool),
            typeof(HelloWorldTool),
#endif
        ];

        public static Option<string> ToolOption = new("--tools")
        {
            Description = "If provided, the tools server will only respond to CLI or MCP server requests for tools named the same as provided in this option. Glob matching is honored.",
            IsRequired = false,
        };

        public static Option<string> Format = new(["--output", "-o"], () => "plain")
        {
            Description = "The format of the output. Supported formats are: plain, json",
            IsRequired = false,
        };

        public static Option<bool> Debug = new(["--debug"], () => false)
        {
            Description = "Enable debug logging",
            IsRequired = false,
        };

        public static Option<string> PackagePath = new(["--package-path", "-p"], "Path to the package directory to check")
        {
            IsRequired = true
        };

        public static (string, bool) GetGlobalOptionValues(string[] args)
        {
            var root = new RootCommand
            {
                TreatUnmatchedTokensAsErrors = false
            };
            root.AddGlobalOption(Format);
            root.AddGlobalOption(Debug);

            var parser = new Parser(root);
            var result = parser.Parse(args);

            var raw = result.GetValueForOption(Format)?.ToLowerInvariant() ?? "";
            var debug = result.GetValueForOption(Debug);
            return (raw, debug);
        }

        public static string[] GetToolsFromArgs(string[] args)
        {
            var root = new RootCommand
            {
                TreatUnmatchedTokensAsErrors = false
            };
            root.AddOption(ToolOption);

            var parser = new Parser(root);
            var result = parser.Parse(args);

            var raw = result.GetValueForOption(ToolOption);
            if (string.IsNullOrWhiteSpace(raw))
            {
                return new string[] { };
            }

            return raw
                .Split(',', StringSplitOptions.RemoveEmptyEntries | StringSplitOptions.TrimEntries)
                .Select(s => s.ToLowerInvariant())
                .ToArray();
        }

        public static List<Type> GetFilteredToolTypes(string[] args)
        {
            var toolMatchList = SharedOptions.GetToolsFromArgs(args);

            if (toolMatchList.Length > 0)
            {
                return ToolsList
                             .Where(t => toolMatchList.Any(x => FileSystemName.MatchesSimpleExpression(x, t.Name) || t.Name.StartsWith("HostServer")))
                             .ToList();
            }

            return ToolsList;
        }
    }
}<|MERGE_RESOLUTION|>--- conflicted
+++ resolved
@@ -33,13 +33,9 @@
             typeof(SpecWorkflowTool),
             typeof(SpecValidationTools),
             typeof(TestAnalysisTool),
-<<<<<<< HEAD
-            typeof(TspConvertTool),
-            typeof(TspInitTool),
-=======
-            typeof(TypeSpecTool),
+            typeof(TypeSpecConvertTool),
+            typeof(TypeSpecInitTool),
             typeof(TypeSpecPublicRepoValidationTool),
->>>>>>> 61fa978b
 
             #if DEBUG
             // only add these tools in debug mode
