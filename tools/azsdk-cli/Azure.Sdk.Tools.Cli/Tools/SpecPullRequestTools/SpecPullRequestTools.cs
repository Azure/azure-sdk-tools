// Copyright (c) Microsoft Corporation.
// Licensed under the MIT License.
using System.ComponentModel;
using System.Text.Json;
using Azure.Sdk.Tools.Cli.Helpers;
using Azure.Sdk.Tools.Cli.Services;
using Azure.Sdk.Tools.Cli.Models;
using ModelContextProtocol.Server;
using System.CommandLine;
using Azure.Sdk.Tools.Cli.Contract;
using System.CommandLine.Invocation;

namespace Azure.Sdk.Tools.Cli.Tools
{
    [Description("Pull request tools")]
    [McpServerToolType]
    public class SpecPullRequestTools(
        IGitHubService gitHubService,
        IGitHelper gitHelper,
        ISpecPullRequestHelper prHelper,
        ILogger<SpecPullRequestTools> logger,
        IOutputService output,
        ITypeSpecHelper typeSpecHelper) : MCPTool
    {
        private readonly static string REPO_OWNER = "Azure";
        private readonly static string REPO_NAME = "azure-rest-api-specs";

        // Commands
        private const string checkIfSpecInPublicRepoCommandName = "check-if-repo-is-public";
        private const string getPullRequestForCurrentBranchCommandName = "get-pr-for-current-branch";
        private const string createPullRequestCommandName = "create-pr";
        private const string getPullRequestCommandName = "get-pr-details";

        // Options
        private readonly Option<string> typeSpecProjectPathOpt = new(["--typespec-project"], "Path to typespec project") { IsRequired = true };
        private readonly Option<string> repoPathOpt = new(["--repo-path"], "Path to repository root") { IsRequired = true };
        private readonly Option<string> titleOpt = new(["--title"], "Title for the pull request") { IsRequired = true };
        private readonly Option<string> descriptionOpt = new(["--description"], "Description for the pull request") { IsRequired = true };
        private readonly Option<bool> draftOpt = new(["--draft"], () => true, "Create pull request as draft (default: true)");
        private readonly Option<string> targetBranchOpt = new(["--target-branch"], () => "main", "Target branch for the pull request") { IsRequired = false };
        private readonly Option<int> pullRequestNumberOpt = new(["--pr"], "Pull request number") { IsRequired = true };
        private readonly Option<string> repoOwnerOpt = new(["--repo-owner"], () => "Azure", "GitHub repo owner") { IsRequired = false };
        private readonly Option<string> repoNameOpt = new(["--repo-name"], () => "azure-rest-api-specs", "GitHub repo name") { IsRequired = false };


        [McpServerTool, Description("Connect to GitHub using personal access token.")]
        public async Task<string> GetGitHubUserDetails()
        {
            try
            {
                var user = await gitHubService.GetGitUserDetailsAsync();
                return user != null
                    ? output.Format($"Connected to GitHub as {user.Login}")
                    : output.Format("Failed to connect to GitHub. Please make sure to login to GitHub using gh auth login to connect to GitHub.");
            }
            catch(Exception ex)
            {
                SetFailure();
                return output.Format($"Failed to connect to GitHub. Unhandled error: {ex.Message}");
            }

        }

        [McpServerTool, Description("Check if TypeSpec project is in public repo. Provide absolute path to TypeSpec project root as param.")]
        public string CheckIfSpecInPublicRepo(string typeSpecProjectPath)
        {
            try
            {
                var repoRootPath = typeSpecHelper.GetSpecRepoRootPath(typeSpecProjectPath);
                var isPublicRepo = typeSpecHelper.IsRepoPathForPublicSpecRepo(repoRootPath);
                return output.Format(isPublicRepo);
            }
            catch (Exception ex)
            {
                SetFailure();
                return output.Format($"Unexpected failure occurred. Error: {ex.Message}");
            }
        }

        [McpServerTool, Description("Get pull request link for current branch in the repo. Provide absolute path to TypeSpec project root as param. This tool call GetPullRequest to get pull request details.")]
        public async Task<string> GetPullRequestForCurrentBranch(string typeSpecProjectPath)
        {
            try
            {
                var repoRootPath = typeSpecHelper.GetSpecRepoRootPath(typeSpecProjectPath);
                logger.LogInformation($"GitHub repo root path: {repoRootPath}");
                if (string.IsNullOrEmpty(repoRootPath))
                {
                    return output.Format("Failed to get repo root path. Please make sure to select the TypeSpec project path.");
                }
                var headRepoOwner = await gitHelper.GetRepoOwnerNameAsync(repoRootPath, false);
                var headBranchName = gitHelper.GetBranchName(repoRootPath);
                var headBranchRef = $"{headRepoOwner}:{headBranchName}";
                logger.LogInformation($"Repo name: {REPO_NAME}, Head repo owner: {headRepoOwner}, Head branch name: {headBranchName}, Head branch ref: {headBranchRef}");
                if (string.IsNullOrEmpty(headRepoOwner))
                {
                    return output.Format("Failed to get repo details. Please make sure to select the TypeSpec project path and try again.");
                }

                logger.LogInformation("Getting pull request for branch {headBranchRef}...", headBranchRef);
                var pullRequest = await gitHubService.GetPullRequestForBranchAsync(REPO_OWNER, REPO_NAME, headBranchRef);
                if (pullRequest == null)
                {
                    return output.Format("No pull request found for the current branch.");
                }

                string response = $"Pull request found: {pullRequest.HtmlUrl}";
                response += await GetPullRequest(pullRequest.Number);
                return output.Format(response);
            }
            catch (Exception ex)
            {
                return output.Format($"Failed to find pull request for current branch, Error: {ex.Message}");
            }
        }

        [McpServerTool, Description("Create pull request for repository changes. Provide title, description and path to repository root. Creates a pull request for committed changes in the current branch.")]
<<<<<<< HEAD
        public async Task<List<string>> CreatePullRequest(string title, string description, string repoPath, string targetBranch = "main", bool draft = true)
=======
        public async Task<List<string>> CreatePullRequest(string title, string description, string repoPath, string targetBranch = "main")
>>>>>>> 15c8ec41
        {
            try
            {
                List<string> results = [];
                try
                {
                    // Discover the repository root from the provided path
                    var repoRootPath = gitHelper.DiscoverRepoRoot(repoPath);
                    var headBranchName = gitHelper.GetBranchName(repoRootPath);
                    if (string.IsNullOrEmpty(headBranchName) || headBranchName.Equals("main"))
                    {
                        SetFailure();
                        results.Add("Failed to create pull request. Pull request can not be created for changes in main branch. Select the GitHub branch for your spec changes using `git checkout <branch name>'");
                        return results;
                    }

                    //Get repo details like target owner, head owner, repo name
                    var headRepoOwner = await gitHelper.GetRepoOwnerNameAsync(repoRootPath, false);

                    var headBranch = $"{headRepoOwner}:{headBranchName}";
                    logger.LogInformation($"Repo name: {REPO_NAME}, Head repo owner: {headRepoOwner}, Head branch name: {headBranchName}, Head branch ref: {headBranch}");
                    logger.LogInformation($"Creating pull request in {REPO_OWNER}:{REPO_NAME}");
                    //Create pull request
                    var createResponseList = await gitHubService.CreatePullRequestAsync(REPO_NAME, REPO_OWNER, targetBranch, headBranch, title, description, draft);
                    results.AddRange(createResponseList);
                    return results;
                }
                catch (Exception ex)
                {
                    SetFailure();
                    results.Add($"Failed to create a pull request, Error: {ex.Message}");
                    return results;
                }
            }
            catch (Exception ex)
            {
                logger.LogError($"Unexpected exception occurred: {ex.Message}");
                SetFailure();
                return new List<string> { $"Unhandled exception: {ex.Message}" };
            }
        }

        private async Task<List<string>> GetPullRequestCommentsAsync(int pullRequestNumber, string repoName, string repoOwner)
        {
            var comments = await gitHubService.GetPullRequestCommentsAsync(repoOwner, repoName, pullRequestNumber);
            if (comments == null || comments.Count == 0)
            {
                return ["No comments found for the pull request."];
            }
            return comments;
        }


        [McpServerTool, Description("This tool gets pull request details, status, comments, checks, next action details, links to APIView reviews.")]
        public async Task<string> GetPullRequest(int pullRequestNumber, string repoOwner = "Azure", string repoName = "azure-rest-api-specs")
        {
            try
            {
                logger.LogInformation($"Getting pull request details for {pullRequestNumber} in repo {repoName}");
                var pullRequest = await gitHubService.GetPullRequestAsync(repoOwner, repoName, pullRequestNumber);
                PullRequestDetails prDetails = new()
                {
                    // Get PR basics and comments
                    pullRequestNumber = pullRequest.Number,
                    Url = pullRequest.HtmlUrl,
                    Status = pullRequest.State.StringValue,
                    IsMerged = pullRequest.Merged,
                    IsMergeable = pullRequest.Mergeable ?? false,
                    Author = pullRequest.User.Name,
                    AssignedTo = pullRequest.Assignee?.Name ?? "",
                    Labels = pullRequest.Labels?.ToList() ?? [],
                    Comments = await GetPullRequestCommentsAsync(pullRequestNumber, repoName, repoOwner)
                };

                // Get PR check statuses
                logger.LogInformation("Getting pull request checks");
                prDetails.Checks.AddRange(await gitHubService.GetPullRequestChecksAsync(pullRequestNumber, repoName, repoOwner));

                // Parse APi reviews and add the information
                logger.LogInformation("Searching for API review links in comments");
                var apiviewlinks = prHelper.FindApiReviewLinks(prDetails.Comments);
                if (apiviewlinks != null && apiviewlinks.Count > 0)
                {
                    prDetails.ApiViews.AddRange(apiviewlinks);
                }

                return JsonSerializer.Serialize(prDetails);
            }
            catch (Exception ex)
            {
                logger.LogError("{exception}", ex.Message);
                return output.Format($"Failed to get pull request summary. Error {ex.Message}");
            }
        }

        public override Command GetCommand()
        {
            var command = new Command("spec-pr", "Pull request tools");
            var subCommands = new[] {
                new Command(checkIfSpecInPublicRepoCommandName, "Check if API spec is in public repo") { typeSpecProjectPathOpt },
                new Command(getPullRequestForCurrentBranchCommandName, "Get pull request for current branch") { typeSpecProjectPathOpt },
<<<<<<< HEAD
                new Command(createPullRequestCommandName, "Create pull request") { titleOpt, descriptionOpt, repoPathOpt, targetBranchOpt, draftOpt },
=======
                new Command(createPullRequestCommandName, "Create pull request") { titleOpt, descriptionOpt, repoPathOpt, targetBranchOpt },
>>>>>>> 15c8ec41
                new Command(getPullRequestCommandName, "Get pull request details") { pullRequestNumberOpt, repoOwnerOpt, repoNameOpt }
            };

            foreach (var subCommand in subCommands)
            {
                subCommand.SetHandler(async ctx => { ctx.ExitCode = await HandleCommand(ctx, ctx.GetCancellationToken()); });
                command.AddCommand(subCommand);
            }
            return command;
        }

        public override async Task<int> HandleCommand(InvocationContext ctx, CancellationToken ct)
        {
            var commandName = ctx.ParseResult.CommandResult.Command.Name;
            var commandParser = ctx.ParseResult;
            switch (commandName)
            {
                case checkIfSpecInPublicRepoCommandName:
                    var isPublic = CheckIfSpecInPublicRepo(commandParser.GetValueForOption(typeSpecProjectPathOpt));
                    logger.LogInformation("Is spec in public repo: {isPublic}", isPublic);
                    return 0;
                case getPullRequestForCurrentBranchCommandName:
                    var pullRequestLink = await GetPullRequestForCurrentBranch(commandParser.GetValueForOption(typeSpecProjectPathOpt));
                    logger.LogInformation("Pull request link: {pullRequestLink}", pullRequestLink);
                    return 0;
                case createPullRequestCommandName:
                    var title = commandParser.GetValueForOption(titleOpt);
                    var description = commandParser.GetValueForOption(descriptionOpt);
                    var repoPath = commandParser.GetValueForOption(repoPathOpt);
                    var targetBranch = commandParser.GetValueForOption(targetBranchOpt);
<<<<<<< HEAD
                    var draft = commandParser.GetValueForOption(draftOpt);
                    var createPullRequestResponse = await CreatePullRequest(title, description, repoPath, targetBranch, draft);
=======
                    var createPullRequestResponse = await CreatePullRequest(title, description, repoPath, targetBranch);
>>>>>>> 15c8ec41
                    logger.LogInformation("Create pull request response: {createPullRequestResponse}", createPullRequestResponse);
                    return 0;
                case getPullRequestCommandName:
                    var pullRequestNumber = commandParser.GetValueForOption(pullRequestNumberOpt);
                    var repoOwner = commandParser.GetValueForOption(repoOwnerOpt);
                    var repoName = commandParser.GetValueForOption(repoNameOpt);
                    var pullRequestDetails = await GetPullRequest(pullRequestNumber, repoOwner, repoName);
                    logger.LogInformation("Pull request details: {pullRequestDetails}", pullRequestDetails);
                    return 0;
                default:
                    logger.LogError("Unknown command: {commandName}", commandName);
                    return 1;
            }
        }
    }
}<|MERGE_RESOLUTION|>--- conflicted
+++ resolved
@@ -115,11 +115,7 @@
         }
 
         [McpServerTool, Description("Create pull request for repository changes. Provide title, description and path to repository root. Creates a pull request for committed changes in the current branch.")]
-<<<<<<< HEAD
         public async Task<List<string>> CreatePullRequest(string title, string description, string repoPath, string targetBranch = "main", bool draft = true)
-=======
-        public async Task<List<string>> CreatePullRequest(string title, string description, string repoPath, string targetBranch = "main")
->>>>>>> 15c8ec41
         {
             try
             {
@@ -221,11 +217,7 @@
             var subCommands = new[] {
                 new Command(checkIfSpecInPublicRepoCommandName, "Check if API spec is in public repo") { typeSpecProjectPathOpt },
                 new Command(getPullRequestForCurrentBranchCommandName, "Get pull request for current branch") { typeSpecProjectPathOpt },
-<<<<<<< HEAD
                 new Command(createPullRequestCommandName, "Create pull request") { titleOpt, descriptionOpt, repoPathOpt, targetBranchOpt, draftOpt },
-=======
-                new Command(createPullRequestCommandName, "Create pull request") { titleOpt, descriptionOpt, repoPathOpt, targetBranchOpt },
->>>>>>> 15c8ec41
                 new Command(getPullRequestCommandName, "Get pull request details") { pullRequestNumberOpt, repoOwnerOpt, repoNameOpt }
             };
 
@@ -256,12 +248,8 @@
                     var description = commandParser.GetValueForOption(descriptionOpt);
                     var repoPath = commandParser.GetValueForOption(repoPathOpt);
                     var targetBranch = commandParser.GetValueForOption(targetBranchOpt);
-<<<<<<< HEAD
                     var draft = commandParser.GetValueForOption(draftOpt);
                     var createPullRequestResponse = await CreatePullRequest(title, description, repoPath, targetBranch, draft);
-=======
-                    var createPullRequestResponse = await CreatePullRequest(title, description, repoPath, targetBranch);
->>>>>>> 15c8ec41
                     logger.LogInformation("Create pull request response: {createPullRequestResponse}", createPullRequestResponse);
                     return 0;
                 case getPullRequestCommandName:
