--- conflicted
+++ resolved
@@ -3,7 +3,6 @@
   IgnoreLinksFile: "$(Build.SourcesDirectory)/eng/ignore-links.txt"
   
 steps:
-<<<<<<< HEAD
 - task: PowerShell@2
   displayName: Link verification check
   inputs:
@@ -16,17 +15,4 @@
       -recursive: $false 
       -ignoreLinksFile ${{ parameters.IgnoreLinksFile }}
       -branchReplaceRegex "(https://github.com/.*/blob/)master(/.*)"
-      -branchReplacementName $env:SYSTEM_PULLREQUEST_SOURCECOMMITID
-=======
-  - task: PowerShell@2
-    displayName: Link verification check
-    inputs:
-      pwsh: true
-      workingDirectory: $(Build.SourcesDirectory)/${{ parameters.Directory }}
-      filePath: eng/common/scripts/Verify-Links.ps1 
-      arguments: >
-        -urls $(dir -r -i *.md) 
-        -rootUrl "file://$(Build.SourcesDirectory)/${{ parameters.Directory }}" 
-        -recursive: $false 
-        -ignoreLinksFile ${{ parameters.IgnoreLinksFile }}
->>>>>>> ba6ff926
+      -branchReplacementName $env:SYSTEM_PULLREQUEST_SOURCECOMMITID