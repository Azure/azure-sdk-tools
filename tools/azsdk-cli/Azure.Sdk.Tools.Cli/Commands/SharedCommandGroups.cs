namespace Azure.Sdk.Tools.Cli.Commands
{
    public static class SharedCommandGroups
    {

        public static readonly CommandGroup AzurePipelines = new(
            Verb: "azp",
            Description: "Azure Pipelines Tool",
            Options: []
        );

        public static readonly CommandGroup EngSys = new(
            Verb: "eng",
            Description: "Internal azsdk engineering system commands",
            Options: []
        );

        public static readonly CommandGroup Generators = new(
            Verb: "generators",
            Description: "Commands that generate files",
            Options: []
        );

        public static readonly CommandGroup Cleanup = new(
            Verb: "cleanup",
            Description: "Cleanup commands",
            Options: []
        );

        public static readonly CommandGroup Log = new(
            Verb: "log",
            Description: "Log processing commands",
            Options: []
        );

        public static readonly CommandGroup Package = new(
            Verb: "package",
            Description: "Package management and validation commands",
            Options: []
        );

        public static readonly CommandGroup Samples = new(
            Verb: "samples",
            Description: "Sample generation and management commands",
            Options: []
        );

        public static readonly CommandGroup SourceCode = new(
            Verb: "source-code",
            Description: "Source code generation and build commands",
            Options: []
        );

        public static readonly CommandGroup TypeSpec = new(
            Verb: "tsp",
            Description: "Tools for setting up or working with TypeSpec projects",
            Options: []
        );

<<<<<<< HEAD
        public static readonly CommandGroup APIView = new(
            Verb: "apiview",
            Description: "Commands for interacting with APIView services and functionality",
            Options: []
        );

        public static readonly CommandGroup APIViewRevision = new(
            Verb: "revision",
            Description: "APIView revision operations",
=======
        public static readonly CommandGroup Verify = new(
            Verb: "verify",
            Description: "Tools for verifying project environments.",
>>>>>>> 108d6cf1
            Options: []
        );

#if DEBUG
        public static readonly CommandGroup Example = new(
            Verb: "example",
            Description: "Example tool demonstrating framework features",
            Options: []
        );

        public static readonly CommandGroup Demo = new(
            Verb: "demo",
            Description: "Demo commands exercising services and helpers",
            Options: []
        );
#endif
    }
}<|MERGE_RESOLUTION|>--- conflicted
+++ resolved
@@ -57,7 +57,12 @@
             Options: []
         );
 
-<<<<<<< HEAD
+        public static readonly CommandGroup Verify = new(
+            Verb: "verify",
+            Description: "Tools for verifying project environments.",
+            Options: []
+        );
+
         public static readonly CommandGroup APIView = new(
             Verb: "apiview",
             Description: "Commands for interacting with APIView services and functionality",
@@ -67,11 +72,6 @@
         public static readonly CommandGroup APIViewRevision = new(
             Verb: "revision",
             Description: "APIView revision operations",
-=======
-        public static readonly CommandGroup Verify = new(
-            Verb: "verify",
-            Description: "Tools for verifying project environments.",
->>>>>>> 108d6cf1
             Options: []
         );
 
