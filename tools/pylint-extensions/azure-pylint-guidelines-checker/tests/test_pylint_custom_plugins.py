# ------------------------------------
# Copyright (c) Microsoft Corporation.
# Licensed under the MIT License.
# ------------------------------------

import astroid
import pylint.testutils
import pytest
import requests
import os

from azure.core import PipelineClient
from azure.core.configuration import Configuration
import pylint_guidelines_checker as checker

TEST_FOLDER = os.path.abspath(os.path.join(__file__, ".."))


class TestClientMethodsHaveTracingDecorators(pylint.testutils.CheckerTestCase):
    CHECKER_CLASS = checker.ClientMethodsHaveTracingDecorators

    @pytest.fixture(scope="class")
    def setup(self):
        file = open(
            os.path.join(TEST_FOLDER, "test_files", "client_methods_have_tracing_decorators.py")
        )
        node = astroid.parse(file.read())
        file.close()
        return node

    def test_ignores_constructor(self, setup):
        function_node = setup.body[3].body[0]
        with self.assertNoMessages():
            self.checker.visit_functiondef(function_node)

    def test_ignores_private_method(self, setup):
        function_node = setup.body[3].body[1]
        with self.assertNoMessages():
            self.checker.visit_functiondef(function_node)

    def test_ignores_private_method_async(self, setup):
        function_node = setup.body[3].body[2]
        with self.assertNoMessages():
            self.checker.visit_asyncfunctiondef(function_node)

    def test_ignores_methods_with_decorators(self, setup):
        func_node_a = setup.body[3].body[3]
        func_node_b = setup.body[3].body[4]
        func_node_c = setup.body[3].body[5]
        with self.assertNoMessages():
            self.checker.visit_functiondef(func_node_a)
            self.checker.visit_functiondef(func_node_b)
            self.checker.visit_functiondef(func_node_c)

    def test_ignores_async_methods_with_decorators(self, setup):
        func_node_a = setup.body[3].body[6]
        func_node_b = setup.body[3].body[7]
        func_node_c = setup.body[3].body[8]
        with self.assertNoMessages():
            self.checker.visit_asyncfunctiondef(func_node_a)
            self.checker.visit_asyncfunctiondef(func_node_b)
            self.checker.visit_asyncfunctiondef(func_node_c)

    def test_finds_sync_decorator_on_async_method(self, setup):
        func_node_a = setup.body[3].body[9]
        func_node_b = setup.body[3].body[10]
        func_node_c = setup.body[3].body[11]
        with self.assertAddsMessages(
            pylint.testutils.MessageTest(
                msg_id="client-method-missing-tracing-decorator-async",
                line=47,
                node=func_node_a,
                col_offset=4,
                end_line=47,
                end_col_offset=34,
            ),
            pylint.testutils.MessageTest(
                msg_id="client-method-missing-tracing-decorator-async",
                line=51,
                node=func_node_b,
                col_offset=4,
                end_line=51,
                end_col_offset=23,
            ),
            pylint.testutils.MessageTest(
                msg_id="client-method-missing-tracing-decorator-async",
                line=55,
                node=func_node_c,
                col_offset=4,
                end_line=55,
                end_col_offset=24,
            ),
        ):
            self.checker.visit_asyncfunctiondef(func_node_a)
            self.checker.visit_asyncfunctiondef(func_node_b)
            self.checker.visit_asyncfunctiondef(func_node_c)

    def test_finds_async_decorator_on_sync_method(self, setup):
        func_node_a = setup.body[3].body[12]
        func_node_b = setup.body[3].body[13]
        func_node_c = setup.body[3].body[14]
        with self.assertAddsMessages(
            pylint.testutils.MessageTest(
                msg_id="client-method-missing-tracing-decorator",
                line=60,
                node=func_node_a,
                col_offset=4,
                end_line=60,
                end_col_offset=28,
            ),
            pylint.testutils.MessageTest(
                msg_id="client-method-missing-tracing-decorator",
                line=64,
                node=func_node_b,
                col_offset=4,
                end_line=64,
                end_col_offset=17,
            ),
            pylint.testutils.MessageTest(
                msg_id="client-method-missing-tracing-decorator",
                line=68,
                node=func_node_c,
                col_offset=4,
                end_line=68,
                end_col_offset=18,
            ),
        ):
            self.checker.visit_functiondef(func_node_a)
            self.checker.visit_functiondef(func_node_b)
            self.checker.visit_functiondef(func_node_c)

    def test_ignores_other_decorators(self, setup):
        func_node_a = setup.body[3].body[15]
        func_node_b = setup.body[3].body[16]
        with self.assertNoMessages():
            self.checker.visit_functiondef(func_node_a)
            self.checker.visit_functiondef(func_node_b)

    def test_ignores_other_decorators_async(self, setup):
        func_node_a = setup.body[3].body[17]
        func_node_b = setup.body[3].body[18]
        with self.assertNoMessages():
            self.checker.visit_asyncfunctiondef(func_node_a)
            self.checker.visit_asyncfunctiondef(func_node_b)

    def test_ignores_non_client_method(self, setup):
        func_node_a = setup.body[4].body[0]
        func_node_b = setup.body[4].body[1]
        with self.assertNoMessages():
            self.checker.visit_functiondef(func_node_a)
            self.checker.visit_asyncfunctiondef(func_node_b)

    def test_guidelines_link_active(self):
        url = "https://azure.github.io/azure-sdk/python_implementation.html#distributed-tracing"
        config = Configuration()
        client = PipelineClient(url, config=config)
        request = client.get(url)
        response = client._pipeline.run(request)
        assert response.http_response.status_code == 200


class TestClientsDoNotUseStaticMethods(pylint.testutils.CheckerTestCase):
    CHECKER_CLASS = checker.ClientsDoNotUseStaticMethods

    @pytest.fixture(scope="class")
    def setup(self):
        file = open(
            os.path.join(TEST_FOLDER, "test_files", "clients_do_not_use_static_methods.py")
        )
        node = astroid.parse(file.read())
        file.close()
        return node

    def test_ignores_constructor(self, setup):
        function_node = setup.body[3].body[0]
        with self.assertNoMessages():
            self.checker.visit_functiondef(function_node)

    def test_ignores_private_method(self, setup):
        function_node = setup.body[3].body[1]
        with self.assertNoMessages():
            self.checker.visit_functiondef(function_node)

    def test_ignores_private_method_async(self, setup):
        function_node = setup.body[3].body[2]
        with self.assertNoMessages():
            self.checker.visit_asyncfunctiondef(function_node)

    def test_ignores_methods_with_other_decorators(self, setup):
        func_node_a = setup.body[3].body[3]
        func_node_b = setup.body[3].body[4]
        func_node_c = setup.body[3].body[5]
        with self.assertNoMessages():
            self.checker.visit_functiondef(func_node_a)
            self.checker.visit_functiondef(func_node_b)
            self.checker.visit_functiondef(func_node_c)

    def test_ignores_async_methods_with_other_decorators(self, setup):
        func_node_a = setup.body[3].body[6]
        func_node_b = setup.body[3].body[7]
        func_node_c = setup.body[3].body[8]
        with self.assertNoMessages():
            self.checker.visit_asyncfunctiondef(func_node_a)
            self.checker.visit_asyncfunctiondef(func_node_b)
            self.checker.visit_asyncfunctiondef(func_node_c)

    def test_finds_staticmethod_on_async_method(self, setup):
        func_node_a = setup.body[3].body[9]
        func_node_b = setup.body[3].body[10]
        func_node_c = setup.body[3].body[11]
        with self.assertAddsMessages(
            pylint.testutils.MessageTest(
                msg_id="client-method-should-not-use-static-method",
                line=49,
                node=func_node_a,
                col_offset=4,
                end_line=49,
                end_col_offset=35,
            ),
            pylint.testutils.MessageTest(
                msg_id="client-method-should-not-use-static-method",
                line=53,
                node=func_node_b,
                col_offset=4,
                end_line=53,
                end_col_offset=24,
            ),
            pylint.testutils.MessageTest(
                msg_id="client-method-should-not-use-static-method",
                line=57,
                node=func_node_c,
                col_offset=4,
                end_line=57,
                end_col_offset=25,
            ),
        ):
            self.checker.visit_asyncfunctiondef(func_node_a)
            self.checker.visit_asyncfunctiondef(func_node_b)
            self.checker.visit_asyncfunctiondef(func_node_c)

    def test_finds_staticmethod_on_sync_method(self, setup):
        func_node_a = setup.body[3].body[12]
        func_node_b = setup.body[3].body[13]
        func_node_c = setup.body[3].body[14]
        with self.assertAddsMessages(
            pylint.testutils.MessageTest(
                msg_id="client-method-should-not-use-static-method",
                line=62,
                node=func_node_a,
                col_offset=4,
                end_line=62,
                end_col_offset=29,
            ),
            pylint.testutils.MessageTest(
                msg_id="client-method-should-not-use-static-method",
                line=66,
                node=func_node_b,
                col_offset=4,
                end_line=66,
                end_col_offset=18,
            ),
            pylint.testutils.MessageTest(
                msg_id="client-method-should-not-use-static-method",
                line=70,
                node=func_node_c,
                col_offset=4,
                end_line=70,
                end_col_offset=19,
            ),
        ):
            self.checker.visit_functiondef(func_node_a)
            self.checker.visit_functiondef(func_node_b)
            self.checker.visit_functiondef(func_node_c)

    def test_ignores_other_multiple_decorators(self, setup):
        func_node_a = setup.body[3].body[15]
        func_node_b = setup.body[3].body[16]
        with self.assertNoMessages():
            self.checker.visit_functiondef(func_node_a)
            self.checker.visit_functiondef(func_node_b)

    def test_ignores_other_multiple_decorators_async(self, setup):
        func_node_a = setup.body[3].body[17]
        func_node_b = setup.body[3].body[18]
        with self.assertNoMessages():
            self.checker.visit_asyncfunctiondef(func_node_a)
            self.checker.visit_asyncfunctiondef(func_node_b)

    def test_ignores_non_client_method(self, setup):
        func_node_a = setup.body[4].body[0]
        func_node_b = setup.body[4].body[1]
        with self.assertNoMessages():
            self.checker.visit_functiondef(func_node_a)
            self.checker.visit_asyncfunctiondef(func_node_b)

    def test_guidelines_link_active(self):
        url = "https://azure.github.io/azure-sdk/python_implementation.html#method-signatures"
        config = Configuration()
        client = PipelineClient(url, config=config)
        request = client.get(url)
        response = client._pipeline.run(request)
        assert response.http_response.status_code == 200


class TestClientHasApprovedMethodNamePrefix(pylint.testutils.CheckerTestCase):
    CHECKER_CLASS = checker.ClientHasApprovedMethodNamePrefix

    @pytest.fixture(scope="class")
    def setup(self):
        file = open(
            os.path.join(TEST_FOLDER, "test_files", "client_has_approved_method_name_prefix.py")
        )
        node = astroid.parse(file.read())
        file.close()
        return node

    def test_ignores_constructor(self, setup):
        class_node = setup.body[1]
        with self.assertNoMessages():
            self.checker.visit_classdef(class_node)
            self.checker.visit_functiondef(function_node)

    def test_ignores_private_method(self, setup):
        class_node = setup.body[2]
        with self.assertNoMessages():
            self.checker.visit_classdef(class_node)
            self.checker.visit_functiondef(function_node)

    def test_ignores_if_exists_suffix(self, setup):
        class_node = setup.body[3]
        with self.assertNoMessages():
            self.checker.visit_classdef(class_node)
            self.checker.visit_functiondef(function_node)

    def test_ignores_from_prefix(self, setup):
        class_node = setup.body[4]
        with self.assertNoMessages():
            self.checker.visit_classdef(class_node)
            self.checker.visit_functiondef(function_node)

<<<<<<< HEAD
    def test_ignores_approved_prefix_names(self):
        # TODO: convert to parametrized test
        class_node, *func_nodes = astroid.extract_node(
            """
        class SomeClient(): #@
            def create_configuration(self): #@
                pass
            def get_thing(self): #@
                pass
            def list_thing(self): #@
                pass
            def upsert_thing(self): #@
                pass
            def set_thing(self): #@
                pass
            def update_thing(self): #@
                pass
            def replace_thing(self): #@
                pass
            def append_thing(self): #@
                pass
            def add_thing(self): #@
                pass
            def delete_thing(self): #@
                pass
            def remove_thing(self): #@
                pass
            def begin_thing(self): #@
                pass
        """
        )

=======
    def test_ignores_approved_prefix_names(self, setup):
        class_node = setup.body[5]
>>>>>>> efe6ddc9
        with self.assertNoMessages():
            self.checker.visit_classdef(class_node)
            for node in func_nodes:
                self.checker.visit_functiondef(node)

    def test_ignores_non_client_with_unapproved_prefix_names(self, setup):
        class_node = setup.body[6]
        with self.assertNoMessages():
            self.checker.visit_classdef(class_node)
            self.checker.visit_functiondef(function_node)

<<<<<<< HEAD
    def test_ignores_nested_function_with_unapproved_prefix_names(self):
        class_node, function_node, nested_function_node = astroid.extract_node(
            """
            class SomeClient(): #@
                def create_configuration(self, **kwargs): #@
                    def nested(hello, world): #@
                        pass
            """
        )

=======
    def test_ignores_nested_function_with_unapproved_prefix_names(self, setup):
        class_node = setup.body[7]
>>>>>>> efe6ddc9
        with self.assertNoMessages():
            self.checker.visit_classdef(class_node)
            self.checker.visit_functiondef(function_node)
            self.checker.visit_functiondef(nested_function_node)

<<<<<<< HEAD
    def test_finds_unapproved_prefix_names(self):
        # TODO: convert to parametrized test
        (
            class_node,
            func_node_a,
            func_node_b,
            func_node_c,
            func_node_d,
            func_node_e,
            func_node_f,
            func_node_g,
            func_node_h,
            func_node_i,
            func_node_j,
            func_node_k,
            func_node_l,
            func_node_m,
            func_node_n,
            func_node_o,
            func_node_p,
        ) = astroid.extract_node(
        """
        class SomeClient(): #@
            @distributed_trace
            def build_configuration(self): #@
                pass
            def generate_thing(self): #@
                pass
            def make_thing(self): #@
                pass
            def insert_thing(self): #@
                pass
            def put_thing(self): #@
                pass
            def creates_configuration(self): #@
                pass
            def gets_thing(self): #@
                pass
            def lists_thing(self): #@
                pass
            def upserts_thing(self): #@
                pass
            def sets_thing(self): #@
                pass
            def updates_thing(self): #@
                pass
            def replaces_thing(self): #@
                pass
            def appends_thing(self): #@
                pass
            def adds_thing(self): #@
                pass
            def deletes_thing(self): #@
                pass
            def removes_thing(self): #@
                pass
        """
        )

        with self.assertAddsMessages(
            pylint.testutils.MessageTest(
                msg_id="unapproved-client-method-name-prefix",
                args="SomeClient::" + func_node_a.name,
                line=4,
=======
    def test_finds_unapproved_prefix_names(self, setup):
        class_node = setup.body[8]
        func_node_a = setup.body[8].body[0]
        func_node_b = setup.body[8].body[1]
        func_node_c = setup.body[8].body[2]
        func_node_d = setup.body[8].body[3]
        func_node_e = setup.body[8].body[4]
        func_node_f = setup.body[8].body[5]
        func_node_g = setup.body[8].body[6]
        func_node_h = setup.body[8].body[7]
        func_node_i = setup.body[8].body[8]
        func_node_j = setup.body[8].body[9]
        func_node_k = setup.body[8].body[10]
        func_node_l = setup.body[8].body[11]
        func_node_m = setup.body[8].body[12]
        func_node_n = setup.body[8].body[13]
        func_node_o = setup.body[8].body[14]
        func_node_p = setup.body[8].body[15]
        with self.assertAddsMessages(
            pylint.testutils.MessageTest(
                msg_id="unapproved-client-method-name-prefix",
                line=83,
>>>>>>> efe6ddc9
                node=func_node_a,
                col_offset=4,
                end_line=83,
                end_col_offset=27,
            ),
            pylint.testutils.MessageTest(
                msg_id="unapproved-client-method-name-prefix",
<<<<<<< HEAD
                args="SomeClient::" + func_node_b.name,
                line=6,
=======
                line=86,
>>>>>>> efe6ddc9
                node=func_node_b,
                col_offset=4,
                end_line=86,
                end_col_offset=22,
            ),
            pylint.testutils.MessageTest(
                msg_id="unapproved-client-method-name-prefix",
<<<<<<< HEAD
                args="SomeClient::" + func_node_c.name,
                line=8,
=======
                line=89,
>>>>>>> efe6ddc9
                node=func_node_c,
                col_offset=4,
                end_line=89,
                end_col_offset=18,
            ),
            pylint.testutils.MessageTest(
                msg_id="unapproved-client-method-name-prefix",
<<<<<<< HEAD
                args="SomeClient::" + func_node_d.name,
                line=10,
=======
                line=92,
>>>>>>> efe6ddc9
                node=func_node_d,
                col_offset=4,
                end_line=92,
                end_col_offset=20,
            ),
            pylint.testutils.MessageTest(
                msg_id="unapproved-client-method-name-prefix",
<<<<<<< HEAD
                args="SomeClient::" + func_node_e.name,
                line=12,
=======
                line=95,
>>>>>>> efe6ddc9
                node=func_node_e,
                col_offset=4,
                end_line=95,
                end_col_offset=17,
            ),
            pylint.testutils.MessageTest(
                msg_id="unapproved-client-method-name-prefix",
<<<<<<< HEAD
                args="SomeClient::" + func_node_f.name,
                line=14,
=======
                line=98,
>>>>>>> efe6ddc9
                node=func_node_f,
                col_offset=4,
                end_line=98,
                end_col_offset=29,
            ),
            pylint.testutils.MessageTest(
                msg_id="unapproved-client-method-name-prefix",
<<<<<<< HEAD
                args="SomeClient::" + func_node_g.name,
                line=16,
=======
                line=101,
>>>>>>> efe6ddc9
                node=func_node_g,
                col_offset=4,
                end_line=101,
                end_col_offset=18,
            ),
            pylint.testutils.MessageTest(
                msg_id="unapproved-client-method-name-prefix",
<<<<<<< HEAD
                args="SomeClient::" + func_node_h.name,
                line=18,
=======
                line=104,
>>>>>>> efe6ddc9
                node=func_node_h,
                col_offset=4,
                end_line=104,
                end_col_offset=19,
            ),
            pylint.testutils.MessageTest(
                msg_id="unapproved-client-method-name-prefix",
<<<<<<< HEAD
                args="SomeClient::" + func_node_i.name,
                line=20,
=======
                line=107,
>>>>>>> efe6ddc9
                node=func_node_i,
                col_offset=4,
                end_line=107,
                end_col_offset=21,
            ),
            pylint.testutils.MessageTest(
                msg_id="unapproved-client-method-name-prefix",
<<<<<<< HEAD
                args="SomeClient::" + func_node_j.name,
                line=22,
=======
                line=110,
>>>>>>> efe6ddc9
                node=func_node_j,
                col_offset=4,
                end_line=110,
                end_col_offset=18,
            ),
            pylint.testutils.MessageTest(
                msg_id="unapproved-client-method-name-prefix",
<<<<<<< HEAD
                args="SomeClient::" + func_node_k.name,
                line=24,
=======
                line=113,
>>>>>>> efe6ddc9
                node=func_node_k,
                col_offset=4,
                end_line=113,
                end_col_offset=21,
            ),
            pylint.testutils.MessageTest(
                msg_id="unapproved-client-method-name-prefix",
<<<<<<< HEAD
                args="SomeClient::" + func_node_l.name,
                line=26,
=======
                line=116,
>>>>>>> efe6ddc9
                node=func_node_l,
                col_offset=4,
                end_line=116,
                end_col_offset=22,
            ),
            pylint.testutils.MessageTest(
                msg_id="unapproved-client-method-name-prefix",
<<<<<<< HEAD
                args="SomeClient::" + func_node_m.name,
                line=28,
=======
                line=119,
>>>>>>> efe6ddc9
                node=func_node_m,
                col_offset=4,
                end_line=119,
                end_col_offset=21,
            ),
            pylint.testutils.MessageTest(
                msg_id="unapproved-client-method-name-prefix",
<<<<<<< HEAD
                args="SomeClient::" + func_node_n.name,
                line=30,
=======
                line=122,
>>>>>>> efe6ddc9
                node=func_node_n,
                col_offset=4,
                end_line=122,
                end_col_offset=18,
            ),
            pylint.testutils.MessageTest(
                msg_id="unapproved-client-method-name-prefix",
<<<<<<< HEAD
                args="SomeClient::" + func_node_o.name,
                line=32,
=======
                line=125,
>>>>>>> efe6ddc9
                node=func_node_o,
                col_offset=4,
                end_line=125,
                end_col_offset=21,
            ),
            pylint.testutils.MessageTest(
                msg_id="unapproved-client-method-name-prefix",
<<<<<<< HEAD
                args="SomeClient::" + func_node_p.name,
                line=34,
=======
                line=128,
>>>>>>> efe6ddc9
                node=func_node_p,
                col_offset=4,
                end_line=128,
                end_col_offset=21,
            ),
        ):
            self.checker.visit_classdef(class_node)
            nodes = [
                func_node_a,
                func_node_b,
                func_node_c,
                func_node_d,
                func_node_e,
                func_node_f,
                func_node_g,
                func_node_h,
                func_node_i,
                func_node_j,
                func_node_k,
                func_node_l,
                func_node_m,
                func_node_n,
                func_node_o,
                func_node_p,
            ]
            for node in nodes:
                self.checker.visit_functiondef(node)

    def test_ignores_property(self):
        class_node, property_node = astroid.extract_node(
        """
        class SomeClient(): #@
            @property
            def thing(self): #@
                pass
        """
        )

        with self.assertNoMessages():
            self.checker.visit_classdef(class_node)
            self.checker.visit_functiondef(property_node)

    def test_guidelines_link_active(self):
        url = "https://azure.github.io/azure-sdk/python_design.html#service-operations"
        config = Configuration()
        client = PipelineClient(url, config=config)
        request = client.get(url)
        response = client._pipeline.run(request)
        assert response.http_response.status_code == 200


class TestClientConstructorTakesCorrectParameters(pylint.testutils.CheckerTestCase):
    CHECKER_CLASS = checker.ClientConstructorTakesCorrectParameters

    @pytest.fixture(scope="class")
    def setup(self):
        file = open(
            os.path.join(TEST_FOLDER, "test_files", "client_constructor_takes_correct_parameters.py")
        )
        node = astroid.parse(file.read())
        file.close()
        return node

    def test_finds_correct_params(self, setup):
        function_node = setup.body[0].body[0]
        with self.assertNoMessages():
            self.checker.visit_functiondef(function_node)

    def test_ignores_non_constructor_methods(self, setup):
        function_node = setup.body[0].body[1]
        with self.assertNoMessages():
            self.checker.visit_functiondef(function_node)

    def test_ignores_non_client_constructor_methods(self, setup):
        function_node = setup.body[1].body[0]
        with self.assertNoMessages():
            self.checker.visit_functiondef(function_node)

    def test_finds_constructor_without_kwargs(self, setup):
        function_node = setup.body[2].body[0]
        with self.assertAddsMessages(
            pylint.testutils.MessageTest(
                msg_id="missing-client-constructor-parameter-kwargs",
                line=19,
                node=function_node,
                col_offset=4,
                end_line=19,
                end_col_offset=16,
            )
        ):
            self.checker.visit_functiondef(function_node)

    def test_finds_constructor_without_credentials(self, setup):
        function_node = setup.body[3].body[0]
        with self.assertAddsMessages(
            pylint.testutils.MessageTest(
                msg_id="missing-client-constructor-parameter-credential",
                line=25,
                node=function_node,
                col_offset=4,
                end_line=25,
                end_col_offset=16,
            )
        ):
            self.checker.visit_functiondef(function_node)

    def test_finds_constructor_with_no_params(self, setup):
        function_node = setup.body[4].body[0]
        with self.assertAddsMessages(
            pylint.testutils.MessageTest(
                msg_id="missing-client-constructor-parameter-credential",
                line=31,
                node=function_node,
                col_offset=4,
                end_line=31,
                end_col_offset=16,
            ),
            pylint.testutils.MessageTest(
                msg_id="missing-client-constructor-parameter-kwargs",
                line=31,
                node=function_node,
                col_offset=4,
                end_line=31,
                end_col_offset=16,
            ),
        ):
            self.checker.visit_functiondef(function_node)

    def test_guidelines_link_active(self):
        url = (
            "https://azure.github.io/azure-sdk/python_design.html#client-configuration"
        )
        config = Configuration()
        client = PipelineClient(url, config=config)
        request = client.get(url)
        response = client._pipeline.run(request)
        assert response.http_response.status_code == 200


class TestClientMethodsUseKwargsWithMultipleParameters(pylint.testutils.CheckerTestCase):
    CHECKER_CLASS = checker.ClientMethodsUseKwargsWithMultipleParameters

    @pytest.fixture(scope="class")
    def setup(self):
        file = open(
            os.path.join(TEST_FOLDER, "test_files", "client_methods_use_kwargs_with_multiple_parameters.py")
        )
        node = astroid.parse(file.read())
        file.close()
        return node

    def test_ignores_method_abiding_to_guidelines(self, setup):
        function_node = setup.body[2].body[0]
        function_node_a = setup.body[2].body[1]
        function_node_b = setup.body[2].body[2]
        function_node_c = setup.body[2].body[3]
        function_node_d = setup.body[2].body[4]
        function_node_e = setup.body[2].body[5]
        function_node_f = setup.body[2].body[6]
        function_node_g = setup.body[2].body[7]
        function_node_h = setup.body[2].body[8]
        function_node_i = setup.body[2].body[9]
        function_node_j = setup.body[2].body[10]
        function_node_k = setup.body[2].body[11]
        function_node_l = setup.body[2].body[12]
        function_node_m = setup.body[2].body[13]
        with self.assertNoMessages():
            self.checker.visit_functiondef(function_node)
            self.checker.visit_functiondef(function_node_a)
            self.checker.visit_functiondef(function_node_b)
            self.checker.visit_functiondef(function_node_c)
            self.checker.visit_functiondef(function_node_d)
            self.checker.visit_functiondef(function_node_e)
            self.checker.visit_functiondef(function_node_f)
            self.checker.visit_functiondef(function_node_g)
            self.checker.visit_functiondef(function_node_h)
            self.checker.visit_functiondef(function_node_i)
            self.checker.visit_functiondef(function_node_j)
            self.checker.visit_functiondef(function_node_k)
            self.checker.visit_functiondef(function_node_l)
            self.checker.visit_functiondef(function_node_m)

    def test_ignores_method_abiding_to_guidelines_async(self, setup):
        function_node = setup.body[3].body[0]
        function_node_a = setup.body[3].body[1]
        function_node_b = setup.body[3].body[2]
        function_node_c = setup.body[3].body[3]
        function_node_d = setup.body[3].body[4]
        function_node_e = setup.body[3].body[5]
        function_node_f = setup.body[3].body[6]
        function_node_g = setup.body[3].body[7]
        function_node_h = setup.body[3].body[8]
        function_node_i = setup.body[3].body[9]
        function_node_j = setup.body[3].body[10]
        function_node_k = setup.body[3].body[11]
        function_node_l = setup.body[3].body[12]
        function_node_m = setup.body[3].body[13]
        with self.assertNoMessages():
            self.checker.visit_asyncfunctiondef(function_node)
            self.checker.visit_asyncfunctiondef(function_node_a)
            self.checker.visit_asyncfunctiondef(function_node_b)
            self.checker.visit_asyncfunctiondef(function_node_c)
            self.checker.visit_asyncfunctiondef(function_node_d)
            self.checker.visit_asyncfunctiondef(function_node_e)
            self.checker.visit_asyncfunctiondef(function_node_f)
            self.checker.visit_asyncfunctiondef(function_node_g)
            self.checker.visit_asyncfunctiondef(function_node_h)
            self.checker.visit_asyncfunctiondef(function_node_i)
            self.checker.visit_asyncfunctiondef(function_node_j)
            self.checker.visit_asyncfunctiondef(function_node_k)
            self.checker.visit_asyncfunctiondef(function_node_l)
            self.checker.visit_asyncfunctiondef(function_node_m)

    def test_finds_methods_with_too_many_positional_args(self, setup):
        function_node = setup.body[4].body[0]
        function_node_a = setup.body[4].body[1]
        function_node_b = setup.body[4].body[2]
        function_node_c = setup.body[4].body[3]
        function_node_d = setup.body[4].body[4]
        function_node_e = setup.body[4].body[5]
        function_node_f = setup.body[4].body[6]
        with self.assertAddsMessages(
            pylint.testutils.MessageTest(
                msg_id="client-method-has-more-than-5-positional-arguments",
                line=100,
                node=function_node,
                col_offset=4,
                end_line=100,
                end_col_offset=16,
            ),
            pylint.testutils.MessageTest(
                msg_id="client-method-has-more-than-5-positional-arguments",
                line=103,
                node=function_node_a,
                col_offset=4,
                end_line=103,
                end_col_offset=18,
            ),
            pylint.testutils.MessageTest(
                msg_id="client-method-has-more-than-5-positional-arguments",
                line=106,
                node=function_node_b,
                col_offset=4,
                end_line=106,
                end_col_offset=18,
            ),
            pylint.testutils.MessageTest(
                msg_id="client-method-has-more-than-5-positional-arguments",
                line=109,
                node=function_node_c,
                col_offset=4,
                end_line=109,
                end_col_offset=18,
            ),
            pylint.testutils.MessageTest(
                msg_id="client-method-has-more-than-5-positional-arguments",
                line=112,
                node=function_node_d,
                col_offset=4,
                end_line=112,
                end_col_offset=18,
            ),
            pylint.testutils.MessageTest(
                msg_id="client-method-has-more-than-5-positional-arguments",
                line=115,
                node=function_node_e,
                col_offset=4,
                end_line=115,
                end_col_offset=18,
            ),
            pylint.testutils.MessageTest(
                msg_id="client-method-has-more-than-5-positional-arguments",
                line=118,
                node=function_node_f,
                col_offset=4,
                end_line=118,
                end_col_offset=18,
            ),
        ):
            self.checker.visit_functiondef(function_node)
            self.checker.visit_functiondef(function_node_a)
            self.checker.visit_functiondef(function_node_b)
            self.checker.visit_functiondef(function_node_c)
            self.checker.visit_functiondef(function_node_d)
            self.checker.visit_functiondef(function_node_e)
            self.checker.visit_functiondef(function_node_f)

    def test_finds_methods_with_too_many_positional_args_async(self, setup):
        function_node = setup.body[5].body[0]
        function_node_a = setup.body[5].body[1]
        function_node_b = setup.body[5].body[2]
        function_node_c = setup.body[5].body[3]
        function_node_d = setup.body[5].body[4]
        function_node_e = setup.body[5].body[5]
        function_node_f = setup.body[5].body[6]
        with self.assertAddsMessages(
            pylint.testutils.MessageTest(
                msg_id="client-method-has-more-than-5-positional-arguments",
                line=125,
                node=function_node,
                col_offset=4,
                end_line=125,
                end_col_offset=22,
            ),
            pylint.testutils.MessageTest(
                msg_id="client-method-has-more-than-5-positional-arguments",
                line=128,
                node=function_node_a,
                col_offset=4,
                end_line=128,
                end_col_offset=24,
            ),
            pylint.testutils.MessageTest(
                msg_id="client-method-has-more-than-5-positional-arguments",
                line=131,
                node=function_node_b,
                col_offset=4,
                end_line=131,
                end_col_offset=24,
            ),
            pylint.testutils.MessageTest(
                msg_id="client-method-has-more-than-5-positional-arguments",
                line=134,
                node=function_node_c,
                col_offset=4,
                end_line=134,
                end_col_offset=24,
            ),
            pylint.testutils.MessageTest(
                msg_id="client-method-has-more-than-5-positional-arguments",
                line=137,
                node=function_node_d,
                col_offset=4,
                end_line=137,
                end_col_offset=24,
            ),
            pylint.testutils.MessageTest(
                msg_id="client-method-has-more-than-5-positional-arguments",
                line=140,
                node=function_node_e,
                col_offset=4,
                end_line=140,
                end_col_offset=24,
            ),
            pylint.testutils.MessageTest(
                msg_id="client-method-has-more-than-5-positional-arguments",
                line=143,
                node=function_node_f,
                col_offset=4,
                end_line=143,
                end_col_offset=24,
            ),
        ):
            self.checker.visit_asyncfunctiondef(function_node)
            self.checker.visit_asyncfunctiondef(function_node_a)
            self.checker.visit_asyncfunctiondef(function_node_b)
            self.checker.visit_asyncfunctiondef(function_node_c)
            self.checker.visit_asyncfunctiondef(function_node_d)
            self.checker.visit_asyncfunctiondef(function_node_e)
            self.checker.visit_asyncfunctiondef(function_node_f)

    def test_ignores_non_client_methods(self, setup):
        function_node_a = setup.body[6].body[0]
        function_node_b = setup.body[6].body[1]
        with self.assertNoMessages():
            self.checker.visit_functiondef(function_node_a)
            self.checker.visit_asyncfunctiondef(function_node_b)

    def test_guidelines_link_active(self):
        url = "https://azure.github.io/azure-sdk/python_implementation.html#method-signatures"
        config = Configuration()
        client = PipelineClient(url, config=config)
        request = client.get(url)
        response = client._pipeline.run(request)
        assert response.http_response.status_code == 200


class TestClientMethodsHaveTypeAnnotations(pylint.testutils.CheckerTestCase):
    CHECKER_CLASS = checker.ClientMethodsHaveTypeAnnotations

    @pytest.fixture(scope="class")
    def setup(self):
        file = open(
            os.path.join(TEST_FOLDER, "test_files", "client_methods_have_type_annotations.py")
        )
        node = astroid.parse(file.read())
        file.close()
        return node

    def test_ignores_correct_type_annotations(self, setup):
        function_node_a = setup.body[1].body[0]
        function_node_b = setup.body[1].body[1]
        with self.assertNoMessages():
            self.checker.visit_functiondef(function_node_a)
            self.checker.visit_asyncfunctiondef(function_node_b)

    def test_ignores_correct_type_comments(self, setup):
        function_node_a = setup.body[1].body[2]
        function_node_b = setup.body[1].body[3]
        function_node_c = setup.body[1].body[4]
        with self.assertNoMessages():
            self.checker.visit_functiondef(function_node_a)
            self.checker.visit_functiondef(function_node_b)
            self.checker.visit_functiondef(function_node_c)

    def test_ignores_correct_type_comments_async(self, setup):
        function_node_a = setup.body[1].body[5]
        function_node_b = setup.body[1].body[6]
        function_node_c = setup.body[1].body[7]
        with self.assertNoMessages():
            self.checker.visit_asyncfunctiondef(function_node_a)
            self.checker.visit_asyncfunctiondef(function_node_b)
            self.checker.visit_asyncfunctiondef(function_node_c)

    def test_ignores_no_parameter_method_with_annotations(self, setup):
        function_node_a = setup.body[1].body[8]
        function_node_b = setup.body[1].body[9]
        with self.assertNoMessages():
            self.checker.visit_functiondef(function_node_a)
            self.checker.visit_functiondef(function_node_b)

    def test_ignores_no_parameter_method_with_annotations_async(self, setup):
        function_node_a = setup.body[1].body[10]
        function_node_b = setup.body[1].body[11]
        with self.assertNoMessages():
            self.checker.visit_asyncfunctiondef(function_node_a)
            self.checker.visit_asyncfunctiondef(function_node_b)

    def test_finds_no_parameter_method_without_annotations(self, setup):
        function_node_a = setup.body[2].body[0]
        function_node_b = setup.body[2].body[1]
        with self.assertAddsMessages(
            pylint.testutils.MessageTest(
                msg_id="client-method-missing-type-annotations",
                line=67,
                node=function_node_a,
                col_offset=4,
                end_line=67,
                end_col_offset=16,
            ),
            pylint.testutils.MessageTest(
                msg_id="client-method-missing-type-annotations",
                line=70,
                node=function_node_b,
                col_offset=4,
                end_line=70,
                end_col_offset=22,
            ),
        ):
            self.checker.visit_functiondef(function_node_a)
            self.checker.visit_functiondef(function_node_b)

    def test_finds_method_missing_annotations(self, setup):
        function_node = setup.body[3].body[0]
        with self.assertAddsMessages(
            pylint.testutils.MessageTest(
                msg_id="client-method-missing-type-annotations",
                line=76,
                node=function_node,
                col_offset=4,
                end_line=76,
                end_col_offset=16,
            )
        ):
            self.checker.visit_functiondef(function_node)

    def test_finds_method_missing_annotations_async(self, setup):
        function_node = setup.body[4].body[0]
        with self.assertAddsMessages(
            pylint.testutils.MessageTest(
                msg_id="client-method-missing-type-annotations",
                line=82,
                node=function_node,
                col_offset=4,
                end_line=82,
                end_col_offset=22,
            )
        ):
            self.checker.visit_asyncfunctiondef(function_node)

    def test_finds_constructor_without_annotations(self, setup):
        function_node = setup.body[5].body[0]
        with self.assertAddsMessages(
            pylint.testutils.MessageTest(
                msg_id="client-method-missing-type-annotations",
                line=88,
                node=function_node,
                col_offset=4,
                end_line=88,
                end_col_offset=16,
            )
        ):
            self.checker.visit_functiondef(function_node)

    def test_finds_missing_return_annotation_but_has_type_hints(self, setup):
        function_node_a = setup.body[6].body[0]
        function_node_b = setup.body[6].body[1]
        with self.assertAddsMessages(
            pylint.testutils.MessageTest(
                msg_id="client-method-missing-type-annotations",
                line=94,
                node=function_node_a,
                col_offset=4,
                end_line=94,
                end_col_offset=18,
            ),
            pylint.testutils.MessageTest(
                msg_id="client-method-missing-type-annotations",
                line=97,
                node=function_node_b,
                col_offset=4,
                end_line=97,
                end_col_offset=18,
            ),
        ):
            self.checker.visit_functiondef(function_node_a)
            self.checker.visit_functiondef(function_node_b)

    def test_finds_missing_return_annotation_but_has_type_hints_async(self, setup):
        function_node_a = setup.body[7].body[0]
        function_node_b = setup.body[7].body[1]
        with self.assertAddsMessages(
            pylint.testutils.MessageTest(
                msg_id="client-method-missing-type-annotations",
                line=104,
                node=function_node_a,
                col_offset=4,
                end_line=104,
                end_col_offset=24,
            ),
            pylint.testutils.MessageTest(
                msg_id="client-method-missing-type-annotations",
                line=107,
                node=function_node_b,
                col_offset=4,
                end_line=107,
                end_col_offset=24,
            ),
        ):
            self.checker.visit_asyncfunctiondef(function_node_a)
            self.checker.visit_asyncfunctiondef(function_node_b)

    def test_finds_missing_annotations_but_has_return_hint(self, setup):
        function_node_a = setup.body[8].body[0]
        function_node_b = setup.body[8].body[1]
        with self.assertAddsMessages(
            pylint.testutils.MessageTest(
                msg_id="client-method-missing-type-annotations",
                line=114,
                node=function_node_a,
                col_offset=4,
                end_line=114,
                end_col_offset=18,
            ),
            pylint.testutils.MessageTest(
                msg_id="client-method-missing-type-annotations",
                line=117,
                node=function_node_b,
                col_offset=4,
                end_line=117,
                end_col_offset=18,
            ),
        ):
            self.checker.visit_functiondef(function_node_a)
            self.checker.visit_functiondef(function_node_b)

    def test_finds_missing_annotations_but_has_return_hint_async(self, setup):
        function_node_a = setup.body[9].body[0]
        function_node_b = setup.body[9].body[1]
        with self.assertAddsMessages(
            pylint.testutils.MessageTest(
                msg_id="client-method-missing-type-annotations",
                line=124,
                node=function_node_a,
                col_offset=4,
                end_line=124,
                end_col_offset=24,
            ),
            pylint.testutils.MessageTest(
                msg_id="client-method-missing-type-annotations",
                line=127,
                node=function_node_b,
                col_offset=4,
                end_line=127,
                end_col_offset=24,
            ),
        ):
            self.checker.visit_asyncfunctiondef(function_node_a)
            self.checker.visit_asyncfunctiondef(function_node_b)

    def test_ignores_non_client_methods(self, setup):
        function_node = setup.body[10].body[0]
        with self.assertNoMessages():
            self.checker.visit_functiondef(function_node)

    def test_ignores_private_methods(self, setup):
        function_node = setup.body[10].body[1]
        with self.assertNoMessages():
            self.checker.visit_functiondef(function_node)

    def test_guidelines_link_active(self):
        url = (
            "https://azure.github.io/azure-sdk/python_implementation.html#types-or-not"
        )
        config = Configuration()
        client = PipelineClient(url, config=config)
        request = client.get(url)
        response = client._pipeline.run(request)
        assert response.http_response.status_code == 200


class TestClientHasKwargsInPoliciesForCreateConfigurationMethod(pylint.testutils.CheckerTestCase):
    CHECKER_CLASS = checker.ClientHasKwargsInPoliciesForCreateConfigurationMethod

    @pytest.fixture(scope="class")
    def setup(self):
        file = open(
            os.path.join(TEST_FOLDER, "test_files", "client_has_kwargs_in_policies_for_create_config_method.py")
        )
        node = astroid.parse(file.read())
        file.close()
        return node

    def test_ignores_config_policies_with_kwargs(self, setup):
        function_node_a = setup.body[4].body[0]
        function_node_b = setup.body[4].body[1]
        with self.assertNoMessages():
            self.checker.visit_functiondef(function_node_a)
            self.checker.visit_functiondef(function_node_b)

    def test_finds_config_policies_without_kwargs(self, setup):
        function_node_a = setup.body[5].body[0]
        policy_a = setup.body[5].body[0].body[2]
        policy_b = setup.body[5].body[0].body[5]
        policy_c = setup.body[5].body[0].body[6]
        function_node_b = setup.body[5].body[1]
        policy_d = setup.body[5].body[1].body[2]
        with self.assertAddsMessages(
            pylint.testutils.MessageTest(
                msg_id="config-missing-kwargs-in-policy",
                line=35,
                node=policy_a,
                col_offset=8,
                end_line=35,
                end_col_offset=59,
            ),
            pylint.testutils.MessageTest(
                msg_id="config-missing-kwargs-in-policy",
                line=38,
                node=policy_b,
                col_offset=8,
                end_line=38,
                end_col_offset=54,
            ),
            pylint.testutils.MessageTest(
                msg_id="config-missing-kwargs-in-policy",
                line=39,
                node=policy_c,
                col_offset=8,
                end_line=39,
                end_col_offset=43,
            ),
            pylint.testutils.MessageTest(
                msg_id="config-missing-kwargs-in-policy",
                line=48,
                node=policy_d,
                col_offset=8,
                end_line=48,
                end_col_offset=70,
            ),
        ):
            self.checker.visit_functiondef(function_node_a)
            self.checker.visit_functiondef(function_node_b)

    def test_ignores_policies_outside_create_config(self, setup):
        function_node_a = setup.body[6].body[0]
        function_node_b = setup.body[6].body[1]
        with self.assertNoMessages():
            self.checker.visit_functiondef(function_node_a)
            self.checker.visit_functiondef(function_node_b)

    def test_guidelines_link_active(self):
        url = (
            "https://azure.github.io/azure-sdk/python_design.html#client-configuration"
        )
        config = Configuration()
        client = PipelineClient(url, config=config)
        request = client.get(url)
        response = client._pipeline.run(request)
        assert response.http_response.status_code == 200


class TestClientUsesCorrectNamingConventions(pylint.testutils.CheckerTestCase):
    CHECKER_CLASS = checker.ClientUsesCorrectNamingConventions

    @pytest.fixture(scope="class")
    def setup(self):
        file = open(
            os.path.join(TEST_FOLDER, "test_files", "client_uses_correct_naming_conventions.py")
        )
        node = astroid.parse(file.read())
        file.close()
        return node

    def test_ignores_constructor(self, setup):
        class_node = setup.body[0]
        with self.assertNoMessages():
            self.checker.visit_classdef(class_node)

    def test_ignores_internal_client(self, setup):
        class_node = setup.body[1]
        with self.assertNoMessages():
            self.checker.visit_classdef(class_node)

    def test_ignores_private_method(self, setup):
        class_node = setup.body[2]
        with self.assertNoMessages():
            self.checker.visit_classdef(class_node)

    def test_ignores_correct_client(self, setup):
        class_node = setup.body[3]
        with self.assertNoMessages():
            self.checker.visit_classdef(class_node)

    def test_ignores_non_client(self, setup):
        class_node = setup.body[4]
        with self.assertNoMessages():
            self.checker.visit_classdef(class_node)

    def test_ignores_correct_method_names(self, setup):
        class_node = setup.body[5]
        with self.assertNoMessages():
            self.checker.visit_classdef(class_node)

    def test_ignores_correct_method_names_async(self, setup):
        class_node = setup.body[6]
        with self.assertNoMessages():
            self.checker.visit_classdef(class_node)

    def test_ignores_correct_class_constant(self, setup):
        class_node = setup.body[7]
        with self.assertNoMessages():
            self.checker.visit_classdef(class_node)

    def test_finds_incorrectly_named_client(self, setup):
        class_node_a = setup.body[8]
        class_node_b = setup.body[9]
        class_node_c = setup.body[10]
        with self.assertAddsMessages(
            pylint.testutils.MessageTest(
                msg_id="client-incorrect-naming-convention",
                line=64,
                node=class_node_a,
                col_offset=0,
                end_line=64,
                end_col_offset=17,
            ),
            pylint.testutils.MessageTest(
                msg_id="client-incorrect-naming-convention",
                line=68,
                node=class_node_b,
                col_offset=0,
                end_line=68,
                end_col_offset=17,
            ),
            pylint.testutils.MessageTest(
                msg_id="client-incorrect-naming-convention",
                line=72,
                node=class_node_c,
                col_offset=0,
                end_line=72,
                end_col_offset=16,
            ),
        ):
            self.checker.visit_classdef(class_node_a)
            self.checker.visit_classdef(class_node_b)
            self.checker.visit_classdef(class_node_c)

    def test_finds_incorrectly_named_methods(self, setup):
        class_node = setup.body[11]
        func_node_a = setup.body[11].body[0]
        func_node_b = setup.body[11].body[1]
        func_node_c = setup.body[11].body[2]
        func_node_d = setup.body[11].body[3]
        func_node_e = setup.body[11].body[4]
        func_node_f = setup.body[11].body[5]
        with self.assertAddsMessages(
            pylint.testutils.MessageTest(
                msg_id="client-incorrect-naming-convention",
                line=78,
                node=func_node_a,
                col_offset=4,
                end_line=78,
                end_col_offset=21,
            ),
            pylint.testutils.MessageTest(
                msg_id="client-incorrect-naming-convention",
                line=81,
                node=func_node_b,
                col_offset=4,
                end_line=81,
                end_col_offset=16,
            ),
            pylint.testutils.MessageTest(
                msg_id="client-incorrect-naming-convention",
                line=84,
                node=func_node_c,
                col_offset=4,
                end_line=84,
                end_col_offset=18,
            ),
            pylint.testutils.MessageTest(
                msg_id="client-incorrect-naming-convention",
                line=87,
                node=func_node_d,
                col_offset=4,
                end_line=87,
                end_col_offset=19,
            ),
            pylint.testutils.MessageTest(
                msg_id="client-incorrect-naming-convention",
                line=90,
                node=func_node_e,
                col_offset=4,
                end_line=90,
                end_col_offset=17,
            ),
            pylint.testutils.MessageTest(
                msg_id="client-incorrect-naming-convention",
                line=93,
                node=func_node_f,
                col_offset=4,
                end_line=93,
                end_col_offset=19,
            ),
        ):
            self.checker.visit_classdef(class_node)

    def test_finds_incorrectly_named_methods_async(self, setup):
        class_node = setup.body[12]
        func_node_a = setup.body[12].body[0]
        func_node_b = setup.body[12].body[1]
        func_node_c = setup.body[12].body[2]
        func_node_d = setup.body[12].body[3]
        func_node_e = setup.body[12].body[4]
        func_node_f = setup.body[12].body[5]
        with self.assertAddsMessages(
            pylint.testutils.MessageTest(
                msg_id="client-incorrect-naming-convention",
                line=99,
                node=func_node_a,
                col_offset=4,
                end_line=99,
                end_col_offset=27,
            ),
            pylint.testutils.MessageTest(
                msg_id="client-incorrect-naming-convention",
                line=102,
                node=func_node_b,
                col_offset=4,
                end_line=102,
                end_col_offset=22,
            ),
            pylint.testutils.MessageTest(
                msg_id="client-incorrect-naming-convention",
                line=105,
                node=func_node_c,
                col_offset=4,
                end_line=105,
                end_col_offset=24,
            ),
            pylint.testutils.MessageTest(
                msg_id="client-incorrect-naming-convention",
                line=108,
                node=func_node_d,
                col_offset=4,
                end_line=108,
                end_col_offset=25,
            ),
            pylint.testutils.MessageTest(
                msg_id="client-incorrect-naming-convention",
                line=111,
                node=func_node_e,
                col_offset=4,
                end_line=111,
                end_col_offset=23,
            ),
            pylint.testutils.MessageTest(
                msg_id="client-incorrect-naming-convention",
                line=114,
                node=func_node_f,
                col_offset=4,
                end_line=114,
                end_col_offset=25,
            ),
        ):
            self.checker.visit_classdef(class_node)

    def test_finds_incorrectly_named_class_constant(self, setup):
        class_node = setup.body[13]
        const_a = setup.body[13].body[0]
        const_b = setup.body[13].body[1]
        with self.assertAddsMessages(
            pylint.testutils.MessageTest(
                msg_id="client-incorrect-naming-convention",
                line=120,
                node=const_a,
                col_offset=4,
                end_line=120,
                end_col_offset=17,
            ),
            pylint.testutils.MessageTest(
                msg_id="client-incorrect-naming-convention",
                line=121,
                node=const_b,
                col_offset=4,
                end_line=121,
                end_col_offset=16,
            ),
        ):
            self.checker.visit_classdef(class_node)

    def test_ignores_docstrings(self, setup):
        class_node = setup.body[14]
        with self.assertNoMessages():
            self.checker.visit_classdef(class_node)

    def test_guidelines_link_active(self):
        url = "https://azure.github.io/azure-sdk/python_implementation.html#naming-conventions"
        config = Configuration()
        client = PipelineClient(url, config=config)
        request = client.get(url)
        response = client._pipeline.run(request)
        assert response.http_response.status_code == 200


class TestClientMethodsHaveKwargsParameter(pylint.testutils.CheckerTestCase):
    CHECKER_CLASS = checker.ClientMethodsHaveKwargsParameter

    @pytest.fixture(scope="class")
    def setup(self):
        file = open(
            os.path.join(TEST_FOLDER, "test_files", "client_methods_have_kwargs_param.py")
        )
        node = astroid.parse(file.read())
        file.close()
        return node

    def test_ignores_private_methods(self, setup):
        function_node = setup.body[2].body[0]
        with self.assertNoMessages():
            self.checker.visit_functiondef(function_node)

    def test_ignores_properties(self, setup):
        function_node = setup.body[3].body[0]
        with self.assertNoMessages():
            self.checker.visit_functiondef(function_node)

    def test_ignores_properties_async(self, setup):
        function_node = setup.body[4].body[0]
        with self.assertNoMessages():
            self.checker.visit_asyncfunctiondef(function_node)

    def test_ignores_non_client_methods(self, setup):
        function_node = setup.body[5].body[0]
        with self.assertNoMessages():
            self.checker.visit_functiondef(function_node)

    def test_ignores_methods_with_kwargs(self, setup):
        function_node_a = setup.body[6].body[0]
        function_node_b = setup.body[6].body[1]
        with self.assertNoMessages():
            self.checker.visit_functiondef(function_node_a)
            self.checker.visit_functiondef(function_node_b)

    def test_finds_missing_kwargs(self, setup):
        function_node_a = setup.body[7].body[0]
        function_node_b = setup.body[7].body[1]
        with self.assertAddsMessages(
            pylint.testutils.MessageTest(
                msg_id="client-method-missing-kwargs",
                line=44,
                node=function_node_a,
                col_offset=4,
                end_line=44,
                end_col_offset=17,
            ),
            pylint.testutils.MessageTest(
                msg_id="client-method-missing-kwargs",
                line=48,
                node=function_node_b,
                col_offset=4,
                end_line=48,
                end_col_offset=20,
            ),
        ):
            self.checker.visit_functiondef(function_node_a)
            self.checker.visit_functiondef(function_node_b)

    def test_ignores_methods_with_kwargs_async(self, setup):
        function_node_a = setup.body[8].body[0]
        function_node_b = setup.body[8].body[1]
        with self.assertNoMessages():
            self.checker.visit_asyncfunctiondef(function_node_a)
            self.checker.visit_asyncfunctiondef(function_node_b)

    def test_finds_missing_kwargs_async(self, setup):
        function_node_a = setup.body[9].body[0]
        function_node_b = setup.body[9].body[1]
        with self.assertAddsMessages(
            pylint.testutils.MessageTest(
                msg_id="client-method-missing-kwargs",
                line=64,
                node=function_node_a,
                col_offset=4,
                end_line=64,
                end_col_offset=23,
            ),
            pylint.testutils.MessageTest(
                msg_id="client-method-missing-kwargs",
                line=68,
                node=function_node_b,
                col_offset=4,
                end_line=68,
                end_col_offset=26,
            ),
        ):
            self.checker.visit_asyncfunctiondef(function_node_a)
            self.checker.visit_asyncfunctiondef(function_node_b)

    def test_guidelines_link_active(self):
        url = "https://azure.github.io/azure-sdk/python_design.html#constructors-and-factory-methods"
        config = Configuration()
        client = PipelineClient(url, config=config)
        request = client.get(url)
        response = client._pipeline.run(request)
        assert response.http_response.status_code == 200


class TestAsyncClientCorrectNaming(pylint.testutils.CheckerTestCase):
    CHECKER_CLASS = checker.AsyncClientCorrectNaming

    @pytest.fixture(scope="class")
    def setup(self):
        file = open(
            os.path.join(TEST_FOLDER, "test_files", "async_client_correct_naming.py")
        )
        node = astroid.parse(file.read())
        file.close()
        return node

    def test_ignores_private_client(self, setup):
        class_node = setup.body[0]
        with self.assertNoMessages():
            self.checker.visit_classdef(class_node)

    def test_ignores_correct_client(self, setup):
        class_node = setup.body[1]
        with self.assertNoMessages():
            self.checker.visit_classdef(class_node)

    def test_ignores_async_base_named_client(self, setup):
        class_node_a = setup.body[2]
        with self.assertNoMessages():
            self.checker.visit_classdef(class_node_a)

    def test_finds_incorrectly_named_client(self, setup):
        class_node_a = setup.body[3]
        with self.assertAddsMessages(
            pylint.testutils.MessageTest(
                msg_id="async-client-bad-name",
                line=20,
                node=class_node_a,
                col_offset=0,
                end_line=20,
                end_col_offset=21,
            ),
        ):
            self.checker.visit_classdef(class_node_a)

    def test_ignores_non_client(self, setup):
        class_node = setup.body[4]
        with self.assertNoMessages():
            self.checker.visit_classdef(class_node)

    def test_guidelines_link_active(self):
        url = "https://azure.github.io/azure-sdk/python_design.html#async-support"
        config = Configuration()
        client = PipelineClient(url, config=config)
        request = client.get(url)
        response = client._pipeline.run(request)
        assert response.http_response.status_code == 200


class TestFileHasCopyrightHeader(pylint.testutils.CheckerTestCase):
    CHECKER_CLASS = checker.FileHasCopyrightHeader

    def test_copyright_header_acceptable(self):
        file = open(
            os.path.join(TEST_FOLDER, "test_files", "copyright_header_acceptable.py")
        )
        node = astroid.parse(file.read())
        file.close()

        with self.assertNoMessages():
            self.checker.visit_module(node)

    def test_copyright_header_violation(self):
        file = open(
            os.path.join(TEST_FOLDER, "test_files", "copyright_header_violation.py")
        )
        node = astroid.parse(file.read())
        file.close()

        with self.assertAddsMessages(
            pylint.testutils.MessageTest(
                msg_id="file-needs-copyright-header", line=0, node=node, col_offset=0
            )
        ):
            self.checker.visit_module(node)

    def test_guidelines_link_active(self):
        url = "https://azure.github.io/azure-sdk/policies_opensource.html"
        config = Configuration()
        client = PipelineClient(url, config=config)
        request = client.get(url)
        response = client._pipeline.run(request)
        assert response.http_response.status_code == 200


class TestSpecifyParameterNamesInCall(pylint.testutils.CheckerTestCase):
    CHECKER_CLASS = checker.SpecifyParameterNamesInCall

    @pytest.fixture(scope="class")
    def setup(self):
        file = open(
            os.path.join(TEST_FOLDER, "test_files", "specify_parameter_names_in_call.py")
        )
        node = astroid.parse(file.read())
        file.close()
        return node

    def test_ignores_call_with_only_two_unnamed_params(self, setup):
        call_node = setup.body[0].body[0].body[0].value
        with self.assertNoMessages():
            self.checker.visit_call(call_node)

    def test_ignores_call_with_two_unnamed_params_and_one_named(self, setup):
        call_node = setup.body[0].body[1].body[0].value
        with self.assertNoMessages():
            self.checker.visit_call(call_node)

    def test_ignores_call_from_non_client(self, setup):
        call_node = setup.body[1].body[0].body[0].value
        with self.assertNoMessages():
            self.checker.visit_call(call_node)

    def test_ignores_call_with_named_params(self, setup):
        call_node_a = setup.body[2].body[0].body[0].value
        call_node_b = setup.body[2].body[1].body[0].value
        call_node_c = setup.body[2].body[2].body[0].value
        with self.assertNoMessages():
            self.checker.visit_call(call_node_a)
            self.checker.visit_call(call_node_b)
            self.checker.visit_call(call_node_c)

    def test_ignores_non_client_function_call(self, setup):
        call_node = setup.body[3].body[0].body[0].value
        with self.assertNoMessages():
            self.checker.visit_call(call_node)

    def test_finds_call_with_more_than_two_unnamed_params(self, setup):
        call_node = setup.body[4].body[0].body[0].value
        with self.assertAddsMessages(
            pylint.testutils.MessageTest(
                msg_id="specify-parameter-names-in-call",
                line=38,
                node=call_node,
                col_offset=8,
                end_line=38,
                end_col_offset=43,
            ),
        ):
            self.checker.visit_call(call_node)

    def test_finds_call_with_more_than_two_unnamed_params_and_some_named(self, setup):
        call_node = setup.body[5].body[0].body[0].value
        with self.assertAddsMessages(
            pylint.testutils.MessageTest(
                msg_id="specify-parameter-names-in-call",
                line=44,
                node=call_node,
                col_offset=8,
                end_line=44,
                end_col_offset=59,
            ),
        ):
            self.checker.visit_call(call_node)

    def test_guidelines_link_active(self):
        url = "https://azure.github.io/azure-sdk/python_implementation.html#python-codestyle-positional-params"
        config = Configuration()
        client = PipelineClient(url, config=config)
        request = client.get(url)
        response = client._pipeline.run(request)
        assert response.http_response.status_code == 200


class TestClientListMethodsUseCorePaging(pylint.testutils.CheckerTestCase):
    CHECKER_CLASS = checker.ClientListMethodsUseCorePaging

    @pytest.fixture(scope="class")
    def setup(self):
        file = open(
            os.path.join(TEST_FOLDER, "test_files", "client_list_methods_use_core_paging.py")
        )
        node = astroid.parse(file.read())
        file.close()
        return node

    def test_ignores_private_methods(self, setup):
        function_node = setup.body[5].body[0]
        with self.assertNoMessages():
            self.checker.visit_return(function_node.body[0])

    def test_ignores_non_client_methods(self, setup):
        function_node = setup.body[6].body[0]
        with self.assertNoMessages():
            self.checker.visit_return(function_node.body[0])

    def test_ignores_methods_return_ItemPaged(self, setup):
        function_node_a = setup.body[7].body[0]
        function_node_b = setup.body[7].body[1]
        with self.assertNoMessages():
            self.checker.visit_return(function_node_a.body[0])
            self.checker.visit_return(function_node_b.body[0])

    def test_ignores_methods_return_AsyncItemPaged(self, setup):
        function_node_a = setup.body[8].body[0]
        function_node_b = setup.body[8].body[1]
        with self.assertNoMessages():
            self.checker.visit_return(function_node_a.body[0])
            self.checker.visit_return(function_node_b.body[0])

    def test_finds_method_returning_something_else(self, setup):
        function_node_a = setup.body[9].body[0]
        function_node_b = setup.body[9].body[1]
        with self.assertAddsMessages(
            pylint.testutils.MessageTest(
                msg_id="client-paging-methods-use-list",
                line=47,
                node=function_node_a,
                col_offset=4,
                end_line=47,
                end_col_offset=18,
            ),
            pylint.testutils.MessageTest(
                msg_id="client-paging-methods-use-list",
                line=50,
                node=function_node_b,
                col_offset=4,
                end_line=50,
                end_col_offset=19,
            ),
        ):
            self.checker.visit_return(function_node_a.body[0])
            self.checker.visit_return(function_node_b.body[0])

    def test_finds_method_returning_something_else_async(self, setup):
        function_node_a = setup.body[10].body[0]
        function_node_b = setup.body[10].body[1]
        with self.assertAddsMessages(
            pylint.testutils.MessageTest(
                msg_id="client-paging-methods-use-list",
                line=56,
                node=function_node_a,
                col_offset=4,
                end_line=56,
                end_col_offset=24,
            ),
            pylint.testutils.MessageTest(
                msg_id="client-paging-methods-use-list",
                line=59,
                node=function_node_b,
                col_offset=4,
                end_line=59,
                end_col_offset=25,
            ),
        ):
            self.checker.visit_return(function_node_a.body[0])
            self.checker.visit_return(function_node_b.body[0])

    def test_finds_return_ItemPaged_not_list(self, setup):
        function_node_a = setup.body[11].body[0]
        with self.assertAddsMessages(
            pylint.testutils.MessageTest(
                msg_id="client-paging-methods-use-list",
                line=65,
                node=function_node_a,
                col_offset=4,
                end_line=65,
                end_col_offset=18,
            ),
        ):
            self.checker.visit_return(function_node_a.body[0])

    def test_finds_return_AsyncItemPaged_not_list(self, setup):
        function_node_a = setup.body[12].body[0]
        with self.assertAddsMessages(
            pylint.testutils.MessageTest(
                msg_id="client-paging-methods-use-list",
                line=71,
                node=function_node_a,
                col_offset=4,
                end_line=71,
                end_col_offset=24,
            ),
        ):
            self.checker.visit_return(function_node_a.body[0])

    def test_core_paging_file_custom_class_acceptable_and_violation(self):
        file = open(
            os.path.join(
                TEST_FOLDER, "test_files", "core_paging_acceptable_and_violation.py"
            )
        )
        node = astroid.parse(file.read())
        file.close()

        function_node = node.body[3].body[0]
        function_node_a = node.body[3].body[1]
        function_node_b = node.body[3].body[2]

        with self.assertAddsMessages(
            pylint.testutils.MessageTest(
                msg_id="client-paging-methods-use-list",
                line=31,
                node=function_node_b,
                col_offset=4,
                end_line=31,
                end_col_offset=22,
            )
        ):
            self.checker.visit_return(function_node.body[2])
            self.checker.visit_return(function_node_a.body[0])
            self.checker.visit_return(function_node_b.body[0])

    def test_core_paging_file_custom_class_violation(self):
        file = open(os.path.join(TEST_FOLDER, "test_files", "core_paging_violation.py"))
        node = astroid.parse(file.read())
        file.close()

        function_node = node.body[2].body[0]

        with self.assertAddsMessages(
            pylint.testutils.MessageTest(
                msg_id="client-paging-methods-use-list",
                line=10,
                node=function_node,
                col_offset=4,
                end_line=10,
                end_col_offset=18,
            )
        ):
            self.checker.visit_return(function_node.body[0])

    def test_core_paging_file_custom_class_acceptable(self):
        file = open(
            os.path.join(TEST_FOLDER, "test_files", "core_paging_acceptable.py")
        )
        node = astroid.parse(file.read())
        file.close()

        function_node = node.body[2].body[0]

        with self.assertNoMessages():
            self.checker.visit_return(function_node.body[0])

    def test_guidelines_link_active(self):
        url = "https://azure.github.io/azure-sdk/python_design.html#response-formats"
        config = Configuration()
        client = PipelineClient(url, config=config)
        request = client.get(url)
        response = client._pipeline.run(request)
        assert response.http_response.status_code == 200


class TestClientLROMethodsUseCorePolling(pylint.testutils.CheckerTestCase):
    CHECKER_CLASS = checker.ClientLROMethodsUseCorePolling

    @pytest.fixture(scope="class")
    def setup(self):
        file = open(
            os.path.join(TEST_FOLDER, "test_files", "client_LRO_methods_use_core_polling.py")
        )
        node = astroid.parse(file.read())
        file.close()
        return node

    def test_ignores_private_methods(self, setup):
        function_node = setup.body[2].body[0]
        with self.assertNoMessages():
            self.checker.visit_functiondef(function_node)

    def test_ignores_non_client_methods(self, setup):
        function_node = setup.body[3].body[0]
        with self.assertNoMessages():
            self.checker.visit_functiondef(function_node)

    def test_ignores_methods_return_LROPoller(self, setup):
        function_node_a = setup.body[4].body[0]
        function_node_b = setup.body[4].body[1]
        with self.assertNoMessages():
            self.checker.visit_functiondef(function_node_a)
            self.checker.visit_functiondef(function_node_b)

    def test_finds_method_returning_something_else(self, setup):
        function_node_a = setup.body[5].body[0]
        function_node_b = setup.body[5].body[1]
        with self.assertAddsMessages(
            pylint.testutils.MessageTest(
                msg_id="client-lro-methods-use-polling",
                line=29,
                node=function_node_a,
                col_offset=4,
                end_line=29,
                end_col_offset=19,
            ),
            pylint.testutils.MessageTest(
                msg_id="client-lro-methods-use-polling",
                line=32,
                node=function_node_b,
                col_offset=4,
                end_line=32,
                end_col_offset=20,
            ),
        ):
            self.checker.visit_functiondef(function_node_a)
            self.checker.visit_functiondef(function_node_b)

    def test_guidelines_link_active(self):
        url = "https://azure.github.io/azure-sdk/python_design.html#response-formats"
        config = Configuration()
        client = PipelineClient(url, config=config)
        request = client.get(url)
        response = client._pipeline.run(request)
        assert response.http_response.status_code == 200


class TestClientLROMethodsUseCorrectNaming(pylint.testutils.CheckerTestCase):
    CHECKER_CLASS = checker.ClientLROMethodsUseCorrectNaming

    @pytest.fixture(scope="class")
    def setup(self):
        file = open(
            os.path.join(TEST_FOLDER, "test_files", "client_LRO_methods_use_correct_naming.py")
        )
        node = astroid.parse(file.read())
        file.close()
        return node

    def test_ignores_private_methods(self, setup):
        class_node = setup.body[2]
        return_node = setup.body[2].body[0].body[0]
        with self.assertNoMessages():
            self.checker.visit_classdef(class_node)
            self.checker.visit_return(return_node)

    def test_ignores_non_client_methods(self, setup):
        class_node = setup.body[3]
        return_node = setup.body[3].body[0].body[0]
        with self.assertNoMessages():
            self.checker.visit_classdef(class_node)
            self.checker.visit_return(return_node)

    def test_ignores_methods_return_LROPoller_and_correctly_named(self, setup):
        class_node = setup.body[4]
        return_node_a = setup.body[4].body[0].body[0]
        return_node_b = setup.body[4].body[1].body[0]
        with self.assertNoMessages():
            self.checker.visit_classdef(class_node)
            self.checker.visit_return(return_node_a)
            self.checker.visit_return(return_node_b)

    def test_finds_incorrectly_named_method_returning_LROPoller(self, setup):
        class_node = setup.body[5]
        function_node_a = setup.body[5].body[0]
        return_node_a = setup.body[5].body[0].body[0]
        function_node_b = setup.body[5].body[1]
        return_node_b = setup.body[5].body[1].body[0]
        with self.assertAddsMessages(
            pylint.testutils.MessageTest(
                msg_id="lro-methods-use-correct-naming",
                line=28,
                node=function_node_a,
                col_offset=4,
                end_line=28,
                end_col_offset=20,
            ),
            pylint.testutils.MessageTest(
                msg_id="lro-methods-use-correct-naming",
                line=32,
                node=function_node_b,
                col_offset=4,
                end_line=32,
                end_col_offset=20,
            ),
        ):
            self.checker.visit_classdef(class_node)
            self.checker.visit_return(return_node_a)
            self.checker.visit_return(return_node_b)

    def test_guidelines_link_active(self):
        url = "https://azure.github.io/azure-sdk/python_design.html#service-operations"
        config = Configuration()
        client = PipelineClient(url, config=config)
        request = client.get(url)
        response = client._pipeline.run(request)
        assert response.http_response.status_code == 200


class TestClientConstructorDoesNotHaveConnectionStringParam(pylint.testutils.CheckerTestCase):
    CHECKER_CLASS = checker.ClientConstructorDoesNotHaveConnectionStringParam

    @pytest.fixture(scope="class")
    def setup(self):
        file = open(
            os.path.join(TEST_FOLDER, "test_files", "client_constructor_does_not_have_connection_string_param.py")
        )
        node = astroid.parse(file.read())
        file.close()
        return node

    def test_ignores_client_with_no_conn_str_in_constructor(self, setup):
        class_node = setup.body[0]
        with self.assertNoMessages():
            self.checker.visit_classdef(class_node)

    def test_ignores_non_client_methods(self, setup):
        class_node = setup.body[1]
        with self.assertNoMessages():
            self.checker.visit_classdef(class_node)

    def test_finds_client_method_using_conn_str_in_constructor_a(self, setup):
        class_node = setup.body[2]
        with self.assertAddsMessages(
            pylint.testutils.MessageTest(
                msg_id="connection-string-should-not-be-constructor-param",
                line=14,
                node=class_node,
                col_offset=0,
                end_line=14,
                end_col_offset=17,
            ),
        ):
            self.checker.visit_classdef(class_node)

    def test_finds_client_method_using_conn_str_in_constructor_b(self, setup):
        class_node = setup.body[3]
        with self.assertAddsMessages(
            pylint.testutils.MessageTest(
                msg_id="connection-string-should-not-be-constructor-param",
                line=20,
                node=class_node,
                col_offset=0,
                end_line=20,
                end_col_offset=17,
            ),
        ):
            self.checker.visit_classdef(class_node)

    def test_guidelines_link_active(self):
        url = "https://azure.github.io/azure-sdk/python_design.html#python-client-connection-string"
        config = Configuration()
        client = PipelineClient(url, config=config)
        request = client.get(url)
        response = client._pipeline.run(request)
        assert response.http_response.status_code == 200


class TestPackageNameDoesNotUseUnderscoreOrPeriod(pylint.testutils.CheckerTestCase):
    CHECKER_CLASS = checker.PackageNameDoesNotUseUnderscoreOrPeriod

    @pytest.fixture(scope="class")
    def setup(self):
        file = open(
            os.path.join(TEST_FOLDER, "test_files", "package_name_does_not_use_underscore_or_period.py")
        )
        node = astroid.parse(file.read())
        file.close()
        return node

    def test_package_name_acceptable(self, setup):
        package_name = setup.body[0]
        module_node = astroid.Module(name="node", file="setup.py")
        module_node.doc_node = """ """
        module_node.body = [package_name]

        with self.assertNoMessages():
            self.checker.visit_module(module_node)

    def test_package_name_violation(self, setup):
        package_name = setup.body[1]
        module_node = astroid.Module(name="node", file="setup.py")
        module_node.doc_node = """ """
        module_node.body = [package_name]
        with self.assertAddsMessages(
            pylint.testutils.MessageTest(
                msg_id="package-name-incorrect",
                line=0,
                node=module_node,
                col_offset=0,
            )
        ):
            self.checker.visit_module(module_node)

    def test_guidelines_link_active(self):
        url = "https://azure.github.io/azure-sdk/python_design.html#packaging"
        config = Configuration()
        client = PipelineClient(url, config=config)
        request = client.get(url)
        response = client._pipeline.run(request)
        assert response.http_response.status_code == 200


class TestServiceClientUsesNameWithClientSuffix(pylint.testutils.CheckerTestCase):
    CHECKER_CLASS = checker.ServiceClientUsesNameWithClientSuffix

    @pytest.fixture(scope="class")
    def setup(self):
        file = open(
            os.path.join(TEST_FOLDER, "test_files", "service_client_uses_name_with_client_suffix.py")
        )
        node = astroid.parse(file.read())
        file.close()
        return node

    def test_client_suffix_acceptable(self, setup):
        client_node = setup.body[0]
        module_node = astroid.Module(name="node", file="_my_client.py")
        module_node.doc_node = """ """
        module_node.body = [client_node]

        with self.assertNoMessages():
            self.checker.visit_module(module_node)

    def test_client_suffix_violation(self, setup):
        client_node = setup.body[1]
        module_node = astroid.Module(name="node", file="_my_client.py")
        module_node.doc_node = """ """
        module_node.body = [client_node]
        with self.assertAddsMessages(
            pylint.testutils.MessageTest(
                msg_id="client-suffix-needed",
                line=0,
                node=module_node,
                col_offset=0,
            )
        ):
            self.checker.visit_module(module_node)

    def test_guidelines_link_active(self):
        url = "https://azure.github.io/azure-sdk/python_design.html#service-client"
        config = Configuration()
        client = PipelineClient(url, config=config)
        request = client.get(url)
        response = client._pipeline.run(request)
        assert response.http_response.status_code == 200


class TestClientMethodNamesDoNotUseDoubleUnderscorePrefix(pylint.testutils.CheckerTestCase):
    CHECKER_CLASS = checker.ClientMethodNamesDoNotUseDoubleUnderscorePrefix

    @pytest.fixture(scope="class")
    def setup(self):
        file = open(
            os.path.join(TEST_FOLDER, "test_files", "client_method_names_do_not_use_double_underscore_prefix.py")
        )
        node = astroid.parse(file.read())
        file.close()
        return node

    def test_ignores_repr(self, setup):
        function_node = setup.body[2].body[0]
        with self.assertNoMessages():
            self.checker.visit_functiondef(function_node)

    def test_ignores_constructor(self, setup):
        function_node = setup.body[2].body[1]
        with self.assertNoMessages():
            self.checker.visit_functiondef(function_node)

    def test_ignores_other_dunder(self, setup):
        function_node_a = setup.body[2].body[2]
        function_node_b = setup.body[2].body[3]
        function_node_c = setup.body[2].body[4]
        function_node_d = setup.body[2].body[5]
        with self.assertNoMessages():
            self.checker.visit_functiondef(function_node_a)
            self.checker.visit_functiondef(function_node_b)
            self.checker.visit_functiondef(function_node_c)
            self.checker.visit_functiondef(function_node_d)

    def test_ignores_private_method(self, setup):
        function_node = setup.body[2].body[6]
        with self.assertNoMessages():
            self.checker.visit_functiondef(function_node)

    def test_ignores_private_method_async(self, setup):
        function_node = setup.body[2].body[7]
        with self.assertNoMessages():
            self.checker.visit_asyncfunctiondef(function_node)

    def test_ignores_methods_with_decorators(self, setup):
        func_node_a = setup.body[2].body[8]
        func_node_b = setup.body[2].body[9]
        func_node_c = setup.body[2].body[10]
        with self.assertNoMessages():
            self.checker.visit_functiondef(func_node_a)
            self.checker.visit_functiondef(func_node_b)
            self.checker.visit_functiondef(func_node_c)

    def test_ignores_async_methods_with_decorators(self, setup):
        func_node_a = setup.body[2].body[8]
        func_node_b = setup.body[2].body[9]
        func_node_c = setup.body[2].body[10]
        with self.assertNoMessages():
            self.checker.visit_asyncfunctiondef(func_node_a)
            self.checker.visit_asyncfunctiondef(func_node_b)
            self.checker.visit_asyncfunctiondef(func_node_c)

    def test_finds_double_underscore_on_async_method(self, setup):
        func_node_a = setup.body[3].body[0]
        func_node_b = setup.body[3].body[1]
        func_node_c = setup.body[3].body[2]
        with self.assertAddsMessages(
            pylint.testutils.MessageTest(
                msg_id="client-method-name-no-double-underscore",
                line=67,
                node=func_node_a,
                col_offset=4,
                end_line=67,
                end_col_offset=36,
            ),
            pylint.testutils.MessageTest(
                msg_id="client-method-name-no-double-underscore",
                line=71,
                node=func_node_b,
                col_offset=4,
                end_line=71,
                end_col_offset=25,
            ),
            pylint.testutils.MessageTest(
                msg_id="client-method-name-no-double-underscore",
                line=75,
                node=func_node_c,
                col_offset=4,
                end_line=75,
                end_col_offset=26,
            ),
        ):
            self.checker.visit_asyncfunctiondef(func_node_a)
            self.checker.visit_asyncfunctiondef(func_node_b)
            self.checker.visit_asyncfunctiondef(func_node_c)

    def test_finds_double_underscore_on_sync_method(self, setup):
        func_node_a = setup.body[4].body[0]
        func_node_b = setup.body[4].body[1]
        func_node_c = setup.body[4].body[2]
        with self.assertAddsMessages(
            pylint.testutils.MessageTest(
                msg_id="client-method-name-no-double-underscore",
                line=82,
                node=func_node_a,
                col_offset=4,
                end_line=82,
                end_col_offset=30,
            ),
            pylint.testutils.MessageTest(
                msg_id="client-method-name-no-double-underscore",
                line=86,
                node=func_node_b,
                col_offset=4,
                end_line=86,
                end_col_offset=19,
            ),
            pylint.testutils.MessageTest(
                msg_id="client-method-name-no-double-underscore",
                line=90,
                node=func_node_c,
                col_offset=4,
                end_line=90,
                end_col_offset=20,
            ),
        ):
            self.checker.visit_functiondef(func_node_a)
            self.checker.visit_functiondef(func_node_b)
            self.checker.visit_functiondef(func_node_c)

    def test_ignores_non_client_method(self, setup):
        func_node_a = setup.body[5].body[0]
        func_node_b = setup.body[5].body[1]
        with self.assertNoMessages():
            self.checker.visit_functiondef(func_node_a)
            self.checker.visit_asyncfunctiondef(func_node_b)

    def test_guidelines_link_active(self):
        url = "https://azure.github.io/azure-sdk/python_implementation.html#public-vs-private"
        config = Configuration()
        client = PipelineClient(url, config=config)
        request = client.get(url)
        response = client._pipeline.run(request)
        assert response.http_response.status_code == 200


class TestCheckDocstringAdmonitionNewline(pylint.testutils.CheckerTestCase):
    CHECKER_CLASS = checker.CheckDocstringAdmonitionNewline

    @pytest.fixture(scope="class")
    def setup(self):
        file = open(
            os.path.join(TEST_FOLDER, "test_files", "check_docstring_admonition_newline.py")
        )
        node = astroid.parse(file.read())
        file.close()
        return node

    def test_ignores_correct_admonition_statement_in_function(self, setup):
        function_node = setup.body[0]
        with self.assertNoMessages():
            self.checker.visit_functiondef(function_node)

    def test_ignores_correct_admonition_statement_in_function_with_comments(self, setup):
        function_node = setup.body[1]
        with self.assertNoMessages():
            self.checker.visit_functiondef(function_node)

    def test_bad_admonition_statement_in_function(self, setup):
        function_node = setup.body[2]
        with self.assertAddsMessages(
            pylint.testutils.MessageTest(
                msg_id="docstring-admonition-needs-newline",
                line=24,
                node=function_node,
                col_offset=0,
                end_line=24,
                end_col_offset=17,
            )
        ):
            self.checker.visit_functiondef(function_node)

    def test_bad_admonition_statement_in_function_with_comments(self, setup):
        function_node = setup.body[3]
        with self.assertAddsMessages(
            pylint.testutils.MessageTest(
                msg_id="docstring-admonition-needs-newline",
                line=32,
                node=function_node,
                col_offset=0,
                end_line=32,
                end_col_offset=17,
            )
        ):
            self.checker.visit_functiondef(function_node)

    def test_ignores_correct_admonition_statement_in_function_async(self, setup):
        function_node = setup.body[4]
        with self.assertNoMessages():
            self.checker.visit_asyncfunctiondef(function_node)

    def test_ignores_correct_admonition_statement_in_function_with_comments_async(self, setup):
        function_node = setup.body[5]
        with self.assertNoMessages():
            self.checker.visit_asyncfunctiondef(function_node)

    def test_bad_admonition_statement_in_function_async(self, setup):
        function_node = setup.body[6]
        with self.assertAddsMessages(
            pylint.testutils.MessageTest(
                msg_id="docstring-admonition-needs-newline",
                line=64,
                node=function_node,
                col_offset=0,
                end_line=64,
                end_col_offset=23,
            )
        ):
            self.checker.visit_asyncfunctiondef(function_node)

    def test_bad_admonition_statement_in_function_with_comments_async(self, setup):
        function_node = setup.body[7]
        with self.assertAddsMessages(
            pylint.testutils.MessageTest(
                msg_id="docstring-admonition-needs-newline",
                line=72,
                node=function_node,
                col_offset=0,
                end_line=72,
                end_col_offset=23,
            )
        ):
            self.checker.visit_asyncfunctiondef(function_node)

    def test_ignores_correct_admonition_statement_in_class(self, setup):
        class_node = setup.body[8]
        with self.assertNoMessages():
            self.checker.visit_classdef(class_node)

    def test_ignores_correct_admonition_statement_in_class_with_comments(self, setup):
        class_node = setup.body[9]
        with self.assertNoMessages():
            self.checker.visit_classdef(class_node)

    def test_bad_admonition_statement_in_class(self, setup):
        class_node = setup.body[10]
        with self.assertAddsMessages(
            pylint.testutils.MessageTest(
                msg_id="docstring-admonition-needs-newline",
                line=110,
                node=class_node,
                col_offset=0,
                end_line=110,
                end_col_offset=17,
            )
        ):
            self.checker.visit_classdef(class_node)

    def test_bad_admonition_statement_in_class_with_comments(self, setup):
        class_node = setup.body[11]
        with self.assertAddsMessages(
            pylint.testutils.MessageTest(
                msg_id="docstring-admonition-needs-newline",
                line=121,
                node=class_node,
                col_offset=0,
                end_line=121,
                end_col_offset=17,
            )
        ):
            self.checker.visit_classdef(class_node)


class TestCheckNamingMismatchGeneratedCode(pylint.testutils.CheckerTestCase):
    CHECKER_CLASS = checker.CheckNamingMismatchGeneratedCode

    @pytest.fixture(scope="class")
    def setup(self):
        file = open(
            os.path.join(TEST_FOLDER, "test_files", "check_naming_mismatch_generated_code.py")
        )
        node = astroid.parse(file.read())
        file.close()
        return node

    def test_import_naming_mismatch_violation(self, setup):
        import_one, import_two, assign_one = setup.body[0], setup.body[1], setup.body[2]
        module_node = astroid.Module(name="node", file="__init__.py")
        module_node.doc_node = """ """
        module_node.body = [import_one, import_two, assign_one]

        for name in module_node.body[-1].assigned_stmts():
            err_node = name.elts[1]

        with self.assertAddsMessages(
            pylint.testutils.MessageTest(
                msg_id="naming-mismatch",
                line=7,
                node=err_node,
                col_offset=4,
                end_line=7,
                end_col_offset=18,
            )
        ):
            self.checker.visit_module(module_node)

    def test_import_from_naming_mismatch_violation(self, setup):
        import_one, import_two, assign_one = setup.body[0], setup.body[3], setup.body[2]
        module_node = astroid.Module(name="node", file="__init__.py")
        module_node.doc_node = """ """
        module_node.body = [import_one, import_two, assign_one]

        for name in module_node.body[-1].assigned_stmts():
            err_node = name.elts[1]

        with self.assertAddsMessages(
            pylint.testutils.MessageTest(
                msg_id="naming-mismatch",
                line=7,
                node=err_node,
                col_offset=4,
                end_line=7,
                end_col_offset=18,
            )
        ):
            self.checker.visit_module(module_node)

    def test_naming_mismatch_acceptable(self, setup):
        import_one, import_two, assign_one = setup.body[0], setup.body[1], setup.body[4]
        module_node = astroid.Module(name="node", file="__init__.py")
        module_node.doc_node = """ """
        module_node.body = [import_one, import_two, assign_one]

        with self.assertNoMessages():
            self.checker.visit_module(module_node)

    def test_naming_mismatch_pylint_disable(self):
        file = open(os.path.join(TEST_FOLDER, "test_files", "__init__.py"))
        node = astroid.parse(file.read())
        file.close()

        with self.assertNoMessages():
            self.checker.visit_module(node)

    def test_guidelines_link_active(self):
        url = "https://github.com/Azure/autorest/blob/main/docs/generate/built-in-directives.md"
        config = Configuration()
        client = PipelineClient(url, config=config)
        request = client.get(url)
        response = client._pipeline.run(request)
        assert response.http_response.status_code == 200


class TestCheckEnum(pylint.testutils.CheckerTestCase):
    CHECKER_CLASS = checker.CheckEnum

    @pytest.fixture(scope="class")
    def setup(self):
        file = open(
            os.path.join(TEST_FOLDER, "test_files", "check_enum.py")
        )
        node = astroid.parse(file.read())
        file.close()
        return node

    def test_ignore_normal_class(self, setup):
        class_node = setup.body[3]
        with self.assertNoMessages():
            self.checker.visit_classdef(class_node)

    def test_enum_capitalized_violation_python_two(self, setup):
        class_node = setup.body[4]
        with self.assertAddsMessages(
            pylint.testutils.MessageTest(
                msg_id="enum-must-be-uppercase",
                line=13,
                node=class_node.body[0].targets[0],
                col_offset=4,
                end_line=13,
                end_col_offset=7,
            )
        ):
            self.checker.visit_classdef(class_node)

    def test_enum_capitalized_violation_python_three(self, setup):
        class_node = setup.body[5]
        with self.assertAddsMessages(
            pylint.testutils.MessageTest(
                msg_id="enum-must-be-uppercase",
                line=18,
                node=class_node.body[0].targets[0],
                col_offset=4,
                end_line=18,
                end_col_offset=7,
            )
        ):
            self.checker.visit_classdef(class_node)

    def test_inheriting_case_insensitive_violation(self, setup):
        class_node = setup.body[6]
        with self.assertAddsMessages(
            pylint.testutils.MessageTest(
                msg_id="enum-must-inherit-case-insensitive-enum-meta",
                line=22,
                node=class_node,
                col_offset=0,
                end_line=22,
                end_col_offset=16,
            )
        ):
            self.checker.visit_classdef(class_node)

    def test_acceptable_python_three(self, setup):
        class_node = setup.body[7]
        with self.assertNoMessages():
            self.checker.visit_classdef(class_node)

    def test_enum_file_acceptable_python_two(self):
        file = open(
            os.path.join(TEST_FOLDER, "test_files", "enum_checker_acceptable.py")
        )
        node = astroid.parse(file.read())
        file.close()

        with self.assertNoMessages():
            self.checker.visit_classdef(node.body[3])

    def test_enum_file_both_violation(self):
        file = open(
            os.path.join(TEST_FOLDER, "test_files", "enum_checker_violation.py")
        )
        node = astroid.parse(file.read())
        file.close()

        with self.assertAddsMessages(
            pylint.testutils.MessageTest(
                msg_id="enum-must-inherit-case-insensitive-enum-meta",
                line=5,
                node=node.body[1],
                col_offset=0,
                end_line=5,
                end_col_offset=16,
            ),
            pylint.testutils.MessageTest(
                msg_id="enum-must-be-uppercase",
                line=6,
                node=node.body[1].body[0].targets[0],
                col_offset=4,
                end_line=6,
                end_col_offset=7,
            ),
        ):
            self.checker.visit_classdef(node.body[1])

    def test_guidelines_link_active(self):
        self._create_url_pipeline(
            "https://azure.github.io/azure-sdk/python_design.html#enumerations"
        )
        self._create_url_pipeline(
            "https://azure.github.io/azure-sdk/python_implementation.html#extensible-enumerations"
        )

    def _create_url_pipeline(self, url):
        resp = requests.get(url)
        assert resp.status_code == 200


class TestCheckAPIVersion(pylint.testutils.CheckerTestCase):
    CHECKER_CLASS = checker.CheckAPIVersion

    @pytest.fixture(scope="class")
    def setup(self):
        file = open(
            os.path.join(TEST_FOLDER, "test_files", "check_API_version.py")
        )
        node = astroid.parse(file.read())
        file.close()
        return node

    def test_api_version_violation(self, setup):
        class_node = setup.body[0]
        with self.assertAddsMessages(
            pylint.testutils.MessageTest(
                msg_id="client-accepts-api-version-keyword",
                col_offset=0,
                line=2,
                node=class_node,
                end_line=2,
                end_col_offset=16,
            )
        ):
            self.checker.visit_classdef(class_node)

    def test_api_version_acceptable(self, setup):
        class_node = setup.body[1]
        with self.assertNoMessages():
            self.checker.visit_classdef(class_node)

    def test_api_version_file_class_acceptable(self):
        file = open(
            os.path.join(
                TEST_FOLDER, "test_files", "api_version_checker_acceptable_class.py"
            )
        )
        node = astroid.parse(file.read())
        file.close()

        with self.assertNoMessages():
            self.checker.visit_classdef(node.body[0])

    def test_api_version_file_init_acceptable(self):
        file = open(
            os.path.join(
                TEST_FOLDER, "test_files", "api_version_checker_acceptable_init.py"
            )
        )
        node = astroid.parse(file.read())
        file.close()

        with self.assertNoMessages():
            self.checker.visit_classdef(node.body[0])

    def test_api_version_file_violation(self):
        file = open(
            os.path.join(TEST_FOLDER, "test_files", "api_version_checker_violation.py")
        )
        node = astroid.parse(file.read())
        file.close()

        with self.assertAddsMessages(
            pylint.testutils.MessageTest(
                msg_id="client-accepts-api-version-keyword",
                line=4,
                node=node.body[0],
                col_offset=0,
                end_line=4,
                end_col_offset=16,
            )
        ):
            self.checker.visit_classdef(node.body[0])

    def test_guidelines_link_active(self):
        url = "https://azure.github.io/azure-sdk/python_design.html#specifying-the-service-version"
        config = Configuration()
        client = PipelineClient(url, config=config)
        request = client.get(url)
        response = client._pipeline.run(request)
        assert response.http_response.status_code == 200


class TestCheckNonCoreNetworkImport(pylint.testutils.CheckerTestCase):
    """Test that we are blocking disallowed imports and allowing allowed imports."""

    CHECKER_CLASS = checker.NonCoreNetworkImport

    @pytest.fixture(scope="class")
    def setup(self):
        file = open(
            os.path.join(TEST_FOLDER, "test_files", "non_core_network_import.py")
        )
        node = astroid.parse(file.read())
        file.close()
        return node

    def test_disallowed_imports(self, setup):
        """Check that illegal imports raise warnings"""
        # Blocked import outside of core.
        requests_import_node = setup.body[0]
        with self.assertAddsMessages(
            pylint.testutils.MessageTest(
                msg_id="networking-import-outside-azure-core-transport",
                line=2,
                node=requests_import_node,
                col_offset=0,
                end_line=2,
                end_col_offset=15,
            )
        ):
            self.checker.visit_import(requests_import_node)

        httpx_import_node = setup.body[1]
        with self.assertAddsMessages(
            pylint.testutils.MessageTest(
                msg_id="networking-import-outside-azure-core-transport",
                line=3,
                node=httpx_import_node,
                col_offset=0,
                end_line=3,
                end_col_offset=12,
            )
        ):
            self.checker.visit_import(httpx_import_node)

        # blocked import from outside of core.
        importfrom_node = setup.body[2]
        with self.assertAddsMessages(
            pylint.testutils.MessageTest(
                msg_id="networking-import-outside-azure-core-transport",
                line=4,
                node=importfrom_node,
                col_offset=0,
                end_line=4,
                end_col_offset=23,
            )
        ):
            self.checker.visit_importfrom(importfrom_node)

    def test_allowed_imports(self, setup):
        """Check that allowed imports don't raise warnings."""
        # import not in the blocked list.
        import_node = setup.body[3]
        with self.assertNoMessages():
            self.checker.visit_import(import_node)

        # from import not in the blocked list.
        importfrom_node = setup.body[4]
        with self.assertNoMessages():
            self.checker.visit_importfrom(importfrom_node)

        # blocked import, but in core.
        import_node = setup.body[5]
        import_node.root().name = "azure.core.pipeline.transport"
        with self.assertNoMessages():
            self.checker.visit_import(import_node)

        # blocked from import, but in core.
        importfrom_node = setup.body[6]
        importfrom_node.root().name = "azure.core.pipeline.transport._private_module"
        with self.assertNoMessages():
            self.checker.visit_importfrom(importfrom_node)


class TestCheckNonAbstractTransportImport(pylint.testutils.CheckerTestCase):
    """Test that we are blocking disallowed imports and allowing allowed imports."""

    CHECKER_CLASS = checker.NonAbstractTransportImport

    @pytest.fixture(scope="class")
    def setup(self):
        file = open(
            os.path.join(TEST_FOLDER, "test_files", "non_abstract_transport_import.py")
        )
        node = astroid.parse(file.read())
        file.close()
        return node

    def test_disallowed_imports(self, setup):
        """Check that illegal imports raise warnings"""
        importfrom_node = setup.body[0]
        with self.assertAddsMessages(
            pylint.testutils.MessageTest(
                msg_id="non-abstract-transport-import",
                line=2,
                node=importfrom_node,
                col_offset=0,
                end_line=2,
                end_col_offset=59,
            )
        ):
            self.checker.visit_importfrom(importfrom_node)

    def test_allowed_imports(self, setup):
        """Check that allowed imports don't raise warnings."""
        # import not in the blocked list.
        importfrom_node = setup.body[1]
        with self.assertNoMessages():
            self.checker.visit_importfrom(importfrom_node)

        # from import not in the blocked list.
        importfrom_node = setup.body[2]
        with self.assertNoMessages():
            self.checker.visit_importfrom(importfrom_node)

        # Import abstract classes
        importfrom_node = setup.body[3]
        with self.assertNoMessages():
            self.checker.visit_importfrom(importfrom_node)

        # Import non-abstract classes, but from in `azure.core.pipeline.transport`.
        importfrom_node = setup.body[4]
        importfrom_node.root().name = "azure.core.pipeline.transport._private_module"
        with self.assertNoMessages():
            self.checker.visit_importfrom(importfrom_node)


class TestRaiseWithTraceback(pylint.testutils.CheckerTestCase):
    """Test that we don't use raise with traceback"""

    CHECKER_CLASS = checker.NoAzureCoreTracebackUseRaiseFrom

    @pytest.fixture(scope="class")
    def setup(self):
        file = open(
            os.path.join(TEST_FOLDER, "test_files", "raise_with_traceback.py")
        )
        node = astroid.parse(file.read())
        file.close()
        return node

    def test_raise_traceback(self, setup):
        node = setup.body[0]
        with self.assertAddsMessages(
            pylint.testutils.MessageTest(
                msg_id="no-raise-with-traceback",
                line=1,
                node=node,
                col_offset=0,
                end_line=1,
                end_col_offset=96,
            )
        ):
            self.checker.visit_importfrom(node)


class TestTypePropertyNameLength(pylint.testutils.CheckerTestCase):
    """Test that we are checking the type and property name lengths"""

    CHECKER_CLASS = checker.NameExceedsStandardCharacterLength

    @pytest.fixture(scope="class")
    def setup(self):
        file = open(
            os.path.join(TEST_FOLDER, "test_files", "type_property_name_length.py")
        )
        node = astroid.parse(file.read())
        file.close()
        return node

    def test_class_name_too_long(self, setup):
        class_node = setup.body[0]
        with self.assertAddsMessages(
            pylint.testutils.MessageTest(
                msg_id="name-too-long",
                line=2,
                node=class_node,
                col_offset=0,
                end_line=2,
                end_col_offset=52,
            )
        ):
            self.checker.visit_classdef(class_node)

    def test_function_name_too_long(self, setup):
        class_node = setup.body[1]
        function_node = setup.body[1].body[0]
        with self.assertNoMessages():
            self.checker.visit_classdef(class_node)
        with self.assertAddsMessages(
            pylint.testutils.MessageTest(
                msg_id="name-too-long",
                line=9,
                node=function_node,
                col_offset=4,
                end_line=9,
                end_col_offset=54,
            )
        ):
            self.checker.visit_functiondef(function_node)

    def test_variable_name_too_long(self, setup):
        class_node = setup.body[1]
        function_node = setup.body[1].body[1]
        property_node = setup.body[1].body[1].body[0]
        with self.assertNoMessages():
            self.checker.visit_classdef(class_node)
        with self.assertAddsMessages(
            pylint.testutils.MessageTest(
                msg_id="name-too-long",
                line=14,
                node=property_node.targets[0],
                col_offset=8,
                end_line=14,
                end_col_offset=60,
            )
        ):
            self.checker.visit_functiondef(function_node)

    def test_private_name_too_long(self, setup):
        class_node = setup.body[1]
        function_node = setup.body[1].body[2]
        with self.assertNoMessages():
            self.checker.visit_classdef(class_node)
            self.checker.visit_functiondef(function_node)

    def test_instance_attr_name_too_long(self, setup):
        class_node = setup.body[1]
        function_node = setup.body[1].body[3]
        property_node = setup.body[1].body[3].body[0]
        with self.assertNoMessages():
            self.checker.visit_classdef(class_node)
        with self.assertAddsMessages(
            pylint.testutils.MessageTest(
                msg_id="name-too-long",
                line=22,
                node=property_node.targets[0],
                col_offset=8,
                end_line=22,
                end_col_offset=54,
            )
        ):
            self.checker.visit_functiondef(function_node)

    def test_class_var_name_too_long(self, setup):
        class_node = setup.body[1]
        function_node = setup.body[1].body[4]
        with self.assertAddsMessages(
            pylint.testutils.MessageTest(
                msg_id="name-too-long",
                line=25,
                node=class_node.body[4].targets[0],
                col_offset=4,
                end_line=25,
                end_col_offset=45,
            )
        ):
            self.checker.visit_functiondef(class_node)
        with self.assertNoMessages():
            self.checker.visit_functiondef(function_node)


class TestDeleteOperationReturnType(pylint.testutils.CheckerTestCase):
    """Test that we are checking the return type of delete functions is correct"""

    CHECKER_CLASS = checker.DeleteOperationReturnStatement

    @pytest.fixture(scope="class")
    def setup(self):
        file = open(
            os.path.join(TEST_FOLDER, "test_files", "delete_operation_return_type.py")
        )
        node = astroid.parse(file.read())
        file.close()
        return node

    def test_begin_delete_operation_incorrect_return(self, setup):
        node = setup.body[2].body[0]
        with self.assertAddsMessages(
            pylint.testutils.MessageTest(
                msg_id="delete-operation-wrong-return-type",
                line=7,
                node=node,
                col_offset=4,
                end_line=7,
                end_col_offset=34,
            )
        ):
            self.checker.visit_functiondef(node)

    def test_delete_operation_incorrect_return(self, setup):
        node = setup.body[2].body[1]
        with self.assertAddsMessages(
            pylint.testutils.MessageTest(
                msg_id="delete-operation-wrong-return-type",
                line=11,
                node=node,
                col_offset=4,
                end_line=11,
                end_col_offset=28,
            )
        ):
            self.checker.visit_functiondef(node)

    def test_delete_operation_correct_return(self, setup):
        node = setup.body[2].body[2]
        with self.assertNoMessages():
            self.checker.visit_functiondef(node)

    def test_begin_delete_operation_correct_return(self, setup):
        node = setup.body[2].body[3]
        with self.assertNoMessages():
            self.checker.visit_functiondef(node)


class TestDocstringParameters(pylint.testutils.CheckerTestCase):
    """Test that we are checking the docstring is correct"""

    CHECKER_CLASS = checker.CheckDocstringParameters

    @pytest.fixture(scope="class")
    def setup(self):
        file = open(
            os.path.join(TEST_FOLDER, "test_files", "docstring_parameters.py")
        )
        node = astroid.parse(file.read())
        file.close()
        return node

    def test_docstring_vararg(self, setup):
        # Check that we recognize *args as param in docstring
        node = setup.body[0]
        with self.assertNoMessages():
            self.checker.visit_functiondef(node)

    def test_docstring_vararg_keyword_args(self, setup):
        # Check that we recognize keyword-only args after *args in docstring
        node = setup.body[1]
        with self.assertNoMessages():
            self.checker.visit_functiondef(node)

    def test_docstring_varag_no_type(self, setup):
        # Error on documenting keyword only args as param after *args in docstring
        node = setup.body[2]
        with self.assertAddsMessages(
            pylint.testutils.MessageTest(
                msg_id="docstring-keyword-should-match-keyword-only",
                line=24,
                node=node,
                args="z",
                col_offset=0,
                end_line=24,
                end_col_offset=16,
            ),
            pylint.testutils.MessageTest(
                msg_id="docstring-missing-type",
                line=24,
                args="x",
                node=node,
                col_offset=0,
                end_line=24,
                end_col_offset=16,
            ),
        ):
            self.checker.visit_functiondef(node)

    def test_docstring_class_paramtype(self, setup):
        function_node_a = setup.body[3].body[0]
        function_node_b = setup.body[3].body[1]
        with self.assertAddsMessages(
            pylint.testutils.MessageTest(
                msg_id="docstring-keyword-should-match-keyword-only",
                line=34,
                node=function_node_a,
                args="z",
                col_offset=4,
                end_line=34,
                end_col_offset=20,
            ),
        ):
            self.checker.visit_functiondef(function_node_a)
        with self.assertAddsMessages(
            pylint.testutils.MessageTest(
                msg_id="docstring-keyword-should-match-keyword-only",
                line=40,
                node=function_node_b,
                args="z",
                col_offset=4,
                end_line=40,
                end_col_offset=20,
            ),
        ):
            self.checker.visit_functiondef(function_node_b)

    def test_docstring_property_decorator(self, setup):
        node = setup.body[5]
        with self.assertNoMessages():
            self.checker.visit_functiondef(node)

    def test_docstring_no_property_decorator(self, setup):
        node = setup.body[6]
        with self.assertAddsMessages(
            pylint.testutils.MessageTest(
                msg_id="docstring-missing-return",
                line=60,
                args=None,
                node=node,
                col_offset=0,
                end_line=60,
                end_col_offset=16,
            ),
        ):
            self.checker.visit_functiondef(node)

    def test_docstring_type_has_space(self, setup):
        # Don't error if there is extra spacing in the type
        node = setup.body[7]
        with self.assertNoMessages():
            self.checker.visit_functiondef(node)

    def test_docstring_type_has_many_spaces(self, setup):
        # Don't error if there is extra spacing around the type
        node = setup.body[8]
        with self.assertNoMessages():
            self.checker.visit_functiondef(node)

    def test_docstring_raises(self, setup):
        node = setup.body[9]
        with self.assertNoMessages():
            self.checker.visit_functiondef(node)

    def test_docstring_keyword_only(self, setup):
        node = setup.body[10]
        with self.assertNoMessages():
            self.checker.visit_functiondef(node)

    def test_docstring_correct_rtype(self, setup):
        node = setup.body[11]
        with self.assertNoMessages():
            self.checker.visit_functiondef(node)

    def test_docstring_class_type(self, setup):
        node = setup.body[12]
        with self.assertAddsMessages(
            pylint.testutils.MessageTest(
                msg_id="docstring-type-do-not-use-class",
                line=114,
                args="x",
                node=node,
                col_offset=0,
                end_line=114,
                end_col_offset=16,
            ),
            pylint.testutils.MessageTest(
                msg_id="docstring-type-do-not-use-class",
                line=114,
                args="rtype",
                node=node,
                col_offset=0,
                end_line=114,
                end_col_offset=16,
            ),
        ):
            self.checker.visit_functiondef(node)


class TestDoNotImportLegacySix(pylint.testutils.CheckerTestCase):
    """Test that we are blocking disallowed imports and allowing allowed imports."""

    CHECKER_CLASS = checker.DoNotImportLegacySix

    @pytest.fixture(scope="class")
    def setup(self):
        file = open(
            os.path.join(TEST_FOLDER, "test_files", "do_not_import_legacy_six.py")
        )
        node = astroid.parse(file.read())
        file.close()
        return node

    def test_disallowed_import_from(self, setup):
        """Check that illegal imports raise warnings"""
        importfrom_node = setup.body[0]
        with self.assertAddsMessages(
            pylint.testutils.MessageTest(
                msg_id="do-not-import-legacy-six",
                line=2,
                node=importfrom_node,
                col_offset=0,
                end_line=2,
                end_col_offset=30,
            )
        ):
            self.checker.visit_importfrom(importfrom_node)

    def test_disallowed_import(self, setup):
        """Check that illegal imports raise warnings"""
        importfrom_node = setup.body[1]
        with self.assertAddsMessages(
            pylint.testutils.MessageTest(
                msg_id="do-not-import-legacy-six",
                line=5,
                node=importfrom_node,
                col_offset=0,
                end_line=5,
                end_col_offset=10,
            )
        ):
            self.checker.visit_import(importfrom_node)

    def test_allowed_imports(self, setup):
        """Check that allowed imports don't raise warnings."""
        # import not in the blocked list.
        importfrom_node = setup.body[2]
        with self.assertNoMessages():
            self.checker.visit_importfrom(importfrom_node)

        # from import not in the blocked list.
        importfrom_node = setup.body[3]
        with self.assertNoMessages():
            self.checker.visit_importfrom(importfrom_node)


class TestCheckNoLegacyAzureCoreHttpResponseImport(pylint.testutils.CheckerTestCase):
    """Test that we are blocking disallowed imports and allowing allowed imports."""

    CHECKER_CLASS = checker.NoLegacyAzureCoreHttpResponseImport

    @pytest.fixture(scope="class")
    def setup(self):
        file = open(
            os.path.join(TEST_FOLDER, "test_files", "no_legacy_azure_core_http_response_import.py")
        )
        node = astroid.parse(file.read())
        file.close()
        return node

    def test_disallowed_import_from(self, setup):
        """Check that illegal imports raise warnings"""
        importfrom_node = setup.body[0]
        with self.assertAddsMessages(
            pylint.testutils.MessageTest(
                msg_id="no-legacy-azure-core-http-response-import",
                line=2,
                node=importfrom_node,
                col_offset=0,
                end_line=2,
                end_col_offset=54,
            )
        ):
            self.checker.visit_importfrom(importfrom_node)

    def test_allowed_imports(self, setup):
        """Check that allowed imports don't raise warnings."""
        # import not in the blocked list.
        importfrom_node = setup.body[1]
        with self.assertNoMessages():
            self.checker.visit_importfrom(importfrom_node)

        # from import not in the blocked list.
        importfrom_node = setup.body[2]
        with self.assertNoMessages():
            self.checker.visit_importfrom(importfrom_node)

        # Import HttpResponse, but from in `azure.core`.
        importfrom_node = setup.body[3]
        importfrom_node.root().name = "azure.core"
        with self.assertNoMessages():
            self.checker.visit_importfrom(importfrom_node)


class TestCheckNoTypingUnderTypeChecking(pylint.testutils.CheckerTestCase):
    """Test that we are blocking disallowed imports and allowing allowed imports."""

    CHECKER_CLASS = checker.NoImportTypingFromTypeCheck

    @pytest.fixture(scope="class")
    def setup(self):
        file = open(
            os.path.join(TEST_FOLDER, "test_files", "no_typing_under_type_checking.py")
        )
        node = astroid.parse(file.read())
        file.close()
        return node

    def test_disallowed_import_from(self, setup):
        """Check that illegal imports raise warnings"""
        import_node = setup.body[1].body[0]
        with self.assertAddsMessages(
            pylint.testutils.MessageTest(
                msg_id="no-typing-import-in-type-check",
                line=5,
                node=import_node,
                col_offset=4,
                end_line=5,
                end_col_offset=26,
            )
        ):
            self.checker.visit_importfrom(import_node)

    def test_disallowed_import_from_extensions(self, setup):
        """Check that illegal imports raise warnings"""
        import_node = setup.body[2].body[0]
        with self.assertAddsMessages(
            pylint.testutils.MessageTest(
                msg_id="no-typing-import-in-type-check",
                line=9,
                node=import_node,
                col_offset=4,
                end_line=9,
                end_col_offset=28,
            )
        ):
            self.checker.visit_import(import_node)

    def test_allowed_imports(self, setup):
        """Check that allowed imports don't raise warnings."""
        # import not in the blocked list.
<<<<<<< HEAD
        importfrom_node = astroid.extract_node(
            """
            from typing import TYPE_CHECKING
=======
        importfrom_node = setup.body[3].body[0]
        with self.assertNoMessages():
            self.checker.visit_importfrom(importfrom_node)
>>>>>>> efe6ddc9

    def test_allowed_import_else(self, setup):
        """Check that illegal imports raise warnings"""
        ima = setup.body[4].orelse[0]
        imb = setup.body[4].orelse[1]
        imc = setup.body[4].orelse[2]
        imd = setup.body[4].orelse[3]
        with self.assertNoMessages():
            self.checker.visit_importfrom(ima)
            self.checker.visit_import(imb)
            self.checker.visit_import(imc)
            self.checker.visit_importfrom(imd)


class TestDoNotImportAsyncio(pylint.testutils.CheckerTestCase):
    """Test that we are blocking imports of asyncio directly allowing indirect imports."""
    CHECKER_CLASS = checker.DoNotImportAsyncio

    @pytest.fixture(scope="class")
    def setup(self):
        file = open(
            os.path.join(TEST_FOLDER, "test_files", "do_not_import_asyncio.py")
        )
        node = astroid.parse(file.read())
        file.close()
        return node

    def test_disallowed_import_from(self, setup):
        """Check that illegal imports raise warnings"""
        importfrom_node = setup.body[0]
        with self.assertAddsMessages(
                pylint.testutils.MessageTest(
                    msg_id="do-not-import-asyncio",
                    line=2,
                    node=importfrom_node,
                    col_offset=0,
                    end_line=2,
                    end_col_offset=25,
                )
        ):
            self.checker.visit_importfrom(importfrom_node)

    def test_disallowed_import(self, setup):
        """Check that illegal imports raise warnings"""
        importfrom_node = setup.body[1]
        with self.assertAddsMessages(
            pylint.testutils.MessageTest(
                msg_id="do-not-import-asyncio",
                line=5,
                node=importfrom_node,
                col_offset=0,
                end_line=5,
                end_col_offset=14,
            )
        ):
            self.checker.visit_import(importfrom_node)

    def test_allowed_imports(self, setup):
        """Check that allowed imports don't raise warnings."""
        # import not in the blocked list.
        importfrom_node = setup.body[2]
        with self.assertNoMessages():
            self.checker.visit_importfrom(importfrom_node)

        # from import not in the blocked list.
        importfrom_node = setup.body[3]
        with self.assertNoMessages():
            self.checker.visit_importfrom(importfrom_node)


class TestCheckDoNotUseLegacyTyping(pylint.testutils.CheckerTestCase):
    """Test that we are blocking disallowed legacy typing practices"""

    CHECKER_CLASS = checker.DoNotUseLegacyTyping

    @pytest.fixture(scope="class")
    def setup(self):
        file = open(
            os.path.join(TEST_FOLDER, "test_files", "check_do_not_use_legacy_typing.py")
        )
        node = astroid.parse(file.read())
        file.close()
        return node

    def test_disallowed_typing(self, setup):
        """Check that illegal method typing comments raise warnings"""
        fdef = setup.body[0]
        with self.assertAddsMessages(
            pylint.testutils.MessageTest(
                msg_id="do-not-use-legacy-typing",
                line=2,
                node=fdef,
                col_offset=0,
                end_line=2,
                end_col_offset=12,
            )
        ):
            self.checker.visit_functiondef(fdef)

    def test_allowed_typing(self, setup):
        """Check that allowed method typing comments don't raise warnings"""
        fdef = setup.body[1]
        with self.assertNoMessages():
            self.checker.visit_functiondef(fdef)

    def test_arbitrary_comments(self, setup):
        """Check that arbitrary comments don't raise warnings"""
        fdef = setup.body[2]
        with self.assertNoMessages():
            self.checker.visit_functiondef(fdef)


class TestDoNotLogErrorsEndUpRaising(pylint.testutils.CheckerTestCase):
    """Test that any errors raised are not logged at 'error' or 'warning' levels in the exception block."""

    CHECKER_CLASS = checker.DoNotLogErrorsEndUpRaising

    @pytest.fixture(scope="class")
    def setup(self):
        file = open(
            os.path.join(TEST_FOLDER, "test_files", "do_not_log_errors_end_up_raising.py")
        )
        node = astroid.parse(file.read())
        file.close()
        return node

    def test_error_level_not_logged(self, setup):
        """Check that any exceptions raised aren't logged at error level in the exception block."""
        try_node, expression_node = setup.body[1].body[0], setup.body[1].body[0].handlers[0].body[0]
        with self.assertAddsMessages(
                pylint.testutils.MessageTest(
                    msg_id="do-not-log-raised-errors",
                    line=9,
                    node=expression_node,
                    col_offset=8,
                    end_line=9,
                    end_col_offset=29,
                )
        ):
            self.checker.visit_try(try_node)

    def test_warning_level_not_logged(self, setup):
        """Check that any exceptions raised aren't logged at warning level in the exception block."""
        try_node, expression_node = setup.body[2].body[0], setup.body[2].body[0].handlers[0].body[0]
        with self.assertAddsMessages(
                pylint.testutils.MessageTest(
                    msg_id="do-not-log-raised-errors",
                    line=18,
                    node=expression_node,
                    col_offset=8,
                    end_line=18,
                    end_col_offset=31,
                )
        ):
            self.checker.visit_try(try_node)

    def test_warning_level_logging_ok_when_no_raise(self, setup):
        """Check that exceptions can be logged if the exception isn't raised."""
        try_node = setup.body[3].body[0]
        with self.assertNoMessages():
            self.checker.visit_try(try_node)

    def test_unlogged_exception_block(self, setup):
        """Check that exceptions raised without logging are allowed."""
        try_node = setup.body[4].body[0]
        with self.assertNoMessages():
            self.checker.visit_try(try_node)

    def test_mult_exception_blocks_separate_raise(self, setup):
        """Check multiple exception blocks with separate raise and logging is allowed."""
        try_node = setup.body[5].body[0]
        with self.assertNoMessages():
            self.checker.visit_try(try_node)

    def test_mult_exception_blocks_with_raise(self, setup):
        """Check that multiple exception blocks with raise and logging is not allowed."""
        try_node, expression_node = setup.body[6].body[0], setup.body[6].body[0].handlers[1].body[0]
        with self.assertAddsMessages(
                pylint.testutils.MessageTest(
                    msg_id="do-not-log-raised-errors",
                    line=55,
                    node=expression_node,
                    col_offset=8,
                    end_line=55,
                    end_col_offset=29,
                )
        ):
            self.checker.visit_try(try_node)

    def test_implicit_else_exception_logged(self, setup):
        """Check that any exceptions raised in branches aren't logged at error level."""
        try_node, expression_node = setup.body[7].body[0], setup.body[7].body[0].handlers[0].body[1]
        with self.assertAddsMessages(
                pylint.testutils.MessageTest(
                    msg_id="do-not-log-raised-errors",
                    line=70,
                    node=expression_node,
                    col_offset=8,
                    end_line=70,
                    end_col_offset=56,
                )
        ):
            self.checker.visit_try(try_node)

    def test_branch_exceptions_logged(self, setup):
        """Check that any exceptions raised in if branches aren't logged at error level."""
        try_node = setup.body[8].body[0]
        expression_node_a = setup.body[8].body[0].handlers[0].body[0].body[0]
        expression_node_b = setup.body[8].body[0].handlers[0].body[0].orelse[0].body[0]
        expression_node_c = setup.body[8].body[0].handlers[0].body[0].orelse[0].orelse[0].body[0]
        with self.assertAddsMessages(
                pylint.testutils.MessageTest(
                    msg_id="do-not-log-raised-errors",
                    line=80,
                    node=expression_node_a,
                    col_offset=12,
                    end_line=80,
                    end_col_offset=86,
                ),
                pylint.testutils.MessageTest(
                    msg_id="do-not-log-raised-errors",
                    line=83,
                    node=expression_node_b,
                    col_offset=12,
                    end_line=83,
                    end_col_offset=69,
                ),
                pylint.testutils.MessageTest(
                    msg_id="do-not-log-raised-errors",
                    line=86,
                    node=expression_node_c,
                    col_offset=12,
                    end_line=86,
                    end_col_offset=42,
                )
        ):
            self.checker.visit_try(try_node)

    def test_explicit_else_branch_exception_logged(self, setup):
        """Check that any exceptions raised in else branches aren't logged at error level."""
        try_node = setup.body[9].body[0]
        expression_node = setup.body[9].body[0].handlers[0].body[0].orelse[0].orelse[0]
        with self.assertAddsMessages(
                pylint.testutils.MessageTest(
                    msg_id="do-not-log-raised-errors",
                    line=103,
                    node=expression_node,
                    col_offset=12,
                    end_line=103,
                    end_col_offset=60,
                )
        ):
            self.checker.visit_try(try_node)

    def test_extra_nested_branches_exception_logged(self, setup):
        """Check that any exceptions raised in nested branches aren't logged at warning level."""
        try_node = setup.body[10].body[0]
        expression_node_a = setup.body[10].body[0].handlers[0].body[0].body[0].body[0]
        expression_node_b = setup.body[10].body[0].handlers[0].body[0].body[0].orelse[0].body[0]
        expression_node_c = setup.body[10].body[0].handlers[0].body[0].body[0].orelse[0].orelse[0]
        expression_node_d = setup.body[10].body[0].handlers[0].body[0].orelse[0]
        with self.assertAddsMessages(
                pylint.testutils.MessageTest(
                    msg_id="do-not-log-raised-errors",
                    line=114,
                    node=expression_node_a,
                    col_offset=16,
                    end_line=114,
                    end_col_offset=42,
                ),
                pylint.testutils.MessageTest(
                    msg_id="do-not-log-raised-errors",
                    line=117,
                    node=expression_node_b,
                    col_offset=16,
                    end_line=117,
                    end_col_offset=42,
                ),
                pylint.testutils.MessageTest(
                    msg_id="do-not-log-raised-errors",
                    line=120,
                    node=expression_node_c,
                    col_offset=16,
                    end_line=120,
                    end_col_offset=42,
                ),
                pylint.testutils.MessageTest(
                    msg_id="do-not-log-raised-errors",
                    line=123,
                    node=expression_node_d,
                    col_offset=12,
                    end_line=123,
                    end_col_offset=60,
                )
        ):
            self.checker.visit_try(try_node)


class TestCheckDoNotUseLegacyTyping(pylint.testutils.CheckerTestCase):
    """Test that we are blocking disallowed legacy typing practices"""

    CHECKER_CLASS = checker.DoNotUseLegacyTyping

    def test_disallowed_typing(self):
        """Check that illegal method typing comments raise warnings"""
        fdef = astroid.extract_node(
            """
            def function(x): #@
                # type: (str) -> str
                pass
            """
        )
        
        with self.assertAddsMessages(
            pylint.testutils.MessageTest(
                msg_id="do-not-use-legacy-typing",
                line=2,
                node=fdef,
                col_offset=0,
                end_line=2,
                end_col_offset=12,
            )
        ):
            self.checker.visit_functiondef(fdef)
    
    def test_allowed_typing(self):
        """Check that allowed method typing comments don't raise warnings"""
        fdef = astroid.extract_node(
            """
            def function(x: str) -> str: #@
                pass
            """
        )
        with self.assertNoMessages():
            self.checker.visit_functiondef(fdef)

    def test_arbitrary_comments(self):
        """Check that arbitrary comments don't raise warnings"""
        fdef = astroid.extract_node(
            """
            def function(x): #@
                # This is a comment
                pass
            """
        )
        with self.assertNoMessages():
            self.checker.visit_functiondef(fdef)


# [Pylint] custom linter check for invalid use of @overload #3229
# [Pylint] Custom Linter check for Exception Logging #3227
# [Pylint] Address Commented out Pylint Custom Plugin Checkers #3228
# [Pylint] Add a check for connection_verify hardcoded settings #35355
# [Pylint] Refactor test suite for custom pylint checkers to use files instead of docstrings #3233
# [Pylint] Investigate pylint rule around missing dependency #3231
<|MERGE_RESOLUTION|>--- conflicted
+++ resolved
@@ -338,43 +338,8 @@
             self.checker.visit_classdef(class_node)
             self.checker.visit_functiondef(function_node)
 
-<<<<<<< HEAD
-    def test_ignores_approved_prefix_names(self):
-        # TODO: convert to parametrized test
-        class_node, *func_nodes = astroid.extract_node(
-            """
-        class SomeClient(): #@
-            def create_configuration(self): #@
-                pass
-            def get_thing(self): #@
-                pass
-            def list_thing(self): #@
-                pass
-            def upsert_thing(self): #@
-                pass
-            def set_thing(self): #@
-                pass
-            def update_thing(self): #@
-                pass
-            def replace_thing(self): #@
-                pass
-            def append_thing(self): #@
-                pass
-            def add_thing(self): #@
-                pass
-            def delete_thing(self): #@
-                pass
-            def remove_thing(self): #@
-                pass
-            def begin_thing(self): #@
-                pass
-        """
-        )
-
-=======
     def test_ignores_approved_prefix_names(self, setup):
         class_node = setup.body[5]
->>>>>>> efe6ddc9
         with self.assertNoMessages():
             self.checker.visit_classdef(class_node)
             for node in func_nodes:
@@ -386,92 +351,13 @@
             self.checker.visit_classdef(class_node)
             self.checker.visit_functiondef(function_node)
 
-<<<<<<< HEAD
-    def test_ignores_nested_function_with_unapproved_prefix_names(self):
-        class_node, function_node, nested_function_node = astroid.extract_node(
-            """
-            class SomeClient(): #@
-                def create_configuration(self, **kwargs): #@
-                    def nested(hello, world): #@
-                        pass
-            """
-        )
-
-=======
     def test_ignores_nested_function_with_unapproved_prefix_names(self, setup):
         class_node = setup.body[7]
->>>>>>> efe6ddc9
         with self.assertNoMessages():
             self.checker.visit_classdef(class_node)
             self.checker.visit_functiondef(function_node)
             self.checker.visit_functiondef(nested_function_node)
 
-<<<<<<< HEAD
-    def test_finds_unapproved_prefix_names(self):
-        # TODO: convert to parametrized test
-        (
-            class_node,
-            func_node_a,
-            func_node_b,
-            func_node_c,
-            func_node_d,
-            func_node_e,
-            func_node_f,
-            func_node_g,
-            func_node_h,
-            func_node_i,
-            func_node_j,
-            func_node_k,
-            func_node_l,
-            func_node_m,
-            func_node_n,
-            func_node_o,
-            func_node_p,
-        ) = astroid.extract_node(
-        """
-        class SomeClient(): #@
-            @distributed_trace
-            def build_configuration(self): #@
-                pass
-            def generate_thing(self): #@
-                pass
-            def make_thing(self): #@
-                pass
-            def insert_thing(self): #@
-                pass
-            def put_thing(self): #@
-                pass
-            def creates_configuration(self): #@
-                pass
-            def gets_thing(self): #@
-                pass
-            def lists_thing(self): #@
-                pass
-            def upserts_thing(self): #@
-                pass
-            def sets_thing(self): #@
-                pass
-            def updates_thing(self): #@
-                pass
-            def replaces_thing(self): #@
-                pass
-            def appends_thing(self): #@
-                pass
-            def adds_thing(self): #@
-                pass
-            def deletes_thing(self): #@
-                pass
-            def removes_thing(self): #@
-                pass
-        """
-        )
-
-        with self.assertAddsMessages(
-            pylint.testutils.MessageTest(
-                msg_id="unapproved-client-method-name-prefix",
-                args="SomeClient::" + func_node_a.name,
-                line=4,
-=======
     def test_finds_unapproved_prefix_names(self, setup):
         class_node = setup.body[8]
         func_node_a = setup.body[8].body[0]
@@ -494,7 +380,6 @@
             pylint.testutils.MessageTest(
                 msg_id="unapproved-client-method-name-prefix",
                 line=83,
->>>>>>> efe6ddc9
                 node=func_node_a,
                 col_offset=4,
                 end_line=83,
@@ -502,12 +387,7 @@
             ),
             pylint.testutils.MessageTest(
                 msg_id="unapproved-client-method-name-prefix",
-<<<<<<< HEAD
-                args="SomeClient::" + func_node_b.name,
-                line=6,
-=======
                 line=86,
->>>>>>> efe6ddc9
                 node=func_node_b,
                 col_offset=4,
                 end_line=86,
@@ -515,12 +395,7 @@
             ),
             pylint.testutils.MessageTest(
                 msg_id="unapproved-client-method-name-prefix",
-<<<<<<< HEAD
-                args="SomeClient::" + func_node_c.name,
-                line=8,
-=======
                 line=89,
->>>>>>> efe6ddc9
                 node=func_node_c,
                 col_offset=4,
                 end_line=89,
@@ -528,12 +403,7 @@
             ),
             pylint.testutils.MessageTest(
                 msg_id="unapproved-client-method-name-prefix",
-<<<<<<< HEAD
-                args="SomeClient::" + func_node_d.name,
-                line=10,
-=======
                 line=92,
->>>>>>> efe6ddc9
                 node=func_node_d,
                 col_offset=4,
                 end_line=92,
@@ -541,12 +411,7 @@
             ),
             pylint.testutils.MessageTest(
                 msg_id="unapproved-client-method-name-prefix",
-<<<<<<< HEAD
-                args="SomeClient::" + func_node_e.name,
-                line=12,
-=======
                 line=95,
->>>>>>> efe6ddc9
                 node=func_node_e,
                 col_offset=4,
                 end_line=95,
@@ -554,12 +419,7 @@
             ),
             pylint.testutils.MessageTest(
                 msg_id="unapproved-client-method-name-prefix",
-<<<<<<< HEAD
-                args="SomeClient::" + func_node_f.name,
-                line=14,
-=======
                 line=98,
->>>>>>> efe6ddc9
                 node=func_node_f,
                 col_offset=4,
                 end_line=98,
@@ -567,12 +427,7 @@
             ),
             pylint.testutils.MessageTest(
                 msg_id="unapproved-client-method-name-prefix",
-<<<<<<< HEAD
-                args="SomeClient::" + func_node_g.name,
-                line=16,
-=======
                 line=101,
->>>>>>> efe6ddc9
                 node=func_node_g,
                 col_offset=4,
                 end_line=101,
@@ -580,12 +435,7 @@
             ),
             pylint.testutils.MessageTest(
                 msg_id="unapproved-client-method-name-prefix",
-<<<<<<< HEAD
-                args="SomeClient::" + func_node_h.name,
-                line=18,
-=======
                 line=104,
->>>>>>> efe6ddc9
                 node=func_node_h,
                 col_offset=4,
                 end_line=104,
@@ -593,12 +443,7 @@
             ),
             pylint.testutils.MessageTest(
                 msg_id="unapproved-client-method-name-prefix",
-<<<<<<< HEAD
-                args="SomeClient::" + func_node_i.name,
-                line=20,
-=======
                 line=107,
->>>>>>> efe6ddc9
                 node=func_node_i,
                 col_offset=4,
                 end_line=107,
@@ -606,12 +451,7 @@
             ),
             pylint.testutils.MessageTest(
                 msg_id="unapproved-client-method-name-prefix",
-<<<<<<< HEAD
-                args="SomeClient::" + func_node_j.name,
-                line=22,
-=======
                 line=110,
->>>>>>> efe6ddc9
                 node=func_node_j,
                 col_offset=4,
                 end_line=110,
@@ -619,12 +459,7 @@
             ),
             pylint.testutils.MessageTest(
                 msg_id="unapproved-client-method-name-prefix",
-<<<<<<< HEAD
-                args="SomeClient::" + func_node_k.name,
-                line=24,
-=======
                 line=113,
->>>>>>> efe6ddc9
                 node=func_node_k,
                 col_offset=4,
                 end_line=113,
@@ -632,12 +467,7 @@
             ),
             pylint.testutils.MessageTest(
                 msg_id="unapproved-client-method-name-prefix",
-<<<<<<< HEAD
-                args="SomeClient::" + func_node_l.name,
-                line=26,
-=======
                 line=116,
->>>>>>> efe6ddc9
                 node=func_node_l,
                 col_offset=4,
                 end_line=116,
@@ -645,12 +475,7 @@
             ),
             pylint.testutils.MessageTest(
                 msg_id="unapproved-client-method-name-prefix",
-<<<<<<< HEAD
-                args="SomeClient::" + func_node_m.name,
-                line=28,
-=======
                 line=119,
->>>>>>> efe6ddc9
                 node=func_node_m,
                 col_offset=4,
                 end_line=119,
@@ -658,12 +483,7 @@
             ),
             pylint.testutils.MessageTest(
                 msg_id="unapproved-client-method-name-prefix",
-<<<<<<< HEAD
-                args="SomeClient::" + func_node_n.name,
-                line=30,
-=======
                 line=122,
->>>>>>> efe6ddc9
                 node=func_node_n,
                 col_offset=4,
                 end_line=122,
@@ -671,12 +491,7 @@
             ),
             pylint.testutils.MessageTest(
                 msg_id="unapproved-client-method-name-prefix",
-<<<<<<< HEAD
-                args="SomeClient::" + func_node_o.name,
-                line=32,
-=======
                 line=125,
->>>>>>> efe6ddc9
                 node=func_node_o,
                 col_offset=4,
                 end_line=125,
@@ -684,12 +499,7 @@
             ),
             pylint.testutils.MessageTest(
                 msg_id="unapproved-client-method-name-prefix",
-<<<<<<< HEAD
-                args="SomeClient::" + func_node_p.name,
-                line=34,
-=======
                 line=128,
->>>>>>> efe6ddc9
                 node=func_node_p,
                 col_offset=4,
                 end_line=128,
@@ -3535,15 +3345,9 @@
     def test_allowed_imports(self, setup):
         """Check that allowed imports don't raise warnings."""
         # import not in the blocked list.
-<<<<<<< HEAD
-        importfrom_node = astroid.extract_node(
-            """
-            from typing import TYPE_CHECKING
-=======
         importfrom_node = setup.body[3].body[0]
         with self.assertNoMessages():
             self.checker.visit_importfrom(importfrom_node)
->>>>>>> efe6ddc9
 
     def test_allowed_import_else(self, setup):
         """Check that illegal imports raise warnings"""
