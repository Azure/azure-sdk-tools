# Release

<<<<<<< HEAD
## 2025-04-21 - 0.21.0

- Forward manually pinned dependencies in emitter-package.json when using the `generate-config-files` command.
=======
## 2025-06-25 - 0.23.0

- Removed `tsp-client compare` command.
- Log npm package versions after install.

## 2025-06-13 - 0.22.0

- Add support for emitter options of `object` type.

## 2025-05-01 - 0.21.0

- Update `@typespec/compiler` dependency to `"1.0.0-rc.1 || >=1.0.0 <2.0.0"`.
>>>>>>> 75e47793

## 2025-04-10 - 0.20.0

- Support a `--trace` flag on the `init`, `update`, and `generate` commands to enable tracing when compiling.
- Avoid looking up the repo root when an `emitter-package-json-path` is specified in `generate-config-files` command.

## 2025-04-08 - 0.19.0

- Use repo root for emitter-package path specified in `tsp-location.yaml`.
- Fix issue in generate command where the package-lock naming did not respect the user config.
- Update `generate-config-files` and `generate-lock-file` to support `emitter-package-json-path`.

## 2025-04-07 - 0.18.0

- Specify tsp-client specific configurations under a `@azure-tools/typespec-client-generator-cli` entry in tspconfig.yaml options. This affects the `additionalDirectories` configuration. Example entry in tspconfig.yaml:

```yaml
options:
  "@azure-tools/typespec-client-generator-cli":
    "additionalDirectories":
      - "specification/contosowidgetmanager/Contoso.WidgetManager.Shared/"
```

## 2025-04-03 0.17.0

- Updated peerDependency support for `@typespec/compiler` to `^1.0.0-0`.
- Support specifying an alternate path to the emitter-package.json file:
  - For the `sync` and `update` commands: support `emitterPackageJsonPath` property in tsp-location.yaml
  - For `init`: support a `--emitter-package-json-path` flag to pass in the alternate path for emitter-package.json.
- Fixed bug in `generate-config-files` command to output `main` instead of `name` for the entry point of the emitter-package.json file.

## 2025-03-25 0.16.0

- Added `install-dependencies` command to install dependencies pinned by `emitter-package.json` and `emitter-package-lock.json` at the root of the repository.
- Support a `--skip-install` flag on the `init`, `update`, and `generate` commands to skip installing dependencies during generation.

## 2025-02-13 - 0.15.4

- Enable `debug` logs for the `convert` command

## 2025-01-17 - 0.15.3

- Add `generate-config-files` command to create `emitter-package.json` and `emitter-package-lock.json` files under the `<repo root>/eng` directory.
- Support emitters with names starting with `@typespec/http-` to generate client libraries.

## 2025-01-10 - 0.15.2

- Float `@autorest/openapi-to-typespec` version between `>=0.10.6 <1.0.0`.

## 2025-01-09 - 0.15.1

- Bumped `@autorest/openapi-to-typespec` version to `0.10.6`.

## 2025-01-07 - 0.15.0

- Support specifying an entrypoint file in tsp-location.yaml.
- Ensure client.tsp selection over main.tsp in the entrypoint file search.

## 2024-12-20 - 0.14.3

- Bumped `@autorest/openapi-to-typespec` version to `0.10.5`.

## 2024-12-03 - 0.14.2

- Bumped `@autorest/openapi-to-typespec` version to `0.10.4`.

## 2024-11-08 - 0.14.1

- Print an example `tsp compile` call when the `--debug` flag is passed to a `tsp-client` command.

## 2024-11-07 - 0.14.0

- Fix `init` command when using a local spec:
  - `commit` and `repo` are no longer required.
  - tsp-location.yaml will have default values for `commit` and `repo` that should be replaced when checking in a client library.
  - Use the local tspconfig.yaml to create directory structure. (#9261)
- Fixed `formatDiagnostic` loading. [microsoft/typespec#5007](https://github.com/microsoft/typespec/issues/5007)
- Migrated tests to `vitest`.

## 2024-10-31 - 0.13.3

- Expose `fully-compatible` flag for the `convert` command
- Bumped `@autorest/openapi-to-typespec` version to `0.10.3`.

## 2024-10-21 - 0.13.2

- Bumped `@autorest/openapi-to-typespec` version to `0.10.2`.

## 2024-10-09 - 0.13.1

- Add `@autorest/core` as a dependency, and run the package from its install folder, to guarantee the versions don't change after install.
- Bumped `@autorest/openapi-to-typespec` version to `0.10.1`.

## 2024-09-10 - 0.13.0

- Bumped `@autorest/openapi-to-typespec` version to `0.10.0`.
- Removed the dependency `@autorest/csharp`.

## 2024-08-30 - 0.12.2

- Bumped `@autorest/openapi-to-typespec` version to `0.9.1`.

## 2024-08-16 - 0.12.1

- Added `--mgmt-debug.suppress-list-exception` flag to the ARM metadata generation command.
- Bumped `@autorest/openapi-to-typespec` version to `0.9.0`.
- Format updates for additional directories.

## 2024-08-15 - 0.12.0

- Check for error diagnostics during TypeSpec compilation and exit with error if found. (#8815, #8777, #8555)

## 2024-08-13 - 0.11.2

- Fix `--version` flag. (#8814)
- Added `compare` command to compare a hand-authored Swagger to a TypeSpec-generated Swagger to understand the relevant differences between them.
- Floating `@azure-tools/typespec-autorest` dependency from `>=0.44.0 <1.0.0`.

## 2024-08-08 - 0.11.1

- Removed `compare` command.

## 2024-08-08 - 0.11.0

- Added `generate-lock-file` command, see [README](https://github.com/Azure/azure-sdk-tools/blob/main/tools/tsp-client/README.md) for more information.
- Removed the `--generate-lock-file` flag and replaced it with the command above.
- Migrated tsp-client from `node:util` to `yargs` for commandline infrastructure.
- Added `compare` command to compare a hand-authored Swagger to a TypeSpec-generated Swagger to understand the relevant differences between them.

## 2024-08-05 - 0.10.0

- Added `sort-swagger` command, see [README](https://github.com/Azure/azure-sdk-tools/blob/main/tools/tsp-client/README.md) for more information.
- Copy the package.json + package-lock.json directly under TempTypeSpecFiles/. (#8583)
- Only show compile diagnostics if the `--debug` flag is passed to the command.
- Increase minimum node version to "^18.19.0 || >=20.6.0", to ensure API import.meta.resolve() is available. (#8765)
- Increase minimum `@typespec/compiler` version to `0.58.0`. (#8766)

## 2024-07-23 - 0.9.4

- Fixed issue where one additional directory entry is treated as a string instead of an array. (#8551)

## 2024-07-15 - 0.9.3

- Add autorest and plugins as dependencies, and run the packages from their install folders, to guarantee the versions don't change after install.

## 2024-07-04 - 0.9.2

- Revert `exit(1)` on tsp compile diagnostics.

## 2024-07-02 - 0.9.1

- Fix error logging after the `compile()` call and exit if diagnostics are encountered.
- Use `formatDiagnostic()` from "@typespec/compiler" to report diagnostics after compiling.

## 2024-06-21 - 0.9.0

- Prefer the `service-dir` parameter in the emitter configurations in tspconfig.yaml if specified.

## 2024-06-07 - 0.8.1

- Normalize and clean up the directory property in tsp-location.yaml.

## 2024-05-29 - 0.8.0

- Create unique directories for sparse spec checkout.

## 2024-05-20 - 0.7.1

- Added `--no-prompt` flag to skip the output directory confirmation prompt.

## 2024-04-18 - 0.7.0

- Remove `resources.json` after converting resource manager specifications.
- Support `local-spec-repo` with `init` command.

## 2024-03-19 - 0.6.0

- Support swagger to TypeSpec conversion for ARM specifications using the `--arm` flag. Example usage: `tsp-client convert --swagger-readme <path to your readme> --arm`
- Support `--generate-lock-file` flag to generate an `emitter-package-lock.json` file in the `eng/` directory based on the `emitter-package.json`. Example usage: `tsp-client --generate-lock-file`

## 2024-02-21 - 0.5.0

- Support `emitter-package-lock.json` files.
- Use `npm ci` in case a package-lock.json file exists in the TempTypeSpecFiles directory.
- Renamed `installDependencies` function to `npmCommand`.
- `npmCommand` function takes a list of arguments and supports running various npm commands.

## 2024-02-06 - 0.4.1

- Fix tspconfig.yaml file processing when a url is passed to the `init` command.
- Support passing directory containing tspconfig.yaml for local specifications in `init` command.
- Delete sparse-spec directory if it exists when running the program.

## 2024-01-23 - 0.4.0

- Added support for initializing a project from a private repository specification.
- Added `convert` command to support swagger to TypeSpec project conversion.
- Changed `doesFileExist()` function to check local file system.
- Removed `fetch()` function.

## 2023-12-21 - 0.3.0

- Fix TypeSpec compilation issue with module-resolver.
- Use `resolveCompilerOptions` to get emitter configurations from tspconfig.yaml.
- Remove unused functions: `getEmitterOptions()`, `resolveCliOptions()`, `resolveImports()`.
- Fix `additionalDirectories` property outputted by the `init` command.
- Fixed support for local and remote specs using additional directories.
- Switched to use path helper functions from `@typespec/compiler`.

## 2023-12-8 - 0.2.0

- Use the `@typespec/compiler` module installed locally in the `TempTypeSpecFiles/` directory.

## 2023-11-14 - 0.1.1

- Add support for non-interactive sessions by using the default output directory without prompting for confirmation.

## 2023-10-20 - 0.1.0

- Initial Release<|MERGE_RESOLUTION|>--- conflicted
+++ resolved
@@ -1,10 +1,9 @@
 # Release
 
-<<<<<<< HEAD
-## 2025-04-21 - 0.21.0
+## 2025-07-03 - 0.24.0
 
 - Forward manually pinned dependencies in emitter-package.json when using the `generate-config-files` command.
-=======
+
 ## 2025-06-25 - 0.23.0
 
 - Removed `tsp-client compare` command.
@@ -17,7 +16,6 @@
 ## 2025-05-01 - 0.21.0
 
 - Update `@typespec/compiler` dependency to `"1.0.0-rc.1 || >=1.0.0 <2.0.0"`.
->>>>>>> 75e47793
 
 ## 2025-04-10 - 0.20.0
 
