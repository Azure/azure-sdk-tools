--- conflicted
+++ resolved
@@ -91,14 +91,11 @@
         public Task<PullRequest?> GetPullRequestForBranchAsync(string repoOwner, string repoName, string remoteBranch);
         public Task<Issue> GetIssueAsync(string repoOwner, string repoName, int issueNumber);
         public Task<IReadOnlyList<RepositoryContent>?> GetContentsAsync(string owner, string repoName, string path);
-<<<<<<< HEAD
         public Task UpdatePullRequestAsync(string repoOwner, string repoName, int pullRequestNumber, string title, string body, ItemState state);
-=======
         public Task UpdateFileAsync(string owner, string repoName, string path, string message, string content, string sha, string branch);
         public Task<CreateBranchStatus> CreateBranchAsync(string repoOwner, string repoName, string branchName, string baseBranchName = "main");
         public Task<RepositoryContent> GetContentsSingleAsync(string owner, string repoName, string path);
         public Task<bool> IsExistingBranchAsync(string repoOwner, string repoName, string branchName);
->>>>>>> 082405b6
     }
 
     public class GitHubService : GitConnection, IGitHubService
@@ -121,7 +118,6 @@
         {
             var pullRequest = await gitHubClient.PullRequest.Get(repoOwner, repoName, pullRequestNumber);
             return pullRequest;
-<<<<<<< HEAD
         }        
         public async Task UpdatePullRequestAsync(string repoOwner, string repoName, int pullRequestNumber, string title, string body, ItemState state)
         {
@@ -133,8 +129,6 @@
                 State = state
             };
             await gitHubClient.PullRequest.Update(repoOwner, repoName, pullRequestNumber, update);
-=======
->>>>>>> 082405b6
         }
 
         public async Task<string> GetGitHubParentRepoUrlAsync(string owner, string repoName)
