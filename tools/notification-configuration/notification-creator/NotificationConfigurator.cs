﻿using common.Helpers;
using Microsoft.Extensions.Logging;
using Microsoft.TeamFoundation.Build.WebApi;
using Microsoft.TeamFoundation.Core.WebApi;
using Microsoft.VisualStudio.Services.Notifications.WebApi;
using Microsoft.VisualStudio.Services.WebApi;
using Azure.Sdk.Tools.NotificationConfiguration.Enums;
using Azure.Sdk.Tools.NotificationConfiguration.Models;
using Azure.Sdk.Tools.NotificationConfiguration.Services;
using System;
using System.Collections.Generic;
using System.Linq;
using System.Threading.Tasks;

namespace Azure.Sdk.Tools.NotificationConfiguration
{
    class NotificationConfigurator
    {
        private readonly AzureDevOpsService service;
        private readonly ILogger<NotificationConfigurator> logger;

        private const int MaxTeamNameLength = 64;

        public NotificationConfigurator(AzureDevOpsService service, ILogger<NotificationConfigurator> logger)
        {
            this.service = service;
            this.logger = logger;
        }

        public async Task ConfigureNotifications(
            string projectName,
            string projectPath,
            bool persistChanges = true,
            PipelineSelectionStrategy strategy = PipelineSelectionStrategy.Scheduled)
        {
            var pipelines = await GetPipelinesAsync(projectName, projectPath, strategy);
            var teams = await service.GetAllTeamsAsync(projectName);

            foreach (var pipeline in pipelines)
            {
                using (logger.BeginScope("Evaluate Pipeline: Name = {0}, Path = {1}, Id = {2}", pipeline.Name, pipeline.Path, pipeline.Id))
                {
                    var parentTeam = await EnsureTeamExists(pipeline, TeamPurpose.ParentNotificationTeam, teams, persistChanges);
                    var childTeam = await EnsureTeamExists(pipeline, TeamPurpose.SynchronizedNotificationTeam, teams, persistChanges);

                    if (!persistChanges && (parentTeam == default || childTeam == default))
                    {
                        // Skip team nesting and notification work if
                        logger.LogInformation("Skipping Teams and Notifications because parent or child team does not exist");
                        continue;
                    }

                    await EnsureSynchronizedNotificationTeamIsChild(parentTeam, childTeam, persistChanges);
                    await EnsureScheduledBuildFailSubscriptionExists(pipeline, parentTeam, persistChanges);

                    // Associate
                }
            }
        }

        private async Task<WebApiTeam> EnsureTeamExists(
            BuildDefinition pipeline,
            TeamPurpose purpose,
            IEnumerable<WebApiTeam> teams,
            bool persistChanges)
        {
<<<<<<< HEAD
            string teamName = $"[{pipeline.Id}] ";
=======
            string teamName = $"{pipeline.Id} ";
>>>>>>> 951ade88

            if (purpose == TeamPurpose.ParentNotificationTeam)
            {
                // Ensure team name fits within maximum 64 character limit
                // https://docs.microsoft.com/en-us/azure/devops/organizations/settings/naming-restrictions?view=azure-devops#teams
                string fullTeamName = teamName + $"{pipeline.Name}";
                teamName = StringHelper.MaxLength(fullTeamName, MaxTeamNameLength);
                if (fullTeamName.Length > teamName.Length) {
                    logger.LogWarning($"Notification team name (length {fullTeamName.Length}) will be truncated to {teamName}");
                }
            }
            else if (purpose == TeamPurpose.SynchronizedNotificationTeam)
            {
                teamName += $"Code owners sync notifications";
            }

            bool updateMetadataAndName = false;
            var result = teams.FirstOrDefault(
                team =>
                {
                    // Swallowing exceptions because parse errors on
                    // free form text fields which might be non-yaml text
                    // are not exceptional
                    var metadata = YamlHelper.Deserialize<TeamMetadata>(team.Description, swallowExceptions: true);
                    bool metadataMatches = (metadata?.PipelineId == pipeline.Id && metadata?.Purpose == purpose);
                    bool nameMatches = (team.Name == teamName);

                    if (metadataMatches && nameMatches)
                    {
                        return true;
                    }

                    if (metadataMatches)
                    {
                        logger.LogInformation("Found team with matching pipeline id {0} but different name '{1}', expected '{2}'. Purpose = '{3}'", metadata?.PipelineId, team.Name, teamName, metadata?.Purpose);
                        updateMetadataAndName = true;
                        return true;
                    }

                    if (nameMatches)
                    {
                        logger.LogInformation("Found team with matching name {0} but different pipeline id {1}, expected {2}. Purpose = '{3}'", team.Name, metadata?.PipelineId, pipeline.Id, metadata?.Purpose);
                        updateMetadataAndName = true;
                        return true;
                    }

                    return false;
                });

            if (result == default)
            {
                logger.LogInformation("Team Not Found purpose = {0}", purpose);
                var teamMetadata = new TeamMetadata
                {
                    PipelineId = pipeline.Id,
                    Purpose = purpose,
                    PipelineName = pipeline.Name,
                };
                var newTeam = new WebApiTeam
                {
                    Description = YamlHelper.Serialize(teamMetadata),
                    Name = teamName
                };

                logger.LogInformation("Create Team for Pipeline PipelineId = {0} Purpose = {1} Name = '{2}'", pipeline.Id, purpose, teamName);
                if (persistChanges)
                {
                    result = await service.CreateTeamForProjectAsync(pipeline.Project.Id.ToString(), newTeam);
                }
            }
            else if (updateMetadataAndName)
            {
                var teamMetadata = new TeamMetadata
                {
                    PipelineId = pipeline.Id,
                    Purpose = purpose,
                };
                result.Description = YamlHelper.Serialize(teamMetadata);
                result.Name = teamName;

                logger.LogInformation("Update Team for Pipeline PipelineId = {0} Purpose = {1} Name = '{2}'", pipeline.Id, purpose, teamName);
                if (persistChanges)
                {
                    result = await service.UpdateTeamForProjectAsync(pipeline.Project.Id.ToString(), result);
                }
            }

            return result;
        }

        private async Task<IEnumerable<BuildDefinition>> GetPipelinesAsync(string projectName, string projectPath, PipelineSelectionStrategy strategy)
        {
            var definitions = await service.GetPipelinesAsync(projectName, projectPath);

            switch (strategy)
            {
                case PipelineSelectionStrategy.All:
                    return definitions;
                case PipelineSelectionStrategy.Scheduled:
                default:
                    return definitions.Where(
                        def => def.Triggers.Any(
                            trigger => trigger.TriggerType == DefinitionTriggerType.Schedule));
            }
        }

        private async Task EnsureSynchronizedNotificationTeamIsChild(WebApiTeam parent, WebApiTeam child, bool persistChanges)
        {
            var parentDescriptor = await service.GetDescriptorAsync(parent.Id);
            var childDescriptor = await service.GetDescriptorAsync(child.Id);

            var isInTeam = await service.CheckMembershipAsync(parentDescriptor, childDescriptor);

            logger.LogInformation("Child In Parent ParentId = {0}, ChildId = {1}, IsInTeam = {2}", parent.Id, child.Id, isInTeam);

            if (!isInTeam)
            {
                logger.LogInformation("Adding Child Team");

                if (persistChanges)
                {
                    await service.AddToTeamAsync(parentDescriptor, childDescriptor);
                }
            }
        }

        private async Task EnsureScheduledBuildFailSubscriptionExists(BuildDefinition pipeline, WebApiTeam team, bool persistChanges)
        {
            const string BuildFailureNotificationTag = "#AutomaticBuildFailureNotification";
            var subscriptions = await service.GetSubscriptionsAsync(team.Id);

            var subscription = subscriptions.FirstOrDefault(sub => sub.Description.Contains(BuildFailureNotificationTag));

            logger.LogInformation("Team Is Subscribed TeamName = {0} PipelineId = {1}", team.Name, pipeline.Id);

            string definitionName = $"\\{pipeline.Project.Name}\\{pipeline.Name}";
            if (subscription == default)
            {
                var filterModel = new ExpressionFilterModel
                {
                    Clauses = new ExpressionFilterClause[]
                    {
                        new ExpressionFilterClause { Index = 1, LogicalOperator = "", FieldName = "Status", Operator = "=", Value = "Failed" },
                        new ExpressionFilterClause { Index = 2, LogicalOperator = "And", FieldName = "Definition name", Operator = "=", Value = definitionName },
                        new ExpressionFilterClause { Index = 3, LogicalOperator = "And", FieldName = "Build reason", Operator = "=", Value = "Scheduled" }
                    }
                };
                var filter = new ExpressionFilter("ms.vss-build.build-completed-event", filterModel);

                var identity = new IdentityRef
                {
                    Id = team.Id.ToString(),
                    Url = team.IdentityUrl
                };

                var newSubscription = new NotificationSubscriptionCreateParameters
                {
                    Channel = new UserSubscriptionChannel { UseCustomAddress = false },
                    Description = $"A build fails {BuildFailureNotificationTag}",
                    Filter = filter,
                    Scope = new SubscriptionScope { Type = "none", Id = pipeline.Project.Id },
                    Subscriber = identity,
                };

                logger.LogInformation("Creating Subscription PipelineId = {0}, TeamId = {1}", pipeline.Id, team.Id);
                if (persistChanges)
                {
                    subscription = await service.CreateSubscriptionAsync(newSubscription);
                }
            }
            else
            {
                var filter = subscription.Filter as ExpressionFilter;
                if (filter == null)
                {
                    logger.LogWarning("Subscription expression is not correct for of team {0}", team.Name);
                    return;
                }

                var definitionClause = filter.FilterModel.Clauses.FirstOrDefault(c => c.FieldName == "Definition name");

                if (definitionClause == null)
                {
                    logger.LogWarning("Subscription doesn't have correct expression filters for of team {0}", team.Name);
                    return;
                }

                if (definitionClause.Value != definitionName)
                {
                    definitionClause.Value = definitionName;

                    if (persistChanges)
                    {
                        var updateParameters = new NotificationSubscriptionUpdateParameters()
                        {
                            Channel = subscription.Channel,
                            Description = subscription.Description,
                            Filter = subscription.Filter,
                            Scope = subscription.Scope,
                        };
                        logger.LogInformation("Updating Subscription expression for team {0} with correct definition name {1}", team.Name, definitionName);
                        subscription = await service.UpdatedSubscriptionAsync(updateParameters, subscription.Id.ToString());
                    }
                }
            }
        }
    }
}<|MERGE_RESOLUTION|>--- conflicted
+++ resolved
@@ -64,11 +64,7 @@
             IEnumerable<WebApiTeam> teams,
             bool persistChanges)
         {
-<<<<<<< HEAD
-            string teamName = $"[{pipeline.Id}] ";
-=======
             string teamName = $"{pipeline.Id} ";
->>>>>>> 951ade88
 
             if (purpose == TeamPurpose.ParentNotificationTeam)
             {
