<?xml version="1.0" encoding="UTF-8"?>
<project xmlns="http://maven.apache.org/POM/4.0.0"
         xmlns:xsi="http://www.w3.org/2001/XMLSchema-instance"
         xsi:schemaLocation="http://maven.apache.org/POM/4.0.0 http://maven.apache.org/xsd/maven-4.0.0.xsd">
  <modelVersion>4.0.0</modelVersion>

<<<<<<< HEAD
    <groupId>com.azure</groupId>
    <artifactId>apiview-java-processor</artifactId>
    <version>1.26.0</version>
=======
  <groupId>com.azure</groupId>
  <artifactId>apiview-java-processor</artifactId>
  <version>1.25.0</version>
>>>>>>> 5daba5d3

  <properties>
    <maven.compiler.target>1.8</maven.compiler.target>
    <maven.compiler.source>1.8</maven.compiler.source>
    <maven.compiler.testTarget>1.8</maven.compiler.testTarget>
    <maven.compiler.testSource>1.8</maven.compiler.testSource>
    <project.build.sourceEncoding>UTF-8</project.build.sourceEncoding>
  </properties>

  <dependencies>
    <dependency>
      <groupId>com.fasterxml.jackson.core</groupId>
      <artifactId>jackson-databind</artifactId>
      <version>2.12.6.1</version>
    </dependency>

    <dependency>
      <groupId>com.github.javaparser</groupId>
      <artifactId>javaparser-symbol-solver-core</artifactId>
      <version>3.16.1</version>
    </dependency>

    <dependency>
      <groupId>org.junit.jupiter</groupId>
      <artifactId>junit-jupiter-api</artifactId>
      <version>5.8.1</version> <!-- {x-version-update;org.junit.jupiter:junit-jupiter-api;external_dependency} -->
      <scope>test</scope>
    </dependency>
    <dependency>
      <groupId>org.junit.jupiter</groupId>
      <artifactId>junit-jupiter-engine</artifactId>
      <version>5.8.1</version> <!-- {x-version-update;org.junit.jupiter:junit-jupiter-engine;external_dependency} -->
      <scope>test</scope>
    </dependency>
    <dependency>
      <groupId>org.junit.jupiter</groupId>
      <artifactId>junit-jupiter-params</artifactId>
      <version>5.8.1</version> <!-- {x-version-update;org.junit.jupiter:junit-jupiter-params;external_dependency} -->
      <scope>test</scope>
    </dependency>
    <dependency>
      <groupId>org.mockito</groupId>
      <artifactId>mockito-core</artifactId>
      <version>4.0.0</version> <!-- {x-version-update;org.mockito:mockito-core;external_dependency} -->
      <scope>test</scope>
    </dependency>
  </dependencies>

  <build>
    <plugins>
      <!-- Set a compiler level -->
      <plugin>
        <groupId>org.apache.maven.plugins</groupId>
        <artifactId>maven-compiler-plugin</artifactId>
        <version>3.8.1</version>
        <configuration>
          <source>1.8</source>
          <target>1.8</target>
          <testSource>1.8</testSource>
          <testTarget>1.8</testTarget>
        </configuration>
      </plugin>

      <!-- Maven Assembly Plugin -->
      <plugin>
        <groupId>org.apache.maven.plugins</groupId>
        <artifactId>maven-assembly-plugin</artifactId>
        <version>3.1.1</version>
        <configuration>
          <descriptorRefs>
            <descriptorRef>jar-with-dependencies</descriptorRef>
          </descriptorRefs>
          <archive>
            <manifest>
              <mainClass>com.azure.tools.apiview.processor.Main</mainClass>
            </manifest>
          </archive>
          <appendAssemblyId>false</appendAssemblyId>
        </configuration>
        <executions>
          <execution>
            <id>make-assembly</id>
            <phase>package</phase>
            <goals>
              <goal>single</goal>
            </goals>
          </execution>
        </executions>
      </plugin>
    </plugins>
  </build>
</project><|MERGE_RESOLUTION|>--- conflicted
+++ resolved
@@ -4,15 +4,9 @@
          xsi:schemaLocation="http://maven.apache.org/POM/4.0.0 http://maven.apache.org/xsd/maven-4.0.0.xsd">
   <modelVersion>4.0.0</modelVersion>
 
-<<<<<<< HEAD
-    <groupId>com.azure</groupId>
-    <artifactId>apiview-java-processor</artifactId>
-    <version>1.26.0</version>
-=======
   <groupId>com.azure</groupId>
   <artifactId>apiview-java-processor</artifactId>
-  <version>1.25.0</version>
->>>>>>> 5daba5d3
+  <version>1.26.0</version>
 
   <properties>
     <maven.compiler.target>1.8</maven.compiler.target>
