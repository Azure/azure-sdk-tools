﻿// Copyright (c) Microsoft Corporation. All rights reserved.
// Licensed under the MIT License.

using APIViewWeb.Models;
using Markdig;
using Microsoft.Extensions.Configuration;
using SendGrid;
using SendGrid.Helpers.Mail;
using System;
using System.Collections.Generic;
using System.Linq;
using System.Security.Claims;
using System.Text;
using System.Threading.Tasks;
using Microsoft.TeamFoundation.Common;

namespace APIViewWeb.Repositories
{
    public class NotificationManager
    {
        private readonly string _endpoint;
        private readonly string _sendGridKey;
        private readonly CosmosReviewRepository _reviewRepository;
        private readonly CosmosUserProfileRepository _userProfileRepository;

        private const string ENDPOINT_SETTING = "Endpoint";
        private const string SENDGRID_KEY_SETTING = "SendGrid:Key";
        private const string FROM_ADDRESS = "apiview-noreply@microsoft.com";
        private const string REPLY_TO_HEADER = "In-Reply-To";
        private const string REFERENCES_HEADER = "References";

        public NotificationManager(IConfiguration configuration, CosmosReviewRepository reviewRepository,
            CosmosUserProfileRepository userProfileRepository)
        {
            _sendGridKey = configuration[SENDGRID_KEY_SETTING];
            _endpoint = configuration.GetValue<string>(ENDPOINT_SETTING);
            _reviewRepository = reviewRepository;
            _userProfileRepository = userProfileRepository;
        }

        public async Task NotifySubscribersOnComment(ClaimsPrincipal user, CommentModel comment)
        {
            ReviewModel review = await _reviewRepository.GetReviewAsync(comment.ReviewId);
            await SendEmailsAsync(review, user, GetPlainTextContent(comment), GetHtmlContent(comment, review));
        }
        
        public async Task NotifyUserOnCommentTag(string username, CommentModel comment)
        {
            ReviewModel review = await _reviewRepository.GetReviewAsync(comment.ReviewId);
            UserProfileModel user = await _userProfileRepository.tryGetUserProfileByNameAsync(username);
            await SendUserEmailsAsync(review, user, GetCommentTagPlainTextContent(comment), GetCommentTagHtmlContent(comment, review));
        }
        
        public async Task NotifyApproversOfReview(ClaimsPrincipal user, string reviewId, HashSet<String> reviewers)
        {
            UserProfileModel userProfile = await _userProfileRepository.tryGetUserProfileAsync(user);
            ReviewModel review = await _reviewRepository.GetReviewAsync(reviewId);
            foreach (string reviewer in reviewers)
            {
                UserProfileModel reviewerProfile = await _userProfileRepository.tryGetUserProfileByNameAsync(reviewer);
                await SendUserEmailsAsync(review, reviewerProfile, 
                    GetApproverReviewContentHeading(userProfile,false), 
                    GetApproverReviewHtmlContent(userProfile, review));
            }
        }
        
        private string GetApproverReviewHtmlContent(UserProfileModel user, ReviewModel review)
        {
            var reviewName = review.Name;
            var reviewLink = new Uri($"{_endpoint}/Assemblies/Review/{review.ReviewId}");
            var poster = user.UserName;
            var userLink = new Uri($"{_endpoint}/Assemblies/Profile/{poster}");
            var requestsLink = new Uri($"{_endpoint}/Assemblies/RequestedReviews/RequestedReviews");
            var sb = new StringBuilder();
            sb.Append($"<a href='{userLink.ToString()}'>{poster}</a>");
            sb.Append($" requested you to review <a href='{reviewLink.ToString()}'><b>{reviewName}</b></a>");
            sb.Append("<br>");
            sb.Append($"You can review all your pending APIViews <a href='{requestsLink.ToString()}'><b>here</b></a>");
            return sb.ToString();
        }

        private string GetCommentTagHtmlContent(CommentModel comment, ReviewModel review)
        {
            var reviewName = review.Name;
            var reviewLink = new Uri($"{_endpoint}/Assemblies/Review/{review.ReviewId}#{Uri.EscapeUriString(comment.ElementId)}");
            var commentText = comment.Comment;
            var poster = comment.Username;
<<<<<<< HEAD
=======
            Console.WriteLine("User: " + poster);
>>>>>>> cd8c72bb
            var userLink = new Uri($"{_endpoint}/Assemblies/Profile/{poster}");
            var sb = new StringBuilder();
            sb.Append($"<a href='{userLink.ToString()}'>{poster}</a>");
            sb.Append($" mentioned you in <a href='{reviewLink.ToString()}'><b>{reviewName}</b></a>");
            sb.Append("<br>");
            sb.Append("Their comment was the following:");
            sb.Append("<br><br><i>");
            sb.Append(CommentMarkdownExtensions.MarkdownAsHtml(commentText));
            sb.Append("</i>");
            return sb.ToString();
        }
        
        private string GetHtmlContent(CommentModel comment, ReviewModel review)
        {
            var uri = new Uri($"{_endpoint}/Assemblies/Review/{review.ReviewId}#{Uri.EscapeUriString(comment.ElementId)}");
            var sb = new StringBuilder();
            sb.Append(GetContentHeading(comment, true));
            sb.Append("<br><br>");
            sb.Append($"In <a href='{uri.ToString()}'>{comment.ElementId}</a>:");
            sb.Append("<br><br>");
            sb.Append(CommentMarkdownExtensions.MarkdownAsHtml(comment.Comment));
            return sb.ToString();
        }
        
        private static string GetCommentTagPlainTextContent(CommentModel comment)
        {
            var sb = new StringBuilder();
            sb.Append(GetCommentTagContentHeading(comment, false));
            return sb.ToString();
        }

        private string GetPlainTextContent(CommentModel comment)
        {
            var sb = new StringBuilder();
            sb.Append(GetContentHeading(comment, false));
            sb.Append("\r\n");
            sb.Append(CommentMarkdownExtensions.MarkdownAsPlainText(comment.Comment));
            return sb.ToString();
        }
        
        private static string GetApproverReviewContentHeading(UserProfileModel user, bool includeHtml) =>
            $"{(includeHtml ? $"<b>{user.UserName}</b>" : $"{user.UserName}")} requested you to review API.";
        
        private static string GetCommentTagContentHeading(CommentModel comment, bool includeHtml) =>
            $"{(includeHtml ? $"<b>{comment.Username}</b>" : $"{comment.Username}")} tagged you in a comment.";

        private static string GetContentHeading(CommentModel comment, bool includeHtml) =>
            $"{(includeHtml ? $"<b>{comment.Username}</b>" : $"{comment.Username}")} commented on this review.";

        public async Task NotifySubscribersOnNewRevisionAsync(ReviewRevisionModel revision, ClaimsPrincipal user)
        {
            var review = revision.Review;
            var uri = new Uri($"{_endpoint}/Assemblies/Review/{review.ReviewId}");
            var plainTextContent = $"A new revision, {revision.DisplayName}," +
                $" was uploaded by {revision.Author}.";
            var htmlContent = $"A new revision, <a href='{uri.ToString()}'>{revision.DisplayName}</a>," +
                $" was uploaded by <b>{revision.Author}</b>.";
            await SendEmailsAsync(review, user, plainTextContent, htmlContent);
        }
        
        private async Task SendUserEmailsAsync(ReviewModel review, UserProfileModel user, string plainTextContent, string htmlContent)
        {
<<<<<<< HEAD
=======
            Console.WriteLine("Review Name: "+review.DisplayName);
            Console.WriteLine("Username: "+user.UserName);
            Console.WriteLine("PlainText: "+plainTextContent);
            Console.WriteLine("HTMLText: "+htmlContent);
            Console.WriteLine("Email: "+user.Email);
>>>>>>> cd8c72bb
            ClaimsPrincipal userBackup = new ClaimsPrincipal();
            EmailAddress e;
            if (!user.Email.IsNullOrEmpty())
            {
                e = new EmailAddress(user.Email, user.UserName);
            } 
            else 
            {
                var backupEmail = GetUserEmail(userBackup);
                if (!backupEmail.IsNullOrEmpty())
                {
                    e = new EmailAddress(backupEmail, user.UserName);
                }
                else
                {
                    return;
                }
            }
            var client = new SendGridClient(_sendGridKey);
            var from = new EmailAddress(FROM_ADDRESS);
            SendGridMessage msg = MailHelper.CreateSingleEmail(
                from,
                e,
                user.UserName,
                plainTextContent,
                htmlContent);
            var threadHeader = $"<{review.ReviewId}{FROM_ADDRESS}>";
            msg.AddHeader(REPLY_TO_HEADER, threadHeader); 
            msg.AddHeader(REFERENCES_HEADER, threadHeader);
            await client.SendEmailAsync(msg);
        }
        private async Task SendEmailsAsync(ReviewModel review, ClaimsPrincipal user, string plainTextContent, string htmlContent)
        {
            string initiatingUserEmail = GetUserEmail(user);
            var subscribers = review.Subscribers.ToList()
                    .Where(e => e != initiatingUserEmail) // don't include the initiating user in the email
                    .Select(e => new EmailAddress(e))
                    .ToList();
            if (subscribers.Count == 0)
            {
                return;
            }

            var client = new SendGridClient(_sendGridKey);
            var from = new EmailAddress(FROM_ADDRESS, GetUserName(user));
            SendGridMessage msg = MailHelper.CreateMultipleEmailsToMultipleRecipients(
                from,
                subscribers,
                Enumerable.Repeat(review.DisplayName, review.Subscribers.Count).ToList(),
                plainTextContent,
                htmlContent,
                Enumerable.Repeat(new Dictionary<string, string>(), review.Subscribers.Count).ToList());
            var threadHeader = $"<{review.ReviewId}{FROM_ADDRESS}>";
            msg.AddHeader(REPLY_TO_HEADER, threadHeader); 
            msg.AddHeader(REFERENCES_HEADER, threadHeader);
            await client.SendEmailAsync(msg);
        }

        public async Task ToggleSubscribedAsync(ClaimsPrincipal user, string reviewId)
        {
            ReviewModel review = await _reviewRepository.GetReviewAsync(reviewId);
            if (review.IsUserSubscribed(user))
            {
                await UnsubscribeAsync(review, user);
            }
            else
            {
                await SubscribeAsync(review, user);
            }
        }

        public async Task SubscribeAsync(ReviewModel review, ClaimsPrincipal user)
        {
            string email = GetUserEmail(user);

            if (email != null && !review.Subscribers.Contains(email))
            {
                review.Subscribers.Add(email);
                await _reviewRepository.UpsertReviewAsync(review);
            }
        }

        public async Task UnsubscribeAsync(ReviewModel review, ClaimsPrincipal user)
        {
            string email = GetUserEmail(user);
            if (email != null && review.Subscribers.Contains(email))
            {
                review.Subscribers.Remove(email);
                await _reviewRepository.UpsertReviewAsync(review);
            }
        }

        public static string GetUserEmail(ClaimsPrincipal user) =>
            user.FindFirstValue(ClaimConstants.Email);

        private static string GetUserName(ClaimsPrincipal user)
        {
            string name = user.FindFirstValue(ClaimConstants.Name);
            return string.IsNullOrEmpty(name) ? user.FindFirstValue(ClaimConstants.Login) : name;
        }
    }
}
<|MERGE_RESOLUTION|>--- conflicted
+++ resolved
@@ -85,10 +85,7 @@
             var reviewLink = new Uri($"{_endpoint}/Assemblies/Review/{review.ReviewId}#{Uri.EscapeUriString(comment.ElementId)}");
             var commentText = comment.Comment;
             var poster = comment.Username;
-<<<<<<< HEAD
-=======
             Console.WriteLine("User: " + poster);
->>>>>>> cd8c72bb
             var userLink = new Uri($"{_endpoint}/Assemblies/Profile/{poster}");
             var sb = new StringBuilder();
             sb.Append($"<a href='{userLink.ToString()}'>{poster}</a>");
@@ -151,14 +148,11 @@
         
         private async Task SendUserEmailsAsync(ReviewModel review, UserProfileModel user, string plainTextContent, string htmlContent)
         {
-<<<<<<< HEAD
-=======
             Console.WriteLine("Review Name: "+review.DisplayName);
             Console.WriteLine("Username: "+user.UserName);
             Console.WriteLine("PlainText: "+plainTextContent);
             Console.WriteLine("HTMLText: "+htmlContent);
             Console.WriteLine("Email: "+user.Email);
->>>>>>> cd8c72bb
             ClaimsPrincipal userBackup = new ClaimsPrincipal();
             EmailAddress e;
             if (!user.Email.IsNullOrEmpty())
