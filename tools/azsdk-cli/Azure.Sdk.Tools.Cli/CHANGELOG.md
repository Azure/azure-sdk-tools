# Release History

## 0.5.8 (Unreleased)

### Features Added

<<<<<<< HEAD
- Validate package names before adding to release plan
=======
- Added support for sample translation from one language to another
>>>>>>> 612074a6
- Allow forced creation when a release plan already exists
- Add support for sample translation from one language to another
- Added ChangelogContentUpdateTool, MetadataUpdateTool, and VersionUpdateTool

### Breaking Changes

### Bugs Fixed

- Sample generator: Fix integer overflow when calculating file sizes
- Sample generator: Fix stopping loading when an empty file is encountered
- Sample generator: Fix not giving enough priority to files in the input package folder

### Other Changes

- Added a PythonOptions that allows the user to use an env var to declare a python venv

## 0.5.7 (2025-11-05)

### Features Added

- Updated responses for release plan, TypeSpec, generate and build SDK tools to include language, TypeSpec path and package name.
- Added verify setup tool

### Bugs Fixed

- Validation workflow fixes
- Fix issue in telemetry service when setting string properties

## 0.5.6 (2025-11-03)

### Features Added

- Sample generator: Add support for user-defined additional context
- Sample generator: Add support for input prompts with local links
- Updated responses to include language and package name in telemetry.

## 0.5.5 (2025-10-28)

### Features Added

- Add support for generating samples for Azure client libraries across all languages
- Add tool status in response
- Disable telemetry in debug mode.

### Bugs Fixed

- Fixed issue when linking .NET PR to release plan

## 0.5.4 (2025-10-21)

### Features

- None

### Bugs Fixed

- Fix in create release plan tool to use Active spec PR URL field in the query to resolve the failure in DevOps side.

## 0.5.3 (2025-10-17)

### Features

- Updated System.CommandLine dependency to 2.5 beta
### Bugs Fixed

- Added a language specific way to get package name for validation checks, to account for different language naming (JS uses package.json name)

## 0.5.2 (2025-10-13)

### Features

- Added new tool to update language exclusion justification and also to mark as language as excluded from release.

### Breaking Changes

- None

### Bugs Fixed

- None

## 0.5.1 (2025-10-07)

### Features

- None

### Breaking Changes

- None

### Bugs Fixed

- Create release plan tool failure
- Use existing release plan instead of failing when a release plan exists for spec PR.

## 0.5.0 (2025-09-25)

### Features

- Swap `azsdkcli` to manually versioned package, dropping auto-dev-versioning.
- Adding changelog + changelog enforcement

### Breaking Changes

- None

### Bugs Fixed

- None

## 0.4.x and Earlier

See previous releases in git history.<|MERGE_RESOLUTION|>--- conflicted
+++ resolved
@@ -4,11 +4,7 @@
 
 ### Features Added
 
-<<<<<<< HEAD
 - Validate package names before adding to release plan
-=======
-- Added support for sample translation from one language to another
->>>>>>> 612074a6
 - Allow forced creation when a release plan already exists
 - Add support for sample translation from one language to another
 - Added ChangelogContentUpdateTool, MetadataUpdateTool, and VersionUpdateTool
