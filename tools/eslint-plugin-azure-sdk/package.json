{
<<<<<<< HEAD
  "name": "@ts-common/eslint-plugin-azure-sdk",
  "version": "1.1.0-preview.1",
=======
  "name": "@azuresdktools/eslint-plugin-azure-sdk",
  "version": "1.0.0-preview.1",
>>>>>>> 3a0a11f1
  "description": "An ESLint plugin enforcing design guidelines for the JavaScript/TypeScript Azure SDK",
  "keywords": [
    "eslint",
    "eslint-plugin",
    "azure",
    "azure-sdk",
    "sdk",
    "eslint-plugin-azure",
    "eslint-plugin-azure-sdk"
  ],
  "author": "Microsoft Corporation",
  "contributors": [
    {
      "name": "Arpan Laha",
      "email": "arpanlaha99@gmail.com",
      "url": "https://github.com/arpanlaha"
    }
  ],
  "license": "MIT",
  "homepage": "https://github.com/Azure/azure-sdk-tools/tools/eslint-plugin-azure-sdk",
  "repository": {
    "type": "git",
    "url": "https://github.com/Azure/azure-sdk-tools.git",
    "directory": "tools/eslint-plugin-azure-sdk"
  },
  "bugs": {
    "url": "https://github.com/Azure/azure-sdk-tools/issues"
  },
  "main": "dist/index.js",
  "files": [
    "dist",
    "docs"
  ],
  "scripts": {
    "build": "npm run clean && npm run format && tsc -p tsconfig.build.json",
    "clean": "rimraf dist/",
    "format": "prettier --write \"./**/*.{ts,json,md}\"",
    "lint": "eslint src tests --ext .ts && markdownlint README.md docs",
    "test": "npm run clean && tsc -p tsconfig.json && mocha --timeout 10000 --recursive dist/tests"
  },
  "dependencies": {
    "path": "^0.12.7",
    "typescript": "^3.4.5"
  },
  "devDependencies": {
    "@types/chai": "^4.1.7",
    "@types/eslint": "^4.16.6",
    "@types/estree": "0.0.39",
    "@types/mocha": "^5.2.7",
    "@typescript-eslint/eslint-plugin": "^1.10.2",
    "@typescript-eslint/parser": "^1.10.2",
    "chai": "^4.2.0",
    "eslint": "^5.16.0",
    "markdownlint-cli": "^0.17.0",
    "mocha": "^6.1.4",
    "prettier": "^1.18.2"
  },
  "peerDependencies": {
    "@typescript-eslint/parser": "^1.10.2",
    "eslint": "^5.16.0",
    "typescript": "^3.4.5"
  },
  "engines": {
    "node": ">=0.10.0"
  }
}<|MERGE_RESOLUTION|>--- conflicted
+++ resolved
@@ -1,11 +1,6 @@
 {
-<<<<<<< HEAD
-  "name": "@ts-common/eslint-plugin-azure-sdk",
-  "version": "1.1.0-preview.1",
-=======
   "name": "@azuresdktools/eslint-plugin-azure-sdk",
-  "version": "1.0.0-preview.1",
->>>>>>> 3a0a11f1
+  "version": "1.1.0",
   "description": "An ESLint plugin enforcing design guidelines for the JavaScript/TypeScript Azure SDK",
   "keywords": [
     "eslint",
