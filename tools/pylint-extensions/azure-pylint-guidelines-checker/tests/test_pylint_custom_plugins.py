--- conflicted
+++ resolved
@@ -4844,8 +4844,6 @@
             self.checker.visit_import(imc)
             self.checker.visit_importfrom(imd)
 
-
-<<<<<<< HEAD
 class TestInvalidUseOfOverload(pylint.testutils.CheckerTestCase):
     """Test that use of the @overload decorator matches the async/sync nature of the underlying function"""
 
@@ -4893,10 +4891,6 @@
             self.checker.visit_module(node)
 
 
-# [Pylint] Custom Linter check for Exception Logging #3227
-# [Pylint] Address Commented out Pylint Custom Plugin Checkers #3228
-# [Pylint] Add a check for connection_verify hardcoded settings #35355
-=======
 
 class TestDoNotImportAsyncio(pylint.testutils.CheckerTestCase):
     """Test that we are blocking imports of asncio directly allowing indirect imports."""
@@ -5273,4 +5267,3 @@
         )
         with self.assertNoMessages():
             self.checker.visit_functiondef(fdef)
->>>>>>> 2176fa38
