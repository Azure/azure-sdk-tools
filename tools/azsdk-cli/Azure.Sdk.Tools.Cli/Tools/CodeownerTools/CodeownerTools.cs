--- conflicted
+++ resolved
@@ -476,15 +476,9 @@
                     response.fullRepoName,                                  // Full repository name
                     string.Join('\n', modifiedContent),                     // Modified content
                     sha,                                                    // SHA of the file to update 
-<<<<<<< HEAD
                     $"{actionDescription} {(targetEntry.ServiceLabels?.FirstOrDefault() ?? targetEntry.PathExpression)}", // Description for commit message, PR title, and description
                     actionType,                                             // Branch prefix for the action
                     targetEntry.ServiceLabels?.FirstOrDefault() ?? targetEntry.PathExpression, // Identifier for the PR
-=======
-                    $"{actionDescription} {targetEntry.ServiceLabels.FirstOrDefault() ?? targetEntry.PathExpression}", // Description for commit message, PR title, and description
-                    actionType,                                             // Branch prefix for the action
-                    targetEntry.ServiceLabels.FirstOrDefault() ?? targetEntry.PathExpression, // Identifier for the PR
->>>>>>> 9a6a8f1d
                     workingBranch);
 
                 return string.Join("\n", resultMessages);
