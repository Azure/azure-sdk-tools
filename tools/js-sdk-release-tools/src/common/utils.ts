import shell from 'shelljs';
import path, { join, posix } from 'path';
import fs from 'fs';
import { spawn } from 'child_process';
import { SDKType } from './types';
import { logger } from '../utils/logger';
import { Project, ScriptTarget, SourceFile } from 'ts-morph';
import { replaceAll } from '@ts-common/azure-js-dev-tools';
<<<<<<< HEAD
import { access } from 'node:fs/promises';
import { SpawnOptions } from 'child_process';
import { outputFile } from 'fs-extra';

function printErrorDetails(output: { stdout: string; stderr: string, code: number | null } | undefined) {
    logger.logError(`Error details:`);
    if (!output) return;
    logger.logError(output?.stderr);
    logger.logError(output?.stdout);
}

export const runCommandOptions: SpawnOptions = { shell: true, stdio: ['inherit', 'pipe', 'pipe'] };
=======
import { readFile } from 'fs/promises';
import { parse } from 'yaml';

// ./eng/common/scripts/TypeSpec-Project-Process.ps1 script forces to use emitter '@azure-tools/typespec-ts',
// so do NOT change the emitter
const emitterName = '@azure-tools/typespec-ts';

// TODO: remove it after we generate and use options by ourselves
const messageToTspConfigSample =
    'Please refer to https://github.com/Azure/azure-rest-api-specs/blob/main/specification/contosowidgetmanager/Contoso.WidgetManager/tspconfig.yaml for the right schema.';

async function loadTspConfig(typeSpecDirectory: string): Promise<Exclude<any, null | undefined>> {
    const configPath = join(typeSpecDirectory, 'tspconfig.yaml');
    const content = await readFile(configPath, { encoding: 'utf-8' });
    const config = parse(content.toString());
    if (!config) {
        throw new Error(`Failed to parse tspconfig.yaml in ${typeSpecDirectory}`);
    }
    return config;
}
>>>>>>> 7bd7a296

export function getClassicClientParametersPath(packageRoot: string): string {
    return path.join(packageRoot, 'src', 'models', 'parameters.ts');
}

export function getSDKType(packageRoot: string): SDKType {
    const paraPath = getClassicClientParametersPath(packageRoot);
    const exist = shell.test('-e', paraPath);
    const type = exist ? SDKType.HighLevelClient : SDKType.ModularClient;
    logger.logInfo(`SDK type: ${type} detected in ${packageRoot}`);
    return type;
}

export function getNpmPackageName(packageRoot: string): string {
    const packageJsonPath = path.join(packageRoot, 'package.json');
    const packageJson = fs.readFileSync(packageJsonPath, { encoding: 'utf-8' });
    const packageName = JSON.parse(packageJson).name;
    return packageName;
}

export function getApiReviewPath(packageRoot: string): string {
    const sdkType = getSDKType(packageRoot);
    const reviewDir = path.join(packageRoot, 'review');
    switch (sdkType) {
        case SDKType.ModularClient:
            const npmPackageName = getNpmPackageName(packageRoot);
            const packageName = npmPackageName.substring('@azure/'.length);
            const apiViewFileName = `${packageName}.api.md`;
            return path.join(packageRoot, 'review', apiViewFileName);
        case SDKType.HighLevelClient:
        case SDKType.RestLevelClient:
        default:
            // only one xxx.api.md
            return path.join(packageRoot, 'review', fs.readdirSync(reviewDir)[0]);
    }
}

export function getTsSourceFile(filePath: string): SourceFile | undefined {
    const target = ScriptTarget.ES2015;
    const compilerOptions = { target };
    const project = new Project({ compilerOptions });
    project.addSourceFileAtPath(filePath);
    return project.getSourceFile(filePath);
}

// changelog policy: https://aka.ms/azsdk/guideline/changelogs
export function fixChangelogFormat(content: string) {
    content = replaceAll(content, '**Features**', '### Features Added')!;
    content = replaceAll(content, '**Breaking Changes**', '### Breaking Changes')!;
    content = replaceAll(content, '**Bugs Fixed**', '### Bugs Fixed')!;
    content = replaceAll(content, '**Other Changes**', '### Other Changes')!;
    return content;
}

export function tryReadNpmPackageChangelog(packageFolderPath: string): string {
    const changelogPath = path.join(packageFolderPath, 'changelog-temp', 'package', 'CHANGELOG.md');
    try {
        if (!fs.existsSync(changelogPath)) {
            logger.logWarn(`NPM package's changelog "${changelogPath}" does not exists`);
            return '';
        }
        const originalChangeLogContent = fs.readFileSync(changelogPath, { encoding: 'utf-8' });
        return originalChangeLogContent;
    } catch (err) {
        logger.logWarn(`Failed to read NPM package's changelog "${changelogPath}": ${(err as Error)?.stack ?? err}`);
        return '';
    }
}

<<<<<<< HEAD
export async function existsAsync(path: string): Promise<boolean> {
    try {
        await access(path);
        return true;
    } catch (error) {
        logger.logWarn(`Fail to find ${path} for error: ${error}`);
        return false;
    }
}

export function runCommand(
    command: string,
    args: readonly string[],
    options: SpawnOptions,
    realtimeOutput: boolean = true,
    timeoutSeconds: number | undefined = undefined 
): Promise<{ stdout: string; stderr: string, code }> {
    return new Promise((resolve, reject) => {
        let stdout = '';
        let stderr = '';
        const commandStr = `${command} ${args.join(' ')}`;
        logger.logInfo(`Run command: ${commandStr}`);
        const child = spawn(command, args, options);

        let timedOut = false;
        const timer = timeoutSeconds &&setTimeout(() => {
            timedOut = true;
            child.kill();
            reject(new Error(`Process timed out after ${timeoutSeconds}s`));
        }, timeoutSeconds * 1000);
        
        child.stdout?.on('data', (data) => {
            const str = data.toString();
            stdout += str;
            if (realtimeOutput) logger.logInfo(str);
        });

        child.stderr?.on('data', (data) => {
            const str = data.toString();
            stderr += str;
            if (realtimeOutput) console.error(str);
        });

        child.on('close', (code) => {
            if (code === 0) {
                resolve({ stdout, stderr, code });
            } else {
                logger.logError(`Run command closed with code ${code}`);
                printErrorDetails({ stdout, stderr, code });
                reject(new Error(`Run command closed with code ${code}`));
            }
        });

        child.on('exit', (code, signal) => {
            if (timer) clearTimeout(timer);
            if (!timedOut) {
              if (signal || code && code !== 0) {
                logger.logError(`Command "${commandStr}" exited with signal: ${signal ?? 'SIGTERM'} and code: ${code}`);
                printErrorDetails({ stdout, stderr, code });
                reject(new Error(`Process was killed with signal: ${signal ?? 'SIGTERM'}`));
              } else {
                  resolve({ stdout, stderr, code });
              }
            }
        });

        child.on('error', (err) => {
            logger.logError(`Received command error: ${(err as Error)?.stack ?? err}`);
            printErrorDetails({ stdout, stderr, code: null });
            reject(err);
        });
    });
=======
// generated path is in posix format
// e.g. sdk/mongocluster/arm-mongocluster
export async function getGeneratedPackageDirectory(typeSpecDirectory: string): Promise<string> {
    const tspConfig = await loadTspConfig(typeSpecDirectory);
    const serviceDir = tspConfig.parameters?.['service-dir']?.default;
    if (!serviceDir) {
        throw new Error(`Misses service-dir in parameters section of tspconfig.yaml. ${messageToTspConfigSample}`);
    }
    const packageDir = tspConfig.options?.[emitterName]?.['package-dir'];
    if (!packageDir) {
        throw new Error(`Misses package-dir in ${emitterName} options of tspconfig.yaml. ${messageToTspConfigSample}`);
    }
    const packageDirFromRoot = posix.join(serviceDir, packageDir);
    return packageDirFromRoot;
>>>>>>> 7bd7a296
}<|MERGE_RESOLUTION|>--- conflicted
+++ resolved
@@ -6,22 +6,11 @@
 import { logger } from '../utils/logger';
 import { Project, ScriptTarget, SourceFile } from 'ts-morph';
 import { replaceAll } from '@ts-common/azure-js-dev-tools';
-<<<<<<< HEAD
+import { readFile } from 'fs/promises';
+import { parse } from 'yaml';
 import { access } from 'node:fs/promises';
 import { SpawnOptions } from 'child_process';
 import { outputFile } from 'fs-extra';
-
-function printErrorDetails(output: { stdout: string; stderr: string, code: number | null } | undefined) {
-    logger.logError(`Error details:`);
-    if (!output) return;
-    logger.logError(output?.stderr);
-    logger.logError(output?.stdout);
-}
-
-export const runCommandOptions: SpawnOptions = { shell: true, stdio: ['inherit', 'pipe', 'pipe'] };
-=======
-import { readFile } from 'fs/promises';
-import { parse } from 'yaml';
 
 // ./eng/common/scripts/TypeSpec-Project-Process.ps1 script forces to use emitter '@azure-tools/typespec-ts',
 // so do NOT change the emitter
@@ -40,7 +29,15 @@
     }
     return config;
 }
->>>>>>> 7bd7a296
+
+function printErrorDetails(output: { stdout: string; stderr: string, code: number | null } | undefined) {
+    logger.logError(`Error details:`);
+    if (!output) return;
+    logger.logError(output?.stderr);
+    logger.logError(output?.stdout);
+}
+
+export const runCommandOptions: SpawnOptions = { shell: true, stdio: ['inherit', 'pipe', 'pipe'] };
 
 export function getClassicClientParametersPath(packageRoot: string): string {
     return path.join(packageRoot, 'src', 'models', 'parameters.ts');
@@ -110,7 +107,23 @@
     }
 }
 
-<<<<<<< HEAD
+// generated path is in posix format
+// e.g. sdk/mongocluster/arm-mongocluster
+export async function getGeneratedPackageDirectory(typeSpecDirectory: string): Promise<string> {
+    const tspConfig = await loadTspConfig(typeSpecDirectory);
+    const serviceDir = tspConfig.parameters?.['service-dir']?.default;
+    if (!serviceDir) {
+        throw new Error(`Misses service-dir in parameters section of tspconfig.yaml. ${messageToTspConfigSample}`);
+    }
+    const packageDir = tspConfig.options?.[emitterName]?.['package-dir'];
+    if (!packageDir) {
+        throw new Error(`Misses package-dir in ${emitterName} options of tspconfig.yaml. ${messageToTspConfigSample}`);
+    }
+    const packageDirFromRoot = posix.join(serviceDir, packageDir);
+    return packageDirFromRoot;
+}
+
+
 export async function existsAsync(path: string): Promise<boolean> {
     try {
         await access(path);
@@ -183,20 +196,4 @@
             reject(err);
         });
     });
-=======
-// generated path is in posix format
-// e.g. sdk/mongocluster/arm-mongocluster
-export async function getGeneratedPackageDirectory(typeSpecDirectory: string): Promise<string> {
-    const tspConfig = await loadTspConfig(typeSpecDirectory);
-    const serviceDir = tspConfig.parameters?.['service-dir']?.default;
-    if (!serviceDir) {
-        throw new Error(`Misses service-dir in parameters section of tspconfig.yaml. ${messageToTspConfigSample}`);
-    }
-    const packageDir = tspConfig.options?.[emitterName]?.['package-dir'];
-    if (!packageDir) {
-        throw new Error(`Misses package-dir in ${emitterName} options of tspconfig.yaml. ${messageToTspConfigSample}`);
-    }
-    const packageDirFromRoot = posix.join(serviceDir, packageDir);
-    return packageDirFromRoot;
->>>>>>> 7bd7a296
 }