--- conflicted
+++ resolved
@@ -18,13 +18,18 @@
             ReadCommentHandling = JsonCommentHandling.Skip
         };
 
-<<<<<<< HEAD
-        public string Version { get; set; }
-=======
-        public const int CurrentVersion = 11;
+        private string _versionString;
 
+        [Obsolete("This is only for back compat, VersionString should be used")]
         public int Version { get; set; }
->>>>>>> 1c059ec5
+
+        public string VersionString
+        {
+#pragma warning disable 618
+            get => _versionString ?? Version.ToString();
+#pragma warning restore 618
+            set => _versionString = value;
+        }
 
         public string Name { get; set; }
 
