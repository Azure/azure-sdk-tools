--- conflicted
+++ resolved
@@ -56,16 +56,11 @@
         "jsonpath": "^1.1.1",
         "lodash": "^4.17.21",
         "node-yaml": "^3.2.0",
-<<<<<<< HEAD
         "oav": "3.2.4",
-        "reflect-metadata": "0.1.13",
-=======
-        "oav": "3.0.3",
         "reflect-metadata": "0.1.13",
         "ts-loader": "^9.4.2",
         "webpack": "^5.75.0",
         "webpack-cli": "^5.0.1",
->>>>>>> c1ae59d0
         "yuml2svg": "^5.0.1"
     },
     "files": [
