--- conflicted
+++ resolved
@@ -2708,8 +2708,7 @@
                     )
 
 
-<<<<<<< HEAD
-=======
+
 class DoNotLogErrorsEndUpRaising(BaseChecker):
 
     """Rule to check that errors that get raised aren't logged"""
@@ -2765,7 +2764,7 @@
                     )
 
 
->>>>>>> 01d28bc2
+
 class NoImportTypingFromTypeCheck(BaseChecker):
 
     """Rule to check that we aren't importing typing under TYPE_CHECKING."""
@@ -2807,7 +2806,29 @@
         except:
             pass
 
-<<<<<<< HEAD
+
+class DoNotUseLegacyTyping(BaseChecker):
+
+    """ Rule to check that we aren't using legacy typing using comments. """
+
+    name = "do-not-use-legacy-typing"
+    priority = -1
+    msgs = {
+        "C4761": (
+            "Do not use legacy typing using comments.",
+            "do-not-use-legacy-typing",
+            "Do not use legacy typing using comments. Python 2 is no longer supported, use Python 3.9+ type hints instead.",
+        ),
+    }
+
+    def visit_functiondef(self, node):
+        """Check that we aren't using legacy typing."""
+        if node.type_comment_args or node.type_comment_returns:
+            self.add_message(
+                msgid=f"do-not-use-legacy-typing",
+                node=node,
+                confidence=None,
+            )
 
 class DoNotImportAsyncio(BaseChecker):
 
@@ -2829,32 +2850,10 @@
         if node.modname == "asyncio":
             self.add_message(
                 msgid=f"do-not-import-asyncio",
-=======
-class DoNotUseLegacyTyping(BaseChecker):
-
-    """ Rule to check that we aren't using legacy typing using comments. """
-
-    name = "do-not-use-legacy-typing"
-    priority = -1
-    msgs = {
-        "C4761": (
-            "Do not use legacy typing using comments.",
-            "do-not-use-legacy-typing",
-            "Do not use legacy typing using comments. Python 2 is no longer supported, use Python 3.9+ type hints instead.",
-        ),
-    }
-
-    def visit_functiondef(self, node):
-        """Check that we aren't using legacy typing."""
-        if node.type_comment_args or node.type_comment_returns:
-            self.add_message(
-                msgid=f"do-not-use-legacy-typing",
->>>>>>> 01d28bc2
                 node=node,
                 confidence=None,
             )
-
-<<<<<<< HEAD
+              
     def visit_import(self, node):
         """Check that we aren't importing asyncio."""
         for name, _ in node.names:
@@ -2867,8 +2866,7 @@
 
 
 
-=======
->>>>>>> 01d28bc2
+
 # if a linter is registered in this function then it will be checked with pylint
 def register(linter):
     linter.register_checker(ClientsDoNotUseStaticMethods(linter))
