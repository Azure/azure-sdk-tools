using Microsoft.Extensions.Logging;
using Moq;
using Azure.Sdk.Tools.Cli.Helpers;
using Azure.Sdk.Tools.Cli.Models;
using Azure.Sdk.Tools.Cli.Tools;
using Azure.Sdk.Tools.Cli.Services;

namespace Azure.Sdk.Tools.Cli.Tests.Tools
{
    [TestFixture]
    public class PackageCheckToolTests
    {
        private Mock<ILogger<PackageCheckTool>> _mockLogger;
        private Mock<IOutputHelper> _mockOutputHelper;
        private Mock<ILanguageRepoServiceFactory> _mockLanguageRepoServiceFactory;
        private PackageCheckTool _packageCheckTool;
        private string _testProjectPath;

        [SetUp]
        public void Setup()
        {
            _mockLogger = new Mock<ILogger<PackageCheckTool>>();
            _mockOutputHelper = new Mock<IOutputHelper>();
            _mockLanguageRepoServiceFactory = new Mock<ILanguageRepoServiceFactory>();

            _packageCheckTool = new PackageCheckTool(_mockLogger.Object, _mockOutputHelper.Object, _mockLanguageRepoServiceFactory.Object);

            // Create a temporary test directory
            _testProjectPath = Path.Combine(Path.GetTempPath(), "PackageCheckToolTest");
            if (Directory.Exists(_testProjectPath))
            {
                Directory.Delete(_testProjectPath, true);
            }
            Directory.CreateDirectory(_testProjectPath);
        }

        [TearDown]
        public void TearDown()
        {
            if (Directory.Exists(_testProjectPath))
            {
                Directory.Delete(_testProjectPath, true);
            }
        }

        [Test]
        public async Task RunPackageCheck_WithAllChecks_ReturnsFailureResult()
        {
            // Act - Using empty temp directory will cause dependency check to fail
            var result = await _packageCheckTool.RunPackageCheck(_testProjectPath, PackageCheckType.All);

            // Assert
            Assert.IsNotNull(result);
            Assert.IsTrue(result.ExitCode != 0 && !string.IsNullOrEmpty(result.ResponseError));
            Assert.That(result.ExitCode, Is.EqualTo(1));
        }

        [Test]
        public async Task RunPackageCheck_WithChangelogCheck_ReturnsResult()
        {
            // Act
            var result = await _packageCheckTool.RunPackageCheck(_testProjectPath, PackageCheckType.Changelog);

            // Assert
            Assert.IsNotNull(result);
            // Changelog check may succeed or fail depending on directory contents
            Assert.That(result.ExitCode, Is.GreaterThanOrEqualTo(0));
        }

        [Test]
        public async Task RunPackageCheck_WithDependencyCheck_ReturnsResult()
        {
            // Act
            var result = await _packageCheckTool.RunPackageCheck(_testProjectPath, PackageCheckType.Dependency);

            // Assert
            Assert.IsNotNull(result);
            // Dependency check may succeed or fail depending on directory contents
            Assert.That(result.ExitCode, Is.GreaterThanOrEqualTo(0));
        }

        [Test]
        public async Task RunPackageCheck_WithReadmeCheck_WhenNoReadmeExists_ReturnsFailure()
        {
            // Arrange - Empty directory with no README

            // Act
            var result = await _packageCheckTool.RunPackageCheck(_testProjectPath, PackageCheckType.Readme);

            // Assert
            Assert.IsNotNull(result);
            Assert.That(result.ExitCode, Is.Not.EqualTo(0), "Should fail when no README exists");
            Assert.IsNotNull(result.CheckStatusDetails);
        }

        [Test]
        public async Task RunPackageCheck_WithSpellingCheck_WhenFileWithTypos_ReturnsFailure()
        {
            // Arrange - Create a file with obvious spelling errors
            var testFile = Path.Combine(_testProjectPath, "test.md");
            await File.WriteAllTextAsync(testFile, "This file contians obvioius speling erors.");

            // Act
            var result = await _packageCheckTool.RunPackageCheck(_testProjectPath, PackageCheckType.Cspell);

            // Assert
            Assert.IsNotNull(result);
            Assert.IsNotNull(result.CheckStatusDetails);
            Assert.That(result.ExitCode, Is.Not.EqualTo(0));
        }

        [Test]
        public async Task RunPackageCheck_WithProjectFile_ReturnsPartialSuccess()
        {
            // Arrange - Create a basic project file to trigger language detection
            var projectFilePath = Path.Combine(_testProjectPath, "test.csproj");
            await File.WriteAllTextAsync(projectFilePath, "<Project Sdk=\"Microsoft.NET.Sdk\"></Project>");

            // Act - This will still fail because dotnet commands won't work properly, but test structure is better
            var result = await _packageCheckTool.RunPackageCheck(_testProjectPath, PackageCheckType.All);

            // Assert
            Assert.IsNotNull(result);
            Assert.IsTrue(result.ExitCode == 0 || (result.ExitCode != 0 && !string.IsNullOrEmpty(result.ResponseError)));
            // Even with project file, dependency check will likely fail without proper dotnet setup
            Assert.That(result.ExitCode, Is.GreaterThanOrEqualTo(0));
        }

        [Test]
        public async Task RunPackageCheck_WithInvalidPath_ReturnsErrorResult()
        {
            // Arrange
            string invalidPath = "/tmp/nonexistent-path-12345";

            // Act
            var result = await _packageCheckTool.RunPackageCheck(invalidPath, PackageCheckType.All);

            // Assert
            Assert.IsNotNull(result);
            Assert.That(result.ExitCode, Is.EqualTo(1));
            Assert.IsTrue(!string.IsNullOrEmpty(result.ResponseError));
            Assert.IsTrue(result.ResponseError?.Contains("Package path does not exist"));
        }

        [Test]
        public async Task RunPackageCheck_WithValidPath_RunsAllChecks()
        {
            // Act
            var result = await _packageCheckTool.RunPackageCheck(_testProjectPath, PackageCheckType.All);

            // Assert
            Assert.IsNotNull(result);
            Assert.IsTrue(result.ExitCode == 0 || (result.ExitCode != 0));

            // For valid paths, we expect the checks to run even if they fail
            // Since this is a test directory without proper project structure, checks may fail
            Assert.IsNotNull(result.CheckStatusDetails);
        }

        [Test]
        public async Task RunPackageCheck_EnumValues_WorksCorrectly()
        {
            // Test that all enum values work correctly

            // Act - Test all enum values
            var allResult = await _packageCheckTool.RunPackageCheck(_testProjectPath, PackageCheckType.All);
            var changelogResult = await _packageCheckTool.RunPackageCheck(_testProjectPath, PackageCheckType.Changelog);
            var dependencyResult = await _packageCheckTool.RunPackageCheck(_testProjectPath, PackageCheckType.Dependency);
            var readmeResult = await _packageCheckTool.RunPackageCheck(_testProjectPath, PackageCheckType.Readme);
            var spellingResult = await _packageCheckTool.RunPackageCheck(_testProjectPath, PackageCheckType.Cspell);

            // Assert
            Assert.IsNotNull(allResult);
            Assert.IsNotNull(changelogResult);
            Assert.IsNotNull(dependencyResult);
<<<<<<< HEAD
            Assert.IsNotNull(readmeResult);
            Assert.IsNotNull(spellingResult);
            
=======

>>>>>>> ee31bddc
            // All should execute (may fail due to test environment, but should not error on check type)
            Assert.IsTrue(allResult.ExitCode >= 0);
            Assert.IsTrue(changelogResult.ExitCode >= 0);
            Assert.IsTrue(dependencyResult.ExitCode >= 0);
            Assert.IsTrue(readmeResult.ExitCode >= 0);
            Assert.IsTrue(spellingResult.ExitCode >= 0);
        }
    }
}<|MERGE_RESOLUTION|>--- conflicted
+++ resolved
@@ -173,13 +173,9 @@
             Assert.IsNotNull(allResult);
             Assert.IsNotNull(changelogResult);
             Assert.IsNotNull(dependencyResult);
-<<<<<<< HEAD
             Assert.IsNotNull(readmeResult);
             Assert.IsNotNull(spellingResult);
             
-=======
-
->>>>>>> ee31bddc
             // All should execute (may fail due to test environment, but should not error on check type)
             Assert.IsTrue(allResult.ExitCode >= 0);
             Assert.IsTrue(changelogResult.ExitCode >= 0);
