--- conflicted
+++ resolved
@@ -1,5 +1,6 @@
 ﻿using Azure.Sdk.Tools.PerfAutomation.Models;
 using System.Collections.Generic;
+using System.IO;
 using System.Threading.Tasks;
 
 namespace Azure.Sdk.Tools.PerfAutomation
@@ -8,12 +9,9 @@
     {
         protected abstract Language Language { get; }
         protected string WorkingDirectory => Program.Config.WorkingDirectories[Language];
+        protected string ProfileDirectory => Path.GetFullPath(Path.Combine(WorkingDirectory, Language + "-profile"));
 
         public abstract Task CleanupAsync(string project);
-<<<<<<< HEAD
-        public abstract Task<IterationResult> RunAsync(string project, string languageVersion, IDictionary<string, string> packageVersions, string testName, string arguments, string context, bool profiling);
-        public abstract Task<(string output, string error, string context)> SetupAsync(string project, string languageVersion, IDictionary<string, string> packageVersions);
-=======
 
         public abstract Task<IterationResult> RunAsync(
             string project,
@@ -21,7 +19,8 @@
             IDictionary<string, string> packageVersions,
             string testName,
             string arguments,
-            string context);
+            string context,
+            bool profile);
 
         public abstract Task<(string output, string error, string context)> SetupAsync(
             string project,
@@ -30,6 +29,5 @@
 
         public virtual IDictionary<string, string> FilterRuntimePackageVersions(IDictionary<string, string> runtimePackageVersions)
             => runtimePackageVersions;
->>>>>>> 4e974407
     }
 }