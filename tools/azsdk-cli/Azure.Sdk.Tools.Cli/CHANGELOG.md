--- conflicted
+++ resolved
@@ -4,13 +4,10 @@
 
 ### Features Added
 
-<<<<<<< HEAD
-- Added ChangelogContentUpdateTool, MetadataUpdateTool, and VersionUpdateTool
 - Added support for sample translation from one language to another
-=======
 - Allow forced creation when a release plan already exists
 - Add support for sample translation from one language to another
->>>>>>> 8f39e5da
+- Added ChangelogContentUpdateTool, MetadataUpdateTool, and VersionUpdateTool
 
 ### Breaking Changes
 
