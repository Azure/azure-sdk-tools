﻿// Copyright (c) Microsoft Corporation. All rights reserved.
// Licensed under the MIT License.

using Azure.Sdk.Tools.TestProxy.Common;
using Microsoft.AspNetCore.Http;
using Microsoft.AspNetCore.Mvc;
using System;
using System.Collections.Generic;
using System.Linq;
using System.Text.Json;

namespace Azure.Sdk.Tools.TestProxy
{
    [ApiController]
    [Route("[controller]/[action]")]
    public sealed class Admin : ControllerBase
    {
        private readonly RecordingHandler _recordingHandler;

        public Admin(RecordingHandler recordingHandler) => _recordingHandler = recordingHandler;

        [HttpPost]
        public void StartSession()
        {
            // to begin with, recordings should still be located in their home repository
            if (Request.Headers.TryGetValue("x-recording-sha", out var sha))
            {
                _recordingHandler.Checkout(sha);
            }
        }

        [HttpPost]
        public void StopSession()
        {
            // so far, nothing necessary here
        }


        [HttpGet]
        public void IsAlive()
        {
            Response.StatusCode = 200;
        }

<<<<<<< HEAD

        [HttpGet]
        public ContentResult Actions()
        {
            return new ContentResult
            {
                ContentType = "text/html",
                Content = "<div>Hello World</div>"
            };
        }


=======
>>>>>>> b5d8d4d8
        [HttpPost]
        public void AddTransform()
        {
            var tName = RecordingHandler.GetHeader(Request, "x-abstraction-identifier");
            var recordingId = RecordingHandler.GetHeader(Request, "x-recording-id", allowNulls: true);

            ResponseTransform t = (ResponseTransform)GetTransform(tName, GetBody(Request));

            if (recordingId != null)
            {
                _recordingHandler.AddPlaybackTransform(recordingId, t);
            }
            else
            {
                _recordingHandler.Transforms.Add(t);
            }
        }

        [HttpPost]
        public void AddSanitizer()
        {
            var sName = RecordingHandler.GetHeader(Request, "x-abstraction-identifier");
            var recordingId = RecordingHandler.GetHeader(Request, "x-recording-id", allowNulls: true);

            RecordedTestSanitizer s = (RecordedTestSanitizer)GetSanitizer(sName, GetBody(Request));

            if (recordingId != null)
            {
                _recordingHandler.AddRecordSanitizer(recordingId, s);
            }
            else
            {
                _recordingHandler.Sanitizers.Add(s);
            }
        }

        [HttpPost]
        public void SetMatcher()
        {
            var mName = RecordingHandler.GetHeader(Request, "x-abstraction-identifier");
            var recordingId = RecordingHandler.GetHeader(Request, "x-recording-id", allowNulls: true);

            RecordMatcher m = (RecordMatcher)GetMatcher(mName, GetBody(Request));

            if (recordingId != null)
            {
                _recordingHandler.SetPlaybackMatcher(recordingId, m);
            }
            else
            {
                _recordingHandler.Matcher = m;
            }
        }

        public object GetSanitizer(string name, JsonDocument body)
        {
            return GenerateInstance("Azure.Sdk.Tools.TestProxy.Sanitizers.", name, body);
        }

        public object GetTransform(string name, JsonDocument body)
        {
            return GenerateInstance("Azure.Sdk.Tools.TestProxy.Transforms.", name, body);
        }

        public object GetMatcher(string name, JsonDocument body)
        {
            return GenerateInstance("Azure.Sdk.Tools.TestProxy.Matchers.", name, body);
        }

        public object GenerateInstance(string typePrefix, string name, JsonDocument body = null)
        {
            try
            {
                Type t = Type.GetType(typePrefix + name);

                if (body != null)
                {
                    var arg_list = new List<Object> { };

                    // we are deliberately assuming here that there will only be a single constructor
                    var ctor = t.GetConstructors()[0];
                    var paramsSet = ctor.GetParameters().Select(x => x.Name);

                    // walk across our constructor params. check inside the body for a resulting value for each of them
                    foreach (var param in paramsSet)
                    {
<<<<<<< HEAD
                        if (body.RootElement.TryGetProperty(param, out var jsonElement)){
=======
                        if (body.RootElement.TryGetProperty(param, out var jsonElement))
                        {

>>>>>>> b5d8d4d8
                            var valueResult = jsonElement.GetString();
                            arg_list.Add((object)valueResult);
                        }
                        else
                        {
                            // TODO: make this a specific type of exception
                            throw new Exception(String.Format("Required parameter key {0} was not found in the request body.", param));
                        }
                    }

                    return Activator.CreateInstance(t, arg_list.ToArray());
                }
                else
                {
                    return Activator.CreateInstance(t);
                }
            }
            catch
            {
                throw new Exception(String.Format("Requested type {0} is not not recognized.", typePrefix + name));
            }
        }


        private static JsonDocument GetBody(HttpRequest req)
        {
            if (req.Body.Length > 0)
            {
                return JsonDocument.Parse(req.Body, options: new JsonDocumentOptions() { AllowTrailingCommas = true });
            }

            return null;
        }
    }
}<|MERGE_RESOLUTION|>--- conflicted
+++ resolved
@@ -42,8 +42,6 @@
             Response.StatusCode = 200;
         }
 
-<<<<<<< HEAD
-
         [HttpGet]
         public ContentResult Actions()
         {
@@ -54,9 +52,6 @@
             };
         }
 
-
-=======
->>>>>>> b5d8d4d8
         [HttpPost]
         public void AddTransform()
         {
@@ -143,13 +138,8 @@
                     // walk across our constructor params. check inside the body for a resulting value for each of them
                     foreach (var param in paramsSet)
                     {
-<<<<<<< HEAD
-                        if (body.RootElement.TryGetProperty(param, out var jsonElement)){
-=======
                         if (body.RootElement.TryGetProperty(param, out var jsonElement))
                         {
-
->>>>>>> b5d8d4d8
                             var valueResult = jsonElement.GetString();
                             arg_list.Add((object)valueResult);
                         }
