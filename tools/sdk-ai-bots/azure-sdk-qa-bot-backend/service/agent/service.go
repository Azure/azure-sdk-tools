package agent

import (
	"context"
	"encoding/base64"
	"encoding/json"
	"fmt"
	"io"
	"log"
	"net/http"
	neturl "net/url"
	"strings"
	"sync"
	"time"

	"github.com/Azure/azure-sdk-for-go/sdk/ai/azopenai"
	"github.com/Azure/azure-sdk-for-go/sdk/azcore/policy"
	"github.com/Azure/azure-sdk-for-go/sdk/azcore/to"
	"github.com/Azure/azure-sdk-for-go/sdk/azidentity"
	"github.com/azure-sdk-tools/tools/sdk-ai-bots/azure-sdk-qa-bot-backend/config"
	"github.com/azure-sdk-tools/tools/sdk-ai-bots/azure-sdk-qa-bot-backend/model"
	"github.com/azure-sdk-tools/tools/sdk-ai-bots/azure-sdk-qa-bot-backend/service/preprocess"
	"github.com/azure-sdk-tools/tools/sdk-ai-bots/azure-sdk-qa-bot-backend/service/prompt"
	"github.com/azure-sdk-tools/tools/sdk-ai-bots/azure-sdk-qa-bot-backend/service/search"
	"github.com/azure-sdk-tools/tools/sdk-ai-bots/azure-sdk-qa-bot-backend/utils"
	"github.com/google/uuid"
)

type CompletionService struct {
	model string
}

func NewCompletionService() (*CompletionService, error) {
	return &CompletionService{
		model: config.AppConfig.AOAI_CHAT_COMPLETIONS_MODEL,
	}, nil
}

func (s *CompletionService) CheckArgs(req *model.CompletionReq) error {
	if req == nil {
		return model.NewInvalidRequestError("request is nil", nil)
	}
	if req.Message.Content == "" {
		return model.NewEmptyContentError()
	}
	if req.TopK == nil {
		topK := 20
		req.TopK = &topK
	}
	tenantConfig, hasConfig := config.GetTenantConfig(req.TenantID)
	if hasConfig {
		if req.Sources == nil {
			req.Sources = tenantConfig.Sources
		}
	} else {
		return model.NewInvalidTenantIDError(string(req.TenantID))
	}
	return nil
}

func (s *CompletionService) ChatCompletion(ctx context.Context, req *model.CompletionReq) (*model.CompletionResp, error) {
	startTime := time.Now()
	requestID := uuid.New().String()
	log.SetPrefix(fmt.Sprintf("[RequestID: %s] ", requestID))

	jsonReq, err := json.Marshal(req)
	if err != nil {
		log.Printf("Failed to marshal request: %v\n", err)
	} else {
		log.Printf("Request: %s", utils.SanitizeForLog(string(jsonReq)))
	}

	if err = s.CheckArgs(req); err != nil {
		log.Printf("Request validation failed: %v", err)
		return nil, err
	}

	tenantConfig, _ := config.GetTenantConfig(req.TenantID)

	// 1. Build messages from the openai request
	llmMessages, reasoningModelMessages := s.buildMessages(req)

	// 2. Build query for search
	query, intention := s.buildQueryForSearch(req, reasoningModelMessages)

	// 3. Handle general tenant routing: if intention contains recommended_tenant, route to that tenant
	if req.TenantID == model.TenantID_GeneralQaBot && intention != nil {
		routedTenantID := model.TenantID(intention.RouteTenant)
		if routedConfig, hasConfig := config.GetTenantConfig(routedTenantID); hasConfig && routedTenantID != model.TenantID_GeneralQaBot {
			log.Printf("General tenant routing: %s → %s", req.TenantID, routedTenantID)
			// Update tenant ID and config to use the routed tenant for the rest of the flow
			req.TenantID = routedTenantID
			tenantConfig = routedConfig
			req.Sources = tenantConfig.Sources
			// Re-run intention recognition with the routed tenant's prompt template
			query, intention = s.buildQueryForSearch(req, reasoningModelMessages)
		} else {
			log.Printf("General tenant: Recommended tenant '%s' not found, falling back to general tenant", routedTenantID)
		}
	}

	// 4. Check if we need RAG processing
	var chunks []string
	var prompt string
	promptTemplate := tenantConfig.PromptTemplate

	if intention != nil && !intention.NeedsRagProcessing {
		// Skip RAG workflow for non-technical messages
		log.Printf("Skipping RAG workflow - non-technical message detected")
		chunks = []string{}
		promptTemplate = "common/non_technical_question.md"
	} else {
		// Run agentic search and knowledge search in parallel, then merge results
		chunks, err = s.runParallelSearchAndMergeResults(ctx, req, query)
		if err != nil {
			log.Printf("Parallel search failed: %v", err)
			return nil, model.NewSearchFailureError(err)
		}
	}

	// 5. Build prompt
	prompt, err = s.buildPrompt(intention, chunks, promptTemplate)
	if err != nil {
		log.Printf("Prompt building failed: %v", err)
		return nil, err
	}

	// 6. Get answer from LLM
	llmMessages = append([]azopenai.ChatRequestMessageClassification{
		&azopenai.ChatRequestSystemMessage{Content: azopenai.NewChatRequestSystemMessageContent(prompt)},
	}, llmMessages...)
	result, err := s.getLLMResult(llmMessages, tenantConfig.PromptTemplate)
	if err != nil {
		log.Printf("LLM request failed: %v", err)
		return nil, model.NewLLMServiceFailureError(err)
	}

	// 7. Process the result
	result.ID = requestID
	if req.WithFullContext != nil && *req.WithFullContext {
		fullContext := strings.Join(chunks, "-------------------------\n")
		result.FullContext = &fullContext
	}
	result.Intention = intention
	log.Printf("Total ChatCompletion time: %v", time.Since(startTime))
	return result, nil
}

func (s *CompletionService) RecognizeIntention(promptTemplate string, messages []azopenai.ChatRequestMessageClassification) (*model.IntentionResult, error) {
	promptParser := prompt.IntentionPromptParser{}
	promptStr, err := promptParser.ParsePrompt(nil, promptTemplate)
	if err != nil {
		log.Printf("Failed to parse intention prompt: %v", err)
		return nil, err
	}

	messages = append([]azopenai.ChatRequestMessageClassification{
		&azopenai.ChatRequestSystemMessage{Content: azopenai.NewChatRequestSystemMessageContent(promptStr)},
	}, messages...)

	resp, err := config.OpenAIClient.GetChatCompletions(context.TODO(), azopenai.ChatCompletionsOptions{
		Messages:       messages,
		DeploymentName: to.Ptr(string(config.AppConfig.AOAI_CHAT_REASONING_MODEL)),
		ResponseFormat: &azopenai.ChatCompletionsJSONResponseFormat{},
	}, nil)

	if err != nil {
		log.Printf("LLM intention recognition failed: %v", err)
		return nil, model.NewLLMServiceFailureError(err)
	}

	if len(resp.Choices) > 0 {
		result, err := promptParser.ParseResponse(*resp.Choices[0].Message.Content, promptTemplate)
		if err != nil {
			respStr, _ := resp.MarshalJSON()
			log.Printf("Failed to parse intention response: %v, response:%s", err, respStr)
			return nil, err
		}
		return result, nil
	}

	return nil, model.NewLLMServiceFailureError(fmt.Errorf("no valid response received from LLM"))
}

func processDocument(result model.Index) string {
	chunk := fmt.Sprintf("- document_category: %s\n", result.ContextID)
	chunk += fmt.Sprintf("- document_filename: %s\n", result.Title)
	chunk += fmt.Sprintf("- document_title: %s\n", result.Header1)
	chunk += fmt.Sprintf("- document_link: %s\n", model.GetIndexLink(result))
	chunk += fmt.Sprintf("- document_content: %s\n", result.Chunk)
	return chunk
}

func processChunk(result model.Index) string {
	chunk := fmt.Sprintf("- document_category: %s\n", result.ContextID)
	chunk += fmt.Sprintf("- document_filename: %s\n", result.Title)
	chunk += fmt.Sprintf("- document_link: %s\n", model.GetIndexLink(result))
	chunk += fmt.Sprintf("- chunk_header_1: %s\n", result.Header1)
	chunk += fmt.Sprintf("- chunk_header_2: %s\n", result.Header2)
	chunk += fmt.Sprintf("- chunk_header_3: %s\n", result.Header3)
	chunk += fmt.Sprintf("- chunk_content: %s\n", result.Chunk)
	return chunk
}

func processName(name *string) *string {
	if name == nil {
		return nil
	}
	// Remove spaces from the name
	processedName := strings.ReplaceAll(*name, " ", "")
	if len(processedName) == 0 {
		return nil
	}
	return to.Ptr(processedName)
}

func getImageDataURI(url string) (string, error) {
	// Parse and validate the URL to prevent SSRF attacks
	parsedURL, err := neturl.Parse(url)
	if err != nil {
		log.Printf("Invalid URL format: %s, error: %v", utils.SanitizeForLog(url), err)
		return "", fmt.Errorf("invalid URL format: %w", err)
	}

	// Validate scheme is HTTPS
	if parsedURL.Scheme != "https" {
		log.Printf("URL scheme is not HTTPS: %s", utils.SanitizeForLog(url))
		return "", fmt.Errorf("only HTTPS URLs are allowed")
	}

	// Validate hostname is exactly smba.trafficmanager.net
	if parsedURL.Hostname() != "smba.trafficmanager.net" {
		log.Printf("URL hostname is not allowed: %s", utils.SanitizeForLog(parsedURL.Hostname()))
		return "", fmt.Errorf("only smba.trafficmanager.net hostname is allowed")
	}

	cred, err := azidentity.NewManagedIdentityCredential(&azidentity.ManagedIdentityCredentialOptions{
		ID: azidentity.ClientID(config.GetBotClientID()),
	})
	if err != nil {
		log.Printf("Failed to create managed identity credential: %v", err)
		return "", err
	}
	token, err := cred.GetToken(context.Background(), policy.TokenRequestOptions{
		TenantID: config.GetBotTenantID(),
		Scopes:   []string{"https://api.botframework.com/.default"},
	})
	if err != nil {
		log.Printf("Failed to get token: %v", err)
		return "", err
	}
	req, err := http.NewRequest("GET", parsedURL.String(), nil)
	if err != nil {
		log.Printf("Failed to create request: %v", err)
		return "", err
	}
	req.Header.Set("Authorization", "Bearer "+token.Token)
	client := &http.Client{}
	resp, err := client.Do(req)
	if err != nil {
		log.Printf("Failed to download attachment: %v", err)
		return "", err
	}
	defer func() {
		if err = resp.Body.Close(); err != nil {
			log.Printf("Failed to close response body: %v", err)
		}
	}()
	if resp.StatusCode != http.StatusOK {
		return "", fmt.Errorf("failed to download attachment, status code: %d", resp.StatusCode)
	}
	body, err := io.ReadAll(resp.Body)
	if err != nil {
		log.Printf("Failed to read response body: %v", err)
		return "", err
	}
	base64Encode := base64.StdEncoding.EncodeToString(body)
	contentType := resp.Header.Get("Content-Type")
	switch contentType {
	case "image/png":
		return fmt.Sprintf("data:image/png;base64,%s", base64Encode), nil
	case "image/jpeg":
		return fmt.Sprintf("data:image/jpeg;base64,%s", base64Encode), nil
	case "image/gif":
		return fmt.Sprintf("data:image/gif;base64,%s", base64Encode), nil
	default:
		return fmt.Sprintf("data:image/png;base64,%s", base64Encode), nil
	}
}

func (s *CompletionService) buildMessages(req *model.CompletionReq) ([]azopenai.ChatRequestMessageClassification, []azopenai.ChatRequestMessageClassification) {
	// avoid token limit error, we need to limit the number of messages in the history
	if len(req.Message.Content) > config.AppConfig.AOAI_CHAT_MAX_TOKENS {
		log.Printf("Message content is too long, truncating to %d characters", config.AppConfig.AOAI_CHAT_MAX_TOKENS)
		req.Message.Content = req.Message.Content[:config.AppConfig.AOAI_CHAT_MAX_TOKENS]
	}

	// Preprocess HTML content if it contains HTML entities or tags
	preprocessService := preprocess.NewPreprocessService()
	req.Message.Content = preprocessService.PreprocessHTMLContent(req.Message.Content)

	// This is a conversation in progress.
	// NOTE: all llmMessages, regardless of role, count against token usage for this API.
	llmMessages := []azopenai.ChatRequestMessageClassification{}
	reasoningModelMessages := []azopenai.ChatRequestMessageClassification{}

	// process history messages
	for _, message := range req.History {
		// Preprocess HTML content in history messages
		content := preprocessService.PreprocessHTMLContent(message.Content)

		if message.Role == model.Role_Assistant {
			msg := &azopenai.ChatRequestAssistantMessage{Content: azopenai.NewChatRequestAssistantMessageContent(content)}
			llmMessages = append(llmMessages, msg)
			reasoningModelMessages = append(reasoningModelMessages, msg)
		}
		if message.Role == model.Role_User {
			msg := &azopenai.ChatRequestUserMessage{Content: azopenai.NewChatRequestUserMessageContent(content), Name: processName(message.Name)}
			llmMessages = append(llmMessages, msg)
			reasoningModelMessages = append(reasoningModelMessages, msg)
		}
	}

	// process additional info(image, link)
	if len(req.AdditionalInfos) > 0 {
		for _, info := range req.AdditionalInfos {
			if info.Type == model.AdditionalInfoType_Link {
				content := info.Content
				info.Link = preprocessService.PreprocessHTMLContent(info.Link)

				// Check if this is a pipeline link and analyze it
				if utils.IsPipelineLink(info.Link) {
					log.Printf("Detected Azure DevOps pipeline link: %s", info.Link)
					analysisText, err := utils.AnalyzePipeline(info.Link, "", true) // Use agent analysis
					if err != nil {
						log.Printf("Failed to analyze pipeline: %v", err)
						// Fall back to regular link processing
					} else {
						// Use the pipeline analysis as content
						content = analysisText
						log.Printf("Pipeline analysis completed successfully, result: %s", utils.SanitizeForLog(content))
					}
				}

				if len(content) > config.AppConfig.AOAI_CHAT_MAX_TOKENS {
					log.Printf("Link content is too long, truncating to %d characters", config.AppConfig.AOAI_CHAT_MAX_TOKENS)
					content = content[:config.AppConfig.AOAI_CHAT_MAX_TOKENS]
				}
				var msg *azopenai.ChatRequestUserMessage
				if strings.Contains(content, "graph.microsoft.com") {
					msg = &azopenai.ChatRequestUserMessage{
						Content: azopenai.NewChatRequestUserMessageContent(fmt.Sprintf("Image URL: %s\nImage Content: %s", info.Link, content)),
					}
				} else {
					msg = &azopenai.ChatRequestUserMessage{
						Content: azopenai.NewChatRequestUserMessageContent(fmt.Sprintf("Link URL: %s\nLink Content: %s", info.Link, content)),
					}
				}
				llmMessages = append(llmMessages, msg)
				reasoningModelMessages = append(reasoningModelMessages, msg)
			} else if info.Type == model.AdditionalInfoType_Image {
				link, err := getImageDataURI(info.Link)
				if err != nil {
					log.Printf("Failed to get image data URI: %v", err)
					continue
				}
				log.Println("Image link:", utils.SanitizeForLog(link))
				llmMessages = append(llmMessages, &azopenai.ChatRequestUserMessage{
					Content: azopenai.NewChatRequestUserMessageContent(
						[]azopenai.ChatCompletionRequestMessageContentPartClassification{
							&azopenai.ChatCompletionRequestMessageContentPartImage{
								ImageURL: to.Ptr(azopenai.ChatCompletionRequestMessageContentPartImageURL{
									URL: to.Ptr(link),
								}),
							},
						},
					),
				})
			}
		}
	}

	// process current user message
	currentMessage := req.Message.Content
	msg := &azopenai.ChatRequestUserMessage{
		Content: azopenai.NewChatRequestUserMessageContent(currentMessage),
		Name:    processName(req.Message.Name),
	}
	llmMessages = append(llmMessages, msg)
	reasoningModelMessages = append(reasoningModelMessages, msg)
	return llmMessages, reasoningModelMessages
}

func (s *CompletionService) buildQueryForSearch(req *model.CompletionReq, messages []azopenai.ChatRequestMessageClassification) (string, *model.IntentionResult) {
	query := req.Message.Content
	if req.Message.RawContent != nil && len(*req.Message.RawContent) > 0 {
		query = *req.Message.RawContent
	}
	intentStart := time.Now()
	tenantConfig, _ := config.GetTenantConfig(req.TenantID)
	intentResult, err := s.RecognizeIntention(tenantConfig.IntentionPromptTemplate, messages)
	if err != nil {
		log.Printf("ERROR: %s", err)
	} else if intentResult != nil {
		if len(req.Sources) == 0 {
			if intentResult.Scope == model.QuestionScope_Unbranded {
				req.Sources = []model.Source{model.Source_TypeSpec, model.Source_TypeSpecHttpSpecs}
			} else {
				req.Sources = []model.Source{model.Source_TypeSpec, model.Source_TypeSpecAzure, model.Source_AzureRestAPISpec}
			}
			req.Sources = append(req.Sources, model.Source_TypeSpecQA)
		}
		if len(intentResult.Question) > 0 {
			query = fmt.Sprintf("category:%s question:%s", intentResult.Category, intentResult.Question)
		}
		log.Printf("Intent Result: %+v", intentResult)
	}
	query = preprocess.NewPreprocessService().PreprocessInput(req.TenantID, query)
	log.Printf("Intent recognition took: %v", time.Since(intentStart))
	log.Printf("Searching query: %s", utils.SanitizeForLog(query))
	return query, intentResult
}

func (s *CompletionService) buildPrompt(intention *model.IntentionResult, chunks []string, promptTemplate string) (string, error) {
	// make sure the tokens of chunks limited in 100000 tokens
	tokenCnt := 0
	for i, chunk := range chunks {
		if len(chunk) > config.AppConfig.AOAI_CHAT_MAX_TOKENS {
			log.Printf("Chunk %d is too long, truncating to %d characters", i+1, config.AppConfig.AOAI_CHAT_MAX_TOKENS)
			chunks[i] = chunk[:config.AppConfig.AOAI_CHAT_MAX_TOKENS]
		}
		tokenCnt += len(chunks[i])
		if tokenCnt > config.AppConfig.AOAI_CHAT_CONTEXT_MAX_TOKENS {
			log.Printf("%v chunks has exceed max token limit, truncating to %d tokens", i+1, config.AppConfig.AOAI_CHAT_CONTEXT_MAX_TOKENS)
			chunks = chunks[:i+1] // truncate the chunks to the current index
			break
		}
	}
	intentionStr, _ := json.Marshal(intention)
	promptParser := prompt.DefaultPromptParser{}
	promptStr, err := promptParser.ParsePrompt(map[string]string{
		"context":   strings.Join(chunks, "-------------------------\n"),
		"intention": string(intentionStr),
	}, promptTemplate)
	if err != nil {
		log.Printf("ERROR: %s", err)
		return "", err
	}
	return promptStr, nil
}

func (s *CompletionService) getLLMResult(messages []azopenai.ChatRequestMessageClassification, promptTemplate string) (*model.CompletionResp, error) {
	completionStart := time.Now()
	resp, err := config.OpenAIClient.GetChatCompletions(context.TODO(), azopenai.ChatCompletionsOptions{
		// This is a conversation in progress.
		// NOTE: all messages count against token usage for this API.
		Messages:       messages,
		DeploymentName: &s.model,
		ResponseFormat: &azopenai.ChatCompletionsJSONResponseFormat{},
		TopP:           to.Ptr(float32(config.AppConfig.AOAI_CHAT_COMPLETIONS_TOP_P)),
	}, nil)
	if err != nil {
		// Check if this is a rate limit error (429)
		if strings.Contains(err.Error(), "429") || strings.Contains(err.Error(), "Too Many Requests") {
			return nil, model.NewLLMRateLimitFailureError(err)
		}
		log.Printf("ERROR: %s", err)
		return nil, err
	}
	log.Printf("OpenAI completion took: %v", time.Since(completionStart))
	promptParser := prompt.DefaultPromptParser{}
	if len(resp.Choices) > 0 {
		answer, err := promptParser.ParseResponse(*resp.Choices[0].Message.Content, promptTemplate)
		if err != nil {
			respStr, _ := resp.MarshalJSON()
			log.Printf("ERROR: %s, response:%s", err, respStr)
			return nil, err
		}
		return answer, nil
	}
	log.Printf("No choices found in response")
	return nil, fmt.Errorf("no choices found in response")
}

func (s *CompletionService) agenticSearch(ctx context.Context, query string, req *model.CompletionReq) ([]model.Index, error) {
	agenticSearchStart := time.Now()
	searchClient := search.NewSearchClient()

	// Get the tenant-specific agentic search prompt
	tenantConfig, hasConfig := config.GetTenantConfig(req.TenantID)
	agenticSearchPrompt := ""
	if hasConfig {
		agenticSearchPrompt = tenantConfig.AgenticSearchPrompt
	}

	sourceFilter := map[model.Source]string{}
	if hasConfig && tenantConfig.SourceFilter != nil {
		sourceFilter = tenantConfig.SourceFilter
	}

	resp, err := searchClient.AgenticSearch(ctx, query, req.Sources, sourceFilter, agenticSearchPrompt)
	if err != nil {
		log.Printf("ERROR: %s", err)
		return nil, err
	}
	for _, activity := range resp.Activity {
		if activity.Type == model.ActivityRecordTypeSearchIndex {
			log.Printf("Agentic search sub query: %s", activity.SearchIndexArguments.Search)
		}
	}
	if resp.Response == nil {
		return nil, nil
	}
	var docKeys []string
	for _, reference := range resp.References {
		docKeys = append(docKeys, reference.DocKey)
	}
	chunks, err := searchClient.BatchGetChunks(ctx, docKeys)
	if err != nil {
		log.Printf("ERROR: %s", err)
		return nil, err
	}
	log.Printf("Agentic search took: %v", time.Since(agenticSearchStart))
	return chunks, nil
}

// runParallelSearchAndMergeResults runs agentic search and knowledge search in parallel where possible,
// then merges and processes their results
func (s *CompletionService) runParallelSearchAndMergeResults(ctx context.Context, req *model.CompletionReq, query string) ([]string, error) {
	parallelSearchStart := time.Now()

	// Use channels to collect results from parallel operations
	type agenticResult struct {
		chunks []model.Index
		err    error
	}

	type knowledgeResult struct {
		rawResults []model.Index
		err        error
	}

	agenticCh := make(chan agenticResult, 1)
	knowledgeCh := make(chan knowledgeResult, 1)

	// Start agentic search in a goroutine
	go func() {
		defer close(agenticCh)
		chunks, err := s.agenticSearch(ctx, req.Message.Content, req)
		agenticCh <- agenticResult{chunks: chunks, err: err}
	}()

	// Start knowledge search in parallel (without agentic chunks for now)
	go func() {
		defer close(knowledgeCh)
		rawResults, err := s.searchKnowledgeBase(req, query)
		knowledgeCh <- knowledgeResult{rawResults: rawResults, err: err}
	}()

	// Wait for both searches to complete
	agenticRes := <-agenticCh
	knowledgeRes := <-knowledgeCh

	if agenticRes.err != nil && knowledgeRes.err != nil {
		return nil, fmt.Errorf("both agentic and knowledge searches failed: agentic error: %v, knowledge error: %v", agenticRes.err, knowledgeRes.err)
	}

	var agenticChunks []model.Index
	if agenticRes.err != nil {
		log.Printf("Agentic search failed: %v", agenticRes.err)
		agenticChunks = []model.Index{}
	} else {
		agenticChunks = agenticRes.chunks
	}

	if knowledgeRes.err != nil {
		return nil, knowledgeRes.err
	}

	// Merge and process the results
	mergedChunks := s.mergeAndProcessSearchResults(req, agenticChunks, knowledgeRes.rawResults)

	log.Printf("Parallel search and merge took: %v", time.Since(parallelSearchStart))
	return mergedChunks, nil
}

// searchKnowledgeBase performs the core knowledge search without dependency on agentic results
func (s *CompletionService) searchKnowledgeBase(req *model.CompletionReq, query string) ([]model.Index, error) {
	searchStart := time.Now()
	searchClient := search.NewSearchClient()
	sourceFilter := map[model.Source]string{}
	if tenantConfig, hasConfig := config.GetTenantConfig(req.TenantID); hasConfig && tenantConfig.SourceFilter != nil {
		sourceFilter = tenantConfig.SourceFilter
	}
	results, err := searchClient.SearchTopKRelatedDocuments(query, *req.TopK, req.Sources, sourceFilter)
	if err != nil {
		return nil, fmt.Errorf("failed to search for related documents: %w", err)
	}
	log.Printf("Vector Search took: %v", time.Since(searchStart))
	return results, nil
}

// mergeAndProcessSearchResults intelligently merges agentic and knowledge search results,
// prioritizes them based on relevance and source, then processes them
func (s *CompletionService) mergeAndProcessSearchResults(req *model.CompletionReq, agenticChunks []model.Index, knowledgeResults []model.Index) []string {
	mergeStart := time.Now()

	allChunks := make([]model.Index, 0)
	processedChunks := make(map[string]bool) // track processed chunk content to avoid duplicates
	processedFiles := make(map[string]bool)  // track processed file titles to avoid duplicates

	// Separate chunks that need completion vs those that can be used as-is
	needCompleteFiles := make([]model.Index, 0)
	needCompleteChunks := make([]model.Index, 0)

	// Track document frequency in agenticChunks to identify important documents
	agenticDocFrequency := make(map[string]int)
	for _, chunk := range agenticChunks {
		docKey := fmt.Sprintf("%s|%s", chunk.ContextID, chunk.Title)
		agenticDocFrequency[docKey]++
	}

	// Add agentic chunks with high priority (they were specifically found by AI reasoning)
	topK := 10
	highReleventTopK := 2
	if len(agenticChunks) > topK {
		agenticChunks = agenticChunks[:topK] // Limit to TopK results
	}
	for _, chunk := range agenticChunks {
		// Skip if we've already seen this chunk content
		chunkKey := fmt.Sprintf("%s|%s", chunk.Title, chunk.Chunk)
		if processedChunks[chunkKey] {
			continue
		}
		if processedFiles[chunk.Title] {
			continue
		}
		processedChunks[chunkKey] = true
<<<<<<< HEAD

		// Check if this document appears at least twice in agentic results
		docKey := fmt.Sprintf("%s|%s", chunk.ContextID, chunk.Title)
		if agenticDocFrequency[docKey] >= 2 && !strings.HasPrefix(chunk.ContextID, "static") {
			// Document appears multiple times, fetch complete content
			if !processedFiles[chunk.Title] {
				needCompleteFiles = append(needCompleteFiles, chunk)
				processedFiles[chunk.Title] = true
				log.Printf("Document appears %d times in agentic results, fetching complete content: %s/%s", agenticDocFrequency[docKey], chunk.ContextID, chunk.Title)
			}
			continue
		}

		if strings.HasPrefix(chunk.ContextID, "static") {
=======
		if strings.HasPrefix(string(chunk.ContextID), "static") {
>>>>>>> f639474a
			needCompleteChunks = append(needCompleteChunks, chunk)
			continue
		}
		log.Printf("Agentic searched chunk: %+v", chunk)
		allChunks = append(allChunks, chunk)
	}
	completeFileMaxCnt := 5

	// Add knowledge search results with scoring based on relevance
	for i, result := range knowledgeResults {
		// Skip low relevance results
		if result.RerankScore < model.RerankScoreLowRelevanceThreshold {
			log.Printf("Skipping result with low score: %s/%s, score: %f", result.ContextID, result.Title, result.RerankScore)
			continue
		}

		// Skip if we've already seen this chunk content
		chunkKey := fmt.Sprintf("%s|%s", result.Title, result.Chunk)
		if processedChunks[chunkKey] {
			continue
		}
		if processedFiles[result.Title] {
			continue
		}
		processedChunks[chunkKey] = true

		log.Printf("Vector searched chunk: %+v, rerankScore: %f", result, result.RerankScore)

		if strings.HasPrefix(string(result.ContextID), "static") {
			needCompleteChunks = append(needCompleteChunks, result)
			continue
		}
		if len(needCompleteFiles) < completeFileMaxCnt && result.RerankScore >= model.RerankScoreRelevanceThreshold {
			needCompleteFiles = append(needCompleteFiles, result)
			processedFiles[result.Title] = true
			continue
		}
		if len(needCompleteFiles) < completeFileMaxCnt && i < highReleventTopK {
			needCompleteFiles = append(needCompleteFiles, result)
			processedFiles[result.Title] = true
			continue
		}
		if len(needCompleteFiles) < completeFileMaxCnt && i > 0 && knowledgeResults[i-1].ContextID != knowledgeResults[i].ContextID {
			needCompleteFiles = append(needCompleteFiles, result)
			processedFiles[result.Title] = true
			continue
		}
		allChunks = append(allChunks, result)
	}

	searchClient := search.NewSearchClient()

	// Prepare chunks for completion
	files := make([]model.Index, 0)
	for _, result := range needCompleteFiles {
		files = append(files, model.Index{
			Title:     result.Title,
			ContextID: result.ContextID,
			Header1:   result.Header1,
		})
	}
	completedFilesCnt := len(files)
	files = append(files, needCompleteChunks...)

	// Complete chunks in parallel
	var wg sync.WaitGroup
	wg.Add(len(files))
	for i := range files {
		i := i
		go func() {
			defer wg.Done()
			files[i] = searchClient.CompleteChunk(files[i])
		}()
	}
	wg.Wait()

	// Build final result
	result := make([]string, 0)

	// Add completed chunks first (avoid duplicates by chunk content)
	for _, file := range files {
		chunk := processDocument(file)
		result = append(result, chunk)
		log.Printf("✓ Completed document: %s/%s#%s", file.ContextID, file.Title, file.Header1)
	}

	// Add remaining ready chunks (avoid duplicates by chunk content)
	for _, chunk := range allChunks {
		content := processChunk(chunk)
		result = append(result, content)
		log.Printf("- Normal chunks: %s/%s#%s#%s#%s", chunk.ContextID, chunk.Title, chunk.Header1, chunk.Header2, chunk.Header3)
	}

	log.Printf("Search merge summary: %d agentic + %d knowledge → %d completed docs + %d q&a + %d chunks",
		len(agenticChunks), len(knowledgeResults), completedFilesCnt, len(needCompleteChunks), len(allChunks))
	log.Printf("Merge and processing took: %v", time.Since(mergeStart))
	return result
}<|MERGE_RESOLUTION|>--- conflicted
+++ resolved
@@ -636,7 +636,6 @@
 			continue
 		}
 		processedChunks[chunkKey] = true
-<<<<<<< HEAD
 
 		// Check if this document appears at least twice in agentic results
 		docKey := fmt.Sprintf("%s|%s", chunk.ContextID, chunk.Title)
@@ -650,10 +649,7 @@
 			continue
 		}
 
-		if strings.HasPrefix(chunk.ContextID, "static") {
-=======
 		if strings.HasPrefix(string(chunk.ContextID), "static") {
->>>>>>> f639474a
 			needCompleteChunks = append(needCompleteChunks, chunk)
 			continue
 		}
