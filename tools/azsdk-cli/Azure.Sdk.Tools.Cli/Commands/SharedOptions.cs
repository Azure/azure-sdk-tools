using System.CommandLine;
using System.CommandLine.Parsing;
using System.IO.Enumeration;
using Azure.Sdk.Tools.Cli.Tools;
using Azure.Sdk.Tools.Cli.Tools.EngSys;
using Azure.Sdk.Tools.Cli.Tools.GitHub;
using Azure.Sdk.Tools.Cli.Tools.Package;
using Azure.Sdk.Tools.Cli.Tools.Pipeline;
using Azure.Sdk.Tools.Cli.Tools.ReleasePlan;
using Azure.Sdk.Tools.Cli.Tools.Example;
using Azure.Sdk.Tools.Cli.Tools.TypeSpec;

namespace Azure.Sdk.Tools.Cli.Commands
{
    public static class SharedOptions
    {
        public static readonly List<Type> ToolsList = [
            typeof(PackageCheckTool),
            typeof(CleanupTool),
            typeof(GitHubLabelsTool),
            typeof(HostServerTool),
            typeof(LogAnalysisTool),
            typeof(PipelineTool),
            typeof(PipelineAnalysisTool),
            typeof(PipelineTestsTool),
            typeof(QuokkaTool),
            typeof(ReadMeGeneratorTool),
            typeof(ReleasePlanTool),
            typeof(ReleaseReadinessTool),
            typeof(SdkReleaseTool),
            typeof(SpecCommonTools),
            typeof(PullRequestTools),
            typeof(SpecWorkflowTool),
            typeof(SpecValidationTools),
            typeof(TestAnalysisTool),
            typeof(TypeSpecTool),
<<<<<<< HEAD
            typeof(TspClientUpdateTool),
=======
            typeof(TypeSpecPublicRepoValidationTool),

>>>>>>> 261e6058
            #if DEBUG
            // only add these tools in debug mode
            typeof(ExampleTool),
            typeof(HelloWorldTool),
#endif
        ];

        public static Option<string> ToolOption = new("--tools")
        {
            Description = "If provided, the tools server will only respond to CLI or MCP server requests for tools named the same as provided in this option. Glob matching is honored.",
            IsRequired = false,
        };

        public static Option<string> Format = new(["--output", "-o"], () => "plain")
        {
            Description = "The format of the output. Supported formats are: plain, json",
            IsRequired = false,
        };

        public static Option<bool> Debug = new(["--debug"], () => false)
        {
            Description = "Enable debug logging",
            IsRequired = false,
        };

        public static Option<string> PackagePath = new(["--package-path", "-p"], "Path to the package directory to check") 
        { 
            IsRequired = true 
        };

        public static (string, bool) GetGlobalOptionValues(string[] args)
        {
            var root = new RootCommand
            {
                TreatUnmatchedTokensAsErrors = false
            };
            root.AddGlobalOption(Format);
            root.AddGlobalOption(Debug);

            var parser = new Parser(root);
            var result = parser.Parse(args);

            var raw = result.GetValueForOption(Format)?.ToLowerInvariant() ?? "";
            var debug = result.GetValueForOption(Debug);
            return (raw, debug);
        }

        public static string[] GetToolsFromArgs(string[] args)
        {
            var root = new RootCommand
            {
                TreatUnmatchedTokensAsErrors = false
            };
            root.AddOption(ToolOption);

            var parser = new Parser(root);
            var result = parser.Parse(args);

            var raw = result.GetValueForOption(ToolOption);
            if (string.IsNullOrWhiteSpace(raw))
            {
                return new string[] { };
            }

            return raw
                .Split(',', StringSplitOptions.RemoveEmptyEntries | StringSplitOptions.TrimEntries)
                .Select(s => s.ToLowerInvariant())
                .ToArray();
        }

        public static List<Type> GetFilteredToolTypes(string[] args)
        {
            var toolMatchList = SharedOptions.GetToolsFromArgs(args);

            if (toolMatchList.Length > 0)
            {
                return ToolsList
                             .Where(t => toolMatchList.Any(x => FileSystemName.MatchesSimpleExpression(x, t.Name) || t.Name.StartsWith("HostServer")))
                             .ToList();
            }

            return ToolsList;
        }
    }
}<|MERGE_RESOLUTION|>--- conflicted
+++ resolved
@@ -34,12 +34,9 @@
             typeof(SpecValidationTools),
             typeof(TestAnalysisTool),
             typeof(TypeSpecTool),
-<<<<<<< HEAD
             typeof(TspClientUpdateTool),
-=======
             typeof(TypeSpecPublicRepoValidationTool),
 
->>>>>>> 261e6058
             #if DEBUG
             // only add these tools in debug mode
             typeof(ExampleTool),
