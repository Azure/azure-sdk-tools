lockfileVersion: '9.0'

settings:
  autoInstallPeers: true
  excludeLinksFromLockfile: false

importers:

  .:
    dependencies:
      '@typescript-eslint/scope-manager':
        specifier: ^7.17.0
        version: 7.18.0
      '@typescript-eslint/types':
        specifier: ^7.17.0
        version: 7.18.0
      '@typescript-eslint/typescript-estree':
        specifier: ^7.17.0
        version: 7.18.0(typescript@5.8.2)
      '@typescript-eslint/utils':
        specifier: ^7.17.0
        version: 7.18.0(eslint@8.57.0)(typescript@5.8.2)
      '@typescript-eslint/visitor-keys':
        specifier: ^7.17.0
        version: 7.18.0
      commander:
        specifier: ^12.1.0
        version: 12.1.0
      fs-extra:
        specifier: ^11.2.0
        version: 11.2.0
      glob:
        specifier: ^11.0.0
        version: 11.0.0
      marked:
        specifier: ^13.0.2
        version: 13.0.3
      pino:
        specifier: ^9.3.1
        version: 9.3.2
      pino-pretty:
        specifier: ^11.2.1
        version: 11.2.2
      ts-morph:
        specifier: ^26.0.0
        version: 26.0.0
      typescript:
        specifier: 5.8.2
        version: 5.8.2
      typescript-eslint:
        specifier: ^7.17.0
        version: 7.18.0(eslint@8.57.0)(typescript@5.8.2)
    devDependencies:
      '@types/eslint':
        specifier: ^8.56.10
        version: 8.56.11
      '@types/eslint-scope':
        specifier: ^3.7.7
        version: 3.7.7
      '@types/fs-extra':
        specifier: ^11.0.4
        version: 11.0.4
      '@typescript-eslint/eslint-plugin':
        specifier: ^7.17.0
        version: 7.18.0(@typescript-eslint/parser@7.18.0(eslint@8.57.0)(typescript@5.8.2))(eslint@8.57.0)(typescript@5.8.2)
      '@typescript-eslint/parser':
        specifier: ^7.17.0
        version: 7.18.0(eslint@8.57.0)(typescript@5.8.2)
      eslint-config-prettier:
        specifier: ^9.1.0
        version: 9.1.0(eslint@8.57.0)
      eslint-plugin-prettier:
        specifier: ^5.1.3
        version: 5.2.1(@types/eslint@8.56.11)(eslint-config-prettier@9.1.0(eslint@8.57.0))(eslint@8.57.0)(prettier@3.3.2)
      husky:
        specifier: ^9.0.11
        version: 9.1.4
      onchange:
        specifier: ^7.1.0
        version: 7.1.0
      prettier:
        specifier: 3.3.2
        version: 3.3.2
      rimraf:
        specifier: ^5.0.7
        version: 5.0.10
      tsx:
        specifier: ^4.16.2
        version: 4.20.3
      vitest:
        specifier: ^3.2.4
        version: 3.2.4(tsx@4.20.3)

packages:

  '@blakeembrey/deque@1.0.5':
    resolution: {integrity: sha512-6xnwtvp9DY1EINIKdTfvfeAtCYw4OqBZJhtiqkT3ivjnEfa25VQ3TsKvaFfKm8MyGIEfE95qLe+bNEt3nB0Ylg==}

  '@blakeembrey/template@1.2.0':
    resolution: {integrity: sha512-w/63nURdkRPpg3AXbNr7lPv6HgOuVDyefTumiXsbXxtIwcuk5EXayWR5OpSwDjsQPgaYsfUSedMduaNOjAYY8A==}

  '@esbuild/aix-ppc64@0.25.5':
    resolution: {integrity: sha512-9o3TMmpmftaCMepOdA5k/yDw8SfInyzWWTjYTFCX3kPSDJMROQTb8jg+h9Cnwnmm1vOzvxN7gIfB5V2ewpjtGA==}
    engines: {node: '>=18'}
    cpu: [ppc64]
    os: [aix]

  '@esbuild/android-arm64@0.25.5':
    resolution: {integrity: sha512-VGzGhj4lJO+TVGV1v8ntCZWJktV7SGCs3Pn1GRWI1SBFtRALoomm8k5E9Pmwg3HOAal2VDc2F9+PM/rEY6oIDg==}
    engines: {node: '>=18'}
    cpu: [arm64]
    os: [android]

  '@esbuild/android-arm@0.25.5':
    resolution: {integrity: sha512-AdJKSPeEHgi7/ZhuIPtcQKr5RQdo6OO2IL87JkianiMYMPbCtot9fxPbrMiBADOWWm3T2si9stAiVsGbTQFkbA==}
    engines: {node: '>=18'}
    cpu: [arm]
    os: [android]

  '@esbuild/android-x64@0.25.5':
    resolution: {integrity: sha512-D2GyJT1kjvO//drbRT3Hib9XPwQeWd9vZoBJn+bu/lVsOZ13cqNdDeqIF/xQ5/VmWvMduP6AmXvylO/PIc2isw==}
    engines: {node: '>=18'}
    cpu: [x64]
    os: [android]

  '@esbuild/darwin-arm64@0.25.5':
    resolution: {integrity: sha512-GtaBgammVvdF7aPIgH2jxMDdivezgFu6iKpmT+48+F8Hhg5J/sfnDieg0aeG/jfSvkYQU2/pceFPDKlqZzwnfQ==}
    engines: {node: '>=18'}
    cpu: [arm64]
    os: [darwin]

  '@esbuild/darwin-x64@0.25.5':
    resolution: {integrity: sha512-1iT4FVL0dJ76/q1wd7XDsXrSW+oLoquptvh4CLR4kITDtqi2e/xwXwdCVH8hVHU43wgJdsq7Gxuzcs6Iq/7bxQ==}
    engines: {node: '>=18'}
    cpu: [x64]
    os: [darwin]

  '@esbuild/freebsd-arm64@0.25.5':
    resolution: {integrity: sha512-nk4tGP3JThz4La38Uy/gzyXtpkPW8zSAmoUhK9xKKXdBCzKODMc2adkB2+8om9BDYugz+uGV7sLmpTYzvmz6Sw==}
    engines: {node: '>=18'}
    cpu: [arm64]
    os: [freebsd]

  '@esbuild/freebsd-x64@0.25.5':
    resolution: {integrity: sha512-PrikaNjiXdR2laW6OIjlbeuCPrPaAl0IwPIaRv+SMV8CiM8i2LqVUHFC1+8eORgWyY7yhQY+2U2fA55mBzReaw==}
    engines: {node: '>=18'}
    cpu: [x64]
    os: [freebsd]

  '@esbuild/linux-arm64@0.25.5':
    resolution: {integrity: sha512-Z9kfb1v6ZlGbWj8EJk9T6czVEjjq2ntSYLY2cw6pAZl4oKtfgQuS4HOq41M/BcoLPzrUbNd+R4BXFyH//nHxVg==}
    engines: {node: '>=18'}
    cpu: [arm64]
    os: [linux]

  '@esbuild/linux-arm@0.25.5':
    resolution: {integrity: sha512-cPzojwW2okgh7ZlRpcBEtsX7WBuqbLrNXqLU89GxWbNt6uIg78ET82qifUy3W6OVww6ZWobWub5oqZOVtwolfw==}
    engines: {node: '>=18'}
    cpu: [arm]
    os: [linux]

  '@esbuild/linux-ia32@0.25.5':
    resolution: {integrity: sha512-sQ7l00M8bSv36GLV95BVAdhJ2QsIbCuCjh/uYrWiMQSUuV+LpXwIqhgJDcvMTj+VsQmqAHL2yYaasENvJ7CDKA==}
    engines: {node: '>=18'}
    cpu: [ia32]
    os: [linux]

  '@esbuild/linux-loong64@0.25.5':
    resolution: {integrity: sha512-0ur7ae16hDUC4OL5iEnDb0tZHDxYmuQyhKhsPBV8f99f6Z9KQM02g33f93rNH5A30agMS46u2HP6qTdEt6Q1kg==}
    engines: {node: '>=18'}
    cpu: [loong64]
    os: [linux]

  '@esbuild/linux-mips64el@0.25.5':
    resolution: {integrity: sha512-kB/66P1OsHO5zLz0i6X0RxlQ+3cu0mkxS3TKFvkb5lin6uwZ/ttOkP3Z8lfR9mJOBk14ZwZ9182SIIWFGNmqmg==}
    engines: {node: '>=18'}
    cpu: [mips64el]
    os: [linux]

  '@esbuild/linux-ppc64@0.25.5':
    resolution: {integrity: sha512-UZCmJ7r9X2fe2D6jBmkLBMQetXPXIsZjQJCjgwpVDz+YMcS6oFR27alkgGv3Oqkv07bxdvw7fyB71/olceJhkQ==}
    engines: {node: '>=18'}
    cpu: [ppc64]
    os: [linux]

  '@esbuild/linux-riscv64@0.25.5':
    resolution: {integrity: sha512-kTxwu4mLyeOlsVIFPfQo+fQJAV9mh24xL+y+Bm6ej067sYANjyEw1dNHmvoqxJUCMnkBdKpvOn0Ahql6+4VyeA==}
    engines: {node: '>=18'}
    cpu: [riscv64]
    os: [linux]

  '@esbuild/linux-s390x@0.25.5':
    resolution: {integrity: sha512-K2dSKTKfmdh78uJ3NcWFiqyRrimfdinS5ErLSn3vluHNeHVnBAFWC8a4X5N+7FgVE1EjXS1QDZbpqZBjfrqMTQ==}
    engines: {node: '>=18'}
    cpu: [s390x]
    os: [linux]

  '@esbuild/linux-x64@0.25.5':
    resolution: {integrity: sha512-uhj8N2obKTE6pSZ+aMUbqq+1nXxNjZIIjCjGLfsWvVpy7gKCOL6rsY1MhRh9zLtUtAI7vpgLMK6DxjO8Qm9lJw==}
    engines: {node: '>=18'}
    cpu: [x64]
    os: [linux]

  '@esbuild/netbsd-arm64@0.25.5':
    resolution: {integrity: sha512-pwHtMP9viAy1oHPvgxtOv+OkduK5ugofNTVDilIzBLpoWAM16r7b/mxBvfpuQDpRQFMfuVr5aLcn4yveGvBZvw==}
    engines: {node: '>=18'}
    cpu: [arm64]
    os: [netbsd]

  '@esbuild/netbsd-x64@0.25.5':
    resolution: {integrity: sha512-WOb5fKrvVTRMfWFNCroYWWklbnXH0Q5rZppjq0vQIdlsQKuw6mdSihwSo4RV/YdQ5UCKKvBy7/0ZZYLBZKIbwQ==}
    engines: {node: '>=18'}
    cpu: [x64]
    os: [netbsd]

  '@esbuild/openbsd-arm64@0.25.5':
    resolution: {integrity: sha512-7A208+uQKgTxHd0G0uqZO8UjK2R0DDb4fDmERtARjSHWxqMTye4Erz4zZafx7Di9Cv+lNHYuncAkiGFySoD+Mw==}
    engines: {node: '>=18'}
    cpu: [arm64]
    os: [openbsd]

  '@esbuild/openbsd-x64@0.25.5':
    resolution: {integrity: sha512-G4hE405ErTWraiZ8UiSoesH8DaCsMm0Cay4fsFWOOUcz8b8rC6uCvnagr+gnioEjWn0wC+o1/TAHt+It+MpIMg==}
    engines: {node: '>=18'}
    cpu: [x64]
    os: [openbsd]

  '@esbuild/sunos-x64@0.25.5':
    resolution: {integrity: sha512-l+azKShMy7FxzY0Rj4RCt5VD/q8mG/e+mDivgspo+yL8zW7qEwctQ6YqKX34DTEleFAvCIUviCFX1SDZRSyMQA==}
    engines: {node: '>=18'}
    cpu: [x64]
    os: [sunos]

  '@esbuild/win32-arm64@0.25.5':
    resolution: {integrity: sha512-O2S7SNZzdcFG7eFKgvwUEZ2VG9D/sn/eIiz8XRZ1Q/DO5a3s76Xv0mdBzVM5j5R639lXQmPmSo0iRpHqUUrsxw==}
    engines: {node: '>=18'}
    cpu: [arm64]
    os: [win32]

  '@esbuild/win32-ia32@0.25.5':
    resolution: {integrity: sha512-onOJ02pqs9h1iMJ1PQphR+VZv8qBMQ77Klcsqv9CNW2w6yLqoURLcgERAIurY6QE63bbLuqgP9ATqajFLK5AMQ==}
    engines: {node: '>=18'}
    cpu: [ia32]
    os: [win32]

  '@esbuild/win32-x64@0.25.5':
    resolution: {integrity: sha512-TXv6YnJ8ZMVdX+SXWVBo/0p8LTcrUYngpWjvm91TMjjBQii7Oz11Lw5lbDV5Y0TzuhSJHwiH4hEtC1I42mMS0g==}
    engines: {node: '>=18'}
    cpu: [x64]
    os: [win32]

  '@eslint-community/eslint-utils@4.4.1':
    resolution: {integrity: sha512-s3O3waFUrMV8P/XaF/+ZTp1X9XBZW1a4B97ZnjQF2KYWaFD2A8KyFBsrsfSjEmjn3RGWAIuvlneuZm3CUK3jbA==}
    engines: {node: ^12.22.0 || ^14.17.0 || >=16.0.0}
    peerDependencies:
      eslint: ^6.0.0 || ^7.0.0 || >=8.0.0

  '@eslint-community/eslint-utils@4.7.0':
    resolution: {integrity: sha512-dyybb3AcajC7uha6CvhdVRJqaKyn7w2YKqKyAN37NKYgZT36w+iRb0Dymmc5qEJ549c/S31cMMSFd75bteCpCw==}
    engines: {node: ^12.22.0 || ^14.17.0 || >=16.0.0}
    peerDependencies:
      eslint: ^6.0.0 || ^7.0.0 || >=8.0.0

  '@eslint-community/regexpp@4.12.1':
    resolution: {integrity: sha512-CCZCDJuduB9OUkFkY2IgppNZMi2lBQgD2qzwXkEia16cge2pijY/aXi96CJMquDMn3nJdlPV1A5KrJEXwfLNzQ==}
    engines: {node: ^12.0.0 || ^14.0.0 || >=16.0.0}

  '@eslint/eslintrc@2.1.4':
    resolution: {integrity: sha512-269Z39MS6wVJtsoUl10L60WdkhJVdPG24Q4eZTH3nnF6lpvSShEK3wQjDX9JRWAUPvPh7COouPpU9IrqaZFvtQ==}
    engines: {node: ^12.22.0 || ^14.17.0 || >=16.0.0}

  '@eslint/js@8.57.0':
    resolution: {integrity: sha512-Ys+3g2TaW7gADOJzPt83SJtCDhMjndcDMFVQ/Tj9iA1BfJzFKD9mAUXT3OenpuPHbI6P/myECxRJrofUsDx/5g==}
    engines: {node: ^12.22.0 || ^14.17.0 || >=16.0.0}

  '@humanwhocodes/config-array@0.11.14':
    resolution: {integrity: sha512-3T8LkOmg45BV5FICb15QQMsyUSWrQ8AygVfC7ZG32zOalnqrilm018ZVCw0eapXux8FtA33q8PSRSstjee3jSg==}
    engines: {node: '>=10.10.0'}
    deprecated: Use @eslint/config-array instead

  '@humanwhocodes/module-importer@1.0.1':
    resolution: {integrity: sha512-bxveV4V8v5Yb4ncFTT3rPSgZBOpCkjfK0y4oVVVJwIuDVBRMDXrPyXRL988i5ap9m9bnyEEjWfm5WkBmtffLfA==}
    engines: {node: '>=12.22'}

  '@humanwhocodes/object-schema@2.0.3':
    resolution: {integrity: sha512-93zYdMES/c1D69yZiKDBj0V24vqNzB/koF26KPaagAfd3P/4gUlh3Dys5ogAK+Exi9QyzlD8x/08Zt7wIKcDcA==}
    deprecated: Use @eslint/object-schema instead

  '@isaacs/cliui@8.0.2':
    resolution: {integrity: sha512-O8jcjabXaleOG9DQ0+ARXWZBTfnP4WNAqzuiJK7ll44AmxGKv/J2M4TPjxjY3znBCfvBXFzucm1twdyFybFqEA==}
    engines: {node: '>=12'}

  '@jridgewell/sourcemap-codec@1.5.0':
    resolution: {integrity: sha512-gv3ZRaISU3fjPAgNsriBRqGWQL6quFx04YMPW/zD8XMLsU32mhCCbfbO6KZFLjvYpCZ8zyDEgqsgf+PwPaM7GQ==}

  '@nodelib/fs.scandir@2.1.5':
    resolution: {integrity: sha512-vq24Bq3ym5HEQm2NKCr3yXDwjc7vTsEThRDnkp2DK9p1uqLR+DHurm/NOTo0KG7HYHU7eppKZj3MyqYuMBf62g==}
    engines: {node: '>= 8'}

  '@nodelib/fs.stat@2.0.5':
    resolution: {integrity: sha512-RkhPPp2zrqDAQA/2jNhnztcPAlv64XdhIp7a7454A5ovI7Bukxgt7MX7udwAu3zg1DcpPU0rz3VV1SeaqvY4+A==}
    engines: {node: '>= 8'}

  '@nodelib/fs.walk@1.2.8':
    resolution: {integrity: sha512-oGB+UxlgWcgQkgwo8GcEGwemoTFt3FIO9ababBmaGwXIoBKZ+GTy0pP185beGg7Llih/NSHSV2XAs1lnznocSg==}
    engines: {node: '>= 8'}

  '@pkgjs/parseargs@0.11.0':
    resolution: {integrity: sha512-+1VkjdD0QBLPodGrJUeqarH8VAIvQODIbwh9XpP5Syisf7YoQgsJKPNFoqqLQlu+VQ/tVSshMR6loPMn8U+dPg==}
    engines: {node: '>=14'}

  '@pkgr/core@0.1.1':
    resolution: {integrity: sha512-cq8o4cWH0ibXh9VGi5P20Tu9XF/0fFXl9EUinr9QfTM7a7p0oTA4iJRCQWppXR1Pg8dSM0UCItCkPwsk9qWWYA==}
    engines: {node: ^12.20.0 || ^14.18.0 || >=16.0.0}

  '@rollup/rollup-android-arm-eabi@4.44.0':
    resolution: {integrity: sha512-xEiEE5oDW6tK4jXCAyliuntGR+amEMO7HLtdSshVuhFnKTYoeYMyXQK7pLouAJJj5KHdwdn87bfHAR2nSdNAUA==}
    cpu: [arm]
    os: [android]

  '@rollup/rollup-android-arm64@4.44.0':
    resolution: {integrity: sha512-uNSk/TgvMbskcHxXYHzqwiyBlJ/lGcv8DaUfcnNwict8ba9GTTNxfn3/FAoFZYgkaXXAdrAA+SLyKplyi349Jw==}
    cpu: [arm64]
    os: [android]

  '@rollup/rollup-darwin-arm64@4.44.0':
    resolution: {integrity: sha512-VGF3wy0Eq1gcEIkSCr8Ke03CWT+Pm2yveKLaDvq51pPpZza3JX/ClxXOCmTYYq3us5MvEuNRTaeyFThCKRQhOA==}
    cpu: [arm64]
    os: [darwin]

  '@rollup/rollup-darwin-x64@4.44.0':
    resolution: {integrity: sha512-fBkyrDhwquRvrTxSGH/qqt3/T0w5Rg0L7ZIDypvBPc1/gzjJle6acCpZ36blwuwcKD/u6oCE/sRWlUAcxLWQbQ==}
    cpu: [x64]
    os: [darwin]

  '@rollup/rollup-freebsd-arm64@4.44.0':
    resolution: {integrity: sha512-u5AZzdQJYJXByB8giQ+r4VyfZP+walV+xHWdaFx/1VxsOn6eWJhK2Vl2eElvDJFKQBo/hcYIBg/jaKS8ZmKeNQ==}
    cpu: [arm64]
    os: [freebsd]

  '@rollup/rollup-freebsd-x64@4.44.0':
    resolution: {integrity: sha512-qC0kS48c/s3EtdArkimctY7h3nHicQeEUdjJzYVJYR3ct3kWSafmn6jkNCA8InbUdge6PVx6keqjk5lVGJf99g==}
    cpu: [x64]
    os: [freebsd]

  '@rollup/rollup-linux-arm-gnueabihf@4.44.0':
    resolution: {integrity: sha512-x+e/Z9H0RAWckn4V2OZZl6EmV0L2diuX3QB0uM1r6BvhUIv6xBPL5mrAX2E3e8N8rEHVPwFfz/ETUbV4oW9+lQ==}
    cpu: [arm]
    os: [linux]

  '@rollup/rollup-linux-arm-musleabihf@4.44.0':
    resolution: {integrity: sha512-1exwiBFf4PU/8HvI8s80icyCcnAIB86MCBdst51fwFmH5dyeoWVPVgmQPcKrMtBQ0W5pAs7jBCWuRXgEpRzSCg==}
    cpu: [arm]
    os: [linux]

  '@rollup/rollup-linux-arm64-gnu@4.44.0':
    resolution: {integrity: sha512-ZTR2mxBHb4tK4wGf9b8SYg0Y6KQPjGpR4UWwTFdnmjB4qRtoATZ5dWn3KsDwGa5Z2ZBOE7K52L36J9LueKBdOQ==}
    cpu: [arm64]
    os: [linux]

  '@rollup/rollup-linux-arm64-musl@4.44.0':
    resolution: {integrity: sha512-GFWfAhVhWGd4r6UxmnKRTBwP1qmModHtd5gkraeW2G490BpFOZkFtem8yuX2NyafIP/mGpRJgTJ2PwohQkUY/Q==}
    cpu: [arm64]
    os: [linux]

  '@rollup/rollup-linux-loongarch64-gnu@4.44.0':
    resolution: {integrity: sha512-xw+FTGcov/ejdusVOqKgMGW3c4+AgqrfvzWEVXcNP6zq2ue+lsYUgJ+5Rtn/OTJf7e2CbgTFvzLW2j0YAtj0Gg==}
    cpu: [loong64]
    os: [linux]

  '@rollup/rollup-linux-powerpc64le-gnu@4.44.0':
    resolution: {integrity: sha512-bKGibTr9IdF0zr21kMvkZT4K6NV+jjRnBoVMt2uNMG0BYWm3qOVmYnXKzx7UhwrviKnmK46IKMByMgvpdQlyJQ==}
    cpu: [ppc64]
    os: [linux]

  '@rollup/rollup-linux-riscv64-gnu@4.44.0':
    resolution: {integrity: sha512-vV3cL48U5kDaKZtXrti12YRa7TyxgKAIDoYdqSIOMOFBXqFj2XbChHAtXquEn2+n78ciFgr4KIqEbydEGPxXgA==}
    cpu: [riscv64]
    os: [linux]

  '@rollup/rollup-linux-riscv64-musl@4.44.0':
    resolution: {integrity: sha512-TDKO8KlHJuvTEdfw5YYFBjhFts2TR0VpZsnLLSYmB7AaohJhM8ctDSdDnUGq77hUh4m/djRafw+9zQpkOanE2Q==}
    cpu: [riscv64]
    os: [linux]

  '@rollup/rollup-linux-s390x-gnu@4.44.0':
    resolution: {integrity: sha512-8541GEyktXaw4lvnGp9m84KENcxInhAt6vPWJ9RodsB/iGjHoMB2Pp5MVBCiKIRxrxzJhGCxmNzdu+oDQ7kwRA==}
    cpu: [s390x]
    os: [linux]

  '@rollup/rollup-linux-x64-gnu@4.44.0':
    resolution: {integrity: sha512-iUVJc3c0o8l9Sa/qlDL2Z9UP92UZZW1+EmQ4xfjTc1akr0iUFZNfxrXJ/R1T90h/ILm9iXEY6+iPrmYB3pXKjw==}
    cpu: [x64]
    os: [linux]

  '@rollup/rollup-linux-x64-musl@4.44.0':
    resolution: {integrity: sha512-PQUobbhLTQT5yz/SPg116VJBgz+XOtXt8D1ck+sfJJhuEsMj2jSej5yTdp8CvWBSceu+WW+ibVL6dm0ptG5fcA==}
    cpu: [x64]
    os: [linux]

  '@rollup/rollup-win32-arm64-msvc@4.44.0':
    resolution: {integrity: sha512-M0CpcHf8TWn+4oTxJfh7LQuTuaYeXGbk0eageVjQCKzYLsajWS/lFC94qlRqOlyC2KvRT90ZrfXULYmukeIy7w==}
    cpu: [arm64]
    os: [win32]

  '@rollup/rollup-win32-ia32-msvc@4.44.0':
    resolution: {integrity: sha512-3XJ0NQtMAXTWFW8FqZKcw3gOQwBtVWP/u8TpHP3CRPXD7Pd6s8lLdH3sHWh8vqKCyyiI8xW5ltJScQmBU9j7WA==}
    cpu: [ia32]
    os: [win32]

  '@rollup/rollup-win32-x64-msvc@4.44.0':
    resolution: {integrity: sha512-Q2Mgwt+D8hd5FIPUuPDsvPR7Bguza6yTkJxspDGkZj7tBRn2y4KSWYuIXpftFSjBra76TbKerCV7rgFPQrn+wQ==}
    cpu: [x64]
    os: [win32]

  '@ts-morph/common@0.27.0':
    resolution: {integrity: sha512-Wf29UqxWDpc+i61k3oIOzcUfQt79PIT9y/MWfAGlrkjg6lBC1hwDECLXPVJAhWjiGbfBCxZd65F/LIZF3+jeJQ==}

  '@types/chai@5.2.2':
    resolution: {integrity: sha512-8kB30R7Hwqf40JPiKhVzodJs2Qc1ZJ5zuT3uzw5Hq/dhNCl3G3l83jfpdI1e20BP348+fV7VIL/+FxaXkqBmWg==}

  '@types/deep-eql@4.0.2':
    resolution: {integrity: sha512-c9h9dVVMigMPc4bwTvC5dxqtqJZwQPePsWjPlpSOnojbor6pGqdk541lfA7AqFQr5pB1BRdq0juY9db81BwyFw==}

  '@types/eslint-scope@3.7.7':
    resolution: {integrity: sha512-MzMFlSLBqNF2gcHWO0G1vP/YQyfvrxZ0bF+u7mzUdZ1/xK4A4sru+nraZz5i3iEIk1l1uyicaDVTB4QbbEkAYg==}

  '@types/eslint@8.56.11':
    resolution: {integrity: sha512-sVBpJMf7UPo/wGecYOpk2aQya2VUGeHhe38WG7/mN5FufNSubf5VT9Uh9Uyp8/eLJpu1/tuhJ/qTo4mhSB4V4Q==}

  '@types/estree@1.0.5':
    resolution: {integrity: sha512-/kYRxGDLWzHOB7q+wtSUQlFrtcdUccpfy+X+9iMBpHK8QLLhx2wIPYuS5DYtR9Wa/YlZAbIovy7qVdB1Aq6Lyw==}

  '@types/estree@1.0.6':
    resolution: {integrity: sha512-AYnb1nQyY49te+VRAVgmzfcgjYS91mY5P0TKUDCLEM+gNnA+3T6rWITXRLYCpahpqSQbN5cE+gHpnPyXjHWxcw==}

  '@types/estree@1.0.8':
    resolution: {integrity: sha512-dWHzHa2WqEXI/O1E9OjrocMTKJl2mSrEolh1Iomrv6U+JuNwaHXsXx9bLu5gG7BUWFIN0skIQJQ/L1rIex4X6w==}

  '@types/fs-extra@11.0.4':
    resolution: {integrity: sha512-yTbItCNreRooED33qjunPthRcSjERP1r4MqCZc7wv0u2sUkzTFp45tgUfS5+r7FrZPdmCCNflLhVSP/o+SemsQ==}

  '@types/json-schema@7.0.15':
    resolution: {integrity: sha512-5+fP8P8MFNC+AyZCDxrB2pkZFPGzqQWUzpSeuuVLvm8VMcorNYavBqoFcxK8bQz4Qsbn4oUEEem4wDLfcysGHA==}

  '@types/jsonfile@6.1.4':
    resolution: {integrity: sha512-D5qGUYwjvnNNextdU59/+fI+spnwtTFmyQP0h+PfIOSkNfpU6AOICUOkm4i0OnSk+NyjdPJrxCDro0sJsWlRpQ==}

  '@types/node@22.3.0':
    resolution: {integrity: sha512-nrWpWVaDZuaVc5X84xJ0vNrLvomM205oQyLsRt7OHNZbSHslcWsvgFR7O7hire2ZonjLrWBbedmotmIlJDVd6g==}

  '@typescript-eslint/eslint-plugin@7.18.0':
    resolution: {integrity: sha512-94EQTWZ40mzBc42ATNIBimBEDltSJ9RQHCC8vc/PDbxi4k8dVwUAv4o98dk50M1zB+JGFxp43FP7f8+FP8R6Sw==}
    engines: {node: ^18.18.0 || >=20.0.0}
    peerDependencies:
      '@typescript-eslint/parser': ^7.0.0
      eslint: ^8.56.0
      typescript: '*'
    peerDependenciesMeta:
      typescript:
        optional: true

  '@typescript-eslint/parser@7.18.0':
    resolution: {integrity: sha512-4Z+L8I2OqhZV8qA132M4wNL30ypZGYOQVBfMgxDH/K5UX0PNqTu1c6za9ST5r9+tavvHiTWmBnKzpCJ/GlVFtg==}
    engines: {node: ^18.18.0 || >=20.0.0}
    peerDependencies:
      eslint: ^8.56.0
      typescript: '*'
    peerDependenciesMeta:
      typescript:
        optional: true

  '@typescript-eslint/scope-manager@7.18.0':
    resolution: {integrity: sha512-jjhdIE/FPF2B7Z1uzc6i3oWKbGcHb87Qw7AWj6jmEqNOfDFbJWtjt/XfwCpvNkpGWlcJaog5vTR+VV8+w9JflA==}
    engines: {node: ^18.18.0 || >=20.0.0}

  '@typescript-eslint/type-utils@7.18.0':
    resolution: {integrity: sha512-XL0FJXuCLaDuX2sYqZUUSOJ2sG5/i1AAze+axqmLnSkNEVMVYLF+cbwlB2w8D1tinFuSikHmFta+P+HOofrLeA==}
    engines: {node: ^18.18.0 || >=20.0.0}
    peerDependencies:
      eslint: ^8.56.0
      typescript: '*'
    peerDependenciesMeta:
      typescript:
        optional: true

  '@typescript-eslint/types@7.18.0':
    resolution: {integrity: sha512-iZqi+Ds1y4EDYUtlOOC+aUmxnE9xS/yCigkjA7XpTKV6nCBd3Hp/PRGGmdwnfkV2ThMyYldP1wRpm/id99spTQ==}
    engines: {node: ^18.18.0 || >=20.0.0}

  '@typescript-eslint/typescript-estree@7.18.0':
    resolution: {integrity: sha512-aP1v/BSPnnyhMHts8cf1qQ6Q1IFwwRvAQGRvBFkWlo3/lH29OXA3Pts+c10nxRxIBrDnoMqzhgdwVe5f2D6OzA==}
    engines: {node: ^18.18.0 || >=20.0.0}
    peerDependencies:
      typescript: '*'
    peerDependenciesMeta:
      typescript:
        optional: true

  '@typescript-eslint/utils@7.18.0':
    resolution: {integrity: sha512-kK0/rNa2j74XuHVcoCZxdFBMF+aq/vH83CXAOHieC+2Gis4mF8jJXT5eAfyD3K0sAxtPuwxaIOIOvhwzVDt/kw==}
    engines: {node: ^18.18.0 || >=20.0.0}
    peerDependencies:
      eslint: ^8.56.0

  '@typescript-eslint/visitor-keys@7.18.0':
    resolution: {integrity: sha512-cDF0/Gf81QpY3xYyJKDV14Zwdmid5+uuENhjH2EqFaF0ni+yAyq/LzMaIJdhNJXZI7uLzwIlA+V7oWoyn6Curg==}
    engines: {node: ^18.18.0 || >=20.0.0}

  '@ungap/structured-clone@1.3.0':
    resolution: {integrity: sha512-WmoN8qaIAo7WTYWbAZuG8PYEhn5fkz7dZrqTBZ7dtt//lL2Gwms1IcnQ5yHqjDfX8Ft5j4YzDM23f87zBfDe9g==}

  '@vitest/expect@3.2.4':
    resolution: {integrity: sha512-Io0yyORnB6sikFlt8QW5K7slY4OjqNX9jmJQ02QDda8lyM6B5oNgVWoSoKPac8/kgnCUzuHQKrSLtu/uOqqrig==}

  '@vitest/mocker@3.2.4':
    resolution: {integrity: sha512-46ryTE9RZO/rfDd7pEqFl7etuyzekzEhUbTW3BvmeO/BcCMEgq59BKhek3dXDWgAj4oMK6OZi+vRr1wPW6qjEQ==}
    peerDependencies:
      msw: ^2.4.9
      vite: ^5.0.0 || ^6.0.0 || ^7.0.0-0
    peerDependenciesMeta:
      msw:
        optional: true
      vite:
        optional: true

  '@vitest/pretty-format@3.2.4':
    resolution: {integrity: sha512-IVNZik8IVRJRTr9fxlitMKeJeXFFFN0JaB9PHPGQ8NKQbGpfjlTx9zO4RefN8gp7eqjNy8nyK3NZmBzOPeIxtA==}

  '@vitest/runner@3.2.4':
    resolution: {integrity: sha512-oukfKT9Mk41LreEW09vt45f8wx7DordoWUZMYdY/cyAk7w5TWkTRCNZYF7sX7n2wB7jyGAl74OxgwhPgKaqDMQ==}

  '@vitest/snapshot@3.2.4':
    resolution: {integrity: sha512-dEYtS7qQP2CjU27QBC5oUOxLE/v5eLkGqPE0ZKEIDGMs4vKWe7IjgLOeauHsR0D5YuuycGRO5oSRXnwnmA78fQ==}

  '@vitest/spy@3.2.4':
    resolution: {integrity: sha512-vAfasCOe6AIK70iP5UD11Ac4siNUNJ9i/9PZ3NKx07sG6sUxeag1LWdNrMWeKKYBLlzuK+Gn65Yd5nyL6ds+nw==}

  '@vitest/utils@3.2.4':
    resolution: {integrity: sha512-fB2V0JFrQSMsCo9HiSq3Ezpdv4iYaXRG1Sx8edX3MwxfyNn83mKiGzOcH+Fkxt4MHxr3y42fQi1oeAInqgX2QA==}

  abort-controller@3.0.0:
    resolution: {integrity: sha512-h8lQ8tacZYnR3vNQTgibj+tODHI5/+l06Au2Pcriv/Gmet0eaj4TwWH41sO9wnHDiQsEj19q0drzdWdeAHtweg==}
    engines: {node: '>=6.5'}

  acorn-jsx@5.3.2:
    resolution: {integrity: sha512-rq9s+JNhf0IChjtDXxllJ7g41oZk5SlXtp0LHwyA5cejwn7vKmKp4pPri6YEePv2PU65sAsegbXtIinmDFDXgQ==}
    peerDependencies:
      acorn: ^6.0.0 || ^7.0.0 || ^8.0.0

  acorn@8.15.0:
    resolution: {integrity: sha512-NZyJarBfL7nWwIq+FDL6Zp/yHEhePMNnnJ0y3qfieCrmNvYct8uvtiV41UvlSe6apAfk0fY1FbWx+NwfmpvtTg==}
    engines: {node: '>=0.4.0'}
    hasBin: true

  ajv@6.12.6:
    resolution: {integrity: sha512-j3fVLgvTo527anyYyJOGTYJbG+vnnQYvE0m5mmkc1TK+nxAppkCLMIL0aZ4dblVCNoGShhm+kzE4ZUykBoMg4g==}

  ansi-regex@5.0.1:
    resolution: {integrity: sha512-quJQXlTSUGL2LH9SUXo8VwsY4soanhgo6LNSm84E1LBcE8s3O0wpdiRzyR9z/ZZJMlMWv37qOOb9pdJlMUEKFQ==}
    engines: {node: '>=8'}

  ansi-regex@6.0.1:
    resolution: {integrity: sha512-n5M855fKb2SsfMIiFFoVrABHJC8QtHwVx+mHWP3QcEqBHYienj5dHSgjbxtC0WEZXYt4wcD6zrQElDPhFuZgfA==}
    engines: {node: '>=12'}

  ansi-styles@4.3.0:
    resolution: {integrity: sha512-zbB9rCJAT1rbjiVDb2hqKFHNYLxgtk8NURxZ3IZwD3F6NtxbXZQCnnSi1Lkx+IDohdPlFp222wVALIheZJQSEg==}
    engines: {node: '>=8'}

  ansi-styles@6.2.1:
    resolution: {integrity: sha512-bN798gFfQX+viw3R7yrGWRqnrN2oRkEkUjjl4JNn4E8GxxbjtG3FbrEIIY3l8/hrwUwIeCZvi4QuOTP4MErVug==}
    engines: {node: '>=12'}

  anymatch@3.1.3:
    resolution: {integrity: sha512-KMReFUr0B4t+D+OBkjR3KYqvocp2XaSzO55UcB6mgQMd3KbcE+mWTyvVV7D/zsdEbNnV6acZUutkiHQXvTr1Rw==}
    engines: {node: '>= 8'}

  arg@4.1.3:
    resolution: {integrity: sha512-58S9QDqG0Xx27YwPSt9fJxivjYl432YCwfDMfZ+71RAqUrZef7LrKQZ3LHLOwCS4FLNBplP533Zx895SeOCHvA==}

  argparse@2.0.1:
    resolution: {integrity: sha512-8+9WqebbFzpX9OR+Wa6O29asIogeRMzcGtAINdpMHHyAg10f05aSFVBbcEqGf/PXw1EjAZ+q2/bEBg3DvurK3Q==}

  array-union@2.1.0:
    resolution: {integrity: sha512-HGyxoOTYUyCM6stUe6EJgnd4EoewAI7zMdfqO+kGjnlZmBDz/cR5pf8r/cR4Wq60sL/p0IkcjUEEPwS3GFrIyw==}
    engines: {node: '>=8'}

  assertion-error@2.0.1:
    resolution: {integrity: sha512-Izi8RQcffqCeNVgFigKli1ssklIbpHnCYc6AknXGYoB6grJqyeby7jv12JUQgmTAnIDnbck1uxksT4dzN3PWBA==}
    engines: {node: '>=12'}

  atomic-sleep@1.0.0:
    resolution: {integrity: sha512-kNOjDqAh7px0XWNI+4QbzoiR/nTkHAWNud2uvnJquD1/x5a7EQZMJT0AczqK0Qn67oY/TTQ1LbUKajZpp3I9tQ==}
    engines: {node: '>=8.0.0'}

  balanced-match@1.0.2:
    resolution: {integrity: sha512-3oSeUO0TMV67hN1AmbXsK4yaqU7tjiHlbxRDZOpH0KW9+CeX4bRAaX0Anxt0tx2MrpRpWwQaPwIlISEJhYU5Pw==}

  base64-js@1.5.1:
    resolution: {integrity: sha512-AKpaYlHn8t4SVbOHCy+b5+KKgvR4vrsD8vbvrbiQJps7fKDTkjkDry6ji0rUJjC0kzbNePLwzxq8iypo41qeWA==}

  binary-extensions@2.3.0:
    resolution: {integrity: sha512-Ceh+7ox5qe7LJuLHoY0feh3pHuUDHAcRUeyL2VYghZwfpkNIy/+8Ocg0a3UuSoYzavmylwuLWQOf3hl0jjMMIw==}
    engines: {node: '>=8'}

  brace-expansion@1.1.12:
    resolution: {integrity: sha512-9T9UjW3r0UW5c1Q7GTwllptXwhvYmEzFhzMfZ9H7FQWt+uZePjZPjBP/W1ZEyZ1twGWom5/56TF4lPcqjnDHcg==}

  brace-expansion@2.0.1:
    resolution: {integrity: sha512-XnAIvQ8eM+kC6aULx6wuQiwVsnzsi9d3WxzV3FpWTGA19F621kwdbsAcFKXgKUHZWsy+mY6iL1sHTxWEFCytDA==}

  braces@3.0.3:
    resolution: {integrity: sha512-yQbXgO/OSZVD2IsiLlro+7Hf6Q18EJrKSEsdoMzKePKXct3gvD8oLcOQdIzGupr5Fj+EDe8gO/lxc1BzfMpxvA==}
    engines: {node: '>=8'}

  buffer@6.0.3:
    resolution: {integrity: sha512-FTiCpNxtwiZZHEZbcbTIcZjERVICn9yq/pDFkTl95/AxzD1naBctN7YO68riM/gLSDY7sdrMby8hofADYuuqOA==}

  cac@6.7.14:
    resolution: {integrity: sha512-b6Ilus+c3RrdDk+JhLKUAQfzzgLEPy6wcXqS7f/xe1EETvsDP6GORG7SFuOs6cID5YkqchW/LXZbX5bc8j7ZcQ==}
    engines: {node: '>=8'}

  callsites@3.1.0:
    resolution: {integrity: sha512-P8BjAsXvZS+VIDUI11hHCQEv74YT67YUi5JJFNWIqL235sBmjX4+qx9Muvls5ivyNENctx46xQLQ3aTuE7ssaQ==}
    engines: {node: '>=6'}

  chai@5.2.0:
    resolution: {integrity: sha512-mCuXncKXk5iCLhfhwTc0izo0gtEmpz5CtG2y8GiOINBlMVS6v8TMRc5TaLWKS6692m9+dVVfzgeVxR5UxWHTYw==}
    engines: {node: '>=12'}

  chalk@4.1.2:
    resolution: {integrity: sha512-oKnbhFyRIXpUuez8iBMmyEa4nbj4IOQyuhc/wy9kY7/WVPcwIO9VA668Pu8RkO7+0G76SLROeyw9CpQ061i4mA==}
    engines: {node: '>=10'}

  check-error@2.1.1:
    resolution: {integrity: sha512-OAlb+T7V4Op9OwdkjmguYRqncdlx5JiofwOAUkmTF+jNdHwzTaTs4sRAGpzLF3oOz5xAyDGrPgeIDFQmDOTiJw==}
    engines: {node: '>= 16'}

  chokidar@3.6.0:
    resolution: {integrity: sha512-7VT13fmjotKpGipCW9JEQAusEPE+Ei8nl6/g4FBAmIm0GOOLMua9NDDo/DWp0ZAxCr3cPq5ZpBqmPAQgDda2Pw==}
    engines: {node: '>= 8.10.0'}

  code-block-writer@13.0.3:
    resolution: {integrity: sha512-Oofo0pq3IKnsFtuHqSF7TqBfr71aeyZDVJ0HpmqB7FBM2qEigL0iPONSCZSO9pE9dZTAxANe5XHG9Uy0YMv8cg==}

  color-convert@2.0.1:
    resolution: {integrity: sha512-RRECPsj7iu/xb5oKYcsFHSppFNnsj/52OVTRKb4zP5onXwVF3zVmmToNcOfGC+CRDpfK/U584fMg38ZHCaElKQ==}
    engines: {node: '>=7.0.0'}

  color-name@1.1.4:
    resolution: {integrity: sha512-dOy+3AuW3a2wNbZHIuMZpTcgjGuLU/uBL/ubcZF9OXbDo8ff4O8yVp5Bf0efS8uEoYo5q4Fx7dY9OgQGXgAsQA==}

  colorette@2.0.20:
    resolution: {integrity: sha512-IfEDxwoWIjkeXL1eXcDiow4UbKjhLdq6/EuSVR9GMN7KVH3r9gQ83e73hsz1Nd1T3ijd5xv1wcWRYO+D6kCI2w==}

  commander@12.1.0:
    resolution: {integrity: sha512-Vw8qHK3bZM9y/P10u3Vib8o/DdkvA2OtPtZvD871QKjy74Wj1WSKFILMPRPSdUSx5RFK1arlJzEtA4PkFgnbuA==}
    engines: {node: '>=18'}

  concat-map@0.0.1:
    resolution: {integrity: sha512-/Srv4dswyQNBfohGpz9o6Yb3Gz3SrUDqBH5rTuhGR7ahtlbYKnVxw2bCFMRljaA7EXHaXZ8wsHdodFvbkhKmqg==}

  cross-spawn@7.0.6:
    resolution: {integrity: sha512-uV2QOWP2nWzsy2aMp8aRibhi9dlzF5Hgh5SHaB9OiTGEyDTiJJyx0uy51QXdyWbtAHNua4XJzUKca3OzKUd3vA==}
    engines: {node: '>= 8'}

  dateformat@4.6.3:
    resolution: {integrity: sha512-2P0p0pFGzHS5EMnhdxQi7aJN+iMheud0UhG4dlE1DLAlvL8JHjJJTX/CSm4JXwV0Ka5nGk3zC5mcb5bUQUxxMA==}

  debug@4.3.7:
    resolution: {integrity: sha512-Er2nc/H7RrMXZBFCEim6TCmMk02Z8vLC2Rbi1KEBggpo0fS6l0S1nnapwmIi3yW/+GOJap1Krg4w0Hg80oCqgQ==}
    engines: {node: '>=6.0'}
    peerDependencies:
      supports-color: '*'
    peerDependenciesMeta:
      supports-color:
        optional: true

  debug@4.4.1:
    resolution: {integrity: sha512-KcKCqiftBJcZr++7ykoDIEwSa3XWowTfNPo92BYxjXiyYEVrUQh2aLyhxBCwww+heortUFxEJYcRzosstTEBYQ==}
    engines: {node: '>=6.0'}
    peerDependencies:
      supports-color: '*'
    peerDependenciesMeta:
      supports-color:
        optional: true

  deep-eql@5.0.2:
    resolution: {integrity: sha512-h5k/5U50IJJFpzfL6nO9jaaumfjO/f2NjK/oYB2Djzm4p9L+3T9qWpZqZ2hAbLPuuYq9wrU08WQyBTL5GbPk5Q==}
    engines: {node: '>=6'}

  deep-is@0.1.4:
    resolution: {integrity: sha512-oIPzksmTg4/MriiaYGO+okXDT7ztn/w3Eptv/+gSIdMdKsJo0u4CfYNFJPy+4SKMuCqGw2wxnA+URMg3t8a/bQ==}

  dir-glob@3.0.1:
    resolution: {integrity: sha512-WkrWp9GR4KXfKGYzOLmTuGVi1UWFfws377n9cc55/tb6DuqyF6pcQ5AbiHEshaDpY9v6oaSr2XCDidGmMwdzIA==}
    engines: {node: '>=8'}

  doctrine@3.0.0:
    resolution: {integrity: sha512-yS+Q5i3hBf7GBkd4KG8a7eBNNWNGLTaEwwYWUijIYM7zrlYDM0BFXHjjPWlWZ1Rg7UaddZeIDmi9jF3HmqiQ2w==}
    engines: {node: '>=6.0.0'}

  eastasianwidth@0.2.0:
    resolution: {integrity: sha512-I88TYZWc9XiYHRQ4/3c5rjjfgkjhLyW2luGIheGERbNQ6OY7yTybanSpDXZa8y7VUP9YmDcYa+eyq4ca7iLqWA==}

  emoji-regex@8.0.0:
    resolution: {integrity: sha512-MSjYzcWNOA0ewAHpz0MxpYFvwg6yjy1NG3xteoqz644VCo/RPgnr1/GGt+ic3iJTzQ8Eu3TdM14SawnVUmGE6A==}

  emoji-regex@9.2.2:
    resolution: {integrity: sha512-L18DaJsXSUk2+42pv8mLs5jJT2hqFkFE4j21wOmgbUqsZ2hL72NsUU785g9RXgo3s0ZNgVl42TiHp3ZtOv/Vyg==}

  end-of-stream@1.4.4:
    resolution: {integrity: sha512-+uw1inIHVPQoaVuHzRyXd21icM+cnt4CzD5rW+NC1wjOUSTOs+Te7FOv7AhN7vS9x/oIyhLP5PR1H+phQAHu5Q==}

  es-module-lexer@1.7.0:
    resolution: {integrity: sha512-jEQoCwk8hyb2AZziIOLhDqpm5+2ww5uIE6lkO/6jcOCusfk6LhMHpXXfBLXTZ7Ydyt0j4VoUQv6uGNYbdW+kBA==}

  esbuild@0.25.5:
    resolution: {integrity: sha512-P8OtKZRv/5J5hhz0cUAdu/cLuPIKXpQl1R9pZtvmHWQvrAUVd0UNIPT4IB4W3rNOqVO0rlqHmCIbSwxh/c9yUQ==}
    engines: {node: '>=18'}
    hasBin: true

  escape-string-regexp@4.0.0:
    resolution: {integrity: sha512-TtpcNJ3XAzx3Gq8sWRzJaVajRs0uVxA2YAkdb1jm2YkPz4G6egUFAyA3n5vtEIZefPk5Wa4UXbKuS5fKkJWdgA==}
    engines: {node: '>=10'}

  eslint-config-prettier@9.1.0:
    resolution: {integrity: sha512-NSWl5BFQWEPi1j4TjVNItzYV7dZXZ+wP6I6ZhrBGpChQhZRUaElihE9uRRkcbRnNb76UMKDF3r+WTmNcGPKsqw==}
    hasBin: true
    peerDependencies:
      eslint: '>=7.0.0'

  eslint-plugin-prettier@5.2.1:
    resolution: {integrity: sha512-gH3iR3g4JfF+yYPaJYkN7jEl9QbweL/YfkoRlNnuIEHEz1vHVlCmWOS+eGGiRuzHQXdJFCOTxRgvju9b8VUmrw==}
    engines: {node: ^14.18.0 || >=16.0.0}
    peerDependencies:
      '@types/eslint': '>=8.0.0'
      eslint: '>=8.0.0'
      eslint-config-prettier: '*'
      prettier: '>=3.0.0'
    peerDependenciesMeta:
      '@types/eslint':
        optional: true
      eslint-config-prettier:
        optional: true

  eslint-scope@7.2.2:
    resolution: {integrity: sha512-dOt21O7lTMhDM+X9mB4GX+DZrZtCUJPL/wlcTqxyrx5IvO0IYtILdtrQGQp+8n5S0gwSVmOf9NQrjMOgfQZlIg==}
    engines: {node: ^12.22.0 || ^14.17.0 || >=16.0.0}

  eslint-visitor-keys@3.4.3:
    resolution: {integrity: sha512-wpc+LXeiyiisxPlEkUzU6svyS1frIO3Mgxj1fdy7Pm8Ygzguax2N3Fa/D/ag1WqbOprdI+uY6wMUl8/a2G+iag==}
    engines: {node: ^12.22.0 || ^14.17.0 || >=16.0.0}

  eslint@8.57.0:
    resolution: {integrity: sha512-dZ6+mexnaTIbSBZWgou51U6OmzIhYM2VcNdtiTtI7qPNZm35Akpr0f6vtw3w1Kmn5PYo+tZVfh13WrhpS6oLqQ==}
    engines: {node: ^12.22.0 || ^14.17.0 || >=16.0.0}
    deprecated: This version is no longer supported. Please see https://eslint.org/version-support for other options.
    hasBin: true

  espree@9.6.1:
    resolution: {integrity: sha512-oruZaFkjorTpF32kDSI5/75ViwGeZginGGy2NoOSg3Q9bnwlnmDm4HLnkl0RE3n+njDXR037aY1+x58Z/zFdwQ==}
    engines: {node: ^12.22.0 || ^14.17.0 || >=16.0.0}

  esquery@1.6.0:
    resolution: {integrity: sha512-ca9pw9fomFcKPvFLXhBKUK90ZvGibiGOvRJNbjljY7s7uq/5YO4BOzcYtJqExdx99rF6aAcnRxHmcUHcz6sQsg==}
    engines: {node: '>=0.10'}

  esrecurse@4.3.0:
    resolution: {integrity: sha512-KmfKL3b6G+RXvP8N1vr3Tq1kL/oCFgn2NYXEtqP8/L3pKapUA4G8cFVaoF3SU323CD4XypR/ffioHmkti6/Tag==}
    engines: {node: '>=4.0'}

  estraverse@5.3.0:
    resolution: {integrity: sha512-MMdARuVEQziNTeJD8DgMqmhwR11BRQ/cBP+pLtYdSTnf3MIO8fFeiINEbX36ZdNlfU/7A9f3gUw49B3oQsvwBA==}
    engines: {node: '>=4.0'}

  estree-walker@3.0.3:
    resolution: {integrity: sha512-7RUKfXgSMMkzt6ZuXmqapOurLGPPfgj6l9uRZ7lRGolvk0y2yocc35LdcxKC5PQZdn2DMqioAQ2NoWcrTKmm6g==}

  esutils@2.0.3:
    resolution: {integrity: sha512-kVscqXk4OCp68SZ0dkgEKVi6/8ij300KBWTJq32P/dYeWTSwK41WyTxalN1eRmA5Z9UU/LX9D7FWSmV9SAYx6g==}
    engines: {node: '>=0.10.0'}

  event-target-shim@5.0.1:
    resolution: {integrity: sha512-i/2XbnSz/uxRCU6+NdVJgKWDTM427+MqYbkQzD321DuCQJUqOuJKIA0IM2+W2xtYHdKOmZ4dR6fExsd4SXL+WQ==}
    engines: {node: '>=6'}

  events@3.3.0:
    resolution: {integrity: sha512-mQw+2fkQbALzQ7V0MY0IqdnXNOeTtP4r0lN9z7AAawCXgqea7bDii20AYrIBrFd/Hx0M2Ocz6S111CaFkUcb0Q==}
    engines: {node: '>=0.8.x'}

  expect-type@1.2.1:
    resolution: {integrity: sha512-/kP8CAwxzLVEeFrMm4kMmy4CCDlpipyA7MYLVrdJIkV0fYF0UaigQHRsxHiuY/GEea+bh4KSv3TIlgr+2UL6bw==}
    engines: {node: '>=12.0.0'}

  fast-copy@3.0.2:
    resolution: {integrity: sha512-dl0O9Vhju8IrcLndv2eU4ldt1ftXMqqfgN4H1cpmGV7P6jeB9FwpN9a2c8DPGE1Ys88rNUJVYDHq73CGAGOPfQ==}

  fast-deep-equal@3.1.3:
    resolution: {integrity: sha512-f3qQ9oQy9j2AhBe/H9VC91wLmKBCCU/gDOnKNAYG5hswO7BLKj09Hc5HYNz9cGI++xlpDCIgDaitVs03ATR84Q==}

  fast-diff@1.3.0:
    resolution: {integrity: sha512-VxPP4NqbUjj6MaAOafWeUn2cXWLcCtljklUtZf0Ind4XQ+QPtmA0b18zZy0jIQx+ExRVCR/ZQpBmik5lXshNsw==}

  fast-glob@3.3.2:
    resolution: {integrity: sha512-oX2ruAFQwf/Orj8m737Y5adxDQO0LAB7/S5MnxCdTNDd4p6BsyIVsv9JQsATbTSq8KHRpLwIHbVlUNatxd+1Ow==}
    engines: {node: '>=8.6.0'}

  fast-glob@3.3.3:
    resolution: {integrity: sha512-7MptL8U0cqcFdzIzwOTHoilX9x5BrNqye7Z/LuC7kCMRio1EMSyqRK3BEAUD7sXRq4iT4AzTVuZdhgQ2TCvYLg==}
    engines: {node: '>=8.6.0'}

  fast-json-stable-stringify@2.1.0:
    resolution: {integrity: sha512-lhd/wF+Lk98HZoTCtlVraHtfh5XYijIjalXck7saUtuanSDyLMxnHhSXEDJqHxD7msR8D0uCmqlkwjCV8xvwHw==}

  fast-levenshtein@2.0.6:
    resolution: {integrity: sha512-DCXu6Ifhqcks7TZKY3Hxp3y6qphY5SJZmrWMDrKcERSOXWQdMhU9Ig/PYrzyw/ul9jOIyh0N4M0tbC5hodg8dw==}

  fast-redact@3.5.0:
    resolution: {integrity: sha512-dwsoQlS7h9hMeYUq1W++23NDcBLV4KqONnITDV9DjfS3q1SgDGVrBdvvTLUotWtPSD7asWDV9/CmsZPy8Hf70A==}
    engines: {node: '>=6'}

  fast-safe-stringify@2.1.1:
    resolution: {integrity: sha512-W+KJc2dmILlPplD/H4K9l9LcAHAfPtP6BY84uVLXQ6Evcz9Lcg33Y2z1IVblT6xdY54PXYVHEv+0Wpq8Io6zkA==}

  fastq@1.17.1:
    resolution: {integrity: sha512-sRVD3lWVIXWg6By68ZN7vho9a1pQcN/WBFaAAsDDFzlJjvoGx0P8z7V1t72grFJfJhu3YPZBuu25f7Kaw2jN1w==}

  fdir@6.4.6:
    resolution: {integrity: sha512-hiFoqpyZcfNm1yc4u8oWCf9A2c4D3QjCrks3zmoVKVxpQRzmPNar1hUJcBG2RQHvEVGDN+Jm81ZheVLAQMK6+w==}
    peerDependencies:
      picomatch: ^3 || ^4
    peerDependenciesMeta:
      picomatch:
        optional: true

  file-entry-cache@6.0.1:
    resolution: {integrity: sha512-7Gps/XWymbLk2QLYK4NzpMOrYjMhdIxXuIvy2QBsLE6ljuodKvdkWs/cpyJJ3CVIVpH0Oi1Hvg1ovbMzLdFBBg==}
    engines: {node: ^10.12.0 || >=12.0.0}

  fill-range@7.1.1:
    resolution: {integrity: sha512-YsGpe3WHLK8ZYi4tWDg2Jy3ebRz2rXowDxnld4bkQB00cc/1Zw9AWnC0i9ztDJitivtQvaI9KaLyKrc+hBW0yg==}
    engines: {node: '>=8'}

  find-up@5.0.0:
    resolution: {integrity: sha512-78/PXT1wlLLDgTzDs7sjq9hzz0vXD+zn+7wypEe4fXQxCmdmqfGsEPQxmiCSQI3ajFV91bVSsvNtrJRiW6nGng==}
    engines: {node: '>=10'}

  flat-cache@3.2.0:
    resolution: {integrity: sha512-CYcENa+FtcUKLmhhqyctpclsq7QF38pKjZHsGNiSQF5r4FtoKDWabFDl3hzaEQMvT1LHEysw5twgLvpYYb4vbw==}
    engines: {node: ^10.12.0 || >=12.0.0}

  flatted@3.3.3:
    resolution: {integrity: sha512-GX+ysw4PBCz0PzosHDepZGANEuFCMLrnRTiEy9McGjmkCQYwRq4A/X786G/fjM/+OjsWSU1ZrY5qyARZmO/uwg==}

  foreground-child@3.3.0:
    resolution: {integrity: sha512-Ld2g8rrAyMYFXBhEqMz8ZAHBi4J4uS1i/CxGMDnjyFWddMXLVcDp051DZfu+t7+ab7Wv6SMqpWmyFIj5UbfFvg==}
    engines: {node: '>=14'}

  fs-extra@11.2.0:
    resolution: {integrity: sha512-PmDi3uwK5nFuXh7XDTlVnS17xJS7vW36is2+w3xcv8SVxiB4NyATf4ctkVY5bkSjX0Y4nbvZCq1/EjtEyr9ktw==}
    engines: {node: '>=14.14'}

  fs.realpath@1.0.0:
    resolution: {integrity: sha512-OO0pH2lK6a0hZnAdau5ItzHPI6pUlvI7jMVnxUQRtw4owF2wk8lOSabtGDCTP4Ggrg2MbGnWO9X8K1t4+fGMDw==}

  fsevents@2.3.3:
    resolution: {integrity: sha512-5xoDfX+fL7faATnagmWPpbFtwh/R77WmMMqqHGS65C3vvB0YHrgF+B1YmZ3441tMj5n63k0212XNoJwzlhffQw==}
    engines: {node: ^8.16.0 || ^10.6.0 || >=11.0.0}
    os: [darwin]

  get-tsconfig@4.10.1:
    resolution: {integrity: sha512-auHyJ4AgMz7vgS8Hp3N6HXSmlMdUyhSUrfBF16w153rxtLIEOE+HGqaBppczZvnHLqQJfiHotCYpNhl0lUROFQ==}

  glob-parent@5.1.2:
    resolution: {integrity: sha512-AOIgSQCepiJYwP3ARnGx+5VnTu2HBYdzbGP45eLw1vr3zB3vZLeyed1sC9hnbcOc9/SrMyM5RPQrkGz4aS9Zow==}
    engines: {node: '>= 6'}

  glob-parent@6.0.2:
    resolution: {integrity: sha512-XxwI8EOhVQgWp6iDL+3b0r86f4d6AX6zSU55HfB4ydCEuXLXc5FcYeOu+nnGftS4TEju/11rt4KJPTMgbfmv4A==}
    engines: {node: '>=10.13.0'}

  glob@10.4.5:
    resolution: {integrity: sha512-7Bv8RF0k6xjo7d4A/PxYLbUCfb6c+Vpd2/mB2yRDlew7Jb5hEXiCD9ibfO7wpk8i4sevK6DFny9h7EYbM3/sHg==}
    hasBin: true

  glob@11.0.0:
    resolution: {integrity: sha512-9UiX/Bl6J2yaBbxKoEBRm4Cipxgok8kQYcOPEhScPwebu2I0HoQOuYdIO6S3hLuWoZgpDpwQZMzTFxgpkyT76g==}
    engines: {node: 20 || >=22}
    hasBin: true

  glob@7.2.3:
    resolution: {integrity: sha512-nFR0zLpU2YCaRxwoCJvL6UvCH2JFyFVIvwTLsIf21AuHlMskA1hhTdk+LlYJtOlYt9v6dvszD2BGRqBL+iQK9Q==}
    deprecated: Glob versions prior to v9 are no longer supported

  globals@13.24.0:
    resolution: {integrity: sha512-AhO5QUcj8llrbG09iWhPU2B204J1xnPeL8kQmVorSsy+Sjj1sk8gIyh6cUocGmH4L0UuhAJy+hJMRA4mgA4mFQ==}
    engines: {node: '>=8'}

  globby@11.1.0:
    resolution: {integrity: sha512-jhIXaOzy1sb8IyocaruWSn1TjmnBVs8Ayhcy83rmxNJ8q2uWKCAj3CnJY+KpGSXCueAPc0i05kVvVKtP1t9S3g==}
    engines: {node: '>=10'}

  graceful-fs@4.2.11:
    resolution: {integrity: sha512-RbJ5/jmFcNNCcDV5o9eTnBLJ/HszWV0P73bc+Ff4nS/rJj+YaS6IGyiOL0VoBYX+l1Wrl3k63h/KrH+nhJ0XvQ==}

  graphemer@1.4.0:
    resolution: {integrity: sha512-EtKwoO6kxCL9WO5xipiHTZlSzBm7WLT627TqC/uVRd0HKmq8NXyebnNYxDoBi7wt8eTWrUrKXCOVaFq9x1kgag==}

  has-flag@4.0.0:
    resolution: {integrity: sha512-EykJT/Q1KjTWctppgIAgfSO0tKVuZUjhgMr17kqTumMl6Afv3EISleU7qZUzoXDFTAHTDC4NOoG/ZxU3EvlMPQ==}
    engines: {node: '>=8'}

  help-me@5.0.0:
    resolution: {integrity: sha512-7xgomUX6ADmcYzFik0HzAxh/73YlKR9bmFzf51CZwR+b6YtzU2m0u49hQCqV6SvlqIqsaxovfwdvbnsw3b/zpg==}

  husky@9.1.4:
    resolution: {integrity: sha512-bho94YyReb4JV7LYWRWxZ/xr6TtOTt8cMfmQ39MQYJ7f/YE268s3GdghGwi+y4zAeqewE5zYLvuhV0M0ijsDEA==}
    engines: {node: '>=18'}
    hasBin: true

  ieee754@1.2.1:
    resolution: {integrity: sha512-dcyqhDvX1C46lXZcVqCpK+FtMRQVdIMN6/Df5js2zouUsqG7I6sFxitIC+7KYK29KdXOLHdu9zL4sFnoVQnqaA==}

  ignore@5.3.2:
    resolution: {integrity: sha512-hsBTNUqQTDwkWtcdYI2i06Y/nUBEsNEDJKjWdigLvegy8kDuJAS8uRlpkkcQpyEXL0Z/pjDy5HBmMjRCJ2gq+g==}
    engines: {node: '>= 4'}

  import-fresh@3.3.1:
    resolution: {integrity: sha512-TR3KfrTZTYLPB6jUjfx6MF9WcWrHL9su5TObK4ZkYgBdWKPOFoSoQIdEuTuR82pmtxH2spWG9h6etwfr1pLBqQ==}
    engines: {node: '>=6'}

  imurmurhash@0.1.4:
    resolution: {integrity: sha512-JmXMZ6wuvDmLiHEml9ykzqO6lwFbof0GG4IkcGaENdCRDDmMVnny7s5HsIgHCbaq0w2MyPhDqkhTUgS2LU2PHA==}
    engines: {node: '>=0.8.19'}

  inflight@1.0.6:
    resolution: {integrity: sha512-k92I/b08q4wvFscXCLvqfsHCrjrF7yiXsQuIVvVE7N82W3+aqpzuUdBbfhWcy/FZR3/4IgflMgKLOsvPDrGCJA==}
    deprecated: This module is not supported, and leaks memory. Do not use it. Check out lru-cache if you want a good and tested way to coalesce async requests by a key value, which is much more comprehensive and powerful.

  inherits@2.0.4:
    resolution: {integrity: sha512-k/vGaX4/Yla3WzyMCvTQOXYeIHvqOKtnqBduzTHpzpQZzAskKMhZ2K+EnBiSM9zGSoIFeMpXKxa4dYeZIQqewQ==}

  is-binary-path@2.1.0:
    resolution: {integrity: sha512-ZMERYes6pDydyuGidse7OsHxtbI7WVeUEozgR/g7rd0xUimYNlvZRE/K2MgZTjWy725IfelLeVcEM97mmtRGXw==}
    engines: {node: '>=8'}

  is-extglob@2.1.1:
    resolution: {integrity: sha512-SbKbANkN603Vi4jEZv49LeVJMn4yGwsbzZworEoyEiutsN3nJYdbO36zfhGJ6QEDpOZIFkDtnq5JRxmvl3jsoQ==}
    engines: {node: '>=0.10.0'}

  is-fullwidth-code-point@3.0.0:
    resolution: {integrity: sha512-zymm5+u+sCsSWyD9qNaejV3DFvhCKclKdizYaJUuHA83RLjb7nSuGnddCHGv0hk+KY7BMAlsWeK4Ueg6EV6XQg==}
    engines: {node: '>=8'}

  is-glob@4.0.3:
    resolution: {integrity: sha512-xelSayHH36ZgE7ZWhli7pW34hNbNl8Ojv5KVmkJD4hBdD3th8Tfk9vYasLM+mXWOZhFkgZfxhLSnrwRr4elSSg==}
    engines: {node: '>=0.10.0'}

  is-number@7.0.0:
    resolution: {integrity: sha512-41Cifkg6e8TylSpdtTpeLVMqvSBEVzTttHvERD741+pnZ8ANv0004MRL43QKPDlK9cGvNp6NZWZUBlbGXYxxng==}
    engines: {node: '>=0.12.0'}

  is-path-inside@3.0.3:
    resolution: {integrity: sha512-Fd4gABb+ycGAmKou8eMftCupSir5lRxqf4aD/vd0cD2qc4HL07OjCeuHMr8Ro4CoMaeCKDB0/ECBOVWjTwUvPQ==}
    engines: {node: '>=8'}

  isexe@2.0.0:
    resolution: {integrity: sha512-RHxMLp9lnKHGHRng9QFhRCMbYAcVpn69smSGcq3f36xjgVVWThj4qqLbTLlq7Ssj8B+fIQ1EuCEGI2lKsyQeIw==}

  jackspeak@3.4.3:
    resolution: {integrity: sha512-OGlZQpz2yfahA/Rd1Y8Cd9SIEsqvXkLVoSw/cgwhnhFMDbsQFeZYoJJ7bIZBS9BcamUW96asq/npPWugM+RQBw==}

  jackspeak@4.0.1:
    resolution: {integrity: sha512-cub8rahkh0Q/bw1+GxP7aeSe29hHHn2V4m29nnDlvCdlgU+3UGxkZp7Z53jLUdpX3jdTO0nJZUDl3xvbWc2Xog==}
    engines: {node: 20 || >=22}

  joycon@3.1.1:
    resolution: {integrity: sha512-34wB/Y7MW7bzjKRjUKTa46I2Z7eV62Rkhva+KkopW7Qvv/OSWBqvkSY7vusOPrNuZcUG3tApvdVgNB8POj3SPw==}
    engines: {node: '>=10'}

  js-tokens@9.0.1:
    resolution: {integrity: sha512-mxa9E9ITFOt0ban3j6L5MpjwegGz6lBQmM1IJkWeBZGcMxto50+eWdjC/52xDbS2vy0k7vIMK0Fe2wfL9OQSpQ==}

  js-yaml@4.1.0:
    resolution: {integrity: sha512-wpxZs9NoxZaJESJGIZTyDEaYpl0FKSA+FB9aJiyemKhMwkxQg63h4T1KJgUGHpTqPDNRcmmYLugrRjJlBtWvRA==}
    hasBin: true

  json-buffer@3.0.1:
    resolution: {integrity: sha512-4bV5BfR2mqfQTJm+V5tPPdf+ZpuhiIvTuAB5g8kcrXOZpTT/QwwVRWBywX1ozr6lEuPdbHxwaJlm9G6mI2sfSQ==}

  json-schema-traverse@0.4.1:
    resolution: {integrity: sha512-xbbCH5dCYU5T8LcEhhuh7HJ88HXuW3qsI3Y0zOZFKfZEHcpWiHU/Jxzk629Brsab/mMiHQti9wMP+845RPe3Vg==}

  json-stable-stringify-without-jsonify@1.0.1:
    resolution: {integrity: sha512-Bdboy+l7tA3OGW6FjyFHWkP5LuByj1Tk33Ljyq0axyzdk9//JSi2u3fP1QSmd1KNwq6VOKYGlAu87CisVir6Pw==}

  jsonfile@6.1.0:
    resolution: {integrity: sha512-5dgndWOriYSm5cnYaJNhalLNDKOqFwyDB/rr1E9ZsGciGvKPs8R2xYGCacuf3z6K1YKDz182fd+fY3cn3pMqXQ==}

  keyv@4.5.4:
    resolution: {integrity: sha512-oxVHkHR/EJf2CNXnWxRLW6mg7JyCCUcG0DtEGmL2ctUo1PNTin1PUil+r/+4r5MpVgC/fn1kjsx7mjSujKqIpw==}

  levn@0.4.1:
    resolution: {integrity: sha512-+bT2uH4E5LGE7h/n3evcS/sQlJXCpIp6ym8OWJ5eV6+67Dsql/LaaT7qJBAt2rzfoa/5QBGBhxDix1dMt2kQKQ==}
    engines: {node: '>= 0.8.0'}

  locate-path@6.0.0:
    resolution: {integrity: sha512-iPZK6eYjbxRu3uB4/WZ3EsEIMJFMqAoopl3R+zuq0UjcAm/MO6KCweDgPfP3elTztoKP3KtnVHxTn2NHBSDVUw==}
    engines: {node: '>=10'}

  lodash.merge@4.6.2:
    resolution: {integrity: sha512-0KpjqXRVvrYyCsX1swR/XTK0va6VQkQM6MNo7PqW77ByjAhoARA8EfrP1N4+KlKj8YS0ZUCtRT/YUuhyYDujIQ==}

  loupe@3.1.4:
    resolution: {integrity: sha512-wJzkKwJrheKtknCOKNEtDK4iqg/MxmZheEMtSTYvnzRdEYaZzmgH976nenp8WdJRdx5Vc1X/9MO0Oszl6ezeXg==}

  lru-cache@10.4.3:
    resolution: {integrity: sha512-JNAzZcXrCt42VGLuYz0zfAzDfAvJWW6AfYlDBQyDV5DClI2m5sAmK+OIO7s59XfsRsWHp02jAJrRadPRGTt6SQ==}

  lru-cache@11.0.0:
    resolution: {integrity: sha512-Qv32eSV1RSCfhY3fpPE2GNZ8jgM9X7rdAfemLWqTUxwiyIC4jJ6Sy0fZ8H+oLWevO6i4/bizg7c8d8i6bxrzbA==}
    engines: {node: 20 || >=22}

  magic-string@0.30.17:
    resolution: {integrity: sha512-sNPKHvyjVf7gyjwS4xGTaW/mCnF8wnjtifKBEhxfZ7E/S8tQ0rssrwGNn6q8JH/ohItJfSQp9mBtQYuTlH5QnA==}

  marked@13.0.3:
    resolution: {integrity: sha512-rqRix3/TWzE9rIoFGIn8JmsVfhiuC8VIQ8IdX5TfzmeBucdY05/0UlzKaw0eVtpcN/OdVFpBk7CjKGo9iHJ/zA==}
    engines: {node: '>= 18'}
    hasBin: true

  merge2@1.4.1:
    resolution: {integrity: sha512-8q7VEgMJW4J8tcfVPy8g09NcQwZdbwFEqhe/WZkoIzjn/3TGDwtOCYtXGxA3O8tPzpczCCDgv+P2P5y00ZJOOg==}
    engines: {node: '>= 8'}

  micromatch@4.0.8:
    resolution: {integrity: sha512-PXwfBhYu0hBCPw8Dn0E+WDYb7af3dSLVWKi3HGv84IdF4TyFoC0ysxFd0Goxw7nSv4T/PzEJQxsYsEiFCKo2BA==}
    engines: {node: '>=8.6'}

  minimatch@10.0.1:
    resolution: {integrity: sha512-ethXTt3SGGR+95gudmqJ1eNhRO7eGEGIgYA9vnPatK4/etz2MEVDno5GMCibdMTuBMyElzIlgxMna3K94XDIDQ==}
    engines: {node: 20 || >=22}

  minimatch@3.1.2:
    resolution: {integrity: sha512-J7p63hRiAjw1NDEww1W7i37+ByIrOWO5XQQAzZ3VOcL0PNybwpfmV/N05zFAzwQ9USyEcX6t3UO+K5aqBQOIHw==}

  minimatch@9.0.5:
    resolution: {integrity: sha512-G6T0ZX48xgozx7587koeX9Ys2NYy6Gmv//P89sEte9V9whIapMNF4idKxnW2QtCcLiTWlb/wfCabAtAFWhhBow==}
    engines: {node: '>=16 || 14 >=14.17'}

  minimist@1.2.8:
    resolution: {integrity: sha512-2yyAR8qBkN3YuheJanUpWC5U3bb5osDywNB8RzDVlDwDHbocAJveqqj1u8+SVD7jkWT4yvsHCpWqqWqAxb0zCA==}

  minipass@7.1.2:
    resolution: {integrity: sha512-qOOzS1cBTWYF4BH8fVePDBOO9iptMnGUEZwNc/cMWnTV2nVLZ7VoNWEPHkYczZA0pdoA7dl6e7FL659nX9S2aw==}
    engines: {node: '>=16 || 14 >=14.17'}

  ms@2.1.3:
    resolution: {integrity: sha512-6FlzubTLZG3J2a/NVCAleEhjzq5oxgHyaCU9yYXvcLsvoVaHJq/s5xXI6/XXP6tz7R9xAOtHnSO/tXtF3WRTlA==}

  nanoid@3.3.11:
    resolution: {integrity: sha512-N8SpfPUnUp1bK+PMYW8qSWdl9U+wwNWI4QKxOYDy9JAro3WMX7p2OeVRF9v+347pnakNevPmiHhNmZ2HbFA76w==}
    engines: {node: ^10 || ^12 || ^13.7 || ^14 || >=15.0.1}
    hasBin: true

  natural-compare@1.4.0:
    resolution: {integrity: sha512-OWND8ei3VtNC9h7V60qff3SVobHr996CTwgxubgyQYEpg290h9J0buyECNNJexkFm5sOajh5G116RYA1c8ZMSw==}

  normalize-path@3.0.0:
    resolution: {integrity: sha512-6eZs5Ls3WtCisHWp9S2GUy8dqkpGi4BVSz3GaqiE6ezub0512ESztXUwUB6C6IKbQkY2Pnb/mD4WYojCRwcwLA==}
    engines: {node: '>=0.10.0'}

  on-exit-leak-free@2.1.2:
    resolution: {integrity: sha512-0eJJY6hXLGf1udHwfNftBqH+g73EU4B504nZeKpz1sYRKafAghwxEJunB2O7rDZkL4PGfsMVnTXZ2EjibbqcsA==}
    engines: {node: '>=14.0.0'}

  once@1.4.0:
    resolution: {integrity: sha512-lNaJgI+2Q5URQBkccEKHTQOPaXdUxnZZElQTZY0MFUAuaEqe1E+Nyvgdz/aIyNi6Z9MzO5dv1H8n58/GELp3+w==}

  onchange@7.1.0:
    resolution: {integrity: sha512-ZJcqsPiWUAUpvmnJri5TPBooqJOPmC0ttN65juhN15Q8xA+Nbg3BaxBHXQ45EistKKlKElb0edmbPWnKSBkvMg==}
    hasBin: true

  optionator@0.9.4:
    resolution: {integrity: sha512-6IpQ7mKUxRcZNLIObR0hz7lxsapSSIYNZJwXPGeF0mTVqGKFIXj1DQcMoT22S3ROcLyY/rz0PWaWZ9ayWmad9g==}
    engines: {node: '>= 0.8.0'}

  p-limit@3.1.0:
    resolution: {integrity: sha512-TYOanM3wGwNGsZN2cVTYPArw454xnXj5qmWF1bEoAc4+cU/ol7GVh7odevjp1FNHduHc3KZMcFduxU5Xc6uJRQ==}
    engines: {node: '>=10'}

  p-locate@5.0.0:
    resolution: {integrity: sha512-LaNjtRWUBY++zB5nE/NwcaoMylSPk+S+ZHNB1TzdbMJMny6dynpAGt7X/tl/QYq3TIeE6nxHppbo2LGymrG5Pw==}
    engines: {node: '>=10'}

  package-json-from-dist@1.0.0:
    resolution: {integrity: sha512-dATvCeZN/8wQsGywez1mzHtTlP22H8OEfPrVMLNr4/eGa+ijtLn/6M5f0dY8UKNrC2O9UCU6SSoG3qRKnt7STw==}

  parent-module@1.0.1:
    resolution: {integrity: sha512-GQ2EWRpQV8/o+Aw8YqtfZZPfNRWZYkbidE9k5rpl/hC3vtHHBfGm2Ifi6qWV+coDGkrUKZAxE3Lot5kcsRlh+g==}
    engines: {node: '>=6'}

  path-browserify@1.0.1:
    resolution: {integrity: sha512-b7uo2UCUOYZcnF/3ID0lulOJi/bafxa1xPe7ZPsammBSpjSWQkjNxlt635YGS2MiR9GjvuXCtz2emr3jbsz98g==}

  path-exists@4.0.0:
    resolution: {integrity: sha512-ak9Qy5Q7jYb2Wwcey5Fpvg2KoAc/ZIhLSLOSBmRmygPsGwkVVt0fZa0qrtMz+m6tJTAHfZQ8FnmB4MG4LWy7/w==}
    engines: {node: '>=8'}

  path-is-absolute@1.0.1:
    resolution: {integrity: sha512-AVbw3UJ2e9bq64vSaS9Am0fje1Pa8pbGqTTsmXfaIiMpnr5DlDhfJOuLj9Sf95ZPVDAUerDfEk88MPmPe7UCQg==}
    engines: {node: '>=0.10.0'}

  path-key@3.1.1:
    resolution: {integrity: sha512-ojmeN0qd+y0jszEtoY48r0Peq5dwMEkIlCOu6Q5f41lfkswXuKtYrhgoTpLnyIcHm24Uhqx+5Tqm2InSwLhE6Q==}
    engines: {node: '>=8'}

  path-scurry@1.11.1:
    resolution: {integrity: sha512-Xa4Nw17FS9ApQFJ9umLiJS4orGjm7ZzwUrwamcGQuHSzDyth9boKDaycYdDcZDuqYATXw4HFXgaqWTctW/v1HA==}
    engines: {node: '>=16 || 14 >=14.18'}

  path-scurry@2.0.0:
    resolution: {integrity: sha512-ypGJsmGtdXUOeM5u93TyeIEfEhM6s+ljAhrk5vAvSx8uyY/02OvrZnA0YNGUrPXfpJMgI1ODd3nwz8Npx4O4cg==}
    engines: {node: 20 || >=22}

  path-type@4.0.0:
    resolution: {integrity: sha512-gDKb8aZMDeD/tZWs9P6+q0J9Mwkdl6xMV8TjnGP3qJVJ06bdMgkbBlLU8IdfOsIsFz2BW1rNVT3XuNEl8zPAvw==}
    engines: {node: '>=8'}

  pathe@2.0.3:
    resolution: {integrity: sha512-WUjGcAqP1gQacoQe+OBJsFA7Ld4DyXuUIjZ5cc75cLHvJ7dtNsTugphxIADwspS+AraAUePCKrSVtPLFj/F88w==}

  pathval@2.0.0:
    resolution: {integrity: sha512-vE7JKRyES09KiunauX7nd2Q9/L7lhok4smP9RZTDeD4MVs72Dp2qNFVz39Nz5a0FVEW0BJR6C0DYrq6unoziZA==}
    engines: {node: '>= 14.16'}

  picocolors@1.1.1:
    resolution: {integrity: sha512-xceH2snhtb5M9liqDsmEw56le376mTZkEX/jEb/RxNFyegNul7eNslCXP9FDj/Lcu0X8KEyMceP2ntpaHrDEVA==}

  picomatch@2.3.1:
    resolution: {integrity: sha512-JU3teHTNjmE2VCGFzuY8EXzCDVwEqB2a8fsIvwaStHhAWJEeVd1o1QD80CU6+ZdEXXSLbSsuLwJjkCBWqRQUVA==}
    engines: {node: '>=8.6'}

  picomatch@4.0.2:
    resolution: {integrity: sha512-M7BAV6Rlcy5u+m6oPhAPFgJTzAioX/6B0DxyvDlo9l8+T3nLKbrczg2WLUyzd45L8RqfUMyGPzekbMvX2Ldkwg==}
    engines: {node: '>=12'}

  pino-abstract-transport@1.2.0:
    resolution: {integrity: sha512-Guhh8EZfPCfH+PMXAb6rKOjGQEoy0xlAIn+irODG5kgfYV+BQ0rGYYWTIel3P5mmyXqkYkPmdIkywsn6QKUR1Q==}

  pino-pretty@11.2.2:
    resolution: {integrity: sha512-2FnyGir8nAJAqD3srROdrF1J5BIcMT4nwj7hHSc60El6Uxlym00UbCCd8pYIterstVBFlMyF1yFV8XdGIPbj4A==}
    hasBin: true

  pino-std-serializers@7.0.0:
    resolution: {integrity: sha512-e906FRY0+tV27iq4juKzSYPbUj2do2X2JX4EzSca1631EB2QJQUqGbDuERal7LCtOpxl6x3+nvo9NPZcmjkiFA==}

  pino@9.3.2:
    resolution: {integrity: sha512-WtARBjgZ7LNEkrGWxMBN/jvlFiE17LTbBoH0konmBU684Kd0uIiDwBXlcTCW7iJnA6HfIKwUssS/2AC6cDEanw==}
    hasBin: true

  postcss@8.5.6:
    resolution: {integrity: sha512-3Ybi1tAuwAP9s0r1UQ2J4n5Y0G05bJkpUIO0/bI9MhwmD70S5aTWbXGBwxHrelT+XM1k6dM0pk+SwNkpTRN7Pg==}
    engines: {node: ^10 || ^12 || >=14}

  prelude-ls@1.2.1:
    resolution: {integrity: sha512-vkcDPrRZo1QZLbn5RLGPpg/WmIQ65qoWWhcGKf/b5eplkkarX0m9z8ppCat4mlOqUsWpyNuYgO3VRyrYHSzX5g==}
    engines: {node: '>= 0.8.0'}

  prettier-linter-helpers@1.0.0:
    resolution: {integrity: sha512-GbK2cP9nraSSUF9N2XwUwqfzlAFlMNYYl+ShE/V+H8a9uNl/oUqB1w2EL54Jh0OlyRSd8RfWYJ3coVS4TROP2w==}
    engines: {node: '>=6.0.0'}

  prettier@3.3.2:
    resolution: {integrity: sha512-rAVeHYMcv8ATV5d508CFdn+8/pHPpXeIid1DdrPwXnaAdH7cqjVbpJaT5eq4yRAFU/lsbwYwSF/n5iNrdJHPQA==}
    engines: {node: '>=14'}
    hasBin: true

  process-warning@4.0.0:
    resolution: {integrity: sha512-/MyYDxttz7DfGMMHiysAsFE4qF+pQYAA8ziO/3NcRVrQ5fSk+Mns4QZA/oRPFzvcqNoVJXQNWNAsdwBXLUkQKw==}

  process@0.11.10:
    resolution: {integrity: sha512-cdGef/drWFoydD1JsMzuFf8100nZl+GT+yacc2bEced5f9Rjk4z+WtFUTBu9PhOi9j/jfmBPu0mMEY4wIdAF8A==}
    engines: {node: '>= 0.6.0'}

  pump@3.0.0:
    resolution: {integrity: sha512-LwZy+p3SFs1Pytd/jYct4wpv49HiYCqd9Rlc5ZVdk0V+8Yzv6jR5Blk3TRmPL1ft69TxP0IMZGJ+WPFU2BFhww==}

  punycode@2.3.1:
    resolution: {integrity: sha512-vYt7UD1U9Wg6138shLtLOvdAu+8DsC/ilFtEVHcH+wydcSpNE20AfSOduf6MkRFahL5FY7X1oU7nKVZFtfq8Fg==}
    engines: {node: '>=6'}

  queue-microtask@1.2.3:
    resolution: {integrity: sha512-NuaNSa6flKT5JaSYQzJok04JzTL1CA6aGhv5rfLW3PgqA+M2ChpZQnAC8h8i4ZFkBS8X5RqkDBHA7r4hej3K9A==}

  quick-format-unescaped@4.0.4:
    resolution: {integrity: sha512-tYC1Q1hgyRuHgloV/YXs2w15unPVh8qfu/qCTfhTYamaw7fyhumKa2yGpdSo87vY32rIclj+4fWYQXUMs9EHvg==}

  readable-stream@4.5.2:
    resolution: {integrity: sha512-yjavECdqeZ3GLXNgRXgeQEdz9fvDDkNKyHnbHRFtOr7/LcfgBcmct7t/ET+HaCTqfh06OzoAxrkN/IfjJBVe+g==}
    engines: {node: ^12.22.0 || ^14.17.0 || >=16.0.0}

  readdirp@3.6.0:
    resolution: {integrity: sha512-hOS089on8RduqdbhvQ5Z37A0ESjsqz6qnRcffsMU3495FuTdqSm+7bhJ29JvIOsBDEEnan5DPu9t3To9VRlMzA==}
    engines: {node: '>=8.10.0'}

  real-require@0.2.0:
    resolution: {integrity: sha512-57frrGM/OCTLqLOAh0mhVA9VBMHd+9U7Zb2THMGdBUoZVOtGbJzjxsYGDJ3A9AYYCP4hn6y1TVbaOfzWtm5GFg==}
    engines: {node: '>= 12.13.0'}

  resolve-from@4.0.0:
    resolution: {integrity: sha512-pb/MYmXstAkysRFx8piNI1tGFNQIFA3vkE3Gq4EuA1dF6gHp/+vgZqsCGJapvy8N3Q+4o7FwvquPJcnZ7RYy4g==}
    engines: {node: '>=4'}

  resolve-pkg-maps@1.0.0:
    resolution: {integrity: sha512-seS2Tj26TBVOC2NIc2rOe2y2ZO7efxITtLZcGSOnHHNOQ7CkiUBfw0Iw2ck6xkIhPwLhKNLS8BO+hEpngQlqzw==}

  reusify@1.0.4:
    resolution: {integrity: sha512-U9nH88a3fc/ekCF1l0/UP1IosiuIjyTh7hBvXVMHYgVcfGvt897Xguj2UOLDeI5BG2m7/uwyaLVT6fbtCwTyzw==}
    engines: {iojs: '>=1.0.0', node: '>=0.10.0'}

  rimraf@3.0.2:
    resolution: {integrity: sha512-JZkJMZkAGFFPP2YqXZXPbMlMBgsxzE8ILs4lMIX/2o0L9UBw9O/Y3o6wFw/i9YLapcUJWwqbi3kdxIPdC62TIA==}
    deprecated: Rimraf versions prior to v4 are no longer supported
    hasBin: true

  rimraf@5.0.10:
    resolution: {integrity: sha512-l0OE8wL34P4nJH/H2ffoaniAokM2qSmrtXHmlpvYr5AVVX8msAyW0l8NVJFDxlSK4u3Uh/f41cQheDVdnYijwQ==}
    hasBin: true

  rollup@4.44.0:
    resolution: {integrity: sha512-qHcdEzLCiktQIfwBq420pn2dP+30uzqYxv9ETm91wdt2R9AFcWfjNAmje4NWlnCIQ5RMTzVf0ZyisOKqHR6RwA==}
    engines: {node: '>=18.0.0', npm: '>=8.0.0'}
    hasBin: true

  run-parallel@1.2.0:
    resolution: {integrity: sha512-5l4VyZR86LZ/lDxZTR6jqL8AFE2S0IFLMP26AbjsLVADxHdhB/c0GUsH+y39UfCi3dzz8OlQuPmnaJOMoDHQBA==}

  safe-buffer@5.2.1:
    resolution: {integrity: sha512-rp3So07KcdmmKbGvgaNxQSJr7bGVSVk5S9Eq1F+ppbRo70+YeaDxkw5Dd8NPN+GD6bjnYm2VuPuCXmpuYvmCXQ==}

  safe-stable-stringify@2.4.3:
    resolution: {integrity: sha512-e2bDA2WJT0wxseVd4lsDP4+3ONX6HpMXQa1ZhFQ7SU+GjvORCmShbCMltrtIDfkYhVHrOcPtj+KhmDBdPdZD1g==}
    engines: {node: '>=10'}

  secure-json-parse@2.7.0:
    resolution: {integrity: sha512-6aU+Rwsezw7VR8/nyvKTx8QpWH9FrcYiXXlqC4z5d5XQBDRqtbfsRjnwGyqbi3gddNtWHuEk9OANUotL26qKUw==}

  semver@7.6.3:
    resolution: {integrity: sha512-oVekP1cKtI+CTDvHWYFUcMtsK/00wmAEfyqKfNdARm8u1wNVhSgaX7A8d4UuIlUI5e84iEwOhs7ZPYRmzU9U6A==}
    engines: {node: '>=10'}
    hasBin: true

  shebang-command@2.0.0:
    resolution: {integrity: sha512-kHxr2zZpYtdmrN1qDjrrX/Z1rR1kG8Dx+gkpK1G4eXmvXswmcE1hTWBWYUzlraYw1/yZp6YuDY77YtvbN0dmDA==}
    engines: {node: '>=8'}

  shebang-regex@3.0.0:
    resolution: {integrity: sha512-7++dFhtcx3353uBaq8DDR4NuxBetBzC7ZQOhmTQInHEd6bSrXdiEyzCvG07Z44UYdLShWUyXt5M/yhz8ekcb1A==}
    engines: {node: '>=8'}

  siginfo@2.0.0:
    resolution: {integrity: sha512-ybx0WO1/8bSBLEWXZvEd7gMW3Sn3JFlW3TvX1nREbDLRNQNaeNN8WK0meBwPdAaOI7TtRRRJn/Es1zhrrCHu7g==}

  signal-exit@4.1.0:
    resolution: {integrity: sha512-bzyZ1e88w9O1iNJbKnOlvYTrWPDl46O1bG0D3XInv+9tkPrxrN8jUUTiFlDkkmKWgn1M6CfIA13SuGqOa9Korw==}
    engines: {node: '>=14'}

  slash@3.0.0:
    resolution: {integrity: sha512-g9Q1haeby36OSStwb4ntCGGGaKsaVSjQ68fBxoQcutl5fS1vuY18H3wSt3jFyFtrkx+Kz0V1G85A4MyAdDMi2Q==}
    engines: {node: '>=8'}

  sonic-boom@4.0.1:
    resolution: {integrity: sha512-hTSD/6JMLyT4r9zeof6UtuBDpjJ9sO08/nmS5djaA9eozT9oOlNdpXSnzcgj4FTqpk3nkLrs61l4gip9r1HCrQ==}

  source-map-js@1.2.1:
    resolution: {integrity: sha512-UXWMKhLOwVKb728IUtQPXxfYU+usdybtUrK/8uGE8CQMvrhOpwvzDBwj0QhSL7MQc7vIsISBG8VQ8+IDQxpfQA==}
    engines: {node: '>=0.10.0'}

  split2@4.2.0:
    resolution: {integrity: sha512-UcjcJOWknrNkF6PLX83qcHM6KHgVKNkV62Y8a5uYDVv9ydGQVwAHMKqHdJje1VTWpljG0WYpCDhrCdAOYH4TWg==}
    engines: {node: '>= 10.x'}

  stackback@0.0.2:
    resolution: {integrity: sha512-1XMJE5fQo1jGH6Y/7ebnwPOBEkIEnT4QF32d5R1+VXdXveM0IBMJt8zfaxX1P3QhVwrYe+576+jkANtSS2mBbw==}

  std-env@3.9.0:
    resolution: {integrity: sha512-UGvjygr6F6tpH7o2qyqR6QYpwraIjKSdtzyBdyytFOHmPZY917kwdwLG0RbOjWOnKmnm3PeHjaoLLMie7kPLQw==}

  string-width@4.2.3:
    resolution: {integrity: sha512-wKyQRQpjJ0sIp62ErSZdGsjMJWsap5oRNihHhu6G7JVO/9jIB6UyevL+tXuOqrng8j/cxKTWyWUwvSTriiZz/g==}
    engines: {node: '>=8'}

  string-width@5.1.2:
    resolution: {integrity: sha512-HnLOCR3vjcY8beoNLtcjZ5/nxn2afmME6lhrDrebokqMap+XbeW8n9TXpPDOqdGK5qcI3oT0GKTW6wC7EMiVqA==}
    engines: {node: '>=12'}

  string_decoder@1.3.0:
    resolution: {integrity: sha512-hkRX8U1WjJFd8LsDJ2yQ/wWWxaopEsABU1XfkM8A+j0+85JAGppt16cr1Whg6KIbb4okU6Mql6BOj+uup/wKeA==}

  strip-ansi@6.0.1:
    resolution: {integrity: sha512-Y38VPSHcqkFrCpFnQ9vuSXmquuv5oXOKpGeT6aGrr3o3Gc9AlVa6JBfUSOCnbxGGZF+/0ooI7KrPuUSztUdU5A==}
    engines: {node: '>=8'}

  strip-ansi@7.1.0:
    resolution: {integrity: sha512-iq6eVVI64nQQTRYq2KtEg2d2uU7LElhTJwsH4YzIHZshxlgZms/wIc4VoDQTlG/IvVIrBKG06CrZnp0qv7hkcQ==}
    engines: {node: '>=12'}

  strip-json-comments@3.1.1:
    resolution: {integrity: sha512-6fPc+R4ihwqP6N/aIv2f1gMH8lOVtWQHoqC4yK6oSDVVocumAsfCqjkXnqiYMhmMwS/mEHLp7Vehlt3ql6lEig==}
    engines: {node: '>=8'}

  strip-literal@3.0.0:
    resolution: {integrity: sha512-TcccoMhJOM3OebGhSBEmp3UZ2SfDMZUEBdRA/9ynfLi8yYajyWX3JiXArcJt4Umh4vISpspkQIY8ZZoCqjbviA==}

  supports-color@7.2.0:
    resolution: {integrity: sha512-qpCAvRl9stuOHveKsn7HncJRvv501qIacKzQlO/+Lwxc9+0q2wLyv4Dfvt80/DPn2pqOBsJdDiogXGR9+OvwRw==}
    engines: {node: '>=8'}

  synckit@0.9.1:
    resolution: {integrity: sha512-7gr8p9TQP6RAHusBOSLs46F4564ZrjV8xFmw5zCmgmhGUcw2hxsShhJ6CEiHQMgPDwAQ1fWHPM0ypc4RMAig4A==}
    engines: {node: ^14.18.0 || >=16.0.0}

  text-table@0.2.0:
    resolution: {integrity: sha512-N+8UisAXDGk8PFXP4HAzVR9nbfmVJ3zYLAWiTIoqC5v5isinhr+r5uaO8+7r3BMfuNIufIsA7RdpVgacC2cSpw==}

  thread-stream@3.1.0:
    resolution: {integrity: sha512-OqyPZ9u96VohAyMfJykzmivOrY2wfMSf3C5TtFJVgN+Hm6aj+voFhlK+kZEIv2FBh1X6Xp3DlnCOfEQ3B2J86A==}

  tinybench@2.9.0:
    resolution: {integrity: sha512-0+DUvqWMValLmha6lr4kD8iAMK1HzV0/aKnCtWb9v9641TnP/MFb7Pc2bxoxQjTXAErryXVgUOfv2YqNllqGeg==}

  tinyexec@0.3.2:
    resolution: {integrity: sha512-KQQR9yN7R5+OSwaK0XQoj22pwHoTlgYqmUscPYoknOoWCWfj/5/ABTMRi69FrKU5ffPVh5QcFikpWJI/P1ocHA==}

  tinyglobby@0.2.14:
    resolution: {integrity: sha512-tX5e7OM1HnYr2+a2C/4V0htOcSQcoSTH9KgJnVvNm5zm/cyEWKJ7j7YutsH9CxMdtOkkLFy2AHrMci9IM8IPZQ==}
    engines: {node: '>=12.0.0'}

  tinypool@1.1.1:
    resolution: {integrity: sha512-Zba82s87IFq9A9XmjiX5uZA/ARWDrB03OHlq+Vw1fSdt0I+4/Kutwy8BP4Y/y/aORMo61FQ0vIb5j44vSo5Pkg==}
    engines: {node: ^18.0.0 || >=20.0.0}

  tinyrainbow@2.0.0:
    resolution: {integrity: sha512-op4nsTR47R6p0vMUUoYl/a+ljLFVtlfaXkLQmqfLR1qHma1h/ysYk4hEXZ880bf2CYgTskvTa/e196Vd5dDQXw==}
    engines: {node: '>=14.0.0'}

  tinyspy@4.0.3:
    resolution: {integrity: sha512-t2T/WLB2WRgZ9EpE4jgPJ9w+i66UZfDc8wHh0xrwiRNN+UwH98GIJkTeZqX9rg0i0ptwzqW+uYeIF0T4F8LR7A==}
    engines: {node: '>=14.0.0'}

  to-regex-range@5.0.1:
    resolution: {integrity: sha512-65P7iz6X5yEr1cwcgvQxbbIw7Uk3gOy5dIdtZ4rDveLqhrdJP+Li/Hx6tyK0NEb+2GCyneCMJiGqrADCSNk8sQ==}
    engines: {node: '>=8.0'}

  tree-kill@1.2.2:
    resolution: {integrity: sha512-L0Orpi8qGpRG//Nd+H90vFB+3iHnue1zSSGmNOOCh1GLJ7rUKVwV2HvijphGQS2UmhUZewS9VgvxYIdgr+fG1A==}
    hasBin: true

  ts-api-utils@1.3.0:
    resolution: {integrity: sha512-UQMIo7pb8WRomKR1/+MFVLTroIvDVtMX3K6OUir8ynLyzB8Jeriont2bTAtmNPa1ekAgN7YPDyf6V+ygrdU+eQ==}
    engines: {node: '>=16'}
    peerDependencies:
      typescript: '>=4.2.0'

  ts-morph@26.0.0:
    resolution: {integrity: sha512-ztMO++owQnz8c/gIENcM9XfCEzgoGphTv+nKpYNM1bgsdOVC/jRZuEBf6N+mLLDNg68Kl+GgUZfOySaRiG1/Ug==}

  tslib@2.6.3:
    resolution: {integrity: sha512-xNvxJEOUiWPGhUuUdQgAJPKOOJfGnIyKySOc09XkKsgdUV/3E2zvwZYdejjmRgPCgcym1juLH3226yA7sEFJKQ==}

  tsx@4.20.3:
    resolution: {integrity: sha512-qjbnuR9Tr+FJOMBqJCW5ehvIo/buZq7vH7qD7JziU98h6l3qGy0a/yPFjwO+y0/T7GFpNgNAvEcPPVfyT8rrPQ==}
    engines: {node: '>=18.0.0'}
    hasBin: true

  type-check@0.4.0:
    resolution: {integrity: sha512-XleUoc9uwGXqjWwXaUTZAmzMcFZ5858QA2vvx1Ur5xIcixXIP+8LnFDgRplU30us6teqdlskFfu+ae4K79Ooew==}
    engines: {node: '>= 0.8.0'}

  type-fest@0.20.2:
    resolution: {integrity: sha512-Ne+eE4r0/iWnpAxD852z3A+N0Bt5RN//NjJwRd2VFHEmrywxf5vsZlh4R6lixl6B+wz/8d+maTSAkN1FIkI3LQ==}
    engines: {node: '>=10'}

  typescript-eslint@7.18.0:
    resolution: {integrity: sha512-PonBkP603E3tt05lDkbOMyaxJjvKqQrXsnow72sVeOFINDE/qNmnnd+f9b4N+U7W6MXnnYyrhtmF2t08QWwUbA==}
    engines: {node: ^18.18.0 || >=20.0.0}
    peerDependencies:
      eslint: ^8.56.0
      typescript: '*'
    peerDependenciesMeta:
      typescript:
        optional: true

  typescript@5.8.2:
    resolution: {integrity: sha512-aJn6wq13/afZp/jT9QZmwEjDqqvSGp1VT5GVg+f/t6/oVyrgXM6BY1h9BRh/O5p3PlUPAe+WuiEZOmb/49RqoQ==}
    engines: {node: '>=14.17'}
    hasBin: true

  undici-types@6.18.2:
    resolution: {integrity: sha512-5ruQbENj95yDYJNS3TvcaxPMshV7aizdv/hWYjGIKoANWKjhWNBsr2YEuYZKodQulB1b8l7ILOuDQep3afowQQ==}

  universalify@2.0.1:
    resolution: {integrity: sha512-gptHNQghINnc/vTGIk0SOFGFNXw7JVrlRUtConJRlvaw6DuX0wO5Jeko9sWrMBhh+PsYAZ7oXAiOnf/UKogyiw==}
    engines: {node: '>= 10.0.0'}

  uri-js@4.4.1:
    resolution: {integrity: sha512-7rKUyy33Q1yc98pQ1DAmLtwX109F7TIfWlW1Ydo8Wl1ii1SeHieeh0HHfPeL2fMXK6z0s8ecKs9frCuLJvndBg==}

  vite-node@3.2.4:
    resolution: {integrity: sha512-EbKSKh+bh1E1IFxeO0pg1n4dvoOTt0UDiXMd/qn++r98+jPO1xtJilvXldeuQ8giIB5IkpjCgMleHMNEsGH6pg==}
    engines: {node: ^18.0.0 || ^20.0.0 || >=22.0.0}
    hasBin: true

  vite@7.0.0:
    resolution: {integrity: sha512-ixXJB1YRgDIw2OszKQS9WxGHKwLdCsbQNkpJN171udl6szi/rIySHL6/Os3s2+oE4P/FLD4dxg4mD7Wust+u5g==}
    engines: {node: ^20.19.0 || >=22.12.0}
    hasBin: true
    peerDependencies:
      '@types/node': ^20.19.0 || >=22.12.0
      jiti: '>=1.21.0'
      less: ^4.0.0
      lightningcss: ^1.21.0
      sass: ^1.70.0
      sass-embedded: ^1.70.0
      stylus: '>=0.54.8'
      sugarss: ^5.0.0
      terser: ^5.16.0
      tsx: ^4.8.1
      yaml: ^2.4.2
    peerDependenciesMeta:
      '@types/node':
        optional: true
      jiti:
        optional: true
      less:
        optional: true
      lightningcss:
        optional: true
      sass:
        optional: true
      sass-embedded:
        optional: true
      stylus:
        optional: true
      sugarss:
        optional: true
      terser:
        optional: true
      tsx:
        optional: true
      yaml:
        optional: true

  vitest@3.2.4:
    resolution: {integrity: sha512-LUCP5ev3GURDysTWiP47wRRUpLKMOfPh+yKTx3kVIEiu5KOMeqzpnYNsKyOoVrULivR8tLcks4+lga33Whn90A==}
    engines: {node: ^18.0.0 || ^20.0.0 || >=22.0.0}
    hasBin: true
    peerDependencies:
      '@edge-runtime/vm': '*'
      '@types/debug': ^4.1.12
      '@types/node': ^18.0.0 || ^20.0.0 || >=22.0.0
      '@vitest/browser': 3.2.4
      '@vitest/ui': 3.2.4
      happy-dom: '*'
      jsdom: '*'
    peerDependenciesMeta:
      '@edge-runtime/vm':
        optional: true
      '@types/debug':
        optional: true
      '@types/node':
        optional: true
      '@vitest/browser':
        optional: true
      '@vitest/ui':
        optional: true
      happy-dom:
        optional: true
      jsdom:
        optional: true

  which@2.0.2:
    resolution: {integrity: sha512-BLI3Tl1TW3Pvl70l3yq3Y64i+awpwXqsGBYWkkqMtnbXgrMD+yj7rhW0kuEDxzJaYXGjEW5ogapKNMEKNMjibA==}
    engines: {node: '>= 8'}
    hasBin: true

  why-is-node-running@2.3.0:
    resolution: {integrity: sha512-hUrmaWBdVDcxvYqnyh09zunKzROWjbZTiNy8dBEjkS7ehEDQibXJ7XvlmtbwuTclUiIyN+CyXQD4Vmko8fNm8w==}
    engines: {node: '>=8'}
    hasBin: true

  word-wrap@1.2.5:
    resolution: {integrity: sha512-BN22B5eaMMI9UMtjrGd5g5eCYPpCPDUy0FJXbYsaT5zYxjFOckS53SQDE3pWkVoWpHXVb3BrYcEN4Twa55B5cA==}
    engines: {node: '>=0.10.0'}

  wrap-ansi@7.0.0:
    resolution: {integrity: sha512-YVGIj2kamLSTxw6NsZjoBxfSwsn0ycdesmc4p+Q21c5zPuZ1pl+NfxVdxPtdHvmNVOQ6XSYG4AUtyt/Fi7D16Q==}
    engines: {node: '>=10'}

  wrap-ansi@8.1.0:
    resolution: {integrity: sha512-si7QWI6zUMq56bESFvagtmzMdGOtoxfR+Sez11Mobfc7tm+VkUckk9bW2UeffTGVUbOksxmSw0AA2gs8g71NCQ==}
    engines: {node: '>=12'}

  wrappy@1.0.2:
    resolution: {integrity: sha512-l4Sp/DRseor9wL6EvV2+TuQn63dMkPjZ/sp9XkghTEbV9KlPS1xUsZ3u7/IQO4wxtcFB4bgpQPRcR3QCvezPcQ==}

  yocto-queue@0.1.0:
    resolution: {integrity: sha512-rVksvsnNCdJ/ohGc6xgPwyN8eheCxsiLM8mxuE/t/mOVqJewPuO1miLpTHQiRgTKCLexL4MeAFVagts7HmNZ2Q==}
    engines: {node: '>=10'}

snapshots:

  '@blakeembrey/deque@1.0.5': {}

  '@blakeembrey/template@1.2.0': {}

  '@esbuild/aix-ppc64@0.25.5':
    optional: true

  '@esbuild/android-arm64@0.25.5':
    optional: true

  '@esbuild/android-arm@0.25.5':
    optional: true

  '@esbuild/android-x64@0.25.5':
    optional: true

  '@esbuild/darwin-arm64@0.25.5':
    optional: true

  '@esbuild/darwin-x64@0.25.5':
    optional: true

  '@esbuild/freebsd-arm64@0.25.5':
    optional: true

  '@esbuild/freebsd-x64@0.25.5':
    optional: true

  '@esbuild/linux-arm64@0.25.5':
    optional: true

  '@esbuild/linux-arm@0.25.5':
    optional: true

  '@esbuild/linux-ia32@0.25.5':
    optional: true

  '@esbuild/linux-loong64@0.25.5':
    optional: true

  '@esbuild/linux-mips64el@0.25.5':
    optional: true

  '@esbuild/linux-ppc64@0.25.5':
    optional: true

  '@esbuild/linux-riscv64@0.25.5':
    optional: true

  '@esbuild/linux-s390x@0.25.5':
    optional: true

  '@esbuild/linux-x64@0.25.5':
    optional: true

  '@esbuild/netbsd-arm64@0.25.5':
    optional: true

  '@esbuild/netbsd-x64@0.25.5':
    optional: true

  '@esbuild/openbsd-arm64@0.25.5':
    optional: true

  '@esbuild/openbsd-x64@0.25.5':
    optional: true

  '@esbuild/sunos-x64@0.25.5':
    optional: true

  '@esbuild/win32-arm64@0.25.5':
    optional: true

  '@esbuild/win32-ia32@0.25.5':
    optional: true

  '@esbuild/win32-x64@0.25.5':
    optional: true

  '@eslint-community/eslint-utils@4.4.1(eslint@8.57.0)':
    dependencies:
      eslint: 8.57.0
      eslint-visitor-keys: 3.4.3

  '@eslint-community/eslint-utils@4.7.0(eslint@8.57.0)':
    dependencies:
      eslint: 8.57.0
      eslint-visitor-keys: 3.4.3

  '@eslint-community/regexpp@4.12.1': {}

  '@eslint/eslintrc@2.1.4':
    dependencies:
      ajv: 6.12.6
      debug: 4.4.1
      espree: 9.6.1
      globals: 13.24.0
      ignore: 5.3.2
      import-fresh: 3.3.1
      js-yaml: 4.1.0
      minimatch: 3.1.2
      strip-json-comments: 3.1.1
    transitivePeerDependencies:
      - supports-color

  '@eslint/js@8.57.0': {}

  '@humanwhocodes/config-array@0.11.14':
    dependencies:
      '@humanwhocodes/object-schema': 2.0.3
      debug: 4.4.1
      minimatch: 3.1.2
    transitivePeerDependencies:
      - supports-color

  '@humanwhocodes/module-importer@1.0.1': {}

  '@humanwhocodes/object-schema@2.0.3': {}

  '@isaacs/cliui@8.0.2':
    dependencies:
      string-width: 5.1.2
      string-width-cjs: string-width@4.2.3
      strip-ansi: 7.1.0
      strip-ansi-cjs: strip-ansi@6.0.1
      wrap-ansi: 8.1.0
      wrap-ansi-cjs: wrap-ansi@7.0.0

  '@jridgewell/sourcemap-codec@1.5.0': {}

  '@nodelib/fs.scandir@2.1.5':
    dependencies:
      '@nodelib/fs.stat': 2.0.5
      run-parallel: 1.2.0

  '@nodelib/fs.stat@2.0.5': {}

  '@nodelib/fs.walk@1.2.8':
    dependencies:
      '@nodelib/fs.scandir': 2.1.5
      fastq: 1.17.1

  '@pkgjs/parseargs@0.11.0':
    optional: true

  '@pkgr/core@0.1.1': {}

  '@rollup/rollup-android-arm-eabi@4.44.0':
    optional: true

  '@rollup/rollup-android-arm64@4.44.0':
    optional: true

  '@rollup/rollup-darwin-arm64@4.44.0':
    optional: true

  '@rollup/rollup-darwin-x64@4.44.0':
    optional: true

  '@rollup/rollup-freebsd-arm64@4.44.0':
    optional: true

  '@rollup/rollup-freebsd-x64@4.44.0':
    optional: true

  '@rollup/rollup-linux-arm-gnueabihf@4.44.0':
    optional: true

  '@rollup/rollup-linux-arm-musleabihf@4.44.0':
    optional: true

  '@rollup/rollup-linux-arm64-gnu@4.44.0':
    optional: true

  '@rollup/rollup-linux-arm64-musl@4.44.0':
    optional: true

  '@rollup/rollup-linux-loongarch64-gnu@4.44.0':
    optional: true

  '@rollup/rollup-linux-powerpc64le-gnu@4.44.0':
    optional: true

  '@rollup/rollup-linux-riscv64-gnu@4.44.0':
    optional: true

  '@rollup/rollup-linux-riscv64-musl@4.44.0':
    optional: true

  '@rollup/rollup-linux-s390x-gnu@4.44.0':
    optional: true

  '@rollup/rollup-linux-x64-gnu@4.44.0':
    optional: true

  '@rollup/rollup-linux-x64-musl@4.44.0':
    optional: true

  '@rollup/rollup-win32-arm64-msvc@4.44.0':
    optional: true

  '@rollup/rollup-win32-ia32-msvc@4.44.0':
    optional: true

  '@rollup/rollup-win32-x64-msvc@4.44.0':
    optional: true

  '@ts-morph/common@0.27.0':
    dependencies:
      fast-glob: 3.3.3
      minimatch: 10.0.1
      path-browserify: 1.0.1

  '@types/chai@5.2.2':
    dependencies:
      '@types/deep-eql': 4.0.2

  '@types/deep-eql@4.0.2': {}

  '@types/eslint-scope@3.7.7':
    dependencies:
      '@types/eslint': 8.56.11
      '@types/estree': 1.0.5

  '@types/eslint@8.56.11':
    dependencies:
      '@types/estree': 1.0.6
      '@types/json-schema': 7.0.15

  '@types/estree@1.0.5': {}

  '@types/estree@1.0.6': {}

  '@types/estree@1.0.8': {}

  '@types/fs-extra@11.0.4':
    dependencies:
      '@types/jsonfile': 6.1.4
      '@types/node': 22.3.0

  '@types/json-schema@7.0.15': {}

  '@types/jsonfile@6.1.4':
    dependencies:
      '@types/node': 22.3.0

  '@types/node@22.3.0':
    dependencies:
      undici-types: 6.18.2

  '@typescript-eslint/eslint-plugin@7.18.0(@typescript-eslint/parser@7.18.0(eslint@8.57.0)(typescript@5.8.2))(eslint@8.57.0)(typescript@5.8.2)':
    dependencies:
      '@eslint-community/regexpp': 4.12.1
      '@typescript-eslint/parser': 7.18.0(eslint@8.57.0)(typescript@5.8.2)
      '@typescript-eslint/scope-manager': 7.18.0
      '@typescript-eslint/type-utils': 7.18.0(eslint@8.57.0)(typescript@5.8.2)
      '@typescript-eslint/utils': 7.18.0(eslint@8.57.0)(typescript@5.8.2)
      '@typescript-eslint/visitor-keys': 7.18.0
      eslint: 8.57.0
      graphemer: 1.4.0
      ignore: 5.3.2
      natural-compare: 1.4.0
      ts-api-utils: 1.3.0(typescript@5.8.2)
    optionalDependencies:
      typescript: 5.8.2
    transitivePeerDependencies:
      - supports-color

  '@typescript-eslint/parser@7.18.0(eslint@8.57.0)(typescript@5.8.2)':
    dependencies:
      '@typescript-eslint/scope-manager': 7.18.0
      '@typescript-eslint/types': 7.18.0
      '@typescript-eslint/typescript-estree': 7.18.0(typescript@5.8.2)
      '@typescript-eslint/visitor-keys': 7.18.0
      debug: 4.3.7
      eslint: 8.57.0
    optionalDependencies:
      typescript: 5.8.2
    transitivePeerDependencies:
      - supports-color

  '@typescript-eslint/scope-manager@7.18.0':
    dependencies:
      '@typescript-eslint/types': 7.18.0
      '@typescript-eslint/visitor-keys': 7.18.0

  '@typescript-eslint/type-utils@7.18.0(eslint@8.57.0)(typescript@5.8.2)':
    dependencies:
<<<<<<< HEAD
      '@typescript-eslint/typescript-estree': 7.18.0(typescript@5.8.2)
      '@typescript-eslint/utils': 7.18.0(eslint@8.57.0)(typescript@5.8.2)
      debug: 4.3.7
=======
      '@typescript-eslint/typescript-estree': 7.18.0(typescript@5.5.3)
      '@typescript-eslint/utils': 7.18.0(eslint@8.57.0)(typescript@5.5.3)
      debug: 4.4.1
>>>>>>> 41002070
      eslint: 8.57.0
      ts-api-utils: 1.3.0(typescript@5.8.2)
    optionalDependencies:
      typescript: 5.8.2
    transitivePeerDependencies:
      - supports-color

  '@typescript-eslint/types@7.18.0': {}

  '@typescript-eslint/typescript-estree@7.18.0(typescript@5.8.2)':
    dependencies:
      '@typescript-eslint/types': 7.18.0
      '@typescript-eslint/visitor-keys': 7.18.0
      debug: 4.3.7
      globby: 11.1.0
      is-glob: 4.0.3
      minimatch: 9.0.5
      semver: 7.6.3
      ts-api-utils: 1.3.0(typescript@5.8.2)
    optionalDependencies:
      typescript: 5.8.2
    transitivePeerDependencies:
      - supports-color

  '@typescript-eslint/utils@7.18.0(eslint@8.57.0)(typescript@5.8.2)':
    dependencies:
      '@eslint-community/eslint-utils': 4.4.1(eslint@8.57.0)
      '@typescript-eslint/scope-manager': 7.18.0
      '@typescript-eslint/types': 7.18.0
      '@typescript-eslint/typescript-estree': 7.18.0(typescript@5.8.2)
      eslint: 8.57.0
    transitivePeerDependencies:
      - supports-color
      - typescript

  '@typescript-eslint/visitor-keys@7.18.0':
    dependencies:
      '@typescript-eslint/types': 7.18.0
      eslint-visitor-keys: 3.4.3

  '@ungap/structured-clone@1.3.0': {}

  '@vitest/expect@3.2.4':
    dependencies:
      '@types/chai': 5.2.2
      '@vitest/spy': 3.2.4
      '@vitest/utils': 3.2.4
      chai: 5.2.0
      tinyrainbow: 2.0.0

  '@vitest/mocker@3.2.4(vite@7.0.0(tsx@4.20.3))':
    dependencies:
      '@vitest/spy': 3.2.4
      estree-walker: 3.0.3
      magic-string: 0.30.17
    optionalDependencies:
      vite: 7.0.0(tsx@4.20.3)

  '@vitest/pretty-format@3.2.4':
    dependencies:
      tinyrainbow: 2.0.0

  '@vitest/runner@3.2.4':
    dependencies:
      '@vitest/utils': 3.2.4
      pathe: 2.0.3
      strip-literal: 3.0.0

  '@vitest/snapshot@3.2.4':
    dependencies:
      '@vitest/pretty-format': 3.2.4
      magic-string: 0.30.17
      pathe: 2.0.3

  '@vitest/spy@3.2.4':
    dependencies:
      tinyspy: 4.0.3

  '@vitest/utils@3.2.4':
    dependencies:
      '@vitest/pretty-format': 3.2.4
      loupe: 3.1.4
      tinyrainbow: 2.0.0

  abort-controller@3.0.0:
    dependencies:
      event-target-shim: 5.0.1

  acorn-jsx@5.3.2(acorn@8.15.0):
    dependencies:
      acorn: 8.15.0

  acorn@8.15.0: {}

  ajv@6.12.6:
    dependencies:
      fast-deep-equal: 3.1.3
      fast-json-stable-stringify: 2.1.0
      json-schema-traverse: 0.4.1
      uri-js: 4.4.1

  ansi-regex@5.0.1: {}

  ansi-regex@6.0.1: {}

  ansi-styles@4.3.0:
    dependencies:
      color-convert: 2.0.1

  ansi-styles@6.2.1: {}

  anymatch@3.1.3:
    dependencies:
      normalize-path: 3.0.0
      picomatch: 2.3.1

  arg@4.1.3: {}

  argparse@2.0.1: {}

  array-union@2.1.0: {}

  assertion-error@2.0.1: {}

  atomic-sleep@1.0.0: {}

  balanced-match@1.0.2: {}

  base64-js@1.5.1: {}

  binary-extensions@2.3.0: {}

  brace-expansion@1.1.12:
    dependencies:
      balanced-match: 1.0.2
      concat-map: 0.0.1

  brace-expansion@2.0.1:
    dependencies:
      balanced-match: 1.0.2

  braces@3.0.3:
    dependencies:
      fill-range: 7.1.1

  buffer@6.0.3:
    dependencies:
      base64-js: 1.5.1
      ieee754: 1.2.1

  cac@6.7.14: {}

  callsites@3.1.0: {}

  chai@5.2.0:
    dependencies:
      assertion-error: 2.0.1
      check-error: 2.1.1
      deep-eql: 5.0.2
      loupe: 3.1.4
      pathval: 2.0.0

  chalk@4.1.2:
    dependencies:
      ansi-styles: 4.3.0
      supports-color: 7.2.0

  check-error@2.1.1: {}

  chokidar@3.6.0:
    dependencies:
      anymatch: 3.1.3
      braces: 3.0.3
      glob-parent: 5.1.2
      is-binary-path: 2.1.0
      is-glob: 4.0.3
      normalize-path: 3.0.0
      readdirp: 3.6.0
    optionalDependencies:
      fsevents: 2.3.3

  code-block-writer@13.0.3: {}

  color-convert@2.0.1:
    dependencies:
      color-name: 1.1.4

  color-name@1.1.4: {}

  colorette@2.0.20: {}

  commander@12.1.0: {}

  concat-map@0.0.1: {}

  cross-spawn@7.0.6:
    dependencies:
      path-key: 3.1.1
      shebang-command: 2.0.0
      which: 2.0.2

  dateformat@4.6.3: {}

  debug@4.3.7:
    dependencies:
      ms: 2.1.3

  debug@4.4.1:
    dependencies:
      ms: 2.1.3

  deep-eql@5.0.2: {}

  deep-is@0.1.4: {}

  dir-glob@3.0.1:
    dependencies:
      path-type: 4.0.0

  doctrine@3.0.0:
    dependencies:
      esutils: 2.0.3

  eastasianwidth@0.2.0: {}

  emoji-regex@8.0.0: {}

  emoji-regex@9.2.2: {}

  end-of-stream@1.4.4:
    dependencies:
      once: 1.4.0

  es-module-lexer@1.7.0: {}

  esbuild@0.25.5:
    optionalDependencies:
      '@esbuild/aix-ppc64': 0.25.5
      '@esbuild/android-arm': 0.25.5
      '@esbuild/android-arm64': 0.25.5
      '@esbuild/android-x64': 0.25.5
      '@esbuild/darwin-arm64': 0.25.5
      '@esbuild/darwin-x64': 0.25.5
      '@esbuild/freebsd-arm64': 0.25.5
      '@esbuild/freebsd-x64': 0.25.5
      '@esbuild/linux-arm': 0.25.5
      '@esbuild/linux-arm64': 0.25.5
      '@esbuild/linux-ia32': 0.25.5
      '@esbuild/linux-loong64': 0.25.5
      '@esbuild/linux-mips64el': 0.25.5
      '@esbuild/linux-ppc64': 0.25.5
      '@esbuild/linux-riscv64': 0.25.5
      '@esbuild/linux-s390x': 0.25.5
      '@esbuild/linux-x64': 0.25.5
      '@esbuild/netbsd-arm64': 0.25.5
      '@esbuild/netbsd-x64': 0.25.5
      '@esbuild/openbsd-arm64': 0.25.5
      '@esbuild/openbsd-x64': 0.25.5
      '@esbuild/sunos-x64': 0.25.5
      '@esbuild/win32-arm64': 0.25.5
      '@esbuild/win32-ia32': 0.25.5
      '@esbuild/win32-x64': 0.25.5

  escape-string-regexp@4.0.0: {}

  eslint-config-prettier@9.1.0(eslint@8.57.0):
    dependencies:
      eslint: 8.57.0

  eslint-plugin-prettier@5.2.1(@types/eslint@8.56.11)(eslint-config-prettier@9.1.0(eslint@8.57.0))(eslint@8.57.0)(prettier@3.3.2):
    dependencies:
      eslint: 8.57.0
      prettier: 3.3.2
      prettier-linter-helpers: 1.0.0
      synckit: 0.9.1
    optionalDependencies:
      '@types/eslint': 8.56.11
      eslint-config-prettier: 9.1.0(eslint@8.57.0)

  eslint-scope@7.2.2:
    dependencies:
      esrecurse: 4.3.0
      estraverse: 5.3.0

  eslint-visitor-keys@3.4.3: {}

  eslint@8.57.0:
    dependencies:
      '@eslint-community/eslint-utils': 4.7.0(eslint@8.57.0)
      '@eslint-community/regexpp': 4.12.1
      '@eslint/eslintrc': 2.1.4
      '@eslint/js': 8.57.0
      '@humanwhocodes/config-array': 0.11.14
      '@humanwhocodes/module-importer': 1.0.1
      '@nodelib/fs.walk': 1.2.8
      '@ungap/structured-clone': 1.3.0
      ajv: 6.12.6
      chalk: 4.1.2
      cross-spawn: 7.0.6
      debug: 4.4.1
      doctrine: 3.0.0
      escape-string-regexp: 4.0.0
      eslint-scope: 7.2.2
      eslint-visitor-keys: 3.4.3
      espree: 9.6.1
      esquery: 1.6.0
      esutils: 2.0.3
      fast-deep-equal: 3.1.3
      file-entry-cache: 6.0.1
      find-up: 5.0.0
      glob-parent: 6.0.2
      globals: 13.24.0
      graphemer: 1.4.0
      ignore: 5.3.2
      imurmurhash: 0.1.4
      is-glob: 4.0.3
      is-path-inside: 3.0.3
      js-yaml: 4.1.0
      json-stable-stringify-without-jsonify: 1.0.1
      levn: 0.4.1
      lodash.merge: 4.6.2
      minimatch: 3.1.2
      natural-compare: 1.4.0
      optionator: 0.9.4
      strip-ansi: 6.0.1
      text-table: 0.2.0
    transitivePeerDependencies:
      - supports-color

  espree@9.6.1:
    dependencies:
      acorn: 8.15.0
      acorn-jsx: 5.3.2(acorn@8.15.0)
      eslint-visitor-keys: 3.4.3

  esquery@1.6.0:
    dependencies:
      estraverse: 5.3.0

  esrecurse@4.3.0:
    dependencies:
      estraverse: 5.3.0

  estraverse@5.3.0: {}

  estree-walker@3.0.3:
    dependencies:
      '@types/estree': 1.0.8

  esutils@2.0.3: {}

  event-target-shim@5.0.1: {}

  events@3.3.0: {}

  expect-type@1.2.1: {}

  fast-copy@3.0.2: {}

  fast-deep-equal@3.1.3: {}

  fast-diff@1.3.0: {}

  fast-glob@3.3.2:
    dependencies:
      '@nodelib/fs.stat': 2.0.5
      '@nodelib/fs.walk': 1.2.8
      glob-parent: 5.1.2
      merge2: 1.4.1
      micromatch: 4.0.8

  fast-glob@3.3.3:
    dependencies:
      '@nodelib/fs.stat': 2.0.5
      '@nodelib/fs.walk': 1.2.8
      glob-parent: 5.1.2
      merge2: 1.4.1
      micromatch: 4.0.8

  fast-json-stable-stringify@2.1.0: {}

  fast-levenshtein@2.0.6: {}

  fast-redact@3.5.0: {}

  fast-safe-stringify@2.1.1: {}

  fastq@1.17.1:
    dependencies:
      reusify: 1.0.4

  fdir@6.4.6(picomatch@4.0.2):
    optionalDependencies:
      picomatch: 4.0.2

  file-entry-cache@6.0.1:
    dependencies:
      flat-cache: 3.2.0

  fill-range@7.1.1:
    dependencies:
      to-regex-range: 5.0.1

  find-up@5.0.0:
    dependencies:
      locate-path: 6.0.0
      path-exists: 4.0.0

  flat-cache@3.2.0:
    dependencies:
      flatted: 3.3.3
      keyv: 4.5.4
      rimraf: 3.0.2

  flatted@3.3.3: {}

  foreground-child@3.3.0:
    dependencies:
      cross-spawn: 7.0.6
      signal-exit: 4.1.0

  fs-extra@11.2.0:
    dependencies:
      graceful-fs: 4.2.11
      jsonfile: 6.1.0
      universalify: 2.0.1

  fs.realpath@1.0.0: {}

  fsevents@2.3.3:
    optional: true

  get-tsconfig@4.10.1:
    dependencies:
      resolve-pkg-maps: 1.0.0

  glob-parent@5.1.2:
    dependencies:
      is-glob: 4.0.3

  glob-parent@6.0.2:
    dependencies:
      is-glob: 4.0.3

  glob@10.4.5:
    dependencies:
      foreground-child: 3.3.0
      jackspeak: 3.4.3
      minimatch: 9.0.5
      minipass: 7.1.2
      package-json-from-dist: 1.0.0
      path-scurry: 1.11.1

  glob@11.0.0:
    dependencies:
      foreground-child: 3.3.0
      jackspeak: 4.0.1
      minimatch: 10.0.1
      minipass: 7.1.2
      package-json-from-dist: 1.0.0
      path-scurry: 2.0.0

  glob@7.2.3:
    dependencies:
      fs.realpath: 1.0.0
      inflight: 1.0.6
      inherits: 2.0.4
      minimatch: 3.1.2
      once: 1.4.0
      path-is-absolute: 1.0.1

  globals@13.24.0:
    dependencies:
      type-fest: 0.20.2

  globby@11.1.0:
    dependencies:
      array-union: 2.1.0
      dir-glob: 3.0.1
      fast-glob: 3.3.2
      ignore: 5.3.2
      merge2: 1.4.1
      slash: 3.0.0

  graceful-fs@4.2.11: {}

  graphemer@1.4.0: {}

  has-flag@4.0.0: {}

  help-me@5.0.0: {}

  husky@9.1.4: {}

  ieee754@1.2.1: {}

  ignore@5.3.2: {}

  import-fresh@3.3.1:
    dependencies:
      parent-module: 1.0.1
      resolve-from: 4.0.0

  imurmurhash@0.1.4: {}

  inflight@1.0.6:
    dependencies:
      once: 1.4.0
      wrappy: 1.0.2

  inherits@2.0.4: {}

  is-binary-path@2.1.0:
    dependencies:
      binary-extensions: 2.3.0

  is-extglob@2.1.1: {}

  is-fullwidth-code-point@3.0.0: {}

  is-glob@4.0.3:
    dependencies:
      is-extglob: 2.1.1

  is-number@7.0.0: {}

  is-path-inside@3.0.3: {}

  isexe@2.0.0: {}

  jackspeak@3.4.3:
    dependencies:
      '@isaacs/cliui': 8.0.2
    optionalDependencies:
      '@pkgjs/parseargs': 0.11.0

  jackspeak@4.0.1:
    dependencies:
      '@isaacs/cliui': 8.0.2
    optionalDependencies:
      '@pkgjs/parseargs': 0.11.0

  joycon@3.1.1: {}

  js-tokens@9.0.1: {}

  js-yaml@4.1.0:
    dependencies:
      argparse: 2.0.1

  json-buffer@3.0.1: {}

  json-schema-traverse@0.4.1: {}

  json-stable-stringify-without-jsonify@1.0.1: {}

  jsonfile@6.1.0:
    dependencies:
      universalify: 2.0.1
    optionalDependencies:
      graceful-fs: 4.2.11

  keyv@4.5.4:
    dependencies:
      json-buffer: 3.0.1

  levn@0.4.1:
    dependencies:
      prelude-ls: 1.2.1
      type-check: 0.4.0

  locate-path@6.0.0:
    dependencies:
      p-locate: 5.0.0

  lodash.merge@4.6.2: {}

  loupe@3.1.4: {}

  lru-cache@10.4.3: {}

  lru-cache@11.0.0: {}

  magic-string@0.30.17:
    dependencies:
      '@jridgewell/sourcemap-codec': 1.5.0

  marked@13.0.3: {}

  merge2@1.4.1: {}

  micromatch@4.0.8:
    dependencies:
      braces: 3.0.3
      picomatch: 2.3.1

  minimatch@10.0.1:
    dependencies:
      brace-expansion: 2.0.1

  minimatch@3.1.2:
    dependencies:
      brace-expansion: 1.1.12

  minimatch@9.0.5:
    dependencies:
      brace-expansion: 2.0.1

  minimist@1.2.8: {}

  minipass@7.1.2: {}

  ms@2.1.3: {}

  nanoid@3.3.11: {}

  natural-compare@1.4.0: {}

  normalize-path@3.0.0: {}

  on-exit-leak-free@2.1.2: {}

  once@1.4.0:
    dependencies:
      wrappy: 1.0.2

  onchange@7.1.0:
    dependencies:
      '@blakeembrey/deque': 1.0.5
      '@blakeembrey/template': 1.2.0
      arg: 4.1.3
      chokidar: 3.6.0
      cross-spawn: 7.0.6
      ignore: 5.3.2
      tree-kill: 1.2.2

  optionator@0.9.4:
    dependencies:
      deep-is: 0.1.4
      fast-levenshtein: 2.0.6
      levn: 0.4.1
      prelude-ls: 1.2.1
      type-check: 0.4.0
      word-wrap: 1.2.5

  p-limit@3.1.0:
    dependencies:
      yocto-queue: 0.1.0

  p-locate@5.0.0:
    dependencies:
      p-limit: 3.1.0

  package-json-from-dist@1.0.0: {}

  parent-module@1.0.1:
    dependencies:
      callsites: 3.1.0

  path-browserify@1.0.1: {}

  path-exists@4.0.0: {}

  path-is-absolute@1.0.1: {}

  path-key@3.1.1: {}

  path-scurry@1.11.1:
    dependencies:
      lru-cache: 10.4.3
      minipass: 7.1.2

  path-scurry@2.0.0:
    dependencies:
      lru-cache: 11.0.0
      minipass: 7.1.2

  path-type@4.0.0: {}

  pathe@2.0.3: {}

  pathval@2.0.0: {}

  picocolors@1.1.1: {}

  picomatch@2.3.1: {}

  picomatch@4.0.2: {}

  pino-abstract-transport@1.2.0:
    dependencies:
      readable-stream: 4.5.2
      split2: 4.2.0

  pino-pretty@11.2.2:
    dependencies:
      colorette: 2.0.20
      dateformat: 4.6.3
      fast-copy: 3.0.2
      fast-safe-stringify: 2.1.1
      help-me: 5.0.0
      joycon: 3.1.1
      minimist: 1.2.8
      on-exit-leak-free: 2.1.2
      pino-abstract-transport: 1.2.0
      pump: 3.0.0
      readable-stream: 4.5.2
      secure-json-parse: 2.7.0
      sonic-boom: 4.0.1
      strip-json-comments: 3.1.1

  pino-std-serializers@7.0.0: {}

  pino@9.3.2:
    dependencies:
      atomic-sleep: 1.0.0
      fast-redact: 3.5.0
      on-exit-leak-free: 2.1.2
      pino-abstract-transport: 1.2.0
      pino-std-serializers: 7.0.0
      process-warning: 4.0.0
      quick-format-unescaped: 4.0.4
      real-require: 0.2.0
      safe-stable-stringify: 2.4.3
      sonic-boom: 4.0.1
      thread-stream: 3.1.0

  postcss@8.5.6:
    dependencies:
      nanoid: 3.3.11
      picocolors: 1.1.1
      source-map-js: 1.2.1

  prelude-ls@1.2.1: {}

  prettier-linter-helpers@1.0.0:
    dependencies:
      fast-diff: 1.3.0

  prettier@3.3.2: {}

  process-warning@4.0.0: {}

  process@0.11.10: {}

  pump@3.0.0:
    dependencies:
      end-of-stream: 1.4.4
      once: 1.4.0

  punycode@2.3.1: {}

  queue-microtask@1.2.3: {}

  quick-format-unescaped@4.0.4: {}

  readable-stream@4.5.2:
    dependencies:
      abort-controller: 3.0.0
      buffer: 6.0.3
      events: 3.3.0
      process: 0.11.10
      string_decoder: 1.3.0

  readdirp@3.6.0:
    dependencies:
      picomatch: 2.3.1

  real-require@0.2.0: {}

  resolve-from@4.0.0: {}

  resolve-pkg-maps@1.0.0: {}

  reusify@1.0.4: {}

  rimraf@3.0.2:
    dependencies:
      glob: 7.2.3

  rimraf@5.0.10:
    dependencies:
      glob: 10.4.5

  rollup@4.44.0:
    dependencies:
      '@types/estree': 1.0.8
    optionalDependencies:
      '@rollup/rollup-android-arm-eabi': 4.44.0
      '@rollup/rollup-android-arm64': 4.44.0
      '@rollup/rollup-darwin-arm64': 4.44.0
      '@rollup/rollup-darwin-x64': 4.44.0
      '@rollup/rollup-freebsd-arm64': 4.44.0
      '@rollup/rollup-freebsd-x64': 4.44.0
      '@rollup/rollup-linux-arm-gnueabihf': 4.44.0
      '@rollup/rollup-linux-arm-musleabihf': 4.44.0
      '@rollup/rollup-linux-arm64-gnu': 4.44.0
      '@rollup/rollup-linux-arm64-musl': 4.44.0
      '@rollup/rollup-linux-loongarch64-gnu': 4.44.0
      '@rollup/rollup-linux-powerpc64le-gnu': 4.44.0
      '@rollup/rollup-linux-riscv64-gnu': 4.44.0
      '@rollup/rollup-linux-riscv64-musl': 4.44.0
      '@rollup/rollup-linux-s390x-gnu': 4.44.0
      '@rollup/rollup-linux-x64-gnu': 4.44.0
      '@rollup/rollup-linux-x64-musl': 4.44.0
      '@rollup/rollup-win32-arm64-msvc': 4.44.0
      '@rollup/rollup-win32-ia32-msvc': 4.44.0
      '@rollup/rollup-win32-x64-msvc': 4.44.0
      fsevents: 2.3.3

  run-parallel@1.2.0:
    dependencies:
      queue-microtask: 1.2.3

  safe-buffer@5.2.1: {}

  safe-stable-stringify@2.4.3: {}

  secure-json-parse@2.7.0: {}

  semver@7.6.3: {}

  shebang-command@2.0.0:
    dependencies:
      shebang-regex: 3.0.0

  shebang-regex@3.0.0: {}

  siginfo@2.0.0: {}

  signal-exit@4.1.0: {}

  slash@3.0.0: {}

  sonic-boom@4.0.1:
    dependencies:
      atomic-sleep: 1.0.0

  source-map-js@1.2.1: {}

  split2@4.2.0: {}

  stackback@0.0.2: {}

  std-env@3.9.0: {}

  string-width@4.2.3:
    dependencies:
      emoji-regex: 8.0.0
      is-fullwidth-code-point: 3.0.0
      strip-ansi: 6.0.1

  string-width@5.1.2:
    dependencies:
      eastasianwidth: 0.2.0
      emoji-regex: 9.2.2
      strip-ansi: 7.1.0

  string_decoder@1.3.0:
    dependencies:
      safe-buffer: 5.2.1

  strip-ansi@6.0.1:
    dependencies:
      ansi-regex: 5.0.1

  strip-ansi@7.1.0:
    dependencies:
      ansi-regex: 6.0.1

  strip-json-comments@3.1.1: {}

  strip-literal@3.0.0:
    dependencies:
      js-tokens: 9.0.1

  supports-color@7.2.0:
    dependencies:
      has-flag: 4.0.0

  synckit@0.9.1:
    dependencies:
      '@pkgr/core': 0.1.1
      tslib: 2.6.3

  text-table@0.2.0: {}

  thread-stream@3.1.0:
    dependencies:
      real-require: 0.2.0

  tinybench@2.9.0: {}

  tinyexec@0.3.2: {}

  tinyglobby@0.2.14:
    dependencies:
      fdir: 6.4.6(picomatch@4.0.2)
      picomatch: 4.0.2

  tinypool@1.1.1: {}

  tinyrainbow@2.0.0: {}

  tinyspy@4.0.3: {}

  to-regex-range@5.0.1:
    dependencies:
      is-number: 7.0.0

  tree-kill@1.2.2: {}

  ts-api-utils@1.3.0(typescript@5.8.2):
    dependencies:
      typescript: 5.8.2

  ts-morph@26.0.0:
    dependencies:
      '@ts-morph/common': 0.27.0
      code-block-writer: 13.0.3

  tslib@2.6.3: {}

  tsx@4.20.3:
    dependencies:
      esbuild: 0.25.5
      get-tsconfig: 4.10.1
    optionalDependencies:
      fsevents: 2.3.3

  type-check@0.4.0:
    dependencies:
      prelude-ls: 1.2.1

  type-fest@0.20.2: {}

  typescript-eslint@7.18.0(eslint@8.57.0)(typescript@5.8.2):
    dependencies:
      '@typescript-eslint/eslint-plugin': 7.18.0(@typescript-eslint/parser@7.18.0(eslint@8.57.0)(typescript@5.8.2))(eslint@8.57.0)(typescript@5.8.2)
      '@typescript-eslint/parser': 7.18.0(eslint@8.57.0)(typescript@5.8.2)
      '@typescript-eslint/utils': 7.18.0(eslint@8.57.0)(typescript@5.8.2)
      eslint: 8.57.0
    optionalDependencies:
      typescript: 5.8.2
    transitivePeerDependencies:
      - supports-color

  typescript@5.8.2: {}

  undici-types@6.18.2: {}

  universalify@2.0.1: {}

  uri-js@4.4.1:
    dependencies:
      punycode: 2.3.1

  vite-node@3.2.4(tsx@4.20.3):
    dependencies:
      cac: 6.7.14
      debug: 4.4.1
      es-module-lexer: 1.7.0
      pathe: 2.0.3
      vite: 7.0.0(tsx@4.20.3)
    transitivePeerDependencies:
      - '@types/node'
      - jiti
      - less
      - lightningcss
      - sass
      - sass-embedded
      - stylus
      - sugarss
      - supports-color
      - terser
      - tsx
      - yaml

  vite@7.0.0(tsx@4.20.3):
    dependencies:
      esbuild: 0.25.5
      fdir: 6.4.6(picomatch@4.0.2)
      picomatch: 4.0.2
      postcss: 8.5.6
      rollup: 4.44.0
      tinyglobby: 0.2.14
    optionalDependencies:
      fsevents: 2.3.3
      tsx: 4.20.3

  vitest@3.2.4(tsx@4.20.3):
    dependencies:
      '@types/chai': 5.2.2
      '@vitest/expect': 3.2.4
      '@vitest/mocker': 3.2.4(vite@7.0.0(tsx@4.20.3))
      '@vitest/pretty-format': 3.2.4
      '@vitest/runner': 3.2.4
      '@vitest/snapshot': 3.2.4
      '@vitest/spy': 3.2.4
      '@vitest/utils': 3.2.4
      chai: 5.2.0
      debug: 4.4.1
      expect-type: 1.2.1
      magic-string: 0.30.17
      pathe: 2.0.3
      picomatch: 4.0.2
      std-env: 3.9.0
      tinybench: 2.9.0
      tinyexec: 0.3.2
      tinyglobby: 0.2.14
      tinypool: 1.1.1
      tinyrainbow: 2.0.0
      vite: 7.0.0(tsx@4.20.3)
      vite-node: 3.2.4(tsx@4.20.3)
      why-is-node-running: 2.3.0
    transitivePeerDependencies:
      - jiti
      - less
      - lightningcss
      - msw
      - sass
      - sass-embedded
      - stylus
      - sugarss
      - supports-color
      - terser
      - tsx
      - yaml

  which@2.0.2:
    dependencies:
      isexe: 2.0.0

  why-is-node-running@2.3.0:
    dependencies:
      siginfo: 2.0.0
      stackback: 0.0.2

  word-wrap@1.2.5: {}

  wrap-ansi@7.0.0:
    dependencies:
      ansi-styles: 4.3.0
      string-width: 4.2.3
      strip-ansi: 6.0.1

  wrap-ansi@8.1.0:
    dependencies:
      ansi-styles: 6.2.1
      string-width: 5.1.2
      strip-ansi: 7.1.0

  wrappy@1.0.2: {}

  yocto-queue@0.1.0: {}<|MERGE_RESOLUTION|>--- conflicted
+++ resolved
@@ -413,8 +413,8 @@
     cpu: [x64]
     os: [win32]
 
-  '@ts-morph/common@0.27.0':
-    resolution: {integrity: sha512-Wf29UqxWDpc+i61k3oIOzcUfQt79PIT9y/MWfAGlrkjg6lBC1hwDECLXPVJAhWjiGbfBCxZd65F/LIZF3+jeJQ==}
+  '@ts-morph/common@0.24.0':
+    resolution: {integrity: sha512-c1xMmNHWpNselmpIqursHeOHHBTIsJLbB+NuovbTTRCNiTLEr/U9dbJ8qy0jd/O2x5pc3seWuOUN5R2IoOTp8A==}
 
   '@types/chai@5.2.2':
     resolution: {integrity: sha512-8kB30R7Hwqf40JPiKhVzodJs2Qc1ZJ5zuT3uzw5Hq/dhNCl3G3l83jfpdI1e20BP348+fV7VIL/+FxaXkqBmWg==}
@@ -1720,7 +1720,7 @@
   '@rollup/rollup-win32-x64-msvc@4.44.0':
     optional: true
 
-  '@ts-morph/common@0.27.0':
+  '@ts-morph/common@0.24.0':
     dependencies:
       fast-glob: 3.3.3
       minimatch: 10.0.1
@@ -1801,15 +1801,9 @@
 
   '@typescript-eslint/type-utils@7.18.0(eslint@8.57.0)(typescript@5.8.2)':
     dependencies:
-<<<<<<< HEAD
-      '@typescript-eslint/typescript-estree': 7.18.0(typescript@5.8.2)
-      '@typescript-eslint/utils': 7.18.0(eslint@8.57.0)(typescript@5.8.2)
-      debug: 4.3.7
-=======
       '@typescript-eslint/typescript-estree': 7.18.0(typescript@5.5.3)
       '@typescript-eslint/utils': 7.18.0(eslint@8.57.0)(typescript@5.5.3)
       debug: 4.4.1
->>>>>>> 41002070
       eslint: 8.57.0
       ts-api-utils: 1.3.0(typescript@5.8.2)
     optionalDependencies:
