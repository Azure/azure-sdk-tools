﻿using System.Linq;
using System.Text;

namespace APIView
{

    public abstract class TreeRendererAPIV
    {
        private void AppendIndents(StringBuilder builder, int indents)
        {
            for (int i = 0; i < indents; i++)
            {
                builder.Append("    ");
            }
        }

        public string Render(AssemblyAPIV assembly)
        {
            StringBuilder returnString = new StringBuilder();
            Render(assembly.GlobalNamespace, returnString);
            return returnString.ToString();
        }

        internal void Render(AttributeAPIV a, StringBuilder builder)
        {
            builder.Append("[");
            RenderClass(builder, a.Type);

            if (a.ConstructorArgs.Any())
            {
                builder.Append("(");
                foreach (var arg in a.ConstructorArgs)
                {
                    RenderValue(builder, arg);
                    builder.Append(", ");
                }
                builder.Length -= 2;
                builder.Append(")");
            }

            builder.Append("]");
        }

        internal void Render(EventAPIV e, StringBuilder builder, int indents = 0)
        {
            AppendIndents(builder, indents);
            //TODO: determine whether event is EventHandler or other type - and if it has type parameter(s)
            RenderKeyword(builder, e.Accessibility);
            builder.Append(" ");
            RenderKeyword(builder, "event");
            builder.Append(" ");
            RenderClass(builder, "EventHandler");
            builder.Append(" ");
            RenderName(builder, e.Name);
            builder.Append(";");
        }

        internal void Render(FieldAPIV f, StringBuilder builder, int indents = 0)
        {
            AppendIndents(builder, indents);
            RenderKeyword(builder, f.Accessibility);
            builder.Append(" ");

            if (f.IsStatic)
            {
                RenderKeyword(builder, "static");
                builder.Append(" ");
            }
            if (f.IsReadOnly)
            {
                RenderKeyword(builder, "readonly");
                builder.Append(" ");
            }
            if (f.IsVolatile)
            {
                RenderKeyword(builder, "volatile");
                builder.Append(" ");
            }
            if (f.IsConstant)
            {
                RenderKeyword(builder, "const");
                builder.Append(" ");
            }

            RenderType(builder, f.Type);
            builder.Append(" ");
            RenderName(builder, f.Name);

            if (f.IsConstant)
            {
                if (f.Type.Equals("string"))
                {
                    builder.Append(" = ");
                    RenderValue(builder, "\"" + f.Value + "\"");
                }
                else
                    builder.Append(" = ").Append(f.Value);
            }

            builder.Append(";");
        }

        internal void Render(MethodAPIV m, StringBuilder builder, int indents = 0)
        {
<<<<<<< HEAD
            AppendIndents(builder, indents);
=======
            AppendIndentsText(builder, indents);
>>>>>>> 74964039
            if (m.Attributes.Any())
            {
                foreach (var attribute in m.Attributes)
                {
                    Render(attribute, builder);
                    RenderNewline(builder);
                    AppendIndents(builder, indents);
                }
            }

            if (!m.IsInterfaceMethod)
            {
                RenderKeyword(builder, m.Accessibility);
                builder.Append(" ");
            }

            if (m.IsStatic)
            {
                RenderKeyword(builder, "static");
                builder.Append(" ");
            }
            if (m.IsVirtual)
            {
                RenderKeyword(builder, "virtual");
                builder.Append(" ");
            }
            if (m.IsSealed)
            {
                RenderKeyword(builder, "sealed");
                builder.Append(" ");
            }
            if (m.IsOverride)
            {
                RenderKeyword(builder, "override");
                builder.Append(" ");
            }
            if (m.IsAbstract && !m.IsInterfaceMethod)
            {
                RenderKeyword(builder, "abstract");
                builder.Append(" ");
            }
            if (m.IsExtern)
            {
                RenderKeyword(builder, "extern");
                builder.Append(" ");
            }

            if (m.ReturnType.Any())
<<<<<<< HEAD
            {
                RenderType(builder, m.ReturnType);
                builder.Append(" ");
            }

            // Indicates method is a constructor.
            if (m.Name.Equals(m.Parent))
                RenderClass(builder, m.Name);
            else
                RenderName(builder, m.Name);

=======
                builder.Append(m.ReturnType).Append(" ");
            builder.Append(m.Name);

>>>>>>> 74964039
            if (m.TypeParameters.Any())
            {
                builder.Append("<");
                foreach (TypeParameterAPIV tp in m.TypeParameters)
                {
                    Render(tp, builder);
                    builder.Append(", ");
                }
                builder.Length -= 2;
                builder.Append(">");
            }

            builder.Append("(");
            if (m.Parameters.Any())
            {
                foreach (ParameterAPIV p in m.Parameters)
                {
                    Render(p, builder);
                    builder.Append(", ");
                }
                builder.Length -= 2;
            }

            if (m.IsInterfaceMethod)
                builder.Append(");");
            else
                builder.Append(") { }");
        }

        internal void Render(NamedTypeAPIV nt, StringBuilder builder, int indents = 0)
        {
            AppendIndents(builder, indents);
            RenderKeyword(builder, nt.Accessibility);
            builder.Append(" ");
            RenderSpecialName(builder, nt.Type);
            builder.Append(" ");

            indents++;

            switch (nt.Type)
            {
                case ("enum"):
                    RenderName(builder, nt.Name);
                    builder.Append(" ");

                    if (!nt.EnumUnderlyingType.Equals("int"))
                    {
                        builder.Append(": ");
                        RenderType(builder, nt.EnumUnderlyingType);
                        builder.Append(" ");
                    }
                    builder.Append("{");
                    RenderNewline(builder);

                    foreach (FieldAPIV f in nt.Fields)
                    {
                        AppendIndents(builder, indents);
                        builder.Append(f.Name).Append(" = ");
                        RenderValue(builder, f.Value.ToString());
                        builder.Append(",");
                        RenderNewline(builder);
                    }

                    AppendIndents(builder, indents - 1);
                    builder.Append("}");
                    break;

                case ("delegate"):
                    foreach (MethodAPIV m in nt.Methods)
                    {
                        if (m.Name.Equals("Invoke"))
                        {
<<<<<<< HEAD
                            RenderType(builder, m.ReturnType);
                            builder.Append(" ");
                            RenderName(builder, nt.Name);
                            builder.Append("(");

=======
                            builder.Append(m.ReturnType).Append(" ").Append(nt.Name).Append("(");
>>>>>>> 74964039
                            if (m.Parameters.Any())
                            {
                                foreach (ParameterAPIV p in m.Parameters)
                                {
                                    Render(p, builder);
                                    builder.Append(", ");
                                }
                                builder.Length -= 2;
                            }
                        }
                    }
                    builder.Append(") { }");
                    break;

                default:
                    RenderClass(builder, nt.Name);
                    builder.Append(" ");

                    if (nt.TypeParameters.Any())
                    {
                        builder.Length -= 1;
                        builder.Append("<");
                        foreach (TypeParameterAPIV tp in nt.TypeParameters)
                        {
                            Render(tp, builder);
                            builder.Append(", ");
                        }
                        builder.Length -= 2;
                        builder.Append("> ");
                    }

                    // add any implemented types to string
                    if (nt.Implementations.Any())
                    {
                        builder.Append(": ");
                        foreach (var i in nt.Implementations)
                        {
                            RenderClass(builder, i);
                            builder.Append(", ");
                        }
                        builder.Length -= 2;
                        builder.Append(" ");
                    }
                    builder.Append("{");
                    RenderNewline(builder);

                    // add any types declared in this type's body
                    foreach (FieldAPIV f in nt.Fields)
                    {
                        Render(f, builder, indents);
                        RenderNewline(builder);
                    }
                    foreach (PropertyAPIV p in nt.Properties)
                    {
                        Render(p, builder, indents);
                        RenderNewline(builder);
                    }
                    foreach (EventAPIV e in nt.Events)
                    {
                        Render(e, builder, indents);
                        RenderNewline(builder);
                    }
                    foreach (MethodAPIV m in nt.Methods)
                    {
                        Render(m, builder, indents);
                        RenderNewline(builder);
                    }
                    foreach (NamedTypeAPIV n in nt.NamedTypes)
                    {
                        Render(n, builder, indents);
                        RenderNewline(builder);
                    }

                    AppendIndents(builder, indents - 1);
                    builder.Append("}");
                    break;
            }
        }

        internal void Render(NamespaceAPIV ns, StringBuilder builder, int indents = 0)
        {
            if (ns.Name.Any())
            {
                AppendIndents(builder, indents);
                RenderSpecialName(builder, "namespace");
                builder.Append(" ");
                RenderName(builder, ns.Name);
                builder.Append(" {");
                RenderNewline(builder);
            }

            foreach (NamedTypeAPIV nt in ns.NamedTypes)
            {
                Render(nt, builder, indents + 1);
                RenderNewline(builder);
            }
            foreach (NamespaceAPIV n in ns.Namespaces)
            {
                if (ns.Name.Any())
                {
                    Render(n, builder, indents + 1);
                    RenderNewline(builder);
                }
                else
                {
                    Render(n, builder, indents);
                    RenderNewline(builder);
                }
            }

            if (ns.Name.Any())
            {
                AppendIndents(builder, indents);
                builder.Append("}");
            }
        }

        internal void Render(ParameterAPIV p, StringBuilder builder, int indents = 0)
        {
            if (p.Attributes.Any())
            {
                builder.Append("[");
                foreach (string attribute in p.Attributes)
                {
                    RenderName(builder, attribute);
                    builder.Append(", ");
                }
                builder.Length -= 2;
                builder.Append("] ");
                RenderNewline(builder);
                AppendIndents(builder, indents);
            }

            RenderType(builder, p.Type);
            builder.Append(" ").Append(p.Name);
            if (p.HasExplicitDefaultValue)
            {
                if (p.Type.Equals("string"))
                {
                    builder.Append(" = ");
                    RenderValue(builder, "\"" + p.ExplicitDefaultValue.ToString() + "\"");
                }

                else
                {
                    builder.Append(" = ");
                    if (p.ExplicitDefaultValue == null)
                        RenderSpecialName(builder, "null");
                    else
                        RenderValue(builder, p.ExplicitDefaultValue.ToString());
                }
            }
        }

        internal void Render(PropertyAPIV p, StringBuilder builder, int indents = 0)
        {
            AppendIndents(builder, indents);
            RenderKeyword(builder, p.Accessibility);
            builder.Append(" ");
            RenderType(builder, p.Type);
            builder.Append(" ").Append(p.Name).Append(" { ");
            RenderKeyword(builder, "get");
            builder.Append("; ");

            if (p.HasSetMethod)
            {
                RenderKeyword(builder, "set");
                builder.Append("; ");
            }

            builder.Append("}");
        }

        internal void Render(TypeParameterAPIV tp, StringBuilder builder, int indents = 0)
        {
            if (tp.Attributes.Any())
            {
                builder.Append("[");
                foreach (string attribute in tp.Attributes)
                {
                    RenderName(builder, attribute);
                    builder.Append(", ");
                }
                builder.Length -= 2;
                builder.Append("] ");
                RenderNewline(builder);
                AppendIndents(builder, indents);
            }

            builder.Append(tp.Name);
        }

        protected abstract void RenderClass(StringBuilder s, string word);

        protected abstract void RenderKeyword(StringBuilder s, string word);

        protected abstract void RenderName(StringBuilder s, string word);

        protected abstract void RenderNewline(StringBuilder s);

        protected abstract void RenderSpecialName(StringBuilder s, string word);

        protected abstract void RenderType(StringBuilder s, string word);

        protected abstract void RenderValue(StringBuilder s, string word);
    }


    public class HTMLRenderer : TreeRendererAPIV
    {
        protected override void RenderClass(StringBuilder builder, string word)
        {
            builder.Append("<font class=\"class\">").Append(word).Append("</font>");
        }

        protected override void RenderKeyword(StringBuilder builder, string word)
        {
            builder.Append("<font class=\"keyword\">").Append(word).Append("</font>");
        }

        protected override void RenderName(StringBuilder builder, string word)
        {
            builder.Append("<font class=\"name\">").Append(word).Append("</font>");
        }

        protected override void RenderNewline(StringBuilder builder)
        {
            builder.Append("<br />");
        }

        protected override void RenderSpecialName(StringBuilder builder, string word)
        {
            builder.Append("<font class=\"specialName\">").Append(word).Append("</font>");
        }

        protected override void RenderType(StringBuilder builder, string word)
        {
            builder.Append("<font class=\"type\">").Append(word).Append("</font>");
        }

        protected override void RenderValue(StringBuilder builder, string word)
        {
            builder.Append("<font class=\"value\">").Append(word).Append("</font>");
        }
    }

    public class TextRenderer : TreeRendererAPIV
    {
        protected override void RenderClass(StringBuilder builder, string word)
        {
            builder.Append(word);
        }

        protected override void RenderKeyword(StringBuilder builder, string word)
        {
            builder.Append(word);
        }

        protected override void RenderName(StringBuilder builder, string word)
        {
            builder.Append(word);
        }

        protected override void RenderNewline(StringBuilder builder)
        {
            builder.AppendLine();
        }

        protected override void RenderSpecialName(StringBuilder builder, string word)
        {
            builder.Append(word);
        }

        protected override void RenderType(StringBuilder builder, string word)
        {
            builder.Append(word);
        }

        protected override void RenderValue(StringBuilder builder, string word)
        {
            builder.Append(word);
        }
    }
}<|MERGE_RESOLUTION|>--- conflicted
+++ resolved
@@ -102,11 +102,7 @@
 
         internal void Render(MethodAPIV m, StringBuilder builder, int indents = 0)
         {
-<<<<<<< HEAD
             AppendIndents(builder, indents);
-=======
-            AppendIndentsText(builder, indents);
->>>>>>> 74964039
             if (m.Attributes.Any())
             {
                 foreach (var attribute in m.Attributes)
@@ -155,7 +151,6 @@
             }
 
             if (m.ReturnType.Any())
-<<<<<<< HEAD
             {
                 RenderType(builder, m.ReturnType);
                 builder.Append(" ");
@@ -166,12 +161,6 @@
                 RenderClass(builder, m.Name);
             else
                 RenderName(builder, m.Name);
-
-=======
-                builder.Append(m.ReturnType).Append(" ");
-            builder.Append(m.Name);
-
->>>>>>> 74964039
             if (m.TypeParameters.Any())
             {
                 builder.Append("<");
@@ -244,15 +233,11 @@
                     {
                         if (m.Name.Equals("Invoke"))
                         {
-<<<<<<< HEAD
                             RenderType(builder, m.ReturnType);
                             builder.Append(" ");
                             RenderName(builder, nt.Name);
                             builder.Append("(");
 
-=======
-                            builder.Append(m.ReturnType).Append(" ").Append(nt.Name).Append("(");
->>>>>>> 74964039
                             if (m.Parameters.Any())
                             {
                                 foreach (ParameterAPIV p in m.Parameters)
