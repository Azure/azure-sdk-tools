--- conflicted
+++ resolved
@@ -23,12 +23,9 @@
             typeof(SpecWorkflowTool),
             typeof(SpecValidationTools),
             typeof(ReleaseReadinessTool),
-<<<<<<< HEAD
             typeof(FileValidationTool),
             typeof(DownloadPromptsTool),
-=======
             typeof(SdkReleaseTool),
->>>>>>> be8a1a48
             #if DEBUG
             // only add this tool in debug mode
             typeof(HelloWorldTool),
