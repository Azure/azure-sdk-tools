/**
 * @fileoverview Definition of configs
 * @author Arpan Laha
 */

export = {
  recommended: {
    plugins: ["@azuresdktools/azure-sdk"],
    env: {
      node: true
    },
    parser: "@typescript-eslint/parser",
    rules: {
<<<<<<< HEAD
      "@ts-common/azure-sdk/github-source-headers": "error",
      "@ts-common/azure-sdk/ts-config-allowsyntheticdefaultimports": "error",
      "@ts-common/azure-sdk/ts-config-declaration": "error",
      "@ts-common/azure-sdk/ts-config-esmoduleinterop": "error",
      "@ts-common/azure-sdk/ts-config-exclude": "error",
      "@ts-common/azure-sdk/ts-config-forceconsistentcasinginfilenames":
        "error",
      "@ts-common/azure-sdk/ts-config-importhelpers": "error",
      "@ts-common/azure-sdk/ts-config-isolatedmodules": "warn",
      "@ts-common/azure-sdk/ts-config-lib": "error",
      "@ts-common/azure-sdk/ts-config-module": "error",
      "@ts-common/azure-sdk/ts-config-moduleresolution": "error",
      "@ts-common/azure-sdk/ts-config-no-experimentaldecorators": "error",
      "@ts-common/azure-sdk/ts-config-sourcemap": "error",
      "@ts-common/azure-sdk/ts-config-strict": "error",
      "@ts-common/azure-sdk/ts-config-target": "error",
      "@ts-common/azure-sdk/ts-error-handling": "off",
      "@ts-common/azure-sdk/ts-modules-only-named": "error",
      "@ts-common/azure-sdk/ts-no-const-enums": "warn",
      "@ts-common/azure-sdk/ts-package-json-author": "error",
      "@ts-common/azure-sdk/ts-package-json-bugs": "error",
      "@ts-common/azure-sdk/ts-package-json-engine-is-present": "error",
      "@ts-common/azure-sdk/ts-package-json-files-required": "error",
      "@ts-common/azure-sdk/ts-package-json-homepage": "error",
      "@ts-common/azure-sdk/ts-package-json-keywords": "error",
      "@ts-common/azure-sdk/ts-package-json-license": "error",
      "@ts-common/azure-sdk/ts-package-json-main-is-cjs": "error",
      "@ts-common/azure-sdk/ts-package-json-module": "error",
      "@ts-common/azure-sdk/ts-package-json-name": "error",
      "@ts-common/azure-sdk/ts-package-json-repo": "error",
      "@ts-common/azure-sdk/ts-package-json-required-scripts": "error",
      "@ts-common/azure-sdk/ts-package-json-sideeffects": "error",
      "@ts-common/azure-sdk/ts-package-json-types": "error",
      "@ts-common/azure-sdk/ts-use-interface-parameters": "warn",
      "@ts-common/azure-sdk/ts-versioning-semver": "error",
      "@ts-common/azure-sdk/tsdoc-ignore-helpers": "off"
    },
    settings: {
      main: "src/index.ts"
=======
      "@azuresdktools/azure-sdk/ts-config-allowsyntheticdefaultimports":
        "error",
      "@azuresdktools/azure-sdk/ts-config-declaration": "error",
      "@azuresdktools/azure-sdk/ts-config-esmoduleinterop": "error",
      "@azuresdktools/azure-sdk/ts-config-exclude": "error",
      "@azuresdktools/azure-sdk/ts-config-forceconsistentcasinginfilenames":
        "error",
      "@azuresdktools/azure-sdk/ts-config-importhelpers": "error",
      "@azuresdktools/azure-sdk/ts-config-isolatedmodules": "warn",
      "@azuresdktools/azure-sdk/ts-config-lib": "error",
      "@azuresdktools/azure-sdk/ts-config-module": "error",
      "@azuresdktools/azure-sdk/ts-config-no-experimentaldecorators": "error",
      "@azuresdktools/azure-sdk/ts-config-sourcemap": "error",
      "@azuresdktools/azure-sdk/ts-config-strict": "error",
      "@azuresdktools/azure-sdk/ts-package-json-author": "error",
      "@azuresdktools/azure-sdk/ts-package-json-bugs": "error",
      "@azuresdktools/azure-sdk/ts-package-json-homepage": "error",
      "@azuresdktools/azure-sdk/ts-package-json-keywords": "error",
      "@azuresdktools/azure-sdk/ts-package-json-license": "error",
      "@azuresdktools/azure-sdk/ts-package-json-name": "error",
      "@azuresdktools/azure-sdk/ts-package-json-repo": "error",
      "@azuresdktools/azure-sdk/ts-package-json-required-scripts": "error",
      "@azuresdktools/azure-sdk/ts-package-json-sideeffects": "error"
>>>>>>> 3a0a11f1
    }
  }
};<|MERGE_RESOLUTION|>--- conflicted
+++ resolved
@@ -11,47 +11,7 @@
     },
     parser: "@typescript-eslint/parser",
     rules: {
-<<<<<<< HEAD
-      "@ts-common/azure-sdk/github-source-headers": "error",
-      "@ts-common/azure-sdk/ts-config-allowsyntheticdefaultimports": "error",
-      "@ts-common/azure-sdk/ts-config-declaration": "error",
-      "@ts-common/azure-sdk/ts-config-esmoduleinterop": "error",
-      "@ts-common/azure-sdk/ts-config-exclude": "error",
-      "@ts-common/azure-sdk/ts-config-forceconsistentcasinginfilenames":
-        "error",
-      "@ts-common/azure-sdk/ts-config-importhelpers": "error",
-      "@ts-common/azure-sdk/ts-config-isolatedmodules": "warn",
-      "@ts-common/azure-sdk/ts-config-lib": "error",
-      "@ts-common/azure-sdk/ts-config-module": "error",
-      "@ts-common/azure-sdk/ts-config-moduleresolution": "error",
-      "@ts-common/azure-sdk/ts-config-no-experimentaldecorators": "error",
-      "@ts-common/azure-sdk/ts-config-sourcemap": "error",
-      "@ts-common/azure-sdk/ts-config-strict": "error",
-      "@ts-common/azure-sdk/ts-config-target": "error",
-      "@ts-common/azure-sdk/ts-error-handling": "off",
-      "@ts-common/azure-sdk/ts-modules-only-named": "error",
-      "@ts-common/azure-sdk/ts-no-const-enums": "warn",
-      "@ts-common/azure-sdk/ts-package-json-author": "error",
-      "@ts-common/azure-sdk/ts-package-json-bugs": "error",
-      "@ts-common/azure-sdk/ts-package-json-engine-is-present": "error",
-      "@ts-common/azure-sdk/ts-package-json-files-required": "error",
-      "@ts-common/azure-sdk/ts-package-json-homepage": "error",
-      "@ts-common/azure-sdk/ts-package-json-keywords": "error",
-      "@ts-common/azure-sdk/ts-package-json-license": "error",
-      "@ts-common/azure-sdk/ts-package-json-main-is-cjs": "error",
-      "@ts-common/azure-sdk/ts-package-json-module": "error",
-      "@ts-common/azure-sdk/ts-package-json-name": "error",
-      "@ts-common/azure-sdk/ts-package-json-repo": "error",
-      "@ts-common/azure-sdk/ts-package-json-required-scripts": "error",
-      "@ts-common/azure-sdk/ts-package-json-sideeffects": "error",
-      "@ts-common/azure-sdk/ts-package-json-types": "error",
-      "@ts-common/azure-sdk/ts-use-interface-parameters": "warn",
-      "@ts-common/azure-sdk/ts-versioning-semver": "error",
-      "@ts-common/azure-sdk/tsdoc-ignore-helpers": "off"
-    },
-    settings: {
-      main: "src/index.ts"
-=======
+      "@azuresdktools/azure-sdk/github-source-headers": "error",
       "@azuresdktools/azure-sdk/ts-config-allowsyntheticdefaultimports":
         "error",
       "@azuresdktools/azure-sdk/ts-config-declaration": "error",
@@ -63,19 +23,34 @@
       "@azuresdktools/azure-sdk/ts-config-isolatedmodules": "warn",
       "@azuresdktools/azure-sdk/ts-config-lib": "error",
       "@azuresdktools/azure-sdk/ts-config-module": "error",
+      "@azuresdktools/azure-sdk/ts-config-moduleresolution": "error",
       "@azuresdktools/azure-sdk/ts-config-no-experimentaldecorators": "error",
       "@azuresdktools/azure-sdk/ts-config-sourcemap": "error",
       "@azuresdktools/azure-sdk/ts-config-strict": "error",
+      "@azuresdktools/azure-sdk/ts-config-target": "error",
+      "@azuresdktools/azure-sdk/ts-error-handling": "off",
+      "@azuresdktools/azure-sdk/ts-modules-only-named": "error",
+      "@azuresdktools/azure-sdk/ts-no-const-enums": "warn",
       "@azuresdktools/azure-sdk/ts-package-json-author": "error",
       "@azuresdktools/azure-sdk/ts-package-json-bugs": "error",
+      "@azuresdktools/azure-sdk/ts-package-json-engine-is-present": "error",
+      "@azuresdktools/azure-sdk/ts-package-json-files-required": "error",
       "@azuresdktools/azure-sdk/ts-package-json-homepage": "error",
       "@azuresdktools/azure-sdk/ts-package-json-keywords": "error",
       "@azuresdktools/azure-sdk/ts-package-json-license": "error",
+      "@azuresdktools/azure-sdk/ts-package-json-main-is-cjs": "error",
+      "@azuresdktools/azure-sdk/ts-package-json-module": "error",
       "@azuresdktools/azure-sdk/ts-package-json-name": "error",
       "@azuresdktools/azure-sdk/ts-package-json-repo": "error",
       "@azuresdktools/azure-sdk/ts-package-json-required-scripts": "error",
-      "@azuresdktools/azure-sdk/ts-package-json-sideeffects": "error"
->>>>>>> 3a0a11f1
+      "@azuresdktools/azure-sdk/ts-package-json-sideeffects": "error",
+      "@azuresdktools/azure-sdk/ts-package-json-types": "error",
+      "@azuresdktools/azure-sdk/ts-use-interface-parameters": "warn",
+      "@azuresdktools/azure-sdk/ts-versioning-semver": "error",
+      "@azuresdktools/azure-sdk/tsdoc-ignore-helpers": "off"
+    },
+    settings: {
+      main: "src/index.ts"
     }
   }
 };