// Copyright (c) Microsoft Corporation. All rights reserved.
// Licensed under the MIT License.

using System;
using System.IO;
using System.Threading.Tasks;
using Microsoft.AspNetCore.Http;
using Microsoft.Azure.Functions.Worker;
using Microsoft.AspNetCore.Mvc;
using Microsoft.Extensions.Logging;
using Newtonsoft.Json;
using IssueLabeler.Shared;
using System.Collections.Generic;

namespace IssueLabelerService
{
    public class AzureSdkIssueLabelerService
    {
        private static readonly ActionResult EmptyResult = new JsonResult(new TriageOutput { Labels = [], Answer = null, AnswerType = null });
        private readonly ILogger<AzureSdkIssueLabelerService> _logger;
        private readonly Configuration _configurationService;
        private LabelerFactory _labelers;
        private AnswerFactory _answerServices;

        public AzureSdkIssueLabelerService(ILogger<AzureSdkIssueLabelerService> logger, TriageRag ragService, Configuration configService, LabelerFactory labelers, AnswerFactory answerServices)
        {
            _logger = logger;
            _labelers = labelers;
            _configurationService = configService;
            _answerServices = answerServices;
        }

        [Function("AzureSdkIssueLabelerService")]
        public async Task<ActionResult> Run([HttpTrigger(AuthorizationLevel.Function, "POST", Route = null)] HttpRequest request)
        {
            IssuePayload issue;
            try
            {
                issue = await DeserializeIssuePayloadAsync(request);
            }
            catch (Exception ex)
            {
                _logger.LogError($"Unable to deserialize payload: {ex.Message}{Environment.NewLine}\t{ex}{Environment.NewLine}");
                return new BadRequestResult();
            }

            var config = _configurationService.GetForRepository($"{issue.RepositoryOwnerName}/{issue.RepositoryName}");
            Dictionary<string, string> labels;

            // Enable labels if both the configuration enable labels and the issue predict labels are true
            if(bool.Parse(config.EnableLabels) && issue.PredictLabels)
            {
                try
                {
                    // Get the labeler based on the configuration
                    var labeler = _labelers.GetLabeler(config);

                    // Predict labels for the issue
                    labels = await labeler.PredictLabels(issue);

                    // If no labels are returned, do not generate an answer
                    // Fixing the issue by replacing 'Length' with 'Count' for Dictionary
                    if (labels?.Count == 0)
                    {
                        _logger.LogInformation($"No labels predicted for issue #{issue.IssueNumber} in repository {issue.RepositoryName}.");
                        return EmptyResult;
                    }
                }
                catch (Exception ex)
                {
                    _logger.LogError($"Error labeling issue #{issue.IssueNumber} in repository {issue.RepositoryName}: {ex.Message}{Environment.NewLine}\t{ex}{Environment.NewLine}");
                    return EmptyResult;
                }

            }
            else
            {
                _logger.LogError($"Labeling is turned off for issue #{issue.IssueNumber} in repository {issue.RepositoryName}. Wihtout Labels answer service will not be called.");
                return EmptyResult;
            }

            TriageOutput result = new TriageOutput { Labels = labels.Values };
<<<<<<< HEAD

            if(bool.Parse(config.EnableAnswers))
            {
                try{

=======
            
            // Enable answers if both the configuration enable answers and the issue predict answers are true
            if(bool.Parse(config.EnableAnswers) && issue.PredictAnswers)
            {
                try{

>>>>>>> 6c3047fb
                    // Get the Answer Service based on configuration
                    var answerService = _answerServices.GetAnswerService(config);

                    var answer = await answerService.AnswerQuery(issue, labels);

                    result.Answer = answer.Answer;
                    result.AnswerType = answer.AnswerType;
                }
                catch (Exception ex)
                {
                    _logger.LogError($"Error commenting on issue #{issue.IssueNumber} in repository {issue.RepositoryName}: {ex.Message}{Environment.NewLine}\t{ex}{Environment.NewLine}");

                    result.Answer = null;
                    result.AnswerType = null;
                }
            }

            return new JsonResult(result);
        }

        private async Task<IssuePayload> DeserializeIssuePayloadAsync(HttpRequest request)
        {
            using var bodyReader = new StreamReader(request.Body);
            var requestBody = await bodyReader.ReadToEndAsync();
            return JsonConvert.DeserializeObject<IssuePayload>(requestBody);
        }

        public static string FormatTemplate(string template, Dictionary<string, string> replacements, ILogger logger)
        {
            if (string.IsNullOrEmpty(template))
                return string.Empty;

            string result = template;

            foreach (var replacement in replacements)
            {
                if(!result.Contains($"{{{replacement.Key}}}"))
                {
                    logger.LogWarning($"Replacement value for {replacement.Key} does not exist in {template}.");
                }
                result = result.Replace($"{{{replacement.Key}}}", replacement.Value);
            }

            // Replace escaped newlines with actual newlines
            return result.Replace("\\n", "\n");
        }
    }
}<|MERGE_RESOLUTION|>--- conflicted
+++ resolved
@@ -80,20 +80,12 @@
             }
 
             TriageOutput result = new TriageOutput { Labels = labels.Values };
-<<<<<<< HEAD
-
-            if(bool.Parse(config.EnableAnswers))
-            {
-                try{
-
-=======
             
             // Enable answers if both the configuration enable answers and the issue predict answers are true
             if(bool.Parse(config.EnableAnswers) && issue.PredictAnswers)
             {
                 try{
 
->>>>>>> 6c3047fb
                     // Get the Answer Service based on configuration
                     var answerService = _answerServices.GetAnswerService(config);
 
