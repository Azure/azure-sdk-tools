import shell from 'shelljs';
import path, { join, posix } from 'path';
import fs from 'fs';

import { SDKType } from './types'
import { logger } from "../utils/logger";
import { Project, ScriptTarget, SourceFile } from 'ts-morph';
import { replaceAll } from '@ts-common/azure-js-dev-tools';
<<<<<<< HEAD
import { spawn, SpawnOptions } from 'child_process';

function printErrorDetails(output: { stdout: string; stderr: string, code: number | null } | undefined) {
    if (!output) return;
    logger.error(`Summary:`);
    const printErrorSummary = (content: string) => content.split('\n')
        .filter(line => line.includes('error') || line.includes('ERROR'))
        .forEach(line => logger.error(line));
    printErrorSummary(output.stderr);
    printErrorSummary(output.stdout);
    logger.error(`Details:`);
    logger.error(output.stderr);
    logger.error(output.stdout);
=======
import { readFile } from 'fs/promises';
import { parse } from 'yaml';

// ./eng/common/scripts/TypeSpec-Project-Process.ps1 script forces to use emitter '@azure-tools/typespec-ts',
// so do NOT change the emitter
const emitterName = '@azure-tools/typespec-ts';

// TODO: remove it after we generate and use options by ourselves
const messageToTspConfigSample =
    'Please refer to https://github.com/Azure/azure-rest-api-specs/blob/main/specification/contosowidgetmanager/Contoso.WidgetManager/tspconfig.yaml for the right schema.';

async function loadTspConfig(typeSpecDirectory: string): Promise<Exclude<any, null | undefined>> {
    const configPath = join(typeSpecDirectory, 'tspconfig.yaml');
    const content = await readFile(configPath, { encoding: 'utf-8' });
    const config = parse(content.toString());
    if (!config) {
        throw new Error(`Failed to parse tspconfig.yaml in ${typeSpecDirectory}`);
    }
    return config;
>>>>>>> 7bd7a296
}

export function getClassicClientParametersPath(packageRoot: string): string {
    return path.join(packageRoot, 'src', 'models', 'parameters.ts');
}

export function getSDKType(packageRoot: string): SDKType {
    const paraPath = getClassicClientParametersPath(packageRoot);
    const exist = shell.test('-e', paraPath);
    const type = exist ? SDKType.HighLevelClient : SDKType.ModularClient;
    logger.info(`SDK type '${type}' is detected in '${packageRoot}'.`);
    return type;
}

export function getNpmPackageName(packageRoot: string): string {
    const packageJsonPath = path.join(packageRoot, 'package.json');
    const packageJson = fs.readFileSync(packageJsonPath, { encoding: 'utf-8' });
    const packageName = JSON.parse(packageJson).name;
    return packageName;
}

export function getApiReviewPath(packageRoot: string): string {
    const sdkType = getSDKType(packageRoot);
    const reviewDir = path.join(packageRoot, 'review');
    switch (sdkType) {
        case SDKType.ModularClient:
            const npmPackageName = getNpmPackageName(packageRoot);
            const packageName = npmPackageName.substring("@azure/".length);
            const apiViewFileName = `${packageName}.api.md`;
            return path.join(packageRoot, 'review', apiViewFileName);
        case SDKType.HighLevelClient:
        case SDKType.RestLevelClient:
        default:
            // only one xxx.api.md
            return path.join(packageRoot, 'review', fs.readdirSync(reviewDir)[0]);
    }
}

export function getTsSourceFile(filePath: string): SourceFile | undefined {
    const target = ScriptTarget.ES2015;
    const compilerOptions = { target };
    const project = new Project({ compilerOptions });
    project.addSourceFileAtPath(filePath);
    return project.getSourceFile(filePath);
}

// changelog policy: https://aka.ms/azsdk/guideline/changelogs
export function fixChangelogFormat(content: string) {
    content = replaceAll(content, '**Features**', '### Features Added')!;
    content  = replaceAll(content, '**Breaking Changes**', '### Breaking Changes')!;
    content  = replaceAll(content, '**Bugs Fixed**', '### Bugs Fixed')!;
    content  = replaceAll(content, '**Other Changes**', '### Other Changes')!;
    return content;
}

export function tryReadNpmPackageChangelog(packageFolderPath: string): string {
    const changelogPath = path.join(packageFolderPath, 'changelog-temp', 'package', 'CHANGELOG.md');
    try {
        if (!fs.existsSync(changelogPath)) {
            logger.warn(`NPM package's changelog '${changelogPath}' does not exist.`);
            return "";
        }
        const originalChangeLogContent = fs.readFileSync(changelogPath, { encoding: 'utf-8' });
        return originalChangeLogContent;
    } catch (err) {
        logger.warn(`Failed to read NPM package's changelog '${changelogPath}': ${(err as Error)?.stack ?? err}`);
        return '';
    }
}

<<<<<<< HEAD
export function runCommand(
    command: string,
    args: readonly string[],
    options: SpawnOptions,
    realtimeOutput: boolean = true,
    timeoutSeconds: number | undefined = undefined 
): Promise<{ stdout: string; stderr: string, code }> {
    return new Promise((resolve, reject) => {
        let stdout = '';
        let stderr = '';
        const commandStr = `${command} ${args.join(' ')}`;
        logger.info(`Start to run command: '${commandStr}'.`);
        const child = spawn(command, args, options);

        let timedOut = false;
        const timer = timeoutSeconds &&setTimeout(() => {
            timedOut = true;
            child.kill();
            reject(new Error(`Process timed out after ${timeoutSeconds}s`));
        }, timeoutSeconds * 1000);
        
        child.stdout?.on('data', (data) => {
            const str = data.toString();
            stdout += str;
            if (realtimeOutput) logger.info(str);
        });

        child.stderr?.on('data', (data) => {
            const str = data.toString();
            stderr += str;
            if (realtimeOutput) console.error(str);
        });

        child.on('close', (code) => {
            if (code === 0) {
                resolve({ stdout, stderr, code });
            } else {
                logger.error(`Command closed with code '${code}'.`);
                printErrorDetails({ stdout, stderr, code });
                reject(new Error(`Command closed with code '${code}'.`));
            }
        });

        child.on('exit', (code, signal) => {
            if (timer) clearTimeout(timer);
            if (!timedOut) {
              if (signal || code && code !== 0) {
                logger.error(`Command '${commandStr}' exited with signal '${signal ?? 'SIGTERM'}' and code ${code}.`);
                printErrorDetails({ stdout, stderr, code });
                reject(new Error(`Process was killed with signal '${signal ?? 'SIGTERM'}'.`));
              } else {
                  resolve({ stdout, stderr, code });
              }
            }
        });

        child.on('error', (err) => {
            logger.error((err as Error)?.stack ?? err);
            printErrorDetails({ stdout, stderr, code: null });
            reject(err);
        });
    });
=======
// generated path is in posix format
// e.g. sdk/mongocluster/arm-mongocluster
export async function getGeneratedPackageDirectory(typeSpecDirectory: string): Promise<string> {
    const tspConfig = await loadTspConfig(typeSpecDirectory);
    const serviceDir = tspConfig.parameters?.['service-dir']?.default;
    if (!serviceDir) {
        throw new Error(`Misses service-dir in parameters section of tspconfig.yaml. ${messageToTspConfigSample}`);
    }
    const packageDir = tspConfig.options?.[emitterName]?.['package-dir'];
    if (!packageDir) {
        throw new Error(`Misses package-dir in ${emitterName} options of tspconfig.yaml. ${messageToTspConfigSample}`);
    }
    const packageDirFromRoot = posix.join(serviceDir, packageDir);
    return packageDirFromRoot;
>>>>>>> 7bd7a296
}<|MERGE_RESOLUTION|>--- conflicted
+++ resolved
@@ -6,7 +6,8 @@
 import { logger } from "../utils/logger";
 import { Project, ScriptTarget, SourceFile } from 'ts-morph';
 import { replaceAll } from '@ts-common/azure-js-dev-tools';
-<<<<<<< HEAD
+import { readFile } from 'fs/promises';
+import { parse } from 'yaml';
 import { spawn, SpawnOptions } from 'child_process';
 
 function printErrorDetails(output: { stdout: string; stderr: string, code: number | null } | undefined) {
@@ -20,9 +21,7 @@
     logger.error(`Details:`);
     logger.error(output.stderr);
     logger.error(output.stdout);
-=======
-import { readFile } from 'fs/promises';
-import { parse } from 'yaml';
+}
 
 // ./eng/common/scripts/TypeSpec-Project-Process.ps1 script forces to use emitter '@azure-tools/typespec-ts',
 // so do NOT change the emitter
@@ -40,7 +39,6 @@
         throw new Error(`Failed to parse tspconfig.yaml in ${typeSpecDirectory}`);
     }
     return config;
->>>>>>> 7bd7a296
 }
 
 export function getClassicClientParametersPath(packageRoot: string): string {
@@ -111,7 +109,23 @@
     }
 }
 
-<<<<<<< HEAD
+// generated path is in posix format
+// e.g. sdk/mongocluster/arm-mongocluster
+export async function getGeneratedPackageDirectory(typeSpecDirectory: string): Promise<string> {
+    const tspConfig = await loadTspConfig(typeSpecDirectory);
+    const serviceDir = tspConfig.parameters?.['service-dir']?.default;
+    if (!serviceDir) {
+        throw new Error(`Misses service-dir in parameters section of tspconfig.yaml. ${messageToTspConfigSample}`);
+    }
+    const packageDir = tspConfig.options?.[emitterName]?.['package-dir'];
+    if (!packageDir) {
+        throw new Error(`Misses package-dir in ${emitterName} options of tspconfig.yaml. ${messageToTspConfigSample}`);
+    }
+    const packageDirFromRoot = posix.join(serviceDir, packageDir);
+    return packageDirFromRoot;
+}
+
+
 export function runCommand(
     command: string,
     args: readonly string[],
@@ -174,20 +188,4 @@
             reject(err);
         });
     });
-=======
-// generated path is in posix format
-// e.g. sdk/mongocluster/arm-mongocluster
-export async function getGeneratedPackageDirectory(typeSpecDirectory: string): Promise<string> {
-    const tspConfig = await loadTspConfig(typeSpecDirectory);
-    const serviceDir = tspConfig.parameters?.['service-dir']?.default;
-    if (!serviceDir) {
-        throw new Error(`Misses service-dir in parameters section of tspconfig.yaml. ${messageToTspConfigSample}`);
-    }
-    const packageDir = tspConfig.options?.[emitterName]?.['package-dir'];
-    if (!packageDir) {
-        throw new Error(`Misses package-dir in ${emitterName} options of tspconfig.yaml. ${messageToTspConfigSample}`);
-    }
-    const packageDirFromRoot = posix.join(serviceDir, packageDir);
-    return packageDirFromRoot;
->>>>>>> 7bd7a296
 }