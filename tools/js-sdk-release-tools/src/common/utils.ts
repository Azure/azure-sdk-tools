--- conflicted
+++ resolved
@@ -299,7 +299,6 @@
     return options
 }
 
-<<<<<<< HEAD
 export function updateApiVersionInTspConfig(tspConfigPath: string, apiVersion?: string) {
     if (!apiVersion || apiVersion === '') {
         logger.warn(`No apiVersion provided, skipping update to tspconfig.yaml.`);
@@ -322,9 +321,9 @@
     const updatedTspConfigContent = dump(tspConfig);
     fs.writeFileSync(tspConfigPath, updatedTspConfigContent, 'utf8');
     logger.info(`Updated API version to ${apiVersion} in tspconfig.yaml in pipeline only.`);
-=======
+}
+
 // Get the spec repo where the project is defined to set into tsp-location.yaml
 export function generateRepoDataInTspLocation(repoUrl: string) {
     return repoUrl.replace("https://github.com/", "")
->>>>>>> ee1bd4d9
 }