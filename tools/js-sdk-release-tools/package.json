--- conflicted
+++ resolved
@@ -57,12 +57,8 @@
     "rimraf": "^3.0.2",
     "tsx": "^4.16.5",
     "typescript": "5.5.3",
-<<<<<<< HEAD
-    "vitest": "2.0.5",
+    "vitest": "3.0.9",
     "@typespec/compiler": "^0.58.0"
-=======
-    "vitest": "3.0.9"
->>>>>>> 2609dbb9
   },
   "optionalDependencies": {
     "@rollup/rollup-android-arm-eabi": "4.20.0",
