--- conflicted
+++ resolved
@@ -1,350 +1,3 @@
-<<<<<<< HEAD
-//// Copyright (c) Microsoft Corporation.
-//// Licensed under the MIT License.
-//using System.CommandLine;
-//using System.CommandLine.Invocation;
-//using System.ComponentModel;
-//using System.Text.Json;
-//using Azure.Core;
-//using Azure.Sdk.Tools.Cli.Commands;
-//using Azure.Sdk.Tools.Cli.Contract;
-//using Azure.Sdk.Tools.Cli.Helpers;
-//using Azure.Sdk.Tools.Cli.Models;
-//using Azure.Sdk.Tools.Cli.Services;
-//using Microsoft.TeamFoundation.Build.WebApi;
-//using Microsoft.TeamFoundation.TestManagement.WebApi;
-//using Microsoft.VisualStudio.Services.OAuth;
-//using Microsoft.VisualStudio.Services.TestResults.WebApi;
-//using Microsoft.VisualStudio.Services.WebApi;
-//using ModelContextProtocol.Server;
-
-//namespace Azure.Sdk.Tools.Cli.Tools;
-
-//[McpServerToolType, Description("Fetches data from an Azure Pipelines run.")]
-//public class AnalyzePipelinesTool : MCPTool
-//{
-//    private BuildHttpClient buildClient;
-//    private TestResultsHttpClient testClient;
-//    private IAzureAgentService azureAgentService;
-//    private TokenUsageHelper usage;
-//    private readonly bool initialized = false;
-
-//    private IAzureService azureService;
-//    private IAzureAgentServiceFactory azureAgentServiceFactory;
-//    private IOutputService output;
-//    private ILogger<AnalyzePipelinesTool> logger;
-
-//    // Options
-//    private readonly Option<int> buildIdOpt = new(["--build-id", "-b"], "Pipeline/Build ID") { IsRequired = true };
-//    private readonly Option<int> logIdOpt = new(["--log-id"], "ID of the pipeline task log");
-//    private readonly Option<string> projectOpt = new(["--project", "-p"], "Pipeline project name");
-//    private readonly Option<string> projectEndpointOpt = new(["--ai-endpoint", "-e"], "The ai foundry project endpoint for the Azure AI Agent service");
-//    private readonly Option<string> aiModelOpt = new(["--ai-model"], "The model to use for the Azure AI Agent");
-
-//    public AnalyzePipelinesTool(
-//        IAzureService azureService,
-//        IAzureAgentServiceFactory azureAgentServiceFactory,
-//        IOutputService output,
-//        ILogger<AnalyzePipelinesTool> logger
-//    ) : base()
-//    {
-//        this.azureService = azureService;
-//        this.azureAgentServiceFactory = azureAgentServiceFactory;
-//        this.output = output;
-//        this.logger = logger;
-
-//        CommandHierarchy =
-//        [
-//            SharedCommandGroups.AzurePipelines
-//        ];
-//    }
-
-//    public override Command GetCommand()
-//    {
-//        var analyzePipelineCommand = new Command("analyze", "Analyze a pipeline run") {
-//            buildIdOpt, projectOpt, logIdOpt, projectEndpointOpt, aiModelOpt
-//        };
-//        analyzePipelineCommand.SetHandler(async ctx => { await HandleCommand(ctx, ctx.GetCancellationToken()); });
-
-//        return analyzePipelineCommand;
-//    }
-
-//    public override async Task HandleCommand(InvocationContext ctx, CancellationToken ct)
-//    {
-//        Initialize();
-
-//        var cmd = ctx.ParseResult.CommandResult.Command.Name;
-//        var buildId = ctx.ParseResult.GetValueForOption(buildIdOpt);
-//        var project = ctx.ParseResult.GetValueForOption(projectOpt);
-
-//        var logId = ctx.ParseResult.GetValueForOption(logIdOpt);
-//        var projectEndpoint = ctx.ParseResult.GetValueForOption(projectEndpointOpt);
-//        var aiModel = ctx.ParseResult.GetValueForOption(aiModelOpt);
-
-//        logger.LogInformation("Analyzing pipeline {buildId}...", buildId);
-//        azureAgentService = azureAgentServiceFactory.Create(projectEndpoint, aiModel);
-
-//        if (logId != 0)
-//        {
-//            var result = await AnalyzePipelineFailureLog(project, buildId, [logId], ct);
-//            ctx.ExitCode = ExitCode;
-//            usage?.LogCost();
-//            output.Output(result);
-//        }
-//        else
-//        {
-//            var result = await AnalyzePipeline(project, buildId, ct);
-//            ctx.ExitCode = ExitCode;
-//            usage?.LogCost();
-//            output.Output(result);
-//        }
-//    }
-
-//    private void Initialize()
-//    {
-//        if (initialized)
-//        {
-//            return;
-//        }
-//        var tokenScope = new[] { "499b84ac-1321-427f-aa17-267ca6975798/.default" };  // Azure DevOps scope
-//        var token = azureService.GetCredential().GetToken(new TokenRequestContext(tokenScope));
-//        var tokenCredential = new VssOAuthAccessTokenCredential(token.Token);
-//        var connection = new VssConnection(new Uri($"https://dev.azure.com/azure-sdk"), tokenCredential);
-//        buildClient = connection.GetClient<BuildHttpClient>();
-//        testClient = connection.GetClient<TestResultsHttpClient>();
-//    }
-
-//    [McpServerTool, Description("Gets details for a pipeline run")]
-//    public async Task<Build> GetPipelineRun(string? project, int buildId)
-//    {
-//        try
-//        {
-//            logger.LogDebug("Getting pipeline run for {project} {buildId}", project, buildId);
-//            var build = await buildClient.GetBuildAsync(project ?? "public", buildId);
-//            return build;
-//        }
-//        catch (Exception ex)
-//        {
-//            if (!string.IsNullOrEmpty(project))
-//            {
-//                throw new Exception($"Failed to find build {buildId} in project 'public': {ex.Message}");
-//            }
-//            // If project is not specified, try both azure sdk public and internal devops projects
-//            return await GetPipelineRun("internal", buildId);
-//        }
-//    }
-
-//    [McpServerTool, Description("Gets failures from tasks (non-test failures) in a pipeline run")]
-//    public async Task<List<TimelineRecord>?> GetPipelineTaskFailures(string project, int buildId, CancellationToken ct = default)
-//    {
-//        try
-//        {
-//            logger.LogDebug("Getting pipeline task failures for {project} {buildId}", project, buildId);
-//            var timeline = await buildClient.GetBuildTimelineAsync(project, buildId, cancellationToken: ct);
-//            var failedNonTests = timeline.Records.Where(
-//                                    r => r.Result == TaskResult.Failed
-//                                    && r.RecordType == "Task"
-//                                    && !IsTestStep(r.Name))
-//                                .ToList();
-//            logger.LogDebug("Found {count} failed tasks", failedNonTests.Count);
-//            return failedNonTests;
-//        }
-//        catch (Exception ex)
-//        {
-//            logger.LogError("Failed to get pipeline task failures {buildId}: {exception}", buildId, ex.Message);
-//            SetFailure();
-//            return null;
-//        }
-//    }
-
-//    [McpServerTool, Description(@"
-//        Analyze and diagnose the failed test results from a pipeline.
-//        Include relevant data like test name and environment, error type, error messages, functions and error lines.
-//        Provide suggested next steps.
-//    ")]
-//    public async Task<List<FailedTestRunResponse>> GetPipelineFailedTestResults(string project, int buildId, CancellationToken ct = default)
-//    {
-//        try
-//        {
-//            logger.LogDebug("Getting pipeline failed test results for {project} {buildId}", project, buildId);
-//            var results = new List<ShallowTestCaseResult>();
-//            var testRuns = await testClient.GetTestResultsByPipelineAsync(project, buildId, cancellationToken: ct);
-//            results.AddRange(testRuns);
-//            while (testRuns.ContinuationToken != null)
-//            {
-//                var nextResults = await testClient.GetTestResultsByPipelineAsync(project, buildId, continuationToken: testRuns.ContinuationToken, cancellationToken: ct);
-//                results.AddRange(nextResults);
-//                testRuns.ContinuationToken = nextResults.ContinuationToken;
-//            }
-
-//            var failedRuns = results.Where(
-//                r => r.Outcome == TestOutcome.Failed.ToString()
-//                || r.Outcome == TestOutcome.Aborted.ToString())
-//            .Select(r => r.RunId)
-//            .Distinct()
-//            .ToList();
-
-//            logger.LogDebug("Getting test results for {count} failed test runs", failedRuns.Count);
-
-//            var failedRunData = new List<FailedTestRunResponse>();
-
-//            foreach (var runId in failedRuns)
-//            {
-//                var testCases = await testClient.GetTestResultsAsync(
-//                                    project,
-//                                    runId,
-//                                    outcomes: [TestOutcome.Failed, TestOutcome.Aborted],
-//                                    cancellationToken: ct);
-
-//                foreach (var tc in testCases)
-//                {
-//                    failedRunData.Add(new FailedTestRunResponse
-//                    {
-//                        RunId = runId,
-//                        TestCaseTitle = tc.TestCaseTitle,
-//                        ErrorMessage = tc.ErrorMessage,
-//                        StackTrace = tc.StackTrace,
-//                        Outcome = tc.Outcome,
-//                        Url = tc.Url
-//                    });
-//                }
-//            }
-
-//            return failedRunData;
-//        }
-//        catch (Exception ex)
-//        {
-//            logger.LogError("Failed to get pipeline failed test results {buildId}: {exception}", buildId, ex.Message);
-//            SetFailure();
-//            return new List<FailedTestRunResponse>()
-//            {
-//                new FailedTestRunResponse()
-//                {
-//                    ResponseError = $"Failed to get pipeline failed test results {buildId}: {ex.Message}",
-//                }
-//            };
-//        }
-//    }
-
-//    public async Task<LogAnalysisResponse> AnalyzePipelineFailureLog(string? project, int buildId, List<int> logIds, CancellationToken ct)
-//    {
-//        try
-//        {
-//            project ??= "public";
-//            var session = $"{project}-{buildId}";
-//            List<string> logs = [];
-
-//            foreach (var logId in logIds)
-//            {
-//                logger.LogDebug("Downloading pipeline failure log for {project} {buildId} {logId}", project, buildId, logId);
-
-//                var logContent = await buildClient.GetBuildLogLinesAsync(project, buildId, logId, cancellationToken: ct);
-//                var logText = string.Join("\n", logContent);
-//                var tempPath = Path.GetTempFileName() + ".txt";
-//                logger.LogDebug("Writing log id {logId} to temporary file {tempPath}", logId, tempPath);
-//                await File.WriteAllTextAsync(tempPath, logText, ct);
-//                var filename = $"{session}-{logId}.txt";
-//                logs.Add(tempPath);
-//            }
-
-//            var (result, _usage) = await azureAgentService.QueryFiles(logs, session, "Why did this pipeline fail?", ct);
-
-//            foreach (var log in logs)
-//            {
-//                File.Delete(log);
-//            }
-
-//            if (usage != null)
-//            {
-//                usage += _usage;
-//            }
-//            else
-//            {
-//                usage = _usage;
-//            }
-
-//            // Sometimes chat gpt likes to wrap the json in markdown
-//            if (result.StartsWith("```json")
-//                && result.EndsWith("```"))
-//            {
-//                result = result[7..^3].Trim();
-//            }
-
-//            try
-//            {
-//                return JsonSerializer.Deserialize<LogAnalysisResponse>(result);
-//            }
-//            catch (JsonException ex)
-//            {
-//                logger.LogError("Failed to deserialize log analysis response: {exception}", ex.Message);
-//                logger.LogError("Response:\n{result}", result);
-
-//                SetFailure();
-
-//                return new LogAnalysisResponse()
-//                {
-//                    ResponseError = "Failed to deserialize log analysis response. Check the logs for more details.",
-//                };
-//            }
-//        }
-//        catch (Exception ex)
-//        {
-//            logger.LogError("Failed to analyze pipeline {buildId}: {error}", buildId, ex.Message);
-//            SetFailure();
-//            return new LogAnalysisResponse()
-//            {
-//                ResponseError = $"Failed to analyze pipeline {buildId}: {ex.Message}",
-//            };
-//        }
-//    }
-
-//    [McpServerTool, Description("Analyze azure pipeline for failures")]
-//    public async Task<AnalyzePipelineResponse> AnalyzePipeline(string? project, int buildId, CancellationToken ct)
-//    {
-//        try
-//        {
-//            if (string.IsNullOrEmpty(project))
-//            {
-//                var pipeline = await GetPipelineRun(project, buildId);
-//                project = pipeline.Project.Name;
-//            }
-//            var failedTasks = await GetPipelineTaskFailures(project, buildId);
-//            var failedTests = await GetPipelineFailedTestResults(project, buildId);
-
-//            var taskAnalysis = new List<LogAnalysisResponse>();
-
-//            List<int> logIds = failedTasks?
-//                .Where(t => t.Log != null)
-//                .Select(t => t.Log.Id)
-//                .Distinct()
-//                .ToList() ?? [];
-
-//            var analysis = await AnalyzePipelineFailureLog(project, buildId, logIds, ct);
-//            taskAnalysis.Add(analysis);
-
-//            return new AnalyzePipelineResponse()
-//            {
-//                FailedTasks = taskAnalysis,
-//                FailedTests = failedTests
-//            };
-//        }
-//        catch (Exception ex)
-//        {
-//            logger.LogError("Failed to analyze pipeline {buildId}: {exception}", buildId, ex.Message);
-//            SetFailure();
-//            return new AnalyzePipelineResponse()
-//            {
-//                ResponseError = $"Failed to analyze pipeline {buildId}: {ex.Message}",
-//            };
-//        }
-//    }
-
-//    public bool IsTestStep(string stepName)
-//    {
-//        return stepName.Contains("test", StringComparison.OrdinalIgnoreCase);
-//    }
-//}
-=======
 // Copyright (c) Microsoft Corporation.
 // Licensed under the MIT License.
 using System.CommandLine;
@@ -401,7 +54,7 @@
 
         CommandHierarchy =
         [
-            CommandVerbDescriptions.AzurePipelines  // azsdk azp
+            SharedCommandGroups.AzurePipelines   // azsdk azp
         ];
     }
 
@@ -689,5 +342,4 @@
     {
         return stepName.Contains("test", StringComparison.OrdinalIgnoreCase);
     }
-}
->>>>>>> 06e197b7
+}