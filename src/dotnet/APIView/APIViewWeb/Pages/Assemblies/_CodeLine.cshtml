﻿@using ApiView
@using APIView.DIff
@using System.Text.RegularExpressions
@using APIViewWeb.Models;
@model APIViewWeb.Models.CodeLineModel
@{
    bool isRemoved = Model.Kind == DiffLineKind.Removed;
    string lineClass = Model.Kind switch
    {
        DiffLineKind.Removed => "code-removed",
        DiffLineKind.Added => "code-added",
        _ => ""
    };

    string foldableClass = Model.CodeLine.LineClass;
    bool isHeading = false;
    bool isContent = false;
    string hiddenSectionClass = String.Empty;
    if (!String.IsNullOrWhiteSpace(foldableClass))
    {
        string [] foldableClassParts = Regex.Split(foldableClass, "\\s+");
        isHeading = foldableClassParts.Any(x => x.EndsWith("-heading"));
        isContent = foldableClassParts.Any(x => x.EndsWith("-content"));
        hiddenSectionClass = isContent ? "d-none" : "";
    }

<<<<<<< HEAD
    var userPreference = TempData["UserPreference"] as UserPreferenceModel;

    string documentationRow = String.Empty;
    string codeLineDisplay = String.Empty;
    if(Model.CodeLine.IsDocumentation)
    {
        documentationRow = "code-line-documentation";
        codeLineDisplay = "hidden-row";
    }
=======
    var userPreference = ViewData["UserPreference"] as UserPreferenceModel;
>>>>>>> d8d288c4
}

<tr class="code-line @lineClass @foldableClass @hiddenSectionClass @codeLineDisplay @documentationRow" data-line-id="@(isRemoved ? string.Empty : Model.CodeLine.ElementId)">
    <td class="line-details">
        <table>
            <tr>
                @if(userPreference.HideLineNumbers == true || Model.CodeLine.IsDocumentation)
                {
                    <td class="line-number @lineClass d-none"><span>@Model.LineNumber</span></td>
                }
                else
                {
                    <td class="line-number @lineClass"><span>@Model.LineNumber</span></td>
                }
                <td class="line-details-button-cell @lineClass">
                    @if (!isRemoved && Model.CodeLine.ElementId != null)
                    {
                        <a class="line-comment-button">+</a>
                    }
                    else
                    {
                       <a class="line-comment-button" style="visibility: hidden;">+</a> // Added for visual consistency
                    }
                </td>
                <td class="line-details-button-cell">
                    @if(Model.DocumentedByLines.Length > 0)
                    {
                        <span class="line-toggle-documentation-button icon-chevron-right" data-documented-by="[@String.Join(",",Model.DocumentedByLines)]">
                            &nbsp;
                        </span>
                    }
                </td>
                <td class="line-details-button-cell @lineClass">
                    @if (isHeading)
                    {
                        <span class="row-fold-caret"><i class="fa-solid fa-angle-right"></i></span>
                    }
                </td>
            </tr>
        </table>
    </td>
    <td class="code @lineClass">
        @{
            string collapseMenu = isHeading ? "<span class='row-fold-elipsis'><i class='fa-solid fa-ellipsis'></i></span>" : "";
            var indent = "";
            for (var i = 0; i < Model.CodeLine.IndentSize; i++)
            {
                indent += "<span class=\"code-inner-indent\"></span>";
            }
        }
        @if (Model.Kind == DiffLineKind.Removed)
        {
            <span class="code-inner">@Html.Raw(indent)&nbsp;-&nbsp;@Html.Raw(Model.CodeLine.DisplayString)</span>
        }
        else if(Model.Kind == DiffLineKind.Added)
        {
            <span class="code-inner">@Html.Raw(indent)&nbsp;+&nbsp;@Html.Raw(Model.CodeLine.DisplayString)</span>
        }
        else 
        {
            <span class="code-inner">@Html.Raw(indent)&nbsp;&nbsp;&nbsp;@Html.Raw(Model.CodeLine.DisplayString)@Html.Raw(collapseMenu)</span> 
        }
    </td>
</tr>
@if (Model.Diagnostics.Any())
{
    var errorDiags = Model.Diagnostics.Where(d => d.Level == APIView.CodeDiagnosticLevel.Default || d.Level == APIView.CodeDiagnosticLevel.Error);
    var warningDiags = Model.Diagnostics.Where(d => d.Level == APIView.CodeDiagnosticLevel.Warning);
    var infoDiags = Model.Diagnostics.Where(d => d.Level == APIView.CodeDiagnosticLevel.Info);
    <tr class="code-diagnostics" data-line-id="@Model.CodeLine.ElementId">
        <partial name="_DiagnosticsPartial" model="@errorDiags" />
    </tr>
    <tr class="code-diagnostics" data-line-id="@Model.CodeLine.ElementId">
        <partial name="_DiagnosticsPartial" model="@warningDiags" />
    </tr>
    <tr class="code-diagnostics" data-line-id="@Model.CodeLine.ElementId">
        <partial name="_DiagnosticsPartial" model="@infoDiags" />
    </tr>
}

@if (Model.CommentThread != null)
{
    <partial name="_CommentThreadPartial" model="@Model.CommentThread" />
}<|MERGE_RESOLUTION|>--- conflicted
+++ resolved
@@ -24,9 +24,6 @@
         hiddenSectionClass = isContent ? "d-none" : "";
     }
 
-<<<<<<< HEAD
-    var userPreference = TempData["UserPreference"] as UserPreferenceModel;
-
     string documentationRow = String.Empty;
     string codeLineDisplay = String.Empty;
     if(Model.CodeLine.IsDocumentation)
@@ -34,9 +31,8 @@
         documentationRow = "code-line-documentation";
         codeLineDisplay = "hidden-row";
     }
-=======
+
     var userPreference = ViewData["UserPreference"] as UserPreferenceModel;
->>>>>>> d8d288c4
 }
 
 <tr class="code-line @lineClass @foldableClass @hiddenSectionClass @codeLineDisplay @documentationRow" data-line-id="@(isRemoved ? string.Empty : Model.CodeLine.ElementId)">
