--- conflicted
+++ resolved
@@ -8,11 +8,7 @@
   const SHOW_DOC_HREF = ".show-document";
   const SHOW_DIFFONLY_CHECKBOX = ".show-diffonly-checkbox";
   const SHOW_DIFFONLY_HREF = ".show-diffonly";
-<<<<<<< HEAD
-  const HIDE_LINE_NUMBERS = "#hide-line-numbers";
-=======
   const TOGGLE_DOCUMENTATION = ".line-toggle-documentation-button";
->>>>>>> 9d633144
 
   hideCheckboxIfNoDocs();
 
@@ -88,16 +84,6 @@
     $(SHOW_DIFFONLY_HREF)[0].click();
   });
 
-<<<<<<< HEAD
-  $(HIDE_LINE_NUMBERS).on("click", e => {
-    $(".line-number").toggleClass("d-none");
-  });
-
-  // Diff button
-  $('.diff-button').each(function(index, value){
-    $(this).on('click', function () {
-      window.location.href = $(this).val() as string;
-=======
   $("#hide-line-numbers").on("click", e => {
     updatePageSettings(function(){
       $(".line-number").toggleClass("d-none");
@@ -123,7 +109,6 @@
         rightContainer.removeClass("col-10");
         rightContainer.addClass("col-12");
       }
->>>>>>> 9d633144
     });
   });
 
@@ -156,28 +141,6 @@
     });
   });
 
-<<<<<<< HEAD
-  $('.row-fold-elipsis, .row-fold-caret').on('click', function() {
-    var parentRow = $(this).parents('.code-line');
-    var parentRowClasses = parentRow.attr('class');
-    if (parentRowClasses) {
-      var foldableClassPrefix = parentRowClasses.split(' ').filter(c => c.endsWith('-parent'))[0].replace("-parent","");
-      $(`.${foldableClassPrefix}-content`).toggleClass("d-none");
-    }
-    parentRow.find(".row-fold-elipsis").toggleClass("d-none");
-    var caretIcon = parentRow.find(".row-fold-caret").children("i");
-    var caretClasses =  caretIcon.attr("class");
-    if (caretClasses)
-    {
-      var caretDirection = caretClasses.split(' ').filter(c => c.startsWith('fa-angle-'))[0];
-      if (caretDirection.endsWith("right"))
-      {
-        caretIcon.removeClass("fa-angle-right");
-        caretIcon.addClass("fa-angle-down");
-      }
-      else
-      {
-=======
   /* COLLAPSIBLE CODE LINES (EXPAND AND COLLAPSE FEATURE)
   --------------------------------------------------------------------------------------------------------------------------------------------------------*/
   $('.row-fold-elipsis, .row-fold-caret').on('click', function () {
@@ -234,19 +197,14 @@
         caretIcon.addClass("fa-angle-down");
       }
       else {
->>>>>>> 9d633144
         caretIcon.removeClass("fa-angle-down");
         caretIcon.addClass("fa-angle-right");
       }
     }
   });
 
-<<<<<<< HEAD
-  // enable tooltip and popover
-=======
   /* ENABLE TOOLTIP AND POPOVER
   --------------------------------------------------------------------------------------------------------------------------------------------------------*/
->>>>>>> 9d633144
   (<any>$('[data-toggle="tooltip"]')).tooltip();
   (<any>$('[data-toggle="popover"]')).popover();
 });