--- conflicted
+++ resolved
@@ -21,10 +21,6 @@
 
         public object Value { get; set; }
 
-<<<<<<< HEAD
-
-=======
->>>>>>> ea704513
         public FieldAPIV() { }
 
         /// <summary>
