--- conflicted
+++ resolved
@@ -3651,7 +3651,6 @@
 # [Pylint] custom linter check for invalid use of @overload #3229
 # [Pylint] Custom Linter check for Exception Logging #3227
 # [Pylint] Address Commented out Pylint Custom Plugin Checkers #3228
-<<<<<<< HEAD
 
 
 class TestDoNotHardcodeConnectionVerify(pylint.testutils.CheckerTestCase):
@@ -3776,9 +3775,6 @@
             self.checker.visit_annassign(AnnotatedAssignment)
 
 
-# [Pylint] Investigate pylint rule around missing dependency #3231
-=======
 # [Pylint] Add a check for connection_verify hardcoded settings #35355
 # [Pylint] Refactor test suite for custom pylint checkers to use files instead of docstrings #3233
-# [Pylint] Investigate pylint rule around missing dependency #3231
->>>>>>> efe6ddc9
+
