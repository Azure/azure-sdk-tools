--- conflicted
+++ resolved
@@ -66,15 +66,11 @@
     const skdReleaseDate = options.skdReleaseDate ?? getCurrentDate();
     if (!npmViewResult || (!!stableVersion && isBetaVersion(stableVersion) && isStableRelease)) {
         logger.info(`Package ${packageName} is first ${!npmViewResult ? ' ' : ' stable'} release, start to generate changelogs and set version for first ${!npmViewResult ? ' ' : ' stable'} release.`);
-<<<<<<< HEAD
         if (!npmViewResult) {
-            await makeChangesForFirstRelease(packageFolderPath, false);
+            await makeChangesForFirstRelease(packageFolderPath, skdReleaseDate, false, updateMode);
         } else {
-            await makeChangesForFirstRelease(packageFolderPath, isStableRelease);
+            await makeChangesForFirstRelease(packageFolderPath, skdReleaseDate, isStableRelease, updateMode);
         }
-=======
-        await makeChangesForFirstRelease(packageFolderPath, skdReleaseDate, isStableRelease, updateMode);
->>>>>>> c016687e
         logger.info(`Generated changelogs and setting version for first${!npmViewResult ? ' ' : ' stable'} release successfully`);
     } else {
         if (!stableVersion) {
