--- conflicted
+++ resolved
@@ -9,14 +9,11 @@
 /// </summary>
 public class JavaLanguageRepoService(IProcessHelper processHelper, IGitHelper gitHelper) : LanguageRepoService(processHelper, gitHelper)
 {
-<<<<<<< HEAD
     public JavaLanguageRepoService(IProcessHelper processHelper, IGitHelper gitHelper, INpxHelper npxHelper) 
         : base(processHelper, gitHelper, npxHelper)
     {
     }
 
-=======
->>>>>>> ee31bddc
     public override async Task<CLICheckResponse> AnalyzeDependenciesAsync(string packagePath, CancellationToken ct)
     {
         await Task.CompletedTask;
