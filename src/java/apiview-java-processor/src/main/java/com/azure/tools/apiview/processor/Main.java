--- conflicted
+++ resolved
@@ -13,13 +13,6 @@
 import com.azure.tools.apiview.processor.model.LanguageVariant;
 import com.azure.tools.apiview.processor.model.Token;
 import com.azure.tools.apiview.processor.model.maven.Pom;
-<<<<<<< HEAD
-=======
-import com.fasterxml.jackson.annotation.JsonInclude;
-import com.fasterxml.jackson.databind.ObjectMapper;
-import com.fasterxml.jackson.databind.ObjectWriter;
-import com.fasterxml.jackson.databind.exc.InvalidFormatException;
->>>>>>> bca1ac5a
 
 import java.io.File;
 import java.io.FileInputStream;
@@ -183,14 +176,10 @@
                     apiListing.setApiViewProperties(ApiViewProperties.fromJson(reader));
                 }
                 System.out.println("  Found apiview_properties.json file in jar file");
-<<<<<<< HEAD
                 System.out.println("    - Found " + apiListing.getApiViewProperties().getCrossLanguageDefinitionIds().size() + " cross-language definition IDs");
-=======
-                System.out.println("    - Found " + properties.getCrossLanguageDefinitionIds().size() + " cross-language definition IDs");
-            } catch (InvalidFormatException e) {
+            } catch (IOException e) {
                 System.out.println("  ERROR: Unable to parse apiview_properties.json file in jar file");
                 e.printStackTrace();
->>>>>>> bca1ac5a
             } catch (Exception e) {
                 // this is fine, we just won't have any APIView properties to read in
                 System.out.println("  No apiview_properties.json file found in jar file - continuing...");
