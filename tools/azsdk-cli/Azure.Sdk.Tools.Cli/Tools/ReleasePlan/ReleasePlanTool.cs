--- conflicted
+++ resolved
@@ -44,6 +44,8 @@
         private const string UpdateSdkDetailsToolName = "azsdk_update_sdk_details_in_release_plan";
         private const string LinkNamespaceApprovalToolName = "azsdk_link_namespace_approval_issue";
         private const string UpdateLanguageExclusionToolName = "azsdk_update_language_exclusion_justification";
+        private const string CheckApiSpecReadyToolName = "azsdk_check_api_spec_ready_for_sdk";
+        private const string LinkSdkPullRequestToolName = "azsdk_link_sdk_pull_request_to_release_plan";
 
         // Options
         private readonly Option<int> releasePlanNumberOpt = new("--release-plan-id", "--release-plan")
@@ -186,13 +188,9 @@
                 isTestReleasePlanOpt,
                 forceCreateReleasePlanOpt,
             },
-<<<<<<< HEAD
-            new(linkNamespaceApprovalIssueCommandName, "Link namespace approval issue to release plan") { workItemIdOpt, namespaceApprovalIssueOpt },
-            new(checkApiReadinessCommandName, "Check if API spec is ready to generate SDK") { typeSpecProjectPathOpt, pullRequestNumberOpt, workItemIdOpt },
-            new(linkSdkPrCommandName, "Link SDK pull request to release plan") { languageOpt, pullRequestOpt, workItemIdOpt, releasePlanNumberOpt }
-=======
-            new McpCommand(linkNamespaceApprovalIssueCommandName, "Link namespace approval issue to release plan", LinkNamespaceApprovalToolName) { workItemIdOpt, namespaceApprovalIssueOpt }
->>>>>>> 480144aa
+            new McpCommand(linkNamespaceApprovalIssueCommandName, "Link namespace approval issue to release plan", LinkNamespaceApprovalToolName) { workItemIdOpt, namespaceApprovalIssueOpt, },
+            new McpCommand(checkApiReadinessCommandName, "Check if API spec is ready to generate SDK", CheckApiSpecReadyToolName) { typeSpecProjectPathOpt, pullRequestNumberOpt, workItemIdOpt, },
+            new McpCommand(linkSdkPrCommandName, "Link SDK pull request to release plan", LinkSdkPullRequestToolName) { languageOpt, pullRequestOpt, workItemIdOpt, releasePlanNumberOpt, }
         ];
 
         public override async Task<CommandResponse> HandleCommand(ParseResult parseResult, CancellationToken ct)
@@ -732,7 +730,7 @@
             }
         }
 
-        [McpServerTool(Name = "azsdk_check_api_spec_ready_for_sdk"), Description("Checks whether a TypeSpec API spec is ready to generate SDK. Provide a pull request number and path to TypeSpec project json as params.")]
+        [McpServerTool(Name = CheckApiSpecReadyToolName), Description("Checks whether a TypeSpec API spec is ready to generate SDK. Provide a pull request number and path to TypeSpec project json as params.")]
         public async Task<ReleaseWorkflowResponse> CheckApiReadyForSDKGeneration(string typeSpecProjectRoot, int pullRequestNumber, int workItemId = 0)
         {
             try
@@ -872,7 +870,7 @@
             };
         }
 
-        [McpServerTool(Name = "azsdk_link_sdk_pull_request_to_release_plan"), Description("Link SDK pull request to release plan work item")]
+        [McpServerTool(Name = LinkSdkPullRequestToolName), Description("Link SDK pull request to release plan work item")]
         public async Task<ReleaseWorkflowResponse> LinkSdkPullRequestToReleasePlan(string language, string pullRequestUrl, int workItemId = 0, int releasePlanId = 0)
         {
             try
