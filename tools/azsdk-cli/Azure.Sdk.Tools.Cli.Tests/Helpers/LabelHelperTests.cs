--- conflicted
+++ resolved
@@ -42,7 +42,6 @@
     [Test]
     public void TestCheckServiceLabel_WithComplexCsvFormat()
     {
-<<<<<<< HEAD
         var csvContent = "Service - TestService,Description with commas and stuff,e99695\nAnotherService,Description2,e99695";
         
         var actual1 = labelHelper.CheckServiceLabel(csvContent, "Service - TestService");
@@ -50,18 +49,6 @@
         
         Assert.That(actual1, Is.EqualTo(LabelHelper.ServiceLabelStatus.Exists));
         Assert.That(actual2, Is.EqualTo(LabelHelper.ServiceLabelStatus.Exists));
-=======
-        var csvContent = "\"Service - TestService\",\"Description with commas, and stuff\\\",e99695\nAnotherService,Description2,e99695";
-
-        var records = LabelHelper.GetLabelsFromCsv(csvContent);
-        Assert.That(records.Count, Is.EqualTo(2));
-        Assert.That(records[0].Name, Is.EqualTo("Service - TestService"));
-        Assert.That(records[0].Description, Is.EqualTo("Description with commas, and stuff\\"));
-        Assert.That(records[0].Color, Is.EqualTo(Constants.SERVICE_LABELS_COLOR_CODE));
-        Assert.That(records[1].Name, Is.EqualTo("AnotherService"));
-        Assert.That(records[1].Description, Is.EqualTo("Description2"));
-        Assert.That(records[1].Color, Is.EqualTo(Constants.SERVICE_LABELS_COLOR_CODE));
->>>>>>> 4dc25256
     }
 
     [Test]
