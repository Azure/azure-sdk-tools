using ApiView;
using APIView.DIff;
using APIView.Model;
using APIViewWeb.Helpers;
using APIViewWeb.Hubs;
using APIViewWeb.LeanModels;
using APIViewWeb.Managers.Interfaces;
using APIViewWeb.Models;
using APIViewWeb.Repositories;
using Microsoft.ApplicationInsights;
using Microsoft.ApplicationInsights.DataContracts;
using Microsoft.AspNetCore.Authorization;
using Microsoft.AspNetCore.SignalR;
using System;
using System.Collections.Generic;
using System.IO;
using System.IO.Compression;
using System.Linq;
using System.Security.Claims;
using System.Text.Json;
using System.Threading.Tasks;

namespace APIViewWeb.Managers
{
    public class APIRevisionsManager : IAPIRevisionsManager
    {
        private readonly IAuthorizationService _authorizationService;
        private readonly ICosmosReviewRepository _reviewsRepository;
        private readonly IBlobCodeFileRepository _codeFileRepository;
        private readonly ICosmosAPIRevisionsRepository _apiRevisionsRepository;
        private readonly IHubContext<SignalRHub> _signalRHubContext;
        private readonly IEnumerable<LanguageService> _languageServices;
        private readonly ICodeFileManager _codeFileManager;
        private readonly IDevopsArtifactRepository _devopsArtifactRepository;
        private readonly IBlobOriginalsRepository _originalsRepository;
        private readonly INotificationManager _notificationManager;
        private readonly TelemetryClient _telemetryClient;

        public APIRevisionsManager(
            IAuthorizationService authorizationService,
            ICosmosReviewRepository reviewsRepository,
            ICosmosAPIRevisionsRepository apiRevisionsRepository,
            IHubContext<SignalRHub> signalRHubContext,
            IEnumerable<LanguageService> languageServices,
            IDevopsArtifactRepository devopsArtifactRepository,
            ICodeFileManager codeFileManager,
            IBlobCodeFileRepository codeFileRepository,
            IBlobOriginalsRepository originalsRepository,
            INotificationManager notificationManager,
            TelemetryClient telemetryClient)
        {
            _reviewsRepository = reviewsRepository;
            _apiRevisionsRepository = apiRevisionsRepository;
            _authorizationService = authorizationService;
            _signalRHubContext = signalRHubContext;
            _codeFileManager = codeFileManager;
            _codeFileRepository = codeFileRepository;
            _languageServices = languageServices;
            _devopsArtifactRepository = devopsArtifactRepository;
            _originalsRepository = originalsRepository;
            _notificationManager = notificationManager;
            _telemetryClient = telemetryClient;
        }

        /// <summary>
        /// Retrieve Revisions from the Revisions container in CosmosDb after applying filter to the query.
        /// </summary>
        /// <param name="pageParams"></param> Contains paginationinfo
        /// <param name="filterAndSortParams"></param> Contains filter and sort parameters
        /// <returns></returns>
        public async Task<PagedList<APIRevisionListItemModel>> GetAPIRevisionsAsync(PageParams pageParams, APIRevisionsFilterAndSortParams filterAndSortParams)
        {
             return await _apiRevisionsRepository.GetAPIRevisionsAsync(pageParams, filterAndSortParams);
        }

        /// <summary>
        /// Retrieve Revisions for a particular Review from the Revisions container in CosmosDb
        /// </summary>
        /// <param name="reviewId"></param> The Reviewid for which the revisions are to be retrieved
        /// <param name="packageVersion"></param> Optional package version param to return a matching revision for the package version 
        /// <param name="apiRevisionType"></param> optional API revision type filter
        /// <returns></returns>
        public async Task<IEnumerable<APIRevisionListItemModel>> GetAPIRevisionsAsync(string reviewId, string packageVersion = "", APIRevisionType apiRevisionType = APIRevisionType.All)
        {
            var apiRevisions = await _apiRevisionsRepository.GetAPIRevisionsAsync(reviewId);

            if (apiRevisionType != APIRevisionType.All)
                apiRevisions = apiRevisions.Where(r => r.APIRevisionType == apiRevisionType);

            if (!string.IsNullOrEmpty(packageVersion))
            {                
                // Check for exact same package version
                // If exact version is not found in revision then search for same major and minor version and return the latest.
                var exactMatchRevisions = apiRevisions.Where(r => packageVersion.Equals(r.Files[0].PackageVersion));
                if (exactMatchRevisions.Any())
                {
                    return exactMatchRevisions.OrderByDescending(r => r.CreatedOn);
                }

                // Check for revisions with matching
                var versionGroups = packageVersion.Split('.');
                var majorMinor = $"{versionGroups[0]}.{versionGroups[1]}.";
                var majorMinorMatchRevisions = apiRevisions.Where(r => !string.IsNullOrEmpty(r.Files[0].PackageVersion) && r.Files[0].PackageVersion.StartsWith(majorMinor));
                if (majorMinorMatchRevisions.Any())
                {
                    return majorMinorMatchRevisions.OrderByDescending(r => r.CreatedOn);
                }                
                return majorMinorMatchRevisions;
            }
            return apiRevisions;
        }

        /// <summary>
        /// Retrieve the latest APRevison for a particular Review.
        /// Filter by APIRevisionType if specified and Review contains specified type
        /// If APIRevisionType is not specified, return the latest revision irrespective of the type
        /// Return default if no revisoin is found
        /// </summary>
        /// <param name="reviewId"></param>
        /// <param name="apiRevisions"></param> The list of revisions can be supplied if available to avoid another call to the database
        /// <param name="apiRevisionType"></param>
        /// <returns>APIRevisionListItemModel</returns>
        public async Task<APIRevisionListItemModel> GetLatestAPIRevisionsAsync(string reviewId = null, IEnumerable<APIRevisionListItemModel> apiRevisions = null, APIRevisionType apiRevisionType = APIRevisionType.All)
        {
            if (reviewId == null && apiRevisions == null)
            { 
                throw new ArgumentException("Either reviewId or apiRevisions must be supplied");
            }

            if (apiRevisions == null)
            {
                apiRevisions = await _apiRevisionsRepository.GetAPIRevisionsAsync(reviewId);
            }

            if (apiRevisionType != APIRevisionType.All && apiRevisions.Any(r => r.APIRevisionType == apiRevisionType))
            {
                apiRevisions = apiRevisions.Where(r => r.APIRevisionType == apiRevisionType);
            }
            return apiRevisions.OrderByDescending(r => r.CreatedOn).FirstOrDefault();
        }

        /// <summary>
        /// Retrieve Revisions from the Revisions container in CosmosDb.
        /// </summary>
        /// <param name="user"></param>
        /// <param name="apiRevisionId"></param> The RevisionId for which the revision is to be retrieved
        /// <returns></returns>
        public async Task<APIRevisionListItemModel> GetAPIRevisionAsync(ClaimsPrincipal user, string apiRevisionId)
        {
            if (user == null)
            {
                throw new UnauthorizedAccessException();
            }
            return await _apiRevisionsRepository.GetAPIRevisionAsync(apiRevisionId);
        }

        public async Task<APIRevisionListItemModel> GetAPIRevisionAsync(string apiRevisionId)
        {
            return await _apiRevisionsRepository.GetAPIRevisionAsync(apiRevisionId);
        }

        /// <summary>
        /// GetNewAPIRevisionAsync
        /// </summary>
        /// <param name="reviewId"></param>
        /// <param name="packageName"></param>
        /// <param name="language"></param>
        /// <param name="label"></param>
        /// <param name="prNumber"></param>
        /// <param name="createdBy"></param>
        /// <param name="apiRevisionType"></param>
        /// <returns></returns>
        public APIRevisionListItemModel GetNewAPIRevisionAsync(APIRevisionType apiRevisionType,
            string reviewId = null, string packageName = null, string language = null,
            string label = null, int? prNumber = null, string createdBy="azure-sdk")
        {
            var apiRevision = new APIRevisionListItemModel()
            {
                CreatedBy = createdBy,
                CreatedOn = DateTime.UtcNow,
                APIRevisionType = apiRevisionType,
                ChangeHistory = new List<APIRevisionChangeHistoryModel>()
                {
                    new APIRevisionChangeHistoryModel()
                    {
                        ChangeAction = APIRevisionChangeAction.Created,
                        ChangedBy = createdBy,
                        ChangedOn = DateTime.UtcNow
                    }
                },
            };

            if (!String.IsNullOrEmpty(reviewId))
                apiRevision.ReviewId = reviewId;

            if (!String.IsNullOrEmpty(packageName))
                apiRevision.PackageName = packageName;

            if (!String.IsNullOrEmpty(language))
                apiRevision.Language = language;

            if (!String.IsNullOrEmpty(language))
                apiRevision.Language = language;

            if (!String.IsNullOrEmpty(label))
                apiRevision.Label = label;

            if (prNumber != null)
                apiRevision.PullRequestNo = prNumber;

            return apiRevision;
        }

        /// <summary>
        /// Add new Approval or ApprovalReverted action to the ChangeHistory of a Revision
        /// </summary>
        /// <param name="user"></param>
        /// <param name="id"></param>
        /// <param name="apiRevisionId"></param>
        /// <param name="apiRevision"></param>
        /// <param name="notes"></param>
        /// <param name="approver"></param>
        /// <returns>true if review approval needs to be updated otherwise false</returns>
        public async Task<bool> ToggleAPIRevisionApprovalAsync(ClaimsPrincipal user, string id, string apiRevisionId = null, APIRevisionListItemModel apiRevision = null, string notes = "", string approver = "")
        {
            if (apiRevisionId == null && apiRevision == null)
            {
                throw new ArgumentException(message: "apiRevisionId and apiRevision cannot both be null");
            }

            bool updateReview = false;
            if (apiRevision == null)
            {
                apiRevision = await _apiRevisionsRepository.GetAPIRevisionAsync(apiRevisionId: apiRevisionId);
            }
            ReviewListItemModel review = await _reviewsRepository.GetReviewAsync(apiRevision.ReviewId);

            await ManagerHelpers.AssertApprover<APIRevisionListItemModel>(user, apiRevision, _authorizationService);
            // Approver name also needs to be copied over when approval status is copied over.
            var userId = string.IsNullOrEmpty(approver) ? user.GetGitHubLogin() : approver;
            var changeUpdate = ChangeHistoryHelpers.UpdateBinaryChangeAction(apiRevision.ChangeHistory, APIRevisionChangeAction.Approved, userId, notes);
            apiRevision.ChangeHistory = changeUpdate.ChangeHistory;
            apiRevision.IsApproved = changeUpdate.ChangeStatus;
            if (ChangeHistoryHelpers.GetChangeActionStatus(apiRevision.ChangeHistory, APIRevisionChangeAction.Approved, userId))
            {
                apiRevision.Approvers.Add(userId);
            }
            else
            {
                apiRevision.Approvers.Remove(userId);
            }

            if (!review.IsApproved && apiRevision.IsApproved)
            {
                updateReview = true; // If review is not approved and revision is approved, update review
            }

            await _apiRevisionsRepository.UpsertAPIRevisionAsync(apiRevision);
            // No need to send approval status to self when approval is copied over automatically
            if (userId == user.GetGitHubLogin())
            {
                await _signalRHubContext.Clients.Group(userId).SendAsync("ReceiveApprovalSelf", id, apiRevisionId, apiRevision.IsApproved);
            }
            
            await _signalRHubContext.Clients.All.SendAsync("ReceiveApproval", id, apiRevisionId, userId, apiRevision.IsApproved);
            return updateReview;
        }

        /// <summary>
        /// Add API Revision to Review
        /// </summary>
        /// <param name="user"></param>
        /// <param name="reviewId"></param>
        /// <param name="apiRevisionType"></param>
        /// <param name="name"></param>
        /// <param name="label"></param>
        /// <param name="fileStream"></param>
        /// <param name="language"></param>
        /// <param name="awaitComputeDiff"></param>
        /// <returns></returns>
        public async Task<APIRevisionListItemModel> AddAPIRevisionAsync(
            ClaimsPrincipal user,
            string reviewId,
            APIRevisionType apiRevisionType,
            string name,
            string label,
            Stream fileStream,
            string language = "",
            bool awaitComputeDiff = false)
        {
            var review = await _reviewsRepository.GetReviewAsync(reviewId);
            return await AddAPIRevisionAsync(user, review, apiRevisionType, name, label, fileStream, language, awaitComputeDiff);
        }

        /// <summary>
        /// For reviews with collapsible sections (Swagger). Precomputs the line numbers of the headings with diff
        /// </summary>
        /// <param name="reviewId"></param>
        /// <param name="apiRevision"></param>
        /// <param name="apiRevisions"></param>
        /// <returns></returns>
        public async Task GetLineNumbersOfHeadingsOfSectionsWithDiff(string reviewId, APIRevisionListItemModel apiRevision, IEnumerable<APIRevisionListItemModel> apiRevisions = null)
        {
            if (apiRevisions == null)
            {
                apiRevisions = await _apiRevisionsRepository.GetAPIRevisionsAsync(reviewId);
            } 
            var RevisionACodeFile = await _codeFileRepository.GetCodeFileAsync(apiRevision, false);
            var RevisionAHtmlLines = RevisionACodeFile.Render(false);
            var RevisionATextLines = RevisionACodeFile.RenderText(false);

            var latestFewRevisions = apiRevisions.Count() > 10? apiRevisions.OrderBy(r => r.CreatedOn).Reverse().Take(10) : apiRevisions;
            foreach (var rev in latestFewRevisions)
            {
                if (rev.Id != apiRevision.Id)
                {
                    var lineNumbersForHeadingOfSectionWithDiff = new HashSet<int>();
                    var RevisionBCodeFile = await _codeFileRepository.GetCodeFileAsync(rev, false);
                    var RevisionBHtmlLines = RevisionBCodeFile.RenderReadOnly(false);
                    var RevisionBTextLines = RevisionBCodeFile.RenderText(false);


                    // Compute diff before: apiRevision -> after: existing APIRevision
                    var diffLines = InlineDiff.Compute(before: RevisionATextLines, after: RevisionBTextLines, beforeResults: RevisionAHtmlLines, afterResults: RevisionBHtmlLines);

                    Parallel.ForEach(diffLines, diffLine =>
                    {
                        if (diffLine.Kind == DiffLineKind.Unchanged && diffLine.Line.SectionKey != null && diffLine.OtherLine.SectionKey != null)
                        {
                            var RevisionARootNode = RevisionACodeFile.GetCodeLineSectionRoot((int)diffLine.Line.SectionKey);
                            var RevisionBRootNode = RevisionBCodeFile.GetCodeLineSectionRoot((int)diffLine.OtherLine.SectionKey);

                            if (RevisionARootNode != null && RevisionBRootNode != null)
                            {
                                var diffSectionRoot = ComputeSectionDiff(before: RevisionARootNode, after: RevisionBRootNode, beforeFile: RevisionACodeFile, afterFile: RevisionBCodeFile);
                                if (RevisionACodeFile.ChildNodeHasDiff(diffSectionRoot))
                                    lineNumbersForHeadingOfSectionWithDiff.Add((int)diffLine.Line.LineNumber);
                            }
                        }
                    });

                    if (apiRevision.HeadingsOfSectionsWithDiff.ContainsKey(rev.Id))
                    {
                        apiRevision.HeadingsOfSectionsWithDiff.Remove(rev.Id);
                    }
                    if (lineNumbersForHeadingOfSectionWithDiff.Any())
                    {
                        apiRevision.HeadingsOfSectionsWithDiff.Add(rev.Id, lineNumbersForHeadingOfSectionWithDiff);
                    }
                    await _apiRevisionsRepository.UpsertAPIRevisionAsync(apiRevision);

                    // Compute diff before: existing APIRevision -> after: apiRevision
                    diffLines = InlineDiff.Compute(before: RevisionBTextLines, after: RevisionATextLines, beforeResults: RevisionBHtmlLines, afterResults: RevisionAHtmlLines);

                    Parallel.ForEach(diffLines, diffLine =>
                    {
                        if (diffLine.Kind == DiffLineKind.Unchanged && diffLine.Line.SectionKey != null && diffLine.OtherLine.SectionKey != null)
                        {
                            var RevisionBRootNode = RevisionBCodeFile.GetCodeLineSectionRoot((int)diffLine.Line.SectionKey);
                            var RevisionARootNode = RevisionACodeFile.GetCodeLineSectionRoot((int)diffLine.OtherLine.SectionKey);

                            if (RevisionARootNode != null && RevisionBRootNode != null)
                            {
                                var diffSectionRoot = ComputeSectionDiff(before: RevisionBRootNode, after: RevisionARootNode, beforeFile: RevisionBCodeFile, afterFile: RevisionACodeFile);
                                if (RevisionACodeFile.ChildNodeHasDiff(diffSectionRoot))
                                    lineNumbersForHeadingOfSectionWithDiff.Add((int)diffLine.Line.LineNumber);
                            }
                        }
                    });

                    if (rev.HeadingsOfSectionsWithDiff.ContainsKey(apiRevision.Id))
                    {
                        rev.HeadingsOfSectionsWithDiff.Remove(apiRevision.Id);
                    }
                    if (lineNumbersForHeadingOfSectionWithDiff.Any())
                    {
                        rev.HeadingsOfSectionsWithDiff.Add(apiRevision.Id, lineNumbersForHeadingOfSectionWithDiff);
                    }
                    await _apiRevisionsRepository.UpsertAPIRevisionAsync(rev);
                }
                
            }
        }

        /// <summary>
        /// Computed the diff for hidden (collapsible) API sections
        /// </summary>
        /// <param name="before"></param>
        /// <param name="after"></param>
        /// <param name="beforeFile"></param>
        /// <param name="afterFile"></param>
        /// <returns></returns>
        public TreeNode<InlineDiffLine<CodeLine>> ComputeSectionDiff(TreeNode<CodeLine> before, TreeNode<CodeLine> after, RenderedCodeFile beforeFile, RenderedCodeFile afterFile)
        {
            var rootDiff = new InlineDiffLine<CodeLine>(before.Data, after.Data, DiffLineKind.Unchanged);
            var resultRoot = new TreeNode<InlineDiffLine<CodeLine>>(rootDiff);

            var queue = new Queue<(TreeNode<CodeLine> before, TreeNode<CodeLine> after, TreeNode<InlineDiffLine<CodeLine>> current)>();

            queue.Enqueue((before, after, resultRoot));

            while (queue.Count > 0)
            {
                var nodesInProcess = queue.Dequeue();
                var (beforeHTMLLines, beforeTextLines) = GetCodeLinesForDiff(nodesInProcess.before, nodesInProcess.current, beforeFile);
                var (afterHTMLLines, afterTextLines) = GetCodeLinesForDiff(nodesInProcess.after, nodesInProcess.current, afterFile);

                var diffResult = InlineDiff.Compute(beforeTextLines, afterTextLines, beforeHTMLLines, afterHTMLLines);

                if (diffResult.Count() == 2 &&
                    diffResult[0]!.Line.NodeRef != null && diffResult[1]!.Line.NodeRef != null &&
                    diffResult[0]!.Line.NodeRef.IsLeaf && diffResult[1]!.Line.NodeRef.IsLeaf) // Detached Leaf Parents which are Eventually Discarded
                {
                    var inlineDiffLine = new InlineDiffLine<CodeLine>(diffResult[1].Line, diffResult[0].Line, DiffLineKind.Unchanged);
                    diffResult = new InlineDiffLine<CodeLine>[] { inlineDiffLine };
                }

                foreach (var diff in diffResult)
                {
                    var addedChild = nodesInProcess.current.AddChild(diff);

                    switch (diff.Kind)
                    {
                        case DiffLineKind.Removed:
                            queue.Enqueue((diff.Line.NodeRef, null, addedChild));
                            break;
                        case DiffLineKind.Added:
                            queue.Enqueue((null, diff.Line.NodeRef, addedChild));
                            break;
                        case DiffLineKind.Unchanged:
                            queue.Enqueue((diff.OtherLine.NodeRef, diff.Line.NodeRef, addedChild));
                            break;
                    }
                }
            }
            return resultRoot;
        }

        /// <summary>
        /// Add APIRevision
        /// </summary>
        /// <param name="user"></param>
        /// <param name="review"></param>
        /// <param name="apiRevisionType"></param>
        /// <param name="name"></param>
        /// <param name="label"></param>
        /// <param name="fileStream"></param>
        /// <param name="language"></param>
        /// <param name="awaitComputeDiff"></param>
        /// <returns></returns>
        public async Task<APIRevisionListItemModel> AddAPIRevisionAsync(
            ClaimsPrincipal user,
            ReviewListItemModel review,
            APIRevisionType apiRevisionType,
            string name,
            string label,
            Stream fileStream,
            string language,
            bool awaitComputeDiff = false)
        {
            var apiRevision = GetNewAPIRevisionAsync(
                reviewId: review.Id,
                apiRevisionType: apiRevisionType,
                packageName: review.PackageName,
                language: review.Language,
                createdBy: user.GetGitHubLogin(),
                label: label);

            var codeFile = await _codeFileManager.CreateCodeFileAsync(
                apiRevision.Id,
                name,
                true,
                fileStream,
                language);

            apiRevision.Files.Add(codeFile);

            var languageService = language != null ? _languageServices.FirstOrDefault(l => l.Name == language) : _languageServices.FirstOrDefault(s => s.IsSupportedFile(name));
            // Run pipeline to generate the review if sandbox is enabled
            if (languageService != null && languageService.IsReviewGenByPipeline)
            {
                // Run offline review gen for review and reviewCodeFileModel
                await GenerateAPIRevisionInExternalResource(review, apiRevision.Id, codeFile.FileId, name, language);
            }

            // auto subscribe revision creation user
            await _notificationManager.SubscribeAsync(review, user);
            await _reviewsRepository.UpsertReviewAsync(review);
            await _apiRevisionsRepository.UpsertAPIRevisionAsync(apiRevision);
            await _notificationManager.NotifySubscribersOnNewRevisionAsync(review, apiRevision, user);

            if (!String.IsNullOrEmpty(review.Language) && review.Language == "Swagger")
            {
                if (awaitComputeDiff)
                {
                    await GetLineNumbersOfHeadingsOfSectionsWithDiff(review.Id, apiRevision);
                }
                else
                {
                    _ = Task.Run(async () => await GetLineNumbersOfHeadingsOfSectionsWithDiff(review.Id, apiRevision));
                }
            }
            return apiRevision;
            //await GenerateAIReview(review, revision);
        }

        /// <summary>
        /// Run Pipeline to generate API Revision
        /// </summary>
        /// <param name="reviewGenParams"></param>
        /// <param name="language"></param>
        /// <returns></returns>
        public async Task RunAPIRevisionGenerationPipeline(List<APIRevisionGenerationPipelineParamModel> reviewGenParams, string language)
        {
            var jsonSerializerOptions = new JsonSerializerOptions()
            {
                AllowTrailingCommas = true,
                ReadCommentHandling = JsonCommentHandling.Skip
            };
            var reviewParamString = JsonSerializer.Serialize(reviewGenParams, jsonSerializerOptions);
            reviewParamString = reviewParamString.Replace("\"", "'");
            await _devopsArtifactRepository.RunPipeline($"tools - generate-{language}-apireview",
                reviewParamString,
                _originalsRepository.GetContainerUrl());
        }

        /// <summary>
        /// Delete APIRevisions
        /// </summary>
        /// <param name="user"></param>
        /// <param name="reviewId"></param>
        /// <param name="apiRevisionId"></param>
        /// <returns></returns>
        public async Task SoftDeleteAPIRevisionAsync(ClaimsPrincipal user, string reviewId, string apiRevisionId)
        {
            var apiRevision = await _apiRevisionsRepository.GetAPIRevisionAsync(apiRevisionId: apiRevisionId);
            ManagerHelpers.AssertAPIRevisionDeletion(apiRevision);
            await ManagerHelpers.AssertAPIRevisionOwner(user, apiRevision, _authorizationService);
            await SoftDeleteAPIRevisionAsync(user, apiRevision);
        }

        /// <summary>
        /// Delete APIRevisions
        /// </summary>
        /// <param name="user"></param>
        /// <param name="apiRevision"></param>
        /// <returns></returns>
        public async Task SoftDeleteAPIRevisionAsync(ClaimsPrincipal user, APIRevisionListItemModel apiRevision)
        {
            ManagerHelpers.AssertAPIRevisionDeletion(apiRevision);
            await ManagerHelpers.AssertAPIRevisionOwner(user, apiRevision, _authorizationService);
            await SoftDeleteAPIRevisionAsync(userName: user.GetGitHubLogin(), apiRevision: apiRevision);
        }

        /// <summary>
        /// Delete APIRevisions
        /// </summary>
        /// <param name="userName"></param>
        /// <param name="apiRevision"></param>
        /// <param name="notes"></param>
        /// <returns></returns>
        public async Task SoftDeleteAPIRevisionAsync(APIRevisionListItemModel apiRevision, string userName = "azure-sdk", string notes = "")
        {
            if (!apiRevision.IsDeleted)
            {
                var changeUpdate = ChangeHistoryHelpers.UpdateBinaryChangeAction(
                     changeHistory: apiRevision.ChangeHistory, action: APIRevisionChangeAction.Deleted, user: userName, notes: notes);

                apiRevision.ChangeHistory = changeUpdate.ChangeHistory;
                apiRevision.IsDeleted = changeUpdate.ChangeStatus;

                await _apiRevisionsRepository.UpsertAPIRevisionAsync(apiRevision);
            }
        }

        /// <summary>
        /// 
        /// </summary>
        /// <param name="user"></param>
        /// <param name="revisionId"></param>
        /// <param name="label"></param>
        /// <returns></returns>
        public async Task UpdateAPIRevisionLabelAsync(ClaimsPrincipal user, string revisionId, string label)
        {
            var revision = await GetAPIRevisionAsync(user, revisionId);
            await ManagerHelpers.AssertAPIRevisionOwner(user, revision, _authorizationService);
            revision.Label = label;
            await _apiRevisionsRepository.UpsertAPIRevisionAsync(revision);
        }

        /// <summary>
        /// UpdateAPIRevisionCodeFileAsync
        /// </summary>
        /// <param name="repoName"></param>
        /// <param name="buildId"></param>
        /// <param name="artifact"></param>
        /// <param name="project"></param>
        /// <returns></returns>
        public async Task UpdateAPIRevisionCodeFileAsync(string repoName, string buildId, string artifact, string project)
        {
            var stream = await _devopsArtifactRepository.DownloadPackageArtifact(repoName, buildId, artifact, filePath: null, project: project, format: "zip");
            var archive = new ZipArchive(stream);
            foreach (var entry in archive.Entries)
            {
                var reviewFilePath = entry.FullName;
                var reviewDetails = reviewFilePath.Split("/");

                if (reviewDetails.Length < 4 || !reviewFilePath.EndsWith(".json"))
                    continue;

                var reviewId = reviewDetails[1];
                var apiRevisionId = reviewDetails[2];
                var codeFile = await CodeFile.DeserializeAsync(entry.Open());

                // Update code file with one downloaded from pipeline
                var review = await _reviewsRepository.GetReviewAsync(reviewId);
                if (review != null)
                {
                    var apiRevision = await _apiRevisionsRepository.GetAPIRevisionAsync(apiRevisionId: apiRevisionId);
                    if (apiRevision != null)
                    {
                        await _codeFileRepository.UpsertCodeFileAsync(apiRevisionId, apiRevision.Files.Single().FileId, codeFile);
                        var file = apiRevision.Files.FirstOrDefault();
                        file.VersionString = codeFile.VersionString;
                        file.PackageName = codeFile.PackageName;
                        await _reviewsRepository.UpsertReviewAsync(review);

                        if (!String.IsNullOrEmpty(review.Language) && review.Language == "Swagger")
                        {
                            // Trigger diff calculation using updated code file from sandboxing pipeline
                            await GetLineNumbersOfHeadingsOfSectionsWithDiff(review.Id, apiRevision);
                        }
                    }
                }
            }
        }

        /// <summary>
        /// Check if APIRevision is the Same
        /// </summary>
        /// <param name="revision"></param>
        /// <param name="renderedCodeFile"></param>
        /// <returns></returns>
        public async Task<bool> AreAPIRevisionsTheSame(APIRevisionListItemModel revision, RenderedCodeFile renderedCodeFile)
        {
            //This will compare and check if new code file content is same as revision in parameter
            var lastRevisionFile = await _codeFileRepository.GetCodeFileAsync(revision, false);
            return _codeFileManager.AreAPICodeFilesTheSame(codeFileA: lastRevisionFile, codeFileB: renderedCodeFile);
        }

        /// <summary>
        /// Update APIRevision
        /// </summary>
        /// <param name="revision"></param>
        /// <param name="languageService"></param>
        /// <returns></returns>
        public async Task UpdateAPIRevisionAsync(APIRevisionListItemModel revision, LanguageService languageService)
        {
            foreach (var file in revision.Files)
            {
                if (!file.HasOriginal || !languageService.CanUpdate(file.VersionString))
                {
                    continue;
                }

                try
                {
                    var fileOriginal = await _originalsRepository.GetOriginalAsync(file.FileId);
                    // file.Name property has been repurposed to store package name and version string
                    // This is causing issue when updating review using latest parser since it expects Name field as file name
                    // We have added a new property FileName which is only set for new reviews
                    // All older reviews needs to be handled by checking review name field
                    var fileName = file.FileName ?? file.Name;
                    var codeFile = await languageService.GetCodeFileAsync(fileName, fileOriginal, false);
                    await _codeFileRepository.UpsertCodeFileAsync(revision.Id, file.FileId, codeFile);
                    // update only version string
                    file.VersionString = codeFile.VersionString;
                    await _apiRevisionsRepository.UpsertAPIRevisionAsync(revision);
                }
                catch (Exception ex)
                {
                    _telemetryClient.TrackTrace("Failed to update revision " + revision.Id);
                    _telemetryClient.TrackException(ex);
                }
            }
        }

        public async Task UpdateAPIRevisionAsync(APIRevisionListItemModel revision)
        {
            await _apiRevisionsRepository.UpsertAPIRevisionAsync(revision);
        }

        /// <summary>
        /// SoftDelete APIRevision if its not been updated after many months
        /// </summary>
        /// <param name="archiveAfterMonths"></param>
        /// <returns></returns>
        public async Task AutoArchiveAPIRevisions(int archiveAfterMonths)
        {
            var lastUpdatedDate = DateTime.Now.Subtract(TimeSpan.FromDays(archiveAfterMonths * 30));
            var manualRevisions = await _apiRevisionsRepository.GetAPIRevisionsAsync(lastUpdatedOn: lastUpdatedDate, apiRevisionType:  APIRevisionType.Manual);

            // Find all inactive reviews
            foreach (var apiRevision in manualRevisions)
            {
                var requestTelemetry = new RequestTelemetry { Name = "Archiving Revision " + apiRevision.Id };
                var operation = _telemetryClient.StartOperation(requestTelemetry);
                try
                {
                    await SoftDeleteAPIRevisionAsync(apiRevision: apiRevision, notes: "Auto archived");
                    await Task.Delay(500);
                }
                catch (Exception e)
                {
                    _telemetryClient.TrackException(e);
                }
                finally
                {
                    _telemetryClient.StopOperation(operation);
                }
            }
        }

        /// <summary>
        /// CreateAPIRevisionAsync
        /// </summary>
        /// <param name="userName"></param>
        /// <param name="reviewId"></param>
        /// <param name="apiRevisionType"></param>
        /// <param name="label"></param>
        /// <param name="memoryStream"></param>
        /// <param name="codeFile"></param>
        /// <param name="originalName"></param>
        /// <param name="prNumber"></param>
        /// <returns></returns>
        public async Task<APIRevisionListItemModel> CreateAPIRevisionAsync(string userName, string reviewId, APIRevisionType apiRevisionType, string label,
            MemoryStream memoryStream, CodeFile codeFile, string originalName = null, int? prNumber = null)
        {

            var apiRevision = GetNewAPIRevisionAsync(
                reviewId: reviewId,
                apiRevisionType: apiRevisionType,
                packageName: codeFile.PackageName,
                language: codeFile.Language,
                createdBy: userName,
                prNumber: prNumber,
                label: label);

            var apiRevisionCodeFile = await _codeFileManager.CreateReviewCodeFileModel(apiRevisionId: apiRevision.Id, memoryStream: memoryStream, codeFile: codeFile);
            apiRevision.Files.Add(apiRevisionCodeFile);
            if (!string.IsNullOrEmpty(originalName))
            {
                apiRevisionCodeFile.FileName = originalName;
            }

            await _apiRevisionsRepository.UpsertAPIRevisionAsync(apiRevision);
            return apiRevision;
        }

        /// <summary>
        /// Assign reviewers to a review
        /// </summary>
        /// <param name="User"></param>
        /// <param name="apiRevisionId"></param>
        /// <param name="reviewers"></param>
        /// <returns></returns>
        public async Task AssignReviewersToAPIRevisionAsync(ClaimsPrincipal User, string apiRevisionId, HashSet<string> reviewers)
        {
            APIRevisionListItemModel apiRevision = await _apiRevisionsRepository.GetAPIRevisionAsync(apiRevisionId);
            foreach (var reviewer in reviewers)
            {
                if (!apiRevision.AssignedReviewers.Where(x => x.AssingedTo == reviewer).Any())
                {
                    var reviewAssignment = new ReviewAssignmentModel()
                    {
                        AssingedTo = reviewer,
                        AssignedBy = User.GetGitHubLogin(),
                        AssingedOn = DateTime.Now,
                    };
                    apiRevision.AssignedReviewers.Add(reviewAssignment);
                }
            }
            await _apiRevisionsRepository.UpsertAPIRevisionAsync(apiRevision);
        }

        /// <summary>
        /// Get Reviews that have been assigned for review to a user
        /// </summary>
        /// <param name="userName"></param>
        /// <returns></returns>
        public async Task<IEnumerable<APIRevisionListItemModel>> GetAPIRevisionsAssignedToUser(string userName)
        {
            return await _apiRevisionsRepository.GetAPIRevisionsAssignedToUser(userName);
        }

        /// <summary>
        /// Generate the Revision on a DevOps Pipeline
        /// </summary>
        /// <param name="review"></param>
        /// <param name="revisionId"></param>
        /// <param name="fileId"></param>
        /// <param name="fileName"></param>
        /// <param name="language"></param>
        /// <returns></returns>
        /// <exception cref="Exception"></exception>
        private async Task GenerateAPIRevisionInExternalResource(ReviewListItemModel review, string revisionId, string fileId, string fileName, string language = null)
        {
            var languageService = _languageServices.Single(s => s.Name == language || s.Name == review.Language);
            var param = new APIRevisionGenerationPipelineParamModel()
            {
                FileID = fileId,
                ReviewID = review.Id,
                RevisionID = revisionId,
                FileName = fileName
            };
            if (!languageService.GeneratePipelineRunParams(param))
            {
                throw new Exception($"Failed to run pipeline for review: {param.ReviewID}, file: {param.FileName}");
            }

            var paramList = new List<APIRevisionGenerationPipelineParamModel>
            {
                param
            };

            await RunAPIRevisionGenerationPipeline(paramList, languageService.Name);
        }

        /// <summary>
        /// GetCodeLinesForDiff
        /// </summary>
        /// <param name="node"></param>
        /// <param name="curr"></param>
        /// <param name="codeFile"></param>
        /// <returns></returns>
        private (CodeLine[] htmlLines, CodeLine[] textLines) GetCodeLinesForDiff(TreeNode<CodeLine> node, TreeNode<InlineDiffLine<CodeLine>> curr, RenderedCodeFile codeFile)
        {
            (CodeLine[] htmlLines, CodeLine[] textLines) result = (new CodeLine[] { }, new CodeLine[] { });
            if (node != null)
            {
                if (node.IsLeaf)
                {
                    result.htmlLines = codeFile.GetDetachedLeafSectionLines(node);
                    result.textLines = codeFile.GetDetachedLeafSectionLines(node, renderType: RenderType.Text, skipDiff: true);

                    if (result.htmlLines.Count() > 0)
                    {
                        curr.WasDetachedLeafParent = true;
                    }
                }
                else
                {
                    result.htmlLines = result.textLines = node.Children.Select(x => new CodeLine(x.Data, nodeRef: x)).ToArray();
                }
            }
            return result;
        }

<<<<<<< HEAD
        public async Task<APIRevisionListItemModel> UpdateRevisionMetadataAsync(APIRevisionListItemModel revision, string packageVersion, string label, bool setReleaseTag = false)
=======

        public async Task<APIRevisionListItemModel> UpdateRevisionMetadataAsync(APIRevisionListItemModel revision, string packageVersion, string label)
>>>>>>> 3142efae
        {
            // Do not update package version metadata once a revision is marked as released
            // This is to avoid updating metadata when a request is processed with a new version (auto incremented version change) right after a version is released
            // without any API changes.
            if (revision.IsReleased)
                return revision;

            if (packageVersion != null && !packageVersion.Equals(revision.Files[0].PackageVersion))
            {
                revision.Files[0].PackageVersion = packageVersion;
                revision.Label = label;
            }

            if (setReleaseTag)
            {
                revision.IsReleased = true;
                revision.ReleasedOn = DateTime.UtcNow;
            }
            await _apiRevisionsRepository.UpsertAPIRevisionAsync(revision);
            return revision;
        }
    }
}<|MERGE_RESOLUTION|>--- conflicted
+++ resolved
@@ -856,12 +856,7 @@
             return result;
         }
 
-<<<<<<< HEAD
         public async Task<APIRevisionListItemModel> UpdateRevisionMetadataAsync(APIRevisionListItemModel revision, string packageVersion, string label, bool setReleaseTag = false)
-=======
-
-        public async Task<APIRevisionListItemModel> UpdateRevisionMetadataAsync(APIRevisionListItemModel revision, string packageVersion, string label)
->>>>>>> 3142efae
         {
             // Do not update package version metadata once a revision is marked as released
             // This is to avoid updating metadata when a request is processed with a new version (auto incremented version change) right after a version is released
