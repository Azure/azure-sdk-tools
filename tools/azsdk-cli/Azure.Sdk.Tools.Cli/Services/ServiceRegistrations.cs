// Copyright (c) Microsoft Corporation.
// Licensed under the MIT License.
using System.IO.Enumeration;
using System.Reflection;
using System.Text.Json;
using System.ClientModel;
using Microsoft.Extensions.Azure;
using ModelContextProtocol.Server;
using OpenAI;
using Azure.Sdk.Tools.Cli.Commands;
using Azure.Sdk.Tools.Cli.Extensions;
using Azure.Sdk.Tools.Cli.Microagents;
using Azure.Sdk.Tools.Cli.Helpers;
using Azure.Sdk.Tools.Cli.Telemetry;
using Azure.Sdk.Tools.Cli.Tools;
using Azure.Sdk.Tools.Cli.Services.APIView;
using Azure.Sdk.Tools.Cli.Services.Languages;


namespace Azure.Sdk.Tools.Cli.Services
{
    public static class ServiceRegistrations
    {
        /// <summary>
        /// This is the function that defines all of the services available to any tool instantiations
        /// </summary>
        /// <param name="services"></param>
        /// todo: make this use reflection to populate itself with all of our services and helpers
        public static void RegisterCommonServices(IServiceCollection services, OutputHelper.OutputModes outputMode)
        {
            // Services
            services.AddSingleton<IAzureService, AzureService>();
            services.AddSingleton<IDevOpsConnection, DevOpsConnection>();
            services.AddSingleton<IDevOpsService, DevOpsService>();
            services.AddSingleton<IGitHubService, GitHubService>();
            services.AddSingleton<IAiCompletionService, AiCompletionService>();

            // APIView Services
            services.AddSingleton<IAPIViewAuthenticationService, APIViewAuthenticationService>();
            services.AddSingleton<IAPIViewHttpService, APIViewHttpService>();
            services.AddSingleton<IAPIViewService, APIViewService>();

            services.AddScoped<LanguageService, DotnetLanguageService>();
            services.AddScoped<LanguageService, JavaLanguageService>();
            services.AddScoped<LanguageService, JavaScriptLanguageService>();
            services.AddScoped<LanguageService, PythonLanguageService>();
            services.AddScoped<LanguageService, GoLanguageService>();

            // Helper classes
            services.AddSingleton<IFileHelper, FileHelper>();
            services.AddSingleton<ILogAnalysisHelper, LogAnalysisHelper>();
            services.AddSingleton<IGitHelper, GitHelper>();
            services.AddSingleton<ITestHelper, TestHelper>();
            services.AddSingleton<ITypeSpecHelper, TypeSpecHelper>();
            services.AddSingleton<ISpecPullRequestHelper, SpecPullRequestHelper>();
            services.AddSingleton<IUserHelper, UserHelper>();
            services.AddSingleton<ICodeownersValidatorHelper, CodeownersValidatorHelper>();
            services.AddSingleton<IEnvironmentHelper, EnvironmentHelper>();
            services.AddSingleton<IRawOutputHelper>(_ => new OutputHelper(outputMode));
            services.AddSingleton<ISpecGenSdkConfigHelper, SpecGenSdkConfigHelper>();
            services.AddSingleton<IInputSanitizer, InputSanitizer>();
            services.AddSingleton<ITspClientHelper, TspClientHelper>();

            // Process Helper Classes
            services.AddSingleton<INpxHelper, NpxHelper>();
            services.AddSingleton<IPowershellHelper, PowershellHelper>();
            services.AddSingleton<IProcessHelper, ProcessHelper>();
            services.AddSingleton<IMavenHelper, MavenHelper>();
            services.AddSingleton<IPythonHelper, PythonHelper>();

            // Services that need to be scoped so we can track/update state across services per request
            services.AddScoped<TokenUsageHelper>();
            services.AddScoped<IOutputHelper>(_ => new OutputHelper(outputMode));
            services.AddScoped<ConversationLogger>();
            // Services depending on other scoped services
            services.AddScoped<IMicroagentHostService, MicroagentHostService>();
            services.AddScoped<IAzureAgentServiceFactory, AzureAgentServiceFactory>();
            services.AddScoped<ICommonValidationHelpers, CommonValidationHelpers>();


            // Telemetry
            services.AddSingleton<ITelemetryService, TelemetryService>();
            services.ConfigureOpenTelemetry();

<<<<<<< HEAD
            // Add HttpClient
            services.AddHttpClient();

=======
            services.AddHttpClient();
>>>>>>> c45f731f
            services.AddAzureClients(clientBuilder =>
            {
                // For more information about this pattern: https://learn.microsoft.com/en-us/dotnet/azure/sdk/dependency-injection
                var service = new AzureService();
                clientBuilder.UseCredential(service.GetCredential());
            });

            // Register OpenAI client with endpoint and authentication
            services.AddSingleton<OpenAIClient>(sp =>
            {
                var azureService = sp.GetRequiredService<IAzureService>();
                var credential = azureService.GetCredential();

                var openAiApiKey = Environment.GetEnvironmentVariable("OPENAI_API_KEY");
                var openAiBaseUrl = Environment.GetEnvironmentVariable("OPENAI_BASE_URL");
                var azureOpenAiEndpoint = Environment.GetEnvironmentVariable("AZURE_OPENAI_ENDPOINT");

                Uri? endpoint = null;

                // Priority 1: Use OPENAI_BASE_URL if it exists
                if (!string.IsNullOrWhiteSpace(openAiBaseUrl))
                {
                    endpoint = new Uri(openAiBaseUrl);
                }
                // Priority 2: Use AZURE_OPENAI_ENDPOINT with /openai/v1 postfix if it exists
                else if (!string.IsNullOrWhiteSpace(azureOpenAiEndpoint))
                {
                    var baseEndpoint = azureOpenAiEndpoint.TrimEnd('/') + "/openai/v1";
                    endpoint = new Uri(baseEndpoint);
                }
                // Priority 3: If no OPENAI_API_KEY but no Azure endpoint, use openai-shared
                else if (string.IsNullOrWhiteSpace(openAiApiKey))
                {
                    endpoint = new Uri("https://openai-shared.openai.azure.com/openai/v1");
                }
                // Priority 4: OPENAI_API_KEY exists but no Azure endpoint - use standard OpenAI (no endpoint)

                // If we have an endpoint, use the Azure helper which handles bearer token vs API key
                if (endpoint != null)
                {
                    return AzureOpenAIClientHelper.CreateAzureOpenAIClient(endpoint, credential);
                }

                // For standard OpenAI (OPENAI_API_KEY exists, no Azure endpoint)
                return new OpenAIClient(new ApiKeyCredential(openAiApiKey!));
            });
        }

        // Once middleware support is added to the MCP SDK this should be replaced
        public static void RegisterInstrumentedMcpTools(IServiceCollection services, string[] args)
        {
            JsonSerializerOptions? serializerOptions = null;
            var toolTypes = SharedOptions.ToolsList;
            var toolMatchList = SharedOptions.GetToolsFromArgs(args);

            foreach (var toolType in toolTypes)
            {
                if (toolType is null)
                {
                    continue;
                }

                var toolMethods = toolType.GetMethods(BindingFlags.Public | BindingFlags.NonPublic | BindingFlags.Static | BindingFlags.Instance)
                                    .Where(m => m.GetCustomAttribute<McpServerToolAttribute>() is not null);

                if (toolMatchList.Length > 0)
                {
                    toolMethods = toolMethods.Where(m =>
                    {
                        var attr = m.GetCustomAttribute<McpServerToolAttribute>();
                        return attr?.Name is not null && toolMatchList.Any(glob => FileSystemName.MatchesSimpleExpression(glob, attr.Name));
                    });
                }

                foreach (var toolMethod in toolMethods)
                {
                    services.AddSingleton((Func<IServiceProvider, McpServerTool>)(services =>
                    {
                        var options = new McpServerToolCreateOptions { Services = services, SerializerOptions = serializerOptions };
                        var innerTool = toolMethod.IsStatic
                            ? McpServerTool.Create(toolMethod, options: options)
                            : McpServerTool.Create(toolMethod, r => ActivatorUtilities.CreateInstance(r.Services, toolType), options);

                        var loggerFactory = services.GetRequiredService<ILoggerFactory>();
                        var logger = loggerFactory.CreateLogger(toolType);
                        var telemetryService = services.GetRequiredService<ITelemetryService>();
                        return new InstrumentedTool(telemetryService, logger, innerTool);
                    }));
                }
            }
        }
    }
}<|MERGE_RESOLUTION|>--- conflicted
+++ resolved
@@ -82,13 +82,9 @@
             services.AddSingleton<ITelemetryService, TelemetryService>();
             services.ConfigureOpenTelemetry();
 
-<<<<<<< HEAD
             // Add HttpClient
             services.AddHttpClient();
 
-=======
-            services.AddHttpClient();
->>>>>>> c45f731f
             services.AddAzureClients(clientBuilder =>
             {
                 // For more information about this pattern: https://learn.microsoft.com/en-us/dotnet/azure/sdk/dependency-injection
