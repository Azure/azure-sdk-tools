--- conflicted
+++ resolved
@@ -24,12 +24,9 @@
         public Task ToggleReviewIsClosedAsync(ClaimsPrincipal user, string id);
         public Task<ReviewListItemModel> ToggleReviewApprovalAsync(ClaimsPrincipal user, string id, string revisionId, string notes="");
         public Task ApproveReviewAsync(ClaimsPrincipal user, string reviewId, string notes = "");
-<<<<<<< HEAD
         public Task<ReviewListItemModel> RequestNamespaceReviewAsync(ClaimsPrincipal user, string reviewId, string notes = "");
         public Task<int> GenerateAIReview(string reviewId, string revisionId);
-=======
         public Task GenerateAIReview(ClaimsPrincipal user, string reviewId, string activeApiRevisionId, string diffApiRevisionId = null);
->>>>>>> f195788c
         public Task UpdateReviewsInBackground(HashSet<string> updateDisabledLanguages, int backgroundBatchProcessCount, bool verifyUpgradabilityOnly, string packageNameFilterForUpgrade);
     }
 }