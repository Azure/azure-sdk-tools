import {
    ApiModel,
    ApiItem,
    ApiItemKind,
    ApiDeclaredItem,
    ExcerptTokenKind,
    ReleaseTag
} from '@microsoft/api-extractor-model';

import { stat, readdir, writeFile } from "fs/promises";

import { IApiViewFile, IApiViewNavItem } from './models';
import { TokensBuilder } from './tokensBuilder';
import path = require('path');

function appendMembers(builder: TokensBuilder, navigation: IApiViewNavItem[], item: ApiItem) {
    builder.lineId(item.canonicalReference.toString());
    builder.indent();
    const releaseTag = getReleaseTag(item);
    const parentReleaseTag = getReleaseTag(item.parent);
    if (releaseTag && releaseTag !== parentReleaseTag) {
        if (item.parent.kind === ApiItemKind.EntryPoint) {
            builder.newline();
        }
        builder.annotate(releaseTag);
    }

    if (item instanceof ApiDeclaredItem) {
        if (item.kind === ApiItemKind.Namespace) {
            builder.splitAppend(`declare namespace ${item.displayName} `, item.canonicalReference.toString(), item.displayName);
        }
        for (const token of item.excerptTokens) {
            if (token.kind === ExcerptTokenKind.Reference) {
                builder.typeReference(token.canonicalReference.toString(), token.text);
            }
            else {
                builder.splitAppend(token.text, item.canonicalReference.toString(), item.displayName);
            }
        }
    }

    var navigationItem: IApiViewNavItem;
    var typeKind: string;

    switch (item.kind) {
        case ApiItemKind.Interface:
        case ApiItemKind.Class:
        case ApiItemKind.Namespace:
        case ApiItemKind.Enum:
            typeKind = item.kind.toLowerCase();
            break
        case ApiItemKind.TypeAlias:
            typeKind = "struct";
            break
    }

    if (typeKind) {
        navigationItem = {
            Text: item.displayName,
            NavigationId: item.canonicalReference.toString(),
            Tags: {
                "TypeKind": typeKind
            },
            ChildItems: []
        };
        navigation.push(navigationItem);
    }

    if (item.kind === ApiItemKind.Interface ||
        item.kind === ApiItemKind.Class ||
        item.kind === ApiItemKind.Namespace ||
        item.kind === ApiItemKind.Enum) {
        if (item.members.length > 0) {
            builder
                .punct("{")
                .newline()
                .incIndent()

            for (const member of item.members) {
                appendMembers(builder, navigationItem.ChildItems, member);
            }

            builder
                .decIndent()
                .indent()
                .punct("}")
                .newline();
        }
        else {
            builder
                .punct("{")
                .space()
                .punct("}")
                .newline();
        }
    }
    else {
        builder.newline();
    }
}

function getReleaseTag(item: ApiItem & { releaseTag?: ReleaseTag }): "alpha" | "beta" | undefined {
    switch (item.releaseTag) {
        case ReleaseTag.Beta:
            return "beta";
        case ReleaseTag.Alpha:
            return "alpha";
        default:
            return undefined;
    }
}

<<<<<<< HEAD
function noOp() { }
const logger = process.env.DEBUG?.startsWith("export") ?
    {
        log: console.log,
        error: console.error,
        warn: console.warn,
        info: console.info,
    } : {
        log: noOp,
        error: noOp,
        warn: noOp,
        info: noOp,
    }
=======
const apiModel = new ApiModel();
const fileName = process.argv[2];
var PackageversionString = "";
if (fileName.includes("_"))
{
    PackageversionString = fileName.split("_").pop().replace(".api.json", "");
}
apiModel.loadPackage(fileName);
>>>>>>> ecd3e5a3

async function main() {
    const inputPath = process.argv[2];

    var navigation: IApiViewNavItem[] = [];
    var builder = new TokensBuilder();

    const stats = await stat(inputPath);
    if (stats.isDirectory()) {
        logger.info(`Processing directory ${inputPath}`);
        let name: string;
        let packageName: string;
        const files = await readdir(inputPath);
        const pattern = /.*-(?<suffix>.*)\.api.json/;
        for (const file of files) {
            if (!file.endsWith(".api.json")) {
                continue;
            }
            const matches = file.match(pattern);
            let suffix = "<default>";
            if (matches) {
                suffix = matches.groups["suffix"]
            }
            const navItem: IApiViewNavItem = {
                Text: suffix,
                NavigationId: file,
                Tags: {},
                ChildItems: [],
            };
            navigation.push(navItem);
            builder
                .newline()
                .incIndent();

            logger.info(`Processing ${file}`);
            const apiModel = new ApiModel();
            apiModel.loadPackage(path.join(inputPath, file));

            for (const modelPackage of apiModel.packages) {
                for (const entryPoint of modelPackage.entryPoints) {
                    for (const member of entryPoint.members) {
                        appendMembers(builder, navItem.ChildItems, member);
                    }
                }
            }

            builder
                .decIndent()
                .newline();

            if (!name) {
                name = apiModel.packages[0].name;
                packageName = apiModel.packages[0].name;
            }
        }
        const apiViewFile: IApiViewFile = {
            Name: name,
            Navigation: navigation,
            Tokens: builder.tokens,
            PackageName: packageName,
            VersionString: "1.0.6",
            Language: "JavaScript"
        }
        await writeFile(process.argv[3], JSON.stringify(apiViewFile));

<<<<<<< HEAD
    } else {
        var versionString = "";
        if (inputPath.includes("_")) {
            versionString = inputPath.split("_").pop().replace(".api.json", "");
        }

        const apiModel = new ApiModel();
        apiModel.loadPackage(inputPath);

        for (const modelPackage of apiModel.packages) {
            for (const entryPoint of modelPackage.entryPoints) {
                for (const member of entryPoint.members) {
                    appendMembers(builder, navigation, member);
                }
            }
        }

        var name = apiModel.packages[0].name;
        if (versionString != "") {
            name += "(" + versionString + ")";
        }
        var apiViewFile: IApiViewFile = {
            Name: name,
            Navigation: navigation,
            Tokens: builder.tokens,
            PackageName: apiModel.packages[0].name,
            VersionString: "1.0.5",
            Language: "JavaScript"
        }

        await writeFile(process.argv[3], JSON.stringify(apiViewFile));

    }
=======
var name = apiModel.packages[0].name;
if (PackageversionString != "")
{
    name += "(" +PackageversionString + ")";
}
var apiViewFile: IApiViewFile = {
    Name: name,
    Navigation: navigation,
    Tokens: builder.tokens,
    PackageName: apiModel.packages[0].name,
    VersionString: "1.0.7",
    Language: "JavaScript",
    PackageVersion: PackageversionString
>>>>>>> ecd3e5a3
}

main().then(() => {
    console.log("Completed");
}).catch(console.error);<|MERGE_RESOLUTION|>--- conflicted
+++ resolved
@@ -110,8 +110,7 @@
     }
 }
 
-<<<<<<< HEAD
-function noOp() { }
+function noOp() {}
 const logger = process.env.DEBUG?.startsWith("export") ?
     {
         log: console.log,
@@ -124,16 +123,7 @@
         warn: noOp,
         info: noOp,
     }
-=======
-const apiModel = new ApiModel();
-const fileName = process.argv[2];
-var PackageversionString = "";
-if (fileName.includes("_"))
-{
-    PackageversionString = fileName.split("_").pop().replace(".api.json", "");
-}
-apiModel.loadPackage(fileName);
->>>>>>> ecd3e5a3
+
 
 async function main() {
     const inputPath = process.argv[2];
@@ -195,19 +185,19 @@
             Tokens: builder.tokens,
             PackageName: packageName,
             VersionString: "1.0.6",
-            Language: "JavaScript"
+            Language: "JavaScript",
+            PackageVersion: "",
         }
         await writeFile(process.argv[3], JSON.stringify(apiViewFile));
 
-<<<<<<< HEAD
     } else {
-        var versionString = "";
-        if (inputPath.includes("_")) {
-            versionString = inputPath.split("_").pop().replace(".api.json", "");
-        }
-
         const apiModel = new ApiModel();
-        apiModel.loadPackage(inputPath);
+        const fileName = process.argv[2];
+        var PackageversionString = "";
+        if (fileName.includes("_")) {
+            PackageversionString = fileName.split("_").pop().replace(".api.json", "");
+        }
+        apiModel.loadPackage(fileName);
 
         for (const modelPackage of apiModel.packages) {
             for (const entryPoint of modelPackage.entryPoints) {
@@ -218,36 +208,30 @@
         }
 
         var name = apiModel.packages[0].name;
-        if (versionString != "") {
-            name += "(" + versionString + ")";
+        if (PackageversionString != "") {
+            name += "(" + PackageversionString + ")";
         }
         var apiViewFile: IApiViewFile = {
             Name: name,
             Navigation: navigation,
             Tokens: builder.tokens,
             PackageName: apiModel.packages[0].name,
-            VersionString: "1.0.5",
-            Language: "JavaScript"
-        }
-
-        await writeFile(process.argv[3], JSON.stringify(apiViewFile));
-
-    }
-=======
-var name = apiModel.packages[0].name;
-if (PackageversionString != "")
-{
-    name += "(" +PackageversionString + ")";
-}
-var apiViewFile: IApiViewFile = {
-    Name: name,
-    Navigation: navigation,
-    Tokens: builder.tokens,
-    PackageName: apiModel.packages[0].name,
-    VersionString: "1.0.7",
-    Language: "JavaScript",
-    PackageVersion: PackageversionString
->>>>>>> ecd3e5a3
+            VersionString: "1.0.8",
+            Language: "JavaScript",
+            PackageVersion: PackageversionString
+        }
+
+        writeFile(
+            process.argv[3],
+            JSON.stringify(apiViewFile),
+            // err => {
+            //     if (err) {
+            //         console.error(err);
+            //         return;
+            //     };
+            // }
+        )
+    }
 }
 
 main().then(() => {
