# ------------------------------------
# Copyright (c) Microsoft Corporation.
# Licensed under the MIT License.
# ------------------------------------

"""
Pylint custom checkers for SDK guidelines: C4717 - C4760
"""

import logging
import astroid
from pylint.checkers import BaseChecker


logger = logging.getLogger(__name__)


class ClientConstructorTakesCorrectParameters(BaseChecker):
    name = "client-constructor"
    priority = -1
    msgs = {
        "C4717": (
            "Client constructor is missing a credential parameter. See details:"
            " https://azure.github.io/azure-sdk/python_design.html#client-configuration",
            "missing-client-constructor-parameter-credential",
            "All client types should accept a credential parameter.",
        ),
        "C4718": (
            "Client constructor is missing a **kwargs parameter. See details:"
            " https://azure.github.io/azure-sdk/python_design.html#client-configuration",
            "missing-client-constructor-parameter-kwargs",
            "All client types should accept a **kwargs parameter.",
        ),
    }
    options = (
        (
            "ignore-missing-client-constructor-parameter-credential",
            {
                "default": False,
                "type": "yn",
                "metavar": "<y_or_n>",
                "help": "Allow client constructors without a credential parameter",
            },
        ),
        (
            "ignore-missing-client-constructor-parameter-kwargs",
            {
                "default": False,
                "type": "yn",
                "metavar": "<y_or_n>",
                "help": "Allow client constructors without a **kwargs parameter",
            },
        ),
    )
    ignore_clients = [
        "PipelineClient",
        "AsyncPipelineClient",
        "ARMPipelineClient",
        "AsyncARMPipelineClient",
    ]

    def __init__(self, linter=None):
        super(ClientConstructorTakesCorrectParameters, self).__init__(linter)

    def visit_functiondef(self, node):
        """Visits the constructor within a client class and checks that it has
        credential and kwargs parameters.

        :param node: function node
        :type node: ast.FunctionDef
        :return: None
        """
        try:
            if (
                node.name == "__init__"
                and node.parent.name.endswith("Client")
                and node.parent.name not in self.ignore_clients
            ):
                arg_names = [argument.name for argument in node.args.args]
                if "credential" not in arg_names:
                    self.add_message(
                        msgid="missing-client-constructor-parameter-credential",
                        node=node,
                        confidence=None,
                    )
                if not node.args.kwarg:
                    self.add_message(
                        msgid="missing-client-constructor-parameter-kwargs",
                        node=node,
                        confidence=None,
                    )
        except AttributeError:
            logger.debug(
                "Pylint custom checker failed to check if constructor has correct parameters."
            )
            pass


class ClientHasKwargsInPoliciesForCreateConfigurationMethod(BaseChecker):
    name = "configuration-policies-kwargs"
    priority = -1
    msgs = {
        "C4719": (
            "A policy in the create_configuration() function is missing a **kwargs argument. See details:"
            " https://azure.github.io/azure-sdk/python_design.html#client-configuration",
            "config-missing-kwargs-in-policy",
            "All policies should take a **kwargs parameter.",
        )
    }
    options = (
        (
            "ignore-config-missing-kwargs-in-policy",
            {
                "default": False,
                "type": "yn",
                "metavar": "<y_or_n>",
                "help": "Allow clients instantiate a policy without a kwargs parameter.",
            },
        ),
    )

    def __init__(self, linter=None):
        super(ClientHasKwargsInPoliciesForCreateConfigurationMethod, self).__init__(
            linter
        )

    def visit_functiondef(self, node):
        """Visits the any method called `create_configuration` or `create_config` and checks
        that every policy in the method contains a kwargs parameter.

        :param node: function node
        :type node: ast.FunctionDef
        :return: None
        """
        try:
            if node.name == "create_configuration" or node.name == "create_config":
                node.decorators = None
                for idx in range(len(node.body)):
                    # Gets each line of the method as a string
                    line = list(node.get_children())[idx].as_string()
                    if line.find("Policy") != -1:
                        if line.find("**kwargs") == -1:
                            self.add_message(
                                msgid="config-missing-kwargs-in-policy",
                                node=list(node.get_children())[idx],
                                confidence=None,
                            )
        except AttributeError:
            logger.debug(
                "Pylint custom checker failed to check if kwargs parameter in policies."
            )
            pass


class ClientHasApprovedMethodNamePrefix(BaseChecker):
    name = "client-approved-method-name-prefix"
    priority = -1
    msgs = {
        "C4720": (
            "Client is not using an approved method name prefix. See details:"
            " https://azure.github.io/azure-sdk/python_design.html#service-operations",
            "unapproved-client-method-name-prefix",
            "All clients should use the preferred verbs for method names.",
        )
    }
    options = (
        (
            "ignore-unapproved-client-method-name-prefix",
            {
                "default": False,
                "type": "yn",
                "metavar": "<y_or_n>",
                "help": "Allow clients to not use preferred method name prefixes",
            },
        ),
    )

    ignore_clients = [
        "PipelineClient",
        "AsyncPipelineClient",
        "ARMPipelineClient",
        "AsyncARMPipelineClient",
    ]

    def __init__(self, linter=None):
        super(ClientHasApprovedMethodNamePrefix, self).__init__(linter)

    def visit_classdef(self, node):
        """Visits every class in file and checks if it is a client. If it is a client, checks
        that approved method name prefixes are present.

        :param node: class node
        :type node: ast.ClassDef
        :return: None
        """
        try:
            if node.name.endswith("Client") and node.name not in self.ignore_clients:
                client_methods = [
                    child for child in node.get_children() if child.is_function
                ]

                approved_prefixes = [
                    "get",
                    "list",
                    "create",
                    "upsert",
                    "set",
                    "update",
                    "replace",
                    "append",
                    "add",
                    "delete",
                    "remove",
                    "begin",
                ]
                for idx, method in enumerate(client_methods):
                    if (
                        method.name.startswith("__")
                        or "_exists" in method.name
                        or method.name.startswith("_")
                        or method.name.startswith("from")
                    ):
                        continue
                    prefix = method.name.split("_")[0]
                    if prefix.lower() not in approved_prefixes:
                        self.add_message(
                            msgid="unapproved-client-method-name-prefix",
                            node=client_methods[idx],
                            confidence=None,
                        )
        except AttributeError:
            logger.debug(
                "Pylint custom checker failed to check if client has approved method name prefix."
            )
            pass


class ClientMethodsUseKwargsWithMultipleParameters(BaseChecker):
    name = "client-method-multiple-parameters"
    priority = -1
    msgs = {
        "C4721": (
            "Client has too many positional arguments. Use keyword-only arguments."
            " See details: https://azure.github.io/azure-sdk/python_implementation.html#method-signatures",
            "client-method-has-more-than-5-positional-arguments",
            "Client method should use keyword-only arguments for some parameters.",
        )
    }
    options = (
        (
            "ignore-client-method-has-more-than-5-positional-arguments",
            {
                "default": False,
                "type": "yn",
                "metavar": "<y_or_n>",
                "help": "Allow client method to have more than 5 positional arguments",
            },
        ),
    )

    ignore_clients = [
        "PipelineClient",
        "AsyncPipelineClient",
        "ARMPipelineClient",
        "AsyncARMPipelineClient",
    ]

    def __init__(self, linter=None):
        super(ClientMethodsUseKwargsWithMultipleParameters, self).__init__(linter)

    def visit_functiondef(self, node):
        """Visits every method in the client and checks that it doesn't have more than 5
        positional arguments.

        :param node: function node
        :type node: ast.FunctionDef
        :return: None
        """
        try:
            if (
                node.parent.name.endswith("Client")
                and node.is_method()
                and node.parent.name not in self.ignore_clients
            ):
                # Only bother checking method signatures with > 6 parameters (don't include self/cls/etc)
                if len(node.args.args) > 6:
                    positional_args = len(node.args.args) - len(node.args.defaults)
                    if positional_args > 6:
                        self.add_message(
                            msgid="client-method-has-more-than-5-positional-arguments",
                            node=node,
                            confidence=None,
                        )
        except AttributeError:
            logger.debug(
                "Pylint custom checker failed to check if kwargs is used for multiple parameters."
            )
            pass

    visit_asyncfunctiondef = visit_functiondef


class ClientMethodsHaveTypeAnnotations(BaseChecker):
    name = "client-method-type-annotations"
    priority = -1
    msgs = {
        "C4722": (
            "Client method is missing type annotations/comments, return type annotations/comments, or "
            "mixing type annotations and comments. See details: "
            " https://azure.github.io/azure-sdk/python_implementation.html#types-or-not",
            "client-method-missing-type-annotations",
            "Client method should use type annotations.",
        )
    }
    options = (
        (
            "ignore-client-method-missing-type-annotations",
            {
                "default": False,
                "type": "yn",
                "metavar": "<y_or_n>",
                "help": "Allow client method without type annotations",
            },
        ),
    )
    ignore_clients = [
        "PipelineClient",
        "AsyncPipelineClient",
        "ARMPipelineClient",
        "AsyncARMPipelineClient",
    ]

    def __init__(self, linter=None):
        super(ClientMethodsHaveTypeAnnotations, self).__init__(linter)

    def visit_functiondef(self, node):
        """Visits every method in the client and checks that all type comments/annotations
        and type returns are present.

        :param node: function node
        :type node: ast.FunctionDef
        :return: None
        """
        try:
            if (
                node.parent.name.endswith("Client")
                and node.is_method()
                and node.parent.name not in self.ignore_clients
            ):
                if not node.name.startswith("_") or node.name == "__init__":
                    # Checks that method has python 2/3 type comments or annotations as shown here:
                    # https://www.python.org/dev/peps/pep-0484/#suggested-syntax-for-python-2-7-and-straddling-code

                    # check for type comments
                    if (
                        node.type_comment_args is None
                        or node.type_comment_returns is None
                    ):
                        # type annotations default to a list of None when not present,
                        # so need extra logic here to check for any hints that may be present
                        type_annotations = [
                            type_hint
                            for type_hint in node.args.annotations
                            if type_hint is not None
                        ]

                        # check for type annotations
                        # node.args.args is a list of ast.AssignName arguments
                        # node.returns is the type annotation return
                        # Note that if the method returns nothing it will be of type ast.Const.NoneType
                        if (
                            type_annotations == [] and len(node.args.args) > 1
                        ) or node.returns is None:
                            self.add_message(
                                msgid="client-method-missing-type-annotations",
                                node=node,
                                confidence=None,
                            )
        except AttributeError:
            logger.debug(
                "Pylint custom checker failed to check if client methods missing type annotations."
            )
            pass

    visit_asyncfunctiondef = visit_functiondef


class ClientMethodsHaveTracingDecorators(BaseChecker):
    name = "client-method-has-tracing-decorator"
    priority = -1
    msgs = {
        "C4723": (
            "Client method is missing the distributed tracing decorator - `distributed_trace`."
            " Methods that make network calls should have distributed tracing. See details:"
            " https://azure.github.io/azure-sdk/python_implementation.html#distributed-tracing",
            "client-method-missing-tracing-decorator",
            "Client method should support distributed tracing.",
        ),
        "C4724": (
            "Client async method is missing the distributed tracing decorator - `distributed_trace_async`."
            " Methods that make network calls should have distributed tracing."
            " See details: https://azure.github.io/azure-sdk/python_implementation.html#distributed-tracing",
            "client-method-missing-tracing-decorator-async",
            "Client method should support distributed tracing.",
        ),
    }
    options = (
        (
            "ignore-client-method-missing-tracing-decorator",
            {
                "default": False,
                "type": "yn",
                "metavar": "<y_or_n>",
                "help": "Allow client method without tracing decorator.",
            },
        ),
        (
            "ignore-client-method-missing-tracing-decorator-async",
            {
                "default": False,
                "type": "yn",
                "metavar": "<y_or_n>",
                "help": "Allow client method without tracing decorator.",
            },
        ),
    )
    ignore_clients = [
        "PipelineClient",
        "AsyncPipelineClient",
        "ARMPipelineClient",
        "AsyncARMPipelineClient",
    ]
    ignore_functions = ["send_request"]
    ignore_decorators = {"typing.overload", "builtins.classmethod"}

    def __init__(self, linter=None):
        super(ClientMethodsHaveTracingDecorators, self).__init__(linter)

    def visit_functiondef(self, node):
        """Visits every method in the client and checks that a distributed tracing decorator is present.
        Ignores private methods, from_connection_string, and methods that retrieve child clients.

        node.decoratornames() returns a set of the method's decorator names.

        :param node: function node
        :type node: ast.FunctionDef
        :return: None
        """
        try:
            path = node.root().name
            split_path = path.split(".")
            new_path = ".".join(split_path[: len(split_path) - 1])
            if new_path.count("_") == 0:
                if (
                    node.parent.name.endswith("Client")
                    and node.is_method()
                    and not node.name.startswith("_")
                    and node.parent.name not in self.ignore_clients
                ):
                    if (
                        node.args.kwarg
                        and node.name not in self.ignore_functions
                        and not node.name.endswith("client")
                        and not self.ignore_decorators.intersection(
                            node.decoratornames()
                        )
                        and "azure.core.tracing.decorator.distributed_trace"
                        not in node.decoratornames()
                    ):
                        self.add_message(
                            msgid="client-method-missing-tracing-decorator",
                            node=node,
                            confidence=None,
                        )
        except:
            pass

    def visit_asyncfunctiondef(self, node):
        """Visits every method in the client and checks that a distributed tracing decorator is present.
        Ignores private methods, from_connection_string, and methods that retrieve child clients.

        node.decoratornames() returns a set of the method's decorator names.

        :param node: function node
        :type node: ast.AsyncFunctionDef
        :return: None
        """
        try:
            path = node.root().name
            split_path = path.split(".")
            new_path = ".".join(split_path[: len(split_path) - 1])
            if new_path.count("_") == 0:
                if (
                    node.parent.name.endswith("Client")
                    and node.is_method()
                    and not node.name.startswith("_")
                    and node.parent.name not in self.ignore_clients
                ):
                    if (
                        node.args.kwarg
                        and node.name not in self.ignore_functions
                        and not node.name.endswith("client")
                        and not self.ignore_decorators.intersection(
                            node.decoratornames()
                        )
                        and "azure.core.tracing.decorator_async.distributed_trace_async"
                        not in node.decoratornames()
                    ):
                        self.add_message(
                            msgid="client-method-missing-tracing-decorator-async",
                            node=node,
                            confidence=None,
                        )
        except:
            pass


class ClientsDoNotUseStaticMethods(BaseChecker):
    name = "client-does-not-use-static-methods"
    priority = -1
    msgs = {
        "C4725": (
            "Client should not use static methods (staticmethod). See details:"
            " https://azure.github.io/azure-sdk/python_implementation.html#method-signatures",
            "client-method-should-not-use-static-method",
            "Client method should not use staticmethod.",
        ),
    }
    options = (
        (
            "ignore-client-method-should-not-use-static-method",
            {
                "default": False,
                "type": "yn",
                "metavar": "<y_or_n>",
                "help": "Allow client method to use staticmethod.",
            },
        ),
    )
    ignore_clients = [
        "PipelineClient",
        "AsyncPipelineClient",
        "ARMPipelineClient",
        "AsyncARMPipelineClient",
    ]

    def __init__(self, linter=None):
        super(ClientsDoNotUseStaticMethods, self).__init__(linter)

    def visit_functiondef(self, node):
        """Visits every method in the client and checks that it does not use staticmethod.

        :param node: function node
        :type node: ast.FunctionDef
        :return: None
        """
        try:
            if (
                node.parent.name.endswith("Client")
                and node.is_method()
                and node.parent.name not in self.ignore_clients
            ):
                # ignores private methods or methods that don't have any decorators
                if not node.name.startswith("_") and node.decorators is not None:
                    if "builtins.staticmethod" in node.decoratornames():
                        self.add_message(
                            msgid="client-method-should-not-use-static-method",
                            node=node,
                            confidence=None,
                        )
        except AttributeError:
            logger.debug(
                "Pylint custom checker failed to check if client methods do not use staticmethods."
            )
            pass

    visit_asyncfunctiondef = visit_functiondef


class FileHasCopyrightHeader(BaseChecker):
    name = "file-has-copyright-header"
    priority = -1
    msgs = {
        "C4726": (
            "File is missing a copyright header. See details:"
            " https://azure.github.io/azure-sdk/policies_opensource.html#",
            "file-needs-copyright-header",
            "Every source file should have a copyright header.",
        ),
    }
    options = (
        (
            "ignore-file-needs-copyright-header",
            {
                "default": False,
                "type": "yn",
                "metavar": "<y_or_n>",
                "help": "Allow file without a copyright header.",
            },
        ),
    )

    def __init__(self, linter=None):
        super(FileHasCopyrightHeader, self).__init__(linter)

    def visit_module(self, node):
        """Visits every file and checks that a copyright header is present.

        :param node: module node
        :type node: ast.Module
        :return: None
        """
        try:
            if not node.package:  # don't throw an error on an __init__.py file
                header = node.stream().read(200).lower()
                if header.find(b"copyright") == -1:
                    self.add_message(
                        msgid="file-needs-copyright-header", node=node, confidence=None
                    )
        except AttributeError:
            logger.debug(
                "Pylint custom checker failed to check if file is missing a copyright header."
            )
            pass


class ClientUsesCorrectNamingConventions(BaseChecker):
    name = "client-naming-conventions"
    priority = -1
    msgs = {
        "C4727": (
            "Client is using an incorrect naming convention. See details:"
            " https://azure.github.io/azure-sdk/python_implementation.html#naming-conventions",
            "client-incorrect-naming-convention",
            "Client method should use correct naming conventions.",
        )
    }
    options = (
        (
            "ignore-client-incorrect-naming-convention",
            {
                "default": False,
                "type": "yn",
                "metavar": "<y_or_n>",
                "help": "Allow client to use incorrect naming conventions.",
            },
        ),
    )
    ignore_clients = [
        "PipelineClient",
        "AsyncPipelineClient",
        "ARMPipelineClient",
        "AsyncARMPipelineClient",
    ]

    def __init__(self, linter=None):
        super(ClientUsesCorrectNamingConventions, self).__init__(linter)

    def visit_classdef(self, node):
        """Visits every class in file and checks if it is a client.
        Checks that correct naming convention is used for the client.
        Also checks that any class constants use uppercase.

        :param node: class node
        :type node: ast.ClassDef
        :return: None
        """
        # check for correct capitalization for "Client" and whatever the first letter of the prefix is
        if (
            "_" in node.name
            or node.name.endswith("client")
            or node.name[0] != node.name[0].upper()
        ):
            if not node.name.startswith("_") and node.name not in self.ignore_clients:
                self.add_message(
                    msgid="client-incorrect-naming-convention",
                    node=node,
                    confidence=None,
                )

        # check for correct naming convention in any class constants
        if node.name.endswith("Client"):
            for idx in range(len(node.body)):
                try:
                    const_name = node.body[idx].targets[0].name
                    if const_name != const_name.upper() and not const_name.startswith("__"):
                        self.add_message(
                            msgid="client-incorrect-naming-convention",
                            node=node.body[idx],
                            confidence=None,
                        )
                except AttributeError:
                    logger.debug(
                        "Pylint custom checker failed to check if client uses correct naming conventions."
                    )
                    pass

            # check that methods in client class do not use camelcase
            try:
                for func in node.body:
                    if func.name != func.name.lower() and not func.name.startswith("_") and isinstance(func, astroid.FunctionDef):
                        self.add_message(
                            msgid="client-incorrect-naming-convention",
                            node=func,
                            confidence=None,
                        )
            except AttributeError:
                logger.debug(
                    "Pylint custom checker failed to check if client uses correct naming conventions."
                )
                pass


class ClientMethodsHaveKwargsParameter(BaseChecker):
    name = "client-methods-have-kwargs"
    priority = -1
    msgs = {
        "C4728": (
            "Client method is missing a **kwargs parameter. See details:"
            " https://azure.github.io/azure-sdk/python_design.html#constructors-and-factory-methods",
            "client-method-missing-kwargs",
            "All client methods should accept a kwargs parameter.",
        ),
    }
    options = (
        (
            "ignore-client-method-missing-kwargs",
            {
                "default": False,
                "type": "yn",
                "metavar": "<y_or_n>",
                "help": "Allow client method without a kwargs parameter",
            },
        ),
    )
    ignore_clients = [
        "PipelineClient",
        "AsyncPipelineClient",
        "ARMPipelineClient",
        "AsyncARMPipelineClient",
    ]

    def __init__(self, linter=None):
        super(ClientMethodsHaveKwargsParameter, self).__init__(linter)

    def visit_functiondef(self, node):
        """Visits every method in the client and checks that it has a kwargs parameter.

        :param node: function node
        :type node: ast.FunctionDef
        :return: None
        """
        try:
            if (
                node.parent.name.endswith("Client")
                and node.is_method()
                and node.parent.name not in self.ignore_clients
            ):
                # avoid false positive with @property
                if node.decorators is not None:
                    if "builtins.property" in node.decoratornames():
                        return
                    if not node.name.startswith("_") and (
                        "azure.core.tracing.decorator.distributed_trace"
                        in node.decoratornames()
                        or "azure.core.tracing.decorator_async.distributed_trace_async"
                        in node.decoratornames()
                    ):
                        if not node.args.kwarg:
                            self.add_message(
                                msgid="client-method-missing-kwargs",
                                node=node,
                                confidence=None,
                            )
        except AttributeError:
            logger.debug(
                "Pylint custom checker failed to check if client uses kwargs parameter in method."
            )
            pass

    visit_asyncfunctiondef = visit_functiondef


class ClientMethodNamesDoNotUseDoubleUnderscorePrefix(BaseChecker):
    name = "client-methods-no-double-underscore"
    priority = -1
    msgs = {
        "C4729": (
            "Client method name should not use a double underscore prefix. See details:"
            " https://azure.github.io/azure-sdk/python_implementation.html#public-vs-private",
            "client-method-name-no-double-underscore",
            "Client method names should not use a leading double underscore prefix.",
        ),
    }
    options = (
        (
            "ignore-client-method-name-no-double-underscore",
            {
                "default": False,
                "type": "yn",
                "metavar": "<y_or_n>",
                "help": "Allow client method to have double underscore prefix.",
            },
        ),
    )
    ignore_clients = [
        "PipelineClient",
        "AsyncPipelineClient",
        "ARMPipelineClient",
        "AsyncARMPipelineClient",
    ]
    acceptable_names = [
        "__init__",
        "__enter__",
        "__exit__",
        "__aenter__",
        "__aexit__",
        "__repr__",
    ]

    def __init__(self, linter=None):
        super(ClientMethodNamesDoNotUseDoubleUnderscorePrefix, self).__init__(linter)

    def visit_functiondef(self, node):
        """Visits every method in the client and checks that no name begins with a double underscore.

        :param node: function node
        :type node: ast.FunctionDef
        :return: None
        """
        try:
            if (
                node.parent.name.endswith("Client")
                and node.is_method()
                and node.parent.name not in self.ignore_clients
            ):
                if (
                    node.name.startswith("__")
                    and node.name not in self.acceptable_names
                ):
                    self.add_message(
                        msgid="client-method-name-no-double-underscore",
                        node=node,
                        confidence=None,
                    )
        except AttributeError:
            logger.debug(
                "Pylint custom checker failed to check if client method name does not use double underscore prefix."
            )
            pass

    visit_asyncfunctiondef = visit_functiondef


class ClientDocstringUsesLiteralIncludeForCodeExample(BaseChecker):
    name = "client-docstring-literal-include"
    priority = -1
    msgs = {
        "C4730": (
            "Client docstring should use a literal include directive for the code example. See details:"
            " https://azure.github.io/azure-sdk/python_documentation.html#code-snippets",
            "client-docstring-use-literal-include",
            "Client/methods should use literal include directives for code examples.",
        ),
    }
    options = (
        (
            "ignore-client-docstring-use-literal-include",
            {
                "default": False,
                "type": "yn",
                "metavar": "<y_or_n>",
                "help": "Allow client to use code block.",
            },
        ),
    )

    ignore_clients = [
        "PipelineClient",
        "AsyncPipelineClient",
        "ARMPipelineClient",
        "AsyncARMPipelineClient",
    ]

    def __init__(self, linter=None):
        super(ClientDocstringUsesLiteralIncludeForCodeExample, self).__init__(linter)

    def visit_classdef(self, node):
        """Visits every class in file and checks if it is a client.
        Also checks that the class constructor uses literalinclude over a code-block for the code example.

        :param node: class node
        :type node: ast.ClassDef
        :return: None
        """
        try:
            if node.name.endswith("Client") and node.name not in self.ignore_clients:
                if node.doc_node.value.find("code-block") != -1:
                    self.add_message(
                        msgid="client-docstring-use-literal-include",
                        node=node,
                        confidence=None,
                    )
        except AttributeError:
            logger.debug(
                "Pylint custom checker failed to check if client uses literalinclude over code-block."
            )
            pass

    def visit_functiondef(self, node):
        """Visits every method in the client class and checks that it uses literalinclude
         over a code-block for the code example.

        :param node: function node
        :type node: ast.FunctionDef
        :return: None
        """
        try:
            if (
                node.parent.name.endswith("Client")
                and node.parent.name not in self.ignore_clients
                and node.is_method()
            ):
                if node.doc_node.value.find("code-block") != -1:
                    self.add_message(
                        msgid="client-docstring-use-literal-include",
                        node=node,
                        confidence=None,
                    )
        except AttributeError:
            logger.debug(
                "Pylint custom checker failed to check if client uses literalinclude over code-block."
            )
            pass

    visit_asyncfunctiondef = visit_functiondef


class AsyncClientCorrectNaming(BaseChecker):
    name = "async-client-correct-naming"
    priority = -1
    msgs = {
        "C4731": (
            "Async client should not include `Async` in the client name. See details:"
            " https://azure.github.io/azure-sdk/python_design.html#async-support",
            "async-client-bad-name",
            "Async clients should not have async in the name.",
        ),
    }
    options = (
        (
            "ignore-async-client-bad-name",
            {
                "default": False,
                "type": "yn",
                "metavar": "<y_or_n>",
                "help": "Allow async client to include async in its name.",
            },
        ),
    )
    ignore_clients = [
        "PipelineClient",
        "AsyncPipelineClient",
        "ARMPipelineClient",
        "AsyncARMPipelineClient",
    ]

    def __init__(self, linter=None):
        super(AsyncClientCorrectNaming, self).__init__(linter)

    def visit_classdef(self, node):
        """Visits every class in file and checks that an async client does not use
        async in its name.

        :param node: class node
        :type node: ast.ClassDef
        :return: None
        """
        try:
            # avoid false positive when async name is used with a base class.
            if (
                node.name.endswith("Client")
                and "async" in node.name.lower()
                and "base" not in node.name.lower()
            ):
                if (
                    not node.name.startswith("_")
                    and node.name not in self.ignore_clients
                ):
                    self.add_message(
                        msgid="async-client-bad-name", node=node, confidence=None
                    )
        except AttributeError:
            logger.debug(
                "Pylint custom checker failed to check if async client uses correct naming."
            )
            pass


class SpecifyParameterNamesInCall(BaseChecker):
    name = "specify-parameter-names"
    priority = -1
    msgs = {
        "C4732": (
            "Specify the parameter names when calling methods with more than 2 required positional parameters."
            " See details: https://azure.github.io/azure-sdk/python_implementation.html#python-codestyle-positional-params",
            "specify-parameter-names-in-call",
            "You should specify the parameter names when the method has more than two positional arguments.",
        )
    }
    options = (
        (
            "ignore-specify-parameter-names-in-call",
            {
                "default": False,
                "type": "yn",
                "metavar": "<y_or_n>",
                "help": "Call the method without specifying parameter names.",
            },
        ),
    )
    ignore_clients = [
        "PipelineClient",
        "AsyncPipelineClient",
        "ARMPipelineClient",
        "AsyncARMPipelineClient",
    ]

    def __init__(self, linter=None):
        super(SpecifyParameterNamesInCall, self).__init__(linter)

    def visit_call(self, node):
        """Visits every call in the client and checks that it specifies the parameter name in
        the call if there are more than 2 require positional parameters.

        :param node: call node
        :type node: ast.Call
        :return: None
        """
        try:
            klass = node.parent.parent.parent
            function = node.parent.parent
            if (
                klass.name.endswith("Client")
                and klass.name not in self.ignore_clients
                and function.is_method()
            ):
                # node.args represent positional arguments
                if len(node.args) > 2 and node.func.attrname != "format":
                    self.add_message(
                        msgid="specify-parameter-names-in-call",
                        node=node,
                        confidence=None,
                    )
        except AttributeError:
            logger.debug(
                "Pylint custom checker failed to check if client methods specify parameters name in call."
            )
            pass


class ClientListMethodsUseCorePaging(BaseChecker):
    name = "client-paging-methods-use-list"
    priority = -1
    msgs = {
        "C4733": (
            "Operations that return collections should return a value that implements the Paging protocol and be prefixed with list_ or _list_. See details:"
            " https://azure.github.io/azure-sdk/python_design.html#response-formats",
            "client-paging-methods-use-list",
            "Client methods that return collections should use the Paging protocol and be prefixed with list_ or _list_.",
        ),
    }
    options = (
        (
            "ignore-client-paging-methods-use-list",
            {
                "default": False,
                "type": "yn",
                "metavar": "<y_or_n>",
                "help": "Allow collections method to not use paging protocol.",
            },
        ),
    )
    ignore_clients = [
        "PipelineClient",
        "AsyncPipelineClient",
        "ARMPipelineClient",
        "AsyncARMPipelineClient",
    ]

    def __init__(self, linter=None):
        super(ClientListMethodsUseCorePaging, self).__init__(linter)

    def visit_return(self, node):
        """Visits every method in the client and checks that any list methods return
        an ItemPaged or AsyncItemPaged value. Also, checks that if a method returns an iterable value
        that the method name starts with list.

        :param node: function node
        :type node: ast.FunctionDef
        :return: None
        """
        try:
            iterable_return = False
            paging_method = False
            if (
                node.parent.parent.name.endswith("Client")
                and node.parent.parent.name not in self.ignore_clients
                and node.parent.is_method()
            ):
                try:
                    if any(
                        v for v in node.value.infer() if "def by_page" in v.as_string()
                    ):
                        iterable_return = True
                except (
                    astroid.exceptions.InferenceError,
                    AttributeError,
                    TypeError,
                ):  # astroid can't always infer the return
                    logger.debug(
                        "Pylint custom checker failed to check if client list method uses core paging."
                    )
                    return

                if node.parent.name.startswith("list") or node.parent.name.startswith(
                    "_list"
                ):
                    paging_method = True

                if (not paging_method and iterable_return) or (
                    paging_method and not iterable_return
                ):
                    self.add_message(
                        msgid="client-paging-methods-use-list",
                        node=node.parent,
                        confidence=None,
                    )

        except (AttributeError, TypeError):
            logger.debug(
                "Pylint custom checker failed to check if client list method uses core paging."
            )
            pass


class ClientLROMethodsUseCorePolling(BaseChecker):
    name = "client-lro-methods-use-polling"
    priority = -1
    msgs = {
        "C4734": (
            "Long running operations should return a value that implements the Poller protocol. See details:"
            " https://azure.github.io/azure-sdk/python_design.html#response-formats",
            "client-lro-methods-use-polling",
            "Long running operations should use the polling protocol.",
        ),
    }
    options = (
        (
            "ignore-client-lro-methods-use-polling",
            {
                "default": False,
                "type": "yn",
                "metavar": "<y_or_n>",
                "help": "Allow LRO method to not use polling protocol.",
            },
        ),
    )
    ignore_clients = [
        "PipelineClient",
        "AsyncPipelineClient",
        "ARMPipelineClient",
        "AsyncARMPipelineClient",
    ]

    def __init__(self, linter=None):
        super(ClientLROMethodsUseCorePolling, self).__init__(linter)

    def visit_functiondef(self, node):
        """Visits every method in the client and checks that any begin_ methods return
        an LROPoller value.

        :param node: function node
        :type node: ast.FunctionDef
        :return: None
        """
        try:
            if (
                node.parent.name.endswith("Client")
                and node.parent.name not in self.ignore_clients
                and node.is_method()
            ):
                if node.name.startswith("begin"):
                    try:
                        # infer_call_result gives the method return value as a string
                        returns = next(node.infer_call_result(caller=node)).as_string()
                        if returns.find("LROPoller") == -1:
                            self.add_message(
                                msgid="client-lro-methods-use-polling",
                                node=node,
                                confidence=None,
                            )
                    except (
                        astroid.exceptions.InferenceError,
                        AttributeError,
                    ):  # astroid can't always infer the return
                        logger.debug(
                            "Pylint custom checker failed to check if client begin method uses core polling."
                        )
                        pass
        except AttributeError:
            logger.debug(
                "Pylint custom checker failed to check if client begin method uses core polling."
            )
            pass


class ClientLROMethodsUseCorrectNaming(BaseChecker):
    name = "client-lro-methods-use-correct-naming"
    priority = -1
    msgs = {
        "C4735": (
            "Methods that return an LROPoller should be prefixed with `begin_`. See details:"
            " https://azure.github.io/azure-sdk/python_design.html#service-operations",
            "lro-methods-use-correct-naming",
            "Methods that return an LROPoller should be prefixed with `begin_`.",
        ),
    }
    options = (
        (
            "ignore-client-lro-methods-use-correct-naming",
            {
                "default": False,
                "type": "yn",
                "metavar": "<y_or_n>",
                "help": "Allow LRO method to use a different name.",
            },
        ),
    )
    ignore_clients = [
        "PipelineClient",
        "AsyncPipelineClient",
        "ARMPipelineClient",
        "AsyncARMPipelineClient",
    ]

    def __init__(self, linter=None):
        super(ClientLROMethodsUseCorrectNaming, self).__init__(linter)
        self.is_client = []

    def visit_classdef(self, node):
        """Visits every class in file and checks if it is a client.

        :param node: class node
        :type node: ast.ClassDef
        :return: None
        """
        if node.name.endswith("Client") and node.name not in self.ignore_clients:
            self.is_client.append(True)
        else:
            self.is_client.append(False)

    def visit_return(self, node):
        if self.is_client and self.is_client[-1]:
            try:
                # check for a return value of LROPoller in client class
                if node.value.func.name == "LROPoller":
                    # get the method in which LROPoller is returned
                    method = node.value.func.scope()
                    if not method.name.startswith(
                        "begin"
                    ) and not method.name.startswith("_"):
                        self.add_message(
                            msgid="lro-methods-use-correct-naming",
                            node=method,
                            confidence=None,
                        )
            except AttributeError:
                logger.debug(
                    "Pylint custom checker failed to check if client method with polling uses correct naming."
                )
                pass


class ClientConstructorDoesNotHaveConnectionStringParam(BaseChecker):
    name = "client-conn-str-not-in-constructor"
    priority = -1
    msgs = {
        "C4736": (
            "The constructor must not take a connection string. See details: "
            "https://azure.github.io/azure-sdk/python_design.html#python-client-connection-string",
            "connection-string-should-not-be-constructor-param",
            "Client should have a method to create the client with a connection string.",
        ),
    }
    options = (
        (
            "ignore-connection-string-should-not-be-constructor-param",
            {
                "default": False,
                "type": "yn",
                "metavar": "<y_or_n>",
                "help": "Allow client to use connection string param in constructor.",
            },
        ),
    )
    ignore_clients = [
        "PipelineClient",
        "AsyncPipelineClient",
        "ARMPipelineClient",
        "AsyncARMPipelineClient",
    ]

    def __init__(self, linter=None):
        super(ClientConstructorDoesNotHaveConnectionStringParam, self).__init__(linter)

    def visit_classdef(self, node):
        """Visits every class in file and checks if it is a client.
        If it is a client, it checks that a connection string parameter is not used in the constructor.

        :param node: class node
        :type node: ast.ClassDef
        :return: None
        """
        try:
            if node.name.endswith("Client") and node.name not in self.ignore_clients:
                for func in node.body:
                    if func.name == "__init__":
                        for argument in func.args.args:
                            if (
                                argument.name == "connection_string"
                                or argument.name == "conn_str"
                            ):
                                self.add_message(
                                    msgid="connection-string-should-not-be-constructor-param",
                                    node=node,
                                    confidence=None,
                                )
        except AttributeError:
            logger.debug(
                "Pylint custom checker failed to check if client uses connection string param in constructor."
            )
            pass


class PackageNameDoesNotUseUnderscoreOrPeriod(BaseChecker):
    name = "package-name-incorrect"
    priority = -1
    msgs = {
        "C4737": (
            "Package name should not use an underscore or period. Replace with dash (-). See details: "
            "https://azure.github.io/azure-sdk/python_design.html#packaging",
            "package-name-incorrect",
            "Package name should use dashes instead of underscore or period.",
        ),
    }
    options = (
        (
            "ignore-package-name-incorrect",
            {
                "default": False,
                "type": "yn",
                "metavar": "<y_or_n>",
                "help": "Allow package name to have a different naming convention.",
            },
        ),
    )

    def __init__(self, linter=None):
        super(PackageNameDoesNotUseUnderscoreOrPeriod, self).__init__(linter)

    def visit_module(self, node):
        """Visits setup.py and checks that its package name follows correct naming convention.

        :param node: module node
        :type node: ast.Module
        :return: None
        """
        try:
            if node.file.endswith("setup.py"):
                for nod in node.body:
                    if isinstance(nod, astroid.Assign):
                        if nod.targets[0].name == "PACKAGE_NAME":
                            package = nod.value
                            if (
                                package.value.find(".") != -1
                                or package.value.find("_") != -1
                            ):
                                self.add_message(
                                    msgid="package-name-incorrect",
                                    node=node,
                                    confidence=None,
                                )
        except Exception:
            logger.debug(
                "Pylint custom checker failed to check if package name is correct."
            )
            pass


class ServiceClientUsesNameWithClientSuffix(BaseChecker):
    name = "client-name-incorrect"
    priority = -1
    msgs = {
        "C4738": (
            "Service client types should use a `Client` suffix. See details: "
            "https://azure.github.io/azure-sdk/python_design.html#service-client",
            "client-suffix-needed",
            "Client should use the correct suffix.",
        ),
    }
    options = (
        (
            "ignore-client-suffix-needed",
            {
                "default": False,
                "type": "yn",
                "metavar": "<y_or_n>",
                "help": "Allow the client to have a different suffix.",
            },
        ),
    )

    def __init__(self, linter=None):
        super(ServiceClientUsesNameWithClientSuffix, self).__init__(linter)

    def visit_module(self, node):
        """Visits a file that has "client" in the file name and checks that the service client
        uses a `Client` suffix.

        :param node: module node
        :type node: ast.Module
        :return: None
        """
        try:
            # ignore base clients
            if node.file.endswith("base_client.py") or node.file.endswith(
                "base_client_async.py"
            ):
                return
            if node.file.endswith("client.py") or node.file.endswith("client_async.py"):
                has_client_suffix = False
                for idx in range(len(node.body)):
                    if isinstance(node.body[idx], astroid.ClassDef):
                        if node.body[idx].name.endswith("Client"):
                            has_client_suffix = True
                if has_client_suffix is False:
                    self.add_message(
                        msgid="client-suffix-needed", node=node, confidence=None
                    )
        except Exception:
            logger.debug(
                "Pylint custom checker failed to check if service client has a client suffix."
            )
            pass


class CheckDocstringParameters(BaseChecker):
    name = "check-docstrings"
    priority = -1
    msgs = {
        "C4739": (
            'Params missing in docstring: "%s". See details: '
            "https://azure.github.io/azure-sdk/python_documentation.html#docstrings",
            "docstring-missing-param",
            "Docstring missing for param.",
        ),
        "C4740": (
            'Param types missing in docstring: "%s". See details: '
            "https://azure.github.io/azure-sdk/python_documentation.html#docstrings",
            "docstring-missing-type",
            "Docstring missing for param type.",
        ),
        "C4741": (
            "A return doc is missing in the docstring. See details: "
            "https://azure.github.io/azure-sdk/python_documentation.html#docstrings",
            "docstring-missing-return",
            "Docstring missing for return doc.",
        ),
        "C4742": (
            "A return type is missing in the docstring. See details: "
            "https://azure.github.io/azure-sdk/python_documentation.html#docstrings",
            "docstring-missing-rtype",
            "Docstring missing for return type.",
        ),
        "C4743": (
            '"%s" not found as a parameter. Use :keyword type myarg: if a keyword argument. See details: '
            "https://azure.github.io/azure-sdk/python_documentation.html#docstrings",
            "docstring-should-be-keyword",
            "Docstring should use keywords.",
        ),
        "C4758": (
            '"%s" missing in docstring or in method signature. There should be a direct correlation between :keyword: arguments in the docstring and keyword-only arguments in method signature. See details: '
            "https://azure.github.io/azure-sdk/python_documentation.html#docstrings",
            "docstring-keyword-should-match-keyword-only",
            "Docstring keyword arguments and keyword-only method arguments should match.",
        ),
        "C4759": (
            '"%s" type formatted incorrectly. Do not use `:class` in docstring type. See details: '
            "https://azure.github.io/azure-sdk/python_documentation.html#docstrings",
            "docstring-type-do-not-use-class",
            "Docstring type is formatted incorrectly. Do not use `:class` in docstring type.",
        ),
    }
    options = (
        (
            "ignore-docstring-missing-param",
            {
                "default": False,
                "type": "yn",
                "metavar": "<y_or_n>",
                "help": "Allow a docstring param mismatch.",
            },
        ),
        (
            "ignore-docstring-missing-type",
            {
                "default": False,
                "type": "yn",
                "metavar": "<y_or_n>",
                "help": "Allow a docstring param type mismatch.",
            },
        ),
        (
            "ignore-docstring-missing-return",
            {
                "default": False,
                "type": "yn",
                "metavar": "<y_or_n>",
                "help": "Allow a docstring return doc mismatch",
            },
        ),
        (
            "ignore-docstring-missing-rtype",
            {
                "default": False,
                "type": "yn",
                "metavar": "<y_or_n>",
                "help": "Allow a docstring rtype mismatch",
            },
        ),
        (
            "ignore-docstring-should-be-keyword",
            {
                "default": False,
                "type": "yn",
                "metavar": "<y_or_n>",
                "help": "Allow a docstring to not use keyword for documentation.",
            },
        ),
    )

    def __init__(self, linter=None):
        super(CheckDocstringParameters, self).__init__(linter)

    def _find_keyword(self, line, docstring, idx, keyword_args):
        keyword_args = {}
        # this param has its type on a separate line
        if line.startswith("keyword") and line.count(" ") == 1:
            param = line.split("keyword ")[1]
            keyword_args[param] = None
        # this param has its type on the same line
        if line.startswith("keyword") and line.count(" ") == 2:
            _, param_type, param = line.split(" ")
            keyword_args[param] = param_type
        # if the param has its type on the same line with additional spaces
        if line.startswith("keyword") and line.count(" ") > 2:
            param = line.split(" ")[-1]
            param_type = ("").join(line.split(" ")[1:-1])
            keyword_args[param] = param_type
        if line.startswith("paramtype"):
            param = line.split("paramtype ")[1]
            if param in keyword_args:
                keyword_args[param] = docstring[idx + 1]

        return keyword_args

    def _find_param(self, line, docstring, idx, docparams):
        # this param has its type on a separate line
        if line.startswith("param ") and line.count(" ") == 1:
            param = line.split("param ")[1]
            docparams[param] = None
        # this param has its type on the same line
        if line.startswith("param ") and line.count(" ") == 2:
            _, param_type, param = line.split(" ")
            docparams[param] = param_type
        # if the param has its type on the same line with additional spaces
        if line.startswith("param ") and line.count(" ") > 2:
            param = line.split(" ")[-1]
            param_type = ("").join(line.split(" ")[1:-1])
            docparams[param] = param_type
        if line.startswith("type"):
            param = line.split("type ")[1]
            if param in docparams:
                docparams[param] = docstring[idx + 1]

        return docparams

    def check_parameters(self, node):
        """Parse the docstring for any params and types
        and compares it to the function's parameters.

        Throws a pylint error if...
        1. Missing param in docstring.
        2. Missing a param type in the docstring.
        3. Missing a return doc in the docstring when a function returns something.
        4. Missing an rtype in the docstring when a function returns something.
        5. Extra params in docstring that aren't function parameters. Change to keywords.
        6. Docstring has a keyword that isn't a keyword-only argument in the function signature.

        :param node: ast.ClassDef or ast.FunctionDef
        :return: None
        """
        arg_names = []
        method_keyword_only_args = []
        vararg_name = None
        # specific case for constructor where docstring found in class def
        if isinstance(node, astroid.ClassDef):
            for constructor in node.body:
                if (
                    isinstance(constructor, astroid.FunctionDef)
                    and constructor.name == "__init__"
                ):
                    arg_names = [arg.name for arg in constructor.args.args]
                    method_keyword_only_args = [
                        arg.name for arg in constructor.args.kwonlyargs
                    ]
                    vararg_name = node.args.vararg
                    break

        if isinstance(node, astroid.FunctionDef):
            arg_names = [arg.name for arg in node.args.args]
            method_keyword_only_args = [arg.name for arg in node.args.kwonlyargs]
            vararg_name = node.args.vararg

        try:
            # check for incorrect type :class to prevent splitting
            docstring = node.doc_node.value.replace(":class:", "CLASS ")
            # not every method will have a docstring so don't crash here, just return
            docstring = docstring.split(":")
        except AttributeError:
            return

        # If there is a vararg, treat it as a param
        if vararg_name:
            arg_names.append(vararg_name)

        docparams = {}
        docstring_keyword_args = {}
        for idx, line in enumerate(docstring):
            # check for keyword args in docstring
            docstring_keyword_args.update(
                self._find_keyword(line, docstring, idx, docstring_keyword_args)
            )

            # check for params in docstring
            docparams.update(self._find_param(line, docstring, idx, docparams))

        # check that all params are documented
        missing_params = []
        for param in arg_names:
            if param == "self" or param == "cls":
                continue
            if param not in docparams:
                missing_params.append(param)

        # check that all keyword-only args are documented
        missing_kwonly_args = list(
            set(docstring_keyword_args) ^ set(method_keyword_only_args)
        )

        if missing_params:
            self.add_message(
                msgid="docstring-missing-param",
                args=(", ".join(missing_params)),
                node=node,
                confidence=None,
            )

        if missing_kwonly_args:
            self.add_message(
                msgid="docstring-keyword-should-match-keyword-only",
                args=(", ".join(missing_kwonly_args)),
                node=node,
                confidence=None,
            )

        # check that all types are formatted correctly
        add_keyword_type_warnings = [
            keyword
            for keyword, doc_type in docstring_keyword_args.items()
            if doc_type and "CLASS" in doc_type
        ]
        if len(add_keyword_type_warnings) > 0:
            self.add_message(
                msgid="docstring-type-do-not-use-class",
                args=(", ".join(add_keyword_type_warnings)),
                node=node,
                confidence=None,
            )

        add_docparams_type_warnings = [
            param
            for param, doc_type in docparams.items()
            if doc_type and "CLASS" in doc_type
        ]
        if len(add_docparams_type_warnings) > 0:
            self.add_message(
                msgid="docstring-type-do-not-use-class",
                args=(", ".join(add_docparams_type_warnings)),
                node=node,
                confidence=None,
            )

        # check if we have a type for each param and check if documented params that should be keywords
        missing_types = []
        should_be_keywords = []
        for param in docparams:
            if docparams[param] is None:
                missing_types.append(param)
            if param not in arg_names:
                should_be_keywords.append(param)

        if missing_types:
            self.add_message(
                msgid="docstring-missing-type",
                args=(", ".join(missing_types)),
                node=node,
                confidence=None,
            )

        if should_be_keywords:
            self.add_message(
                msgid="docstring-should-be-keyword",
                args=(", ".join(should_be_keywords)),
                node=node,
                confidence=None,
            )

    def check_return(self, node):
        """Checks if function returns anything.
        If return found, checks that the docstring contains a return doc and rtype.

        :param node: ast.FunctionDef
        :return: None
        """

        # Check docstring documented returns/raises

        try:
            # check for incorrect type :class to prevent splitting
            docstring = node.doc_node.value.replace(":class:", "CLASS ")
            # not every method will have a docstring so don't crash here, just return
            docstring = docstring.split(":")
        except AttributeError:
            return

        has_return, has_rtype = False, False
        for line in docstring:
            if line.startswith("return"):
                has_return = True
            if line.startswith("rtype"):
                has_rtype = True
                try:
                    if "CLASS" in docstring[docstring.index("rtype") + 1]:
                        self.add_message(
                            msgid="docstring-type-do-not-use-class",
                            args="rtype",
                            node=node,
                            confidence=None,
                        )
                except:
                    pass

        # Get decorators on the function
        function_decorators = node.decoratornames()
        try:
            returns = next(node.infer_call_result(caller=node)).as_string()
            # If returns None ignore
            if returns == "None":
                return
        except (astroid.exceptions.InferenceError, AttributeError):
            # this function doesn't return anything, just return
            return

        # If is an @property decorator, don't require :return: as it is repetitive
        if has_return is False and "builtins.property" not in function_decorators:
            self.add_message(
                msgid="docstring-missing-return", node=node, confidence=None
            )
        if has_rtype is False:
            self.add_message(
                msgid="docstring-missing-rtype", node=node, confidence=None
            )

    def visit_classdef(self, node):
        """Visits every class in the file and finds the constructor.
        Makes a call to compare class docstring with constructor params.

        :param node: ast.ClassDef
        :return: None
        """
        try:
            for func in node.body:
                if isinstance(func, astroid.FunctionDef) and func.name == "__init__":
                    self.check_parameters(node)
        except Exception:
            logger.debug("Pylint custom checker failed to check docstrings.")
            pass

    def visit_functiondef(self, node):
        """Visits every function in the file and makes calls
        to check docstring parameters and return statements.

        :param node: ast.FunctionDef
        :return: None
        """
        try:
            if node.name == "__init__":
                return
            self.check_parameters(node)
            self.check_return(node)
        except Exception:
            logger.debug("Pylint custom checker failed to check docstrings.")
            pass

    # this line makes it work for async functions
    visit_asyncfunctiondef = visit_functiondef


class CheckForPolicyUse(BaseChecker):
    name = "check-for-policies"
    priority = -1
    msgs = {
        "C4739": (
            "You should include a UserAgentPolicy in your HTTP pipeline. See details: "
            "https://azure.github.io/azure-sdk/python_implementation.html#network-operations",
            "missing-user-agent-policy",
            "You should include a UserAgentPolicy in the HTTP Pipeline.",
        ),
        "C4740": (
            "You should include a LoggingPolicy in your HTTP pipeline. See details: "
            "https://azure.github.io/azure-sdk/python_implementation.html#network-operations",
            "missing-logging-policy",
            "You should include a LoggingPolicy in the HTTP Pipeline.",
        ),
        "C4741": (
            "You should include a RetryPolicy in your HTTP pipeline. See details: "
            "https://azure.github.io/azure-sdk/python_implementation.html#network-operations",
            "missing-retry-policy",
            "You should include a RetryPolicy in the HTTP Pipeline.",
        ),
        "C4742": (
            "You should include a DistributedTracingPolicy in your HTTP pipeline. See details: "
            "https://azure.github.io/azure-sdk/python_implementation.html#network-operations",
            "missing-distributed-tracing-policy",
            "You should include a DistributedTracingPolicy in the HTTP Pipeline.",
        ),
    }
    options = (
        (
            "ignore-missing-user-agent-policy",
            {
                "default": False,
                "type": "yn",
                "metavar": "<y_or_n>",
                "help": "Allow the client to not have a UserAgentPolicy",
            },
        ),
        (
            "ignore-missing-logging-policy",
            {
                "default": False,
                "type": "yn",
                "metavar": "<y_or_n>",
                "help": "Allow the client to not have a LoggingPolicy",
            },
        ),
        (
            "ignore-missing-retry-policy",
            {
                "default": False,
                "type": "yn",
                "metavar": "<y_or_n>",
                "help": "Allow the client to not have a RetryPolicy",
            },
        ),
        (
            "ignore-missing-distributed-tracing-policy",
            {
                "default": False,
                "type": "yn",
                "metavar": "<y_or_n>",
                "help": "Allow the client to not have a DistributedTracingPolicy",
            },
        ),
    )

    def __init__(self, linter=None):
        super(CheckForPolicyUse, self).__init__(linter)
        self.node_to_use = None
        self.has_policies = set()
        self.ran_at_package_level = False
        self.disable_logging_error = False
        self.disable_user_agent_error = False
        self.disable_tracing_error = False
        self.disable_retry_error = False

    def visit_function(self, node, policy):
        """Visits the function and searches line by line for the policy being used.
        Also searches for if the policy came from the azure.core.configuration object.

        :param node: ast.FunctionDef
        :param policy: The policy imported in the file.
        :return: None
        """
        for func in node.body:
            if isinstance(func, astroid.FunctionDef):
                for idx, item in enumerate(func.body):
                    try:
                        line = list(node.get_children())[idx].as_string()
                        if line.find(policy) != -1:
                            self.has_policies.add(policy)
                        if line.find("config.logging_policy") != -1:
                            self.has_policies.add("NetworkTraceLoggingPolicy")
                        if line.find("config.retry_policy") != -1:
                            self.has_policies.add("RetryPolicy")
                        if line.find("config.user_agent_policy") != -1:
                            self.has_policies.add("UserAgentPolicy")
                    except IndexError:
                        pass

    def visit_class(self, klass, policy):
        """Visits any classes in the file and then makes a call
        to search its methods for the policy being used.

        :param klass: A class within the file
        :param policy: The policy imported in the file.
        :return: None
        """
        for idx, node in enumerate(klass):
            if isinstance(node, astroid.ClassDef):
                self.visit_function(node, policy)

    def visit_module(self, node):
        """Visits every file in the package and searches for policies as base classes
        or custom policies. If a core policy is imported in a file in calls helper
        methods to check that the policy was used in the code.

        This pylint checker is different from the others as it collects information across
        many files and then reports any errors. Due to this difference, disable commands
        must be searched for manually.

        :param node: ast.Module
        :return: None
        """
        # only throw the error if pylint was run at package level since it needs to check all the files
        # infer run location based on the location of the init file highest in dir hierarchy
        if node.package:  # the init file
            count = node.file.split("azure-sdk-for-python")[1].count("-")
            if node.file.split("azure-sdk-for-python")[1].count("\\") <= (
                5 + count
            ) and node.file.split("azure-sdk-for-python")[1].count("/") <= (5 + count):
                self.ran_at_package_level = True

        # not really a good place to throw the pylint error, so we'll do it on the init file.
        # By running this checker on all the files first and then reporting errors, pylint disables need to be
        # done manually for some reason
        if node.file.endswith("__init__.py") and self.node_to_use is None:
            header = node.stream().read(200).lower()
            if header.find(b"disable") != -1:
                if header.find(b"missing-logging-policy") != -1:
                    self.disable_logging_error = True
                if header.find(b"missing-user-agent-policy") != -1:
                    self.disable_user_agent_error = True
                if header.find(b"missing-distributed-tracing-policy") != -1:
                    self.disable_tracing_error = True
                if header.find(b"missing-retry-policy") != -1:
                    self.disable_retry_error = True
            self.node_to_use = node

        for idx in range(len(node.body)):
            # Check if the core policy is the base class for some custom policy, or a custom policy is being used
            # and we try our best to find it based on common naming conventions.
            if isinstance(node.body[idx], astroid.ClassDef):
                if "NetworkTraceLoggingPolicy" in node.body[idx].basenames:
                    self.has_policies.add("NetworkTraceLoggingPolicy")
                if node.body[idx].name.find("LoggingPolicy") != -1:
                    self.has_policies.add("NetworkTraceLoggingPolicy")
                if (
                    "RetryPolicy" in node.body[idx].basenames
                    or "AsyncRetryPolicy" in node.body[idx].basenames
                ):
                    self.has_policies.add("RetryPolicy")
                if node.body[idx].name.find("RetryPolicy") != -1:
                    self.has_policies.add("RetryPolicy")
                if "UserAgentPolicy" in node.body[idx].basenames:
                    self.has_policies.add("UserAgentPolicy")
                if node.body[idx].name.find("UserAgentPolicy") != -1:
                    self.has_policies.add("UserAgentPolicy")
                if "DistributedTracingPolicy" in node.body[idx].basenames:
                    self.has_policies.add("DistributedTracingPolicy")
                if node.body[idx].name.find("TracingPolicy") != -1:
                    self.has_policies.add("DistributedTracingPolicy")

            # policy is imported in this file, let's check that it gets used in the code
            if isinstance(node.body[idx], astroid.ImportFrom):
                for imp, pol in enumerate(node.body[idx].names):
                    if (
                        node.body[idx].names[imp][0].endswith("Policy")
                        and node.body[idx].names[imp][0] not in self.has_policies
                    ):
                        self.visit_class(node.body, node.body[idx].names[imp][0])

    def close(self):
        """This method is inherited from BaseChecker and called at the very end of linting a module.
        It reports any errors and does a final check for any pylint disable statements.

        :return: None
        """
        if self.ran_at_package_level:
            if self.disable_logging_error is False:
                if "NetworkTraceLoggingPolicy" not in self.has_policies:
                    self.add_message(
                        msgid="missing-logging-policy",
                        node=self.node_to_use,
                        confidence=None,
                    )
            if self.disable_retry_error is False:
                if "RetryPolicy" not in self.has_policies:
                    self.add_message(
                        msgid="missing-retry-policy",
                        node=self.node_to_use,
                        confidence=None,
                    )
            if self.disable_user_agent_error is False:
                if "UserAgentPolicy" not in self.has_policies:
                    self.add_message(
                        msgid="missing-user-agent-policy",
                        node=self.node_to_use,
                        confidence=None,
                    )
            if self.disable_tracing_error is False:
                if "DistributedTracingPolicy" not in self.has_policies:
                    self.add_message(
                        msgid="missing-distributed-tracing-policy",
                        node=self.node_to_use,
                        confidence=None,
                    )


class CheckDocstringAdmonitionNewline(BaseChecker):
    name = "check-admonition"
    priority = -1
    msgs = {
        "C4744": (
            "The .. literalinclude statement needs a blank line above it. ",
            "docstring-admonition-needs-newline",
            "Put a newline after the example and before the literalinclude.",
        ),
    }
    options = (
        (
            "ignore-docstring-admonition-needs-newline",
            {
                "default": False,
                "type": "yn",
                "metavar": "<y_or_n>",
                "help": "Allow a docstring to not have newline after admonition example.",
            },
        ),
    )

    def __init__(self, linter=None):
        super(CheckDocstringAdmonitionNewline, self).__init__(linter)

    def check_for_admonition(self, node):
        """Parse the docstring for an admonition statement.
        If found, checks that the literalinclude statement has
        two newlines above it.

        :param node: ast.ClassDef or ast.FunctionDef
        :return: None
        """

        try:
            # not every class/method will have a docstring so don't crash here, just return
            if (
                node.doc_node.value.find("admonition") != -1
                and node.doc_node.value.find(".. literalinclude") != -1
            ):
                literal_include = node.doc_node.value.split(".. literalinclude")[0]
                chars_list = list(reversed(literal_include))
                for idx, char in enumerate(chars_list):
                    if char == "\n":
                        if chars_list[idx + 1] == "\n":
                            break
                        else:
                            self.add_message(
                                "docstring-admonition-needs-newline",
                                node=node,
                                confidence=None,
                            )
                            break
        except Exception:
            return

    def visit_classdef(self, node):
        """Visits every class docstring.

        :param node: ast.ClassDef
        :return: None
        """
        try:
            for func in node.body:
                if isinstance(func, astroid.FunctionDef) and func.name == "__init__":
                    self.check_for_admonition(node)
        except Exception:
            logger.debug("Pylint custom checker failed to check docstrings.")
            pass

    def visit_functiondef(self, node):
        """Visits every method docstring.

        :param node: ast.FunctionDef
        :return: None
        """
        try:
            if node.name == "__init__":
                return
            self.check_for_admonition(node)
        except Exception:
            logger.debug("Pylint custom checker failed to check docstrings.")
            pass

    # this line makes it work for async functions
    visit_asyncfunctiondef = visit_functiondef


class CheckEnum(BaseChecker):
    name = "check-enum"
    priority = -1
    msgs = {
        "C4746": (
            "The enum must use uppercase naming. See details: "
            "https://azure.github.io/azure-sdk/python_design.html#enumerations",
            "enum-must-be-uppercase",
            "Capitalize enum name.",
        ),
        "C4747": (
            "The enum must inherit from CaseInsensitiveEnumMeta. See details: "
            "https://azure.github.io/azure-sdk/python_implementation.html#extensible-enumerations",
            "enum-must-inherit-case-insensitive-enum-meta",
            "Inherit CaseInsensitiveEnumMeta.",
        ),
    }
    options = (
        (
            "ignore-enum-must-be-uppercase",
            {
                "default": False,
                "type": "yn",
                "metavar": "<y_or_n>",
                "help": "Allow an enum to not be capitalized.",
            },
        ),
        (
            "ignore-enum-must-inherit-case-insensitive-enum-meta",
            {
                "default": False,
                "type": "yn",
                "metavar": "<y_or_n>",
                "help": "Allow an enum to not inherit CaseInsensitiveEnumMeta.",
            },
        ),
    )

    def __init__(self, linter=None):
        super(CheckEnum, self).__init__(linter)

    def visit_classdef(self, node):
        """Visits every enum class.

        :param node: ast.ClassDef
        :return: None
        """
        try:
            # If it has a metaclass, and is an enum class, check the capitalization
            if node.declared_metaclass():
                if node.declared_metaclass().name == "CaseInsensitiveEnumMeta":
                    self._enum_uppercase(node)
            # Else if it does not have a metaclass, but it is an enum class
            # Check both capitalization and throw pylint error for metaclass
            elif node.bases[0].name == "str" and node.bases[1].name == "Enum":
                self.add_message(
                    "enum-must-inherit-case-insensitive-enum-meta",
                    node=node,
                    confidence=None,
                )
                self._enum_uppercase(node)

        except Exception:
            logger.debug("Pylint custom checker failed to check enum.")
            pass

    def _enum_uppercase(self, node):
        """Visits every enum within the class.
        Checks if the enum is uppercase, if it isn't it
        adds a pylint error message.

        :param node: ast.ClassDef
        :return: None
        """

        # Check capitalization of enums assigned in the class
        for nod in node.body:
            if isinstance(nod, astroid.Assign):
                if not nod.targets[0].name.isupper():
                    self.add_message(
                        "enum-must-be-uppercase", node=nod.targets[0], confidence=None
                    )


class CheckAPIVersion(BaseChecker):
    name = "check-api-version-kwarg"
    priority = -1
    msgs = {
        "C4748": (
            "The client constructor needs to take in an optional keyword-only api_version argument. See details: "
            "https://azure.github.io/azure-sdk/python_design.html#specifying-the-service-version",
            "client-accepts-api-version-keyword",
            "Accept a keyword argument called api_version.",
        ),
    }
    options = (
        (
            "ignore-client-accepts-api-version-keyword",
            {
                "default": False,
                "type": "yn",
                "metavar": "<y_or_n>",
                "help": "Allow for no keyword api version.",
            },
        ),
    )
    ignore_clients = [
        "PipelineClient",
        "AsyncPipelineClient",
        "ARMPipelineClient",
        "AsyncARMPipelineClient",
    ]

    def __init__(self, linter=None):
        super(CheckAPIVersion, self).__init__(linter)

    def visit_classdef(self, node):
        """Visits every class in file and checks if it is a client.
        If it is a client, it checks that there is an api_version keyword.

        :param node: class node
        :type node: ast.ClassDef
        :return: None
        """

        try:
            api_version = False

            if node.name.endswith("Client") and node.name not in self.ignore_clients:
                if node.doc_node:
                    if (
                        ":keyword api_version:" in node.doc_node.value
                        or ":keyword str api_version:" in node.doc_node.value
                    ):
                        api_version = True
                if not api_version:
                    for func in node.body:
                        if isinstance(func, astroid.FunctionDef):
                            if func.name == "__init__":
                                if func.doc_node:
                                    if (
                                        ":keyword api_version:" in func.doc_node.value
                                        or ":keyword str api_version:" in func.doc_node.value
                                    ):
                                        api_version = True
                                if not api_version:
                                    self.add_message(
                                        msgid="client-accepts-api-version-keyword",
                                        node=node,
                                        confidence=None,
                                    )

        except AttributeError:
            logger.debug(
                "Pylint custom checker failed to check if client takes in an optional keyword-only api_version argument."
            )
            pass


class CheckNamingMismatchGeneratedCode(BaseChecker):
    name = "check-naming-mismatch"
    priority = -1
    msgs = {
        "C4745": (
            "Do not alias generated code. "
            "This messes up sphinx, intellisense, and apiview, so please modify the name of the generated code through"
            " the swagger / directives, or code customizations. See Details: "
            "https://github.com/Azure/autorest/blob/main/docs/generate/built-in-directives.md",
            "naming-mismatch",
            "Do not alias models imported from the generated code.",
        ),
    }
    options = (
        (
            "ignore-naming-mismatch",
            {
                "default": False,
                "type": "yn",
                "metavar": "<y_or_n>",
                "help": "Allow generated code to be aliased.",
            },
        ),
    )

    def __init__(self, linter=None):
        super(CheckNamingMismatchGeneratedCode, self).__init__(linter)

    def visit_module(self, node):
        """Visits __init__.py and checks that there are not aliased models.

        :param node: module node
        :type node: ast.Module
        :return: None
        """
        try:
            if node.file.endswith("__init__.py"):
                aliased = []

                for nod in node.body:
                    if isinstance(nod, astroid.ImportFrom) or isinstance(
                        nod, astroid.Import
                    ):
                        # If the model has been aliased
                        for name in nod.names:
                            if name[1] is not None:
                                aliased.append(name[1])

                for nod in node.body:
                    if isinstance(nod, astroid.Assign):
                        if nod.targets[0].as_string() == "__all__":
                            for models in nod.assigned_stmts():
                                for model_name in models.elts:
                                    if model_name.value in aliased:
                                        self.add_message(
                                            msgid="naming-mismatch",
                                            node=model_name,
                                            confidence=None,
                                        )

        except Exception:
            logger.debug("Pylint custom checker failed to check if model is aliased.")


class NonCoreNetworkImport(BaseChecker):
    """There are certain imports that should only occur in the core package.
    For example, instead of using `requests` to make requests, clients should
    take a `azure.core.pipeline.Pipeline` as input to make requests.
    """

    name = "networking-import-outside-azure-core-transport"
    priority = -1
    msgs = {
        "C4749": (
            "This import is not allowed here. Consider using an abstract"
            " alternative from azure.core.pipeline.transport.",
            "networking-import-outside-azure-core-transport",
            "This import is only allowed in azure.core.pipeline.transport.",
        ),
    }
    BLOCKED_MODULES = ["aiohttp", "requests", "trio", "httpx"]
    AZURE_CORE_TRANSPORT_NAME = "azure.core.pipeline.transport"

    def visit_import(self, node):
        """Check that we dont have blocked imports."""
        if node.root().name.startswith(self.AZURE_CORE_TRANSPORT_NAME):
            return
        for import_, _ in node.names:
            self._check_import(import_, node)

    def visit_importfrom(self, node):
        """Check that we aren't importing from a blocked package."""
        if node.root().name.startswith(self.AZURE_CORE_TRANSPORT_NAME):
            return
        self._check_import(node.modname, node)

    def _check_import(self, name, node):
        """Check if an import is blocked."""
        for blocked in self.BLOCKED_MODULES:
            if name.startswith(blocked):
                self.add_message(
                    msgid=f"networking-import-outside-azure-core-transport",
                    node=node,
                    confidence=None,
                )


class NonAbstractTransportImport(BaseChecker):
    """Rule to check that we aren't importing transports outside of `azure.core.pipeline.transport`.
    Transport selection should be up to `azure.core` or the end-user, not individual SDKs.
    """

    name = "non-abstract-transport-import"
    priority = -1
    msgs = {
        "C4750": (
            "Only import abstract transports.",
            "non-abstract-transport-import",
            "Only import abstract transports. Let core or end-user decide which transport to use.",
        ),
    }
    AZURE_CORE_TRANSPORT_NAME = "azure.core.pipeline.transport"
    ABSTRACT_CLASSES = {
        "HttpTransport",
        "HttpRequest",
        "HttpResponse",
        "AsyncHttpTransport",
        "AsyncHttpResponse",
    }

    def visit_importfrom(self, node):
        """Check that we aren't importing from a blocked package."""
        if node.root().name.startswith(self.AZURE_CORE_TRANSPORT_NAME):
            return
        if node.modname == self.AZURE_CORE_TRANSPORT_NAME:
            for name, _ in node.names:
                if name not in self.ABSTRACT_CLASSES:
                    self.add_message(
                        msgid=f"non-abstract-transport-import",
                        node=node,
                        confidence=None,
                    )


class NoAzureCoreTracebackUseRaiseFrom(BaseChecker):

    """Rule to check that we don't use raise_with_traceback from azure core."""

    name = "no-raise-with-traceback"
    priority = -1
    msgs = {
        "C4754": (
            "Don't use raise_with_traceback, use python 3 'raise from' syntax.",
            "no-raise-with-traceback",
            "Don't use raise_with_traceback instead use python 3 'raise from' syntax.",
        ),
    }

    def visit_import(self, node):
        """Checks all imports to make sure we are
        not using raise_with_traceback from azure core."""
        try:
            if node.modname == "azure.core.exceptions":
                for import_, _ in node.names:
                    self._check_import(import_, node)
        except:
            pass

    def visit_importfrom(self, node):
        """Checks all `from` imports to make sure we are
        not using raise_with_traceback from azure core."""

        try:
            if node.modname == "azure.core.exceptions":
                for import_, _ in node.names:
                    self._check_import(import_, node)
        except:
            pass

    def _check_import(self, name, node):
        """Raises message if raise_with_traceback is found."""

        if name.startswith("raise_with_traceback"):
            self.add_message(
                msgid="no-raise-with-traceback", node=node, confidence=None
            )


class NameExceedsStandardCharacterLength(BaseChecker):

    """Rule to check that the character length of type and property names are not over 40 characters."""

    name = "name-too-long"
    priority = -1
    msgs = {
        "C4751": (
            "Name is over standard character length of 40.",
            "name-too-long",
            "Only use names that are less than 40 characters.",
        ),
    }

    STANDARD_CHARACTER_LENGTH = 40

    def visit_classdef(self, node):
        """Visit every class and check that the
         class name is within the character length limit.

        :param node: node
        :type node: ast.ClassDef

        """

        try:
            self.iterate_through_names(node, True)
        except:
            pass

    def visit_functiondef(self, node):
        """Visit every function and check that the function and
        its variable names are within the character length limit.

        :param node: node
        :type node: ast.FunctionDef

        """
        try:
            self.iterate_through_names(node, False)
        except:
            pass

    def iterate_through_names(self, node, ignore_function):
        """Helper function to iterate through names.

        :param node: node
        :type node: ast.ClassDef or ast.FunctionDef
        :param ignore_function: Whether the function is being called
         from `visit_classdef` or not. If it is called from `visit_classdef`
         ignore_function should be `True` to avoid repeat warnings on functions.
        :type ignore_function: bool
        :return: None
        """
        if len(node.name) > self.STANDARD_CHARACTER_LENGTH and not node.name.startswith(
            "_"
        ):
            self.add_message(
                msgid="name-too-long",
                node=node,
                confidence=None,
            )

        for i in node.body:
            if (
                not (
                    isinstance(i, astroid.FunctionDef)
                    or isinstance(i, astroid.AsyncFunctionDef)
                )
                and not ignore_function
            ):
                try:
                    if len(
                        i.name
                    ) > self.STANDARD_CHARACTER_LENGTH and not i.name.startswith("_"):
                        self.add_message(
                            msgid="name-too-long",
                            node=i,
                            confidence=None,
                        )
                except:
                    # Gets the names of ast.Assign statements
                    for j in i.targets:
                        if isinstance(j, astroid.AssignName):
                            if len(
                                j.name
                            ) > self.STANDARD_CHARACTER_LENGTH and not j.name.startswith(
                                "_"
                            ):
                                self.add_message(
                                    msgid="name-too-long",
                                    node=j,
                                    confidence=None,
                                )
                        elif isinstance(j, astroid.AssignAttr):
                            # for self.names
                            if len(
                                j.attrname
                            ) > self.STANDARD_CHARACTER_LENGTH and not j.attrname.startswith(
                                "_"
                            ):
                                self.add_message(
                                    msgid="name-too-long",
                                    node=j,
                                    confidence=None,
                                )

    visit_asyncfunctiondef = visit_functiondef


class DeleteOperationReturnStatement(BaseChecker):

    """Rule to check that delete* or begin_delete* return None or LROPoller[None], respectively."""

    name = "delete-operation-wrong-return-type"
    priority = -1
    msgs = {
        "C4752": (
            "delete* or begin_delete* should return None or LROPoller[None], respectively.",
            "delete-operation-wrong-return-type",
            "delete* or begin_delete* functions should return None or LROPoller[None].",
        ),
    }

    def visit_functiondef(self, node):
        """Visits all delete functions and checks that their return types
        are LROPoller or None."""
        try:
            if node.returns.as_string() == "None":
                # If there are residual comment typehints or no return value,
                # we dont want to throw an error
                return
            if node.name.startswith("delete") and node.parent.name.endswith("Client"):
                if node.returns.as_string() != "None":
                    self.add_message(
                        msgid="delete-operation-wrong-return-type",
                        node=node,
                        confidence=None,
                    )
            if node.name.startswith("begin_delete") and node.parent.name.endswith(
                "Client"
            ):
                if (
                    node.returns.as_string() != "LROPoller[None]"
                    and node.returns.as_string() != "AsyncLROPoller[None]"
                ):
                    self.add_message(
                        msgid="delete-operation-wrong-return-type",
                        node=node,
                        confidence=None,
                    )
        except:
            pass


class DoNotImportLegacySix(BaseChecker):

    """Rule to check that libraries do not import the six package."""

    name = "do-not-import-legacy-six"
    priority = -1
    msgs = {
        "C4757": (
            "Do not import the six package in your library. Six was used to work with python2, which is no longer supported.",
            "do-not-import-legacy-six",
            "Do not import the six package in your library.",
        ),
    }

    def visit_importfrom(self, node):
        """Check that we aren't importing from six."""
        if node.modname == "six":
            self.add_message(
                msgid=f"do-not-import-legacy-six",
                node=node,
                confidence=None,
            )

    def visit_import(self, node):
        """Check that we aren't importing six."""
        for name, _ in node.names:
            if name == "six":
                self.add_message(
                    msgid=f"do-not-import-legacy-six",
                    node=node,
                    confidence=None,
                )


class NoLegacyAzureCoreHttpResponseImport(BaseChecker):

    """Rule to check that we aren't importing azure.core.pipeline.transport.HttpResponse outside of Azure Core."""

    name = "no-legacy-azure-core-http-response-import"
    priority = -1
    msgs = {
        "C4756": (
            "Do not import HttpResponse from azure.core.pipeline.transport outside of Azure Core.",
            "no-legacy-azure-core-http-response-import",
            "Do not import HttpResponse from azure.core.pipeline.transport outside of Azure Core. You can import HttpResponse from azure.core.rest instead.",
        ),
    }

    AZURE_CORE_NAME = "azure.core"
    AZURE_MGMT_CORE = "azure.mgmt.core"
    AZURE_CORE_TRANSPORT_NAME = "azure.core.pipeline.transport"
    RESPONSE_CLASSES = ["HttpResponse", "AsyncHttpResponse"]

    def visit_importfrom(self, node):
        """Check that we aren't importing from azure.core.pipeline.transport import HttpResponse."""
        if node.root().name.startswith(
            self.AZURE_CORE_NAME
        ) or node.root().name.startswith(self.AZURE_MGMT_CORE):
            return
        if node.modname == self.AZURE_CORE_TRANSPORT_NAME:
            for name, _ in node.names:
                if name in self.RESPONSE_CLASSES:
                    self.add_message(
                        msgid=f"no-legacy-azure-core-http-response-import",
                        node=node,
                        confidence=None,
                    )



class DoNotLogErrorsEndUpRaising(BaseChecker):

    """Rule to check that errors that get raised aren't logged"""

    name = "do-not-log-raised-errors"
    priority = -1
    msgs = {"C4762": (
            "Do not log errors that get raised in an exception block.",
            "do-not-log-raised-errors",
            "Do not log errors at error or warning level when error is raised in an exception block",
            ),
            }

    def visit_try(self, node):
        """Check that raised errors aren't logged at 'error' or 'warning' levels in exception blocks.
           Go through exception block and branches and ensure error hasn't been logged if exception is raised.
        """
        # Return a list of exception blocks
        except_block = node.handlers
        # Iterate through each exception block
        for nod in except_block:
            # Get the nodes in each block (e.g. nodes Expr and Raise)
            exception_block_body = nod.body
            self.check_for_raise(exception_block_body)

    def check_for_raise(self, node):
        """ Helper function - checks for instance of 'Raise' node
            Also checks 'If' and nested 'If' branches
        """
        for i in node:
            if isinstance(i, astroid.Raise):
                self.check_for_logging(node)
            # Check for any nested 'If' branches
            if isinstance(i, astroid.If):
                self.check_for_raise(i.body)

                # Check any 'elif' or 'else' branches
                self.check_for_raise(i.orelse)

    def check_for_logging(self, node):
        """ Helper function - checks 'Expr' nodes to see if logging has occurred at 'warning' or 'error'
            levels. Called from 'check_for_raise' function
        """
        matches = [".warning", ".error", ".exception"]
        for j in node:
            if isinstance(j, astroid.Expr):
                expression = j.as_string().lower()
                if any(x in expression for x in matches):
                    self.add_message(
                        msgid=f"do-not-log-raised-errors",
                        node=j,
                        confidence=None,
                    )



class NoImportTypingFromTypeCheck(BaseChecker):

    """Rule to check that we aren't importing typing under TYPE_CHECKING."""

    name = "no-typing-import-in-type-check"
    priority = -1
    msgs = {
        "C4760": (
            "Do not import from typing inside of TYPE_CHECKING.",
            "no-typing-import-in-type-check",
            "Do not import from typing inside of TYPE_CHECKING. You can import from typing outside of TYPE_CHECKING.",
        ),
    }

    def visit_importfrom(self, node):
        """Check that we aren't importing from typing under if TYPE_CHECKING."""
        try:
            if isinstance(node.parent, astroid.If) and "TYPE_CHECKING" in node.parent.as_string():
                if node.modname == "typing" or node.modname == "typing_extensions":
                    self.add_message(
                        msgid=f"no-typing-import-in-type-check",
                        node=node,
                        confidence=None,
                    )
        except:
            pass

    def visit_import(self, node):
        """Check that we aren't importing from typing under if TYPE_CHECKING."""
        try:
            if isinstance(node.parent, astroid.If) and "TYPE_CHECKING" in node.parent.as_string():
                for name, _ in node.names:
                    if name == "typing" or name == "typing_extensions":
                        self.add_message(
                            msgid=f"no-typing-import-in-type-check",
                            node=node,
                            confidence=None,
                        )
        except:
            pass


class DoNotUseLegacyTyping(BaseChecker):

    """ Rule to check that we aren't using legacy typing using comments. """

    name = "do-not-use-legacy-typing"
    priority = -1
    msgs = {
        "C4761": (
            "Do not use legacy typing using comments.",
            "do-not-use-legacy-typing",
            "Do not use legacy typing using comments. Python 2 is no longer supported, use Python 3.9+ type hints instead.",
        ),
    }

    def visit_functiondef(self, node):
        """Check that we aren't using legacy typing."""
        if node.type_comment_args or node.type_comment_returns:
            self.add_message(
                msgid=f"do-not-use-legacy-typing",
                node=node,
                confidence=None,
            )

<<<<<<< HEAD
# [Pylint] custom linter check for invalid use of @overload #3229
# [Pylint] Custom Linter check for Exception Logging #3227
# [Pylint] Address Commented out Pylint Custom Plugin Checkers #3228
# [Pylint] Add a check for connection_verify hardcoded settings #35355
# [Pylint] Refactor test suite for custom pylint checkers to use files instead of docstrings #3233
# [Pylint] Investigate pylint rule around missing dependency #3231
=======
class DoNotImportAsyncio(BaseChecker):

    """Rule to check that libraries do not import the asyncio package directly."""

    name = "do-not-import-asyncio"
    priority = -1
    # TODO Find message number
    msgs = {
        "C4763": (
            "Do not import the asyncio package directly in your library",
            "do-not-import-asyncio",
            "Do not import the asyncio package in your directly.",
        ),
    }

    def visit_importfrom(self, node):
        """Check that we aren't importing from asyncio directly."""
        if node.modname == "asyncio":
            self.add_message(
                msgid=f"do-not-import-asyncio",
                node=node,
                confidence=None,
            )
              
    def visit_import(self, node):
        """Check that we aren't importing asyncio."""
        for name, _ in node.names:
            if name == "asyncio":
                self.add_message(
                    msgid=f"do-not-import-asyncio",
                    node=node,
                    confidence=None,
                )


>>>>>>> ce0fb085


# if a linter is registered in this function then it will be checked with pylint
def register(linter):
    linter.register_checker(ClientsDoNotUseStaticMethods(linter))
    linter.register_checker(ClientConstructorTakesCorrectParameters(linter))
    linter.register_checker(ClientMethodsUseKwargsWithMultipleParameters(linter))
    linter.register_checker(ClientMethodsHaveTypeAnnotations(linter))
    linter.register_checker(ClientUsesCorrectNamingConventions(linter))
    linter.register_checker(ClientMethodsHaveKwargsParameter(linter))
    linter.register_checker(
        ClientHasKwargsInPoliciesForCreateConfigurationMethod(linter)
    )
    linter.register_checker(AsyncClientCorrectNaming(linter))
    linter.register_checker(FileHasCopyrightHeader(linter))
    linter.register_checker(ClientMethodNamesDoNotUseDoubleUnderscorePrefix(linter))
    linter.register_checker(SpecifyParameterNamesInCall(linter))
    linter.register_checker(ClientConstructorDoesNotHaveConnectionStringParam(linter))
    linter.register_checker(PackageNameDoesNotUseUnderscoreOrPeriod(linter))
    linter.register_checker(ServiceClientUsesNameWithClientSuffix(linter))
    linter.register_checker(CheckDocstringAdmonitionNewline(linter))
    linter.register_checker(CheckNamingMismatchGeneratedCode(linter))
    linter.register_checker(CheckAPIVersion(linter))
    linter.register_checker(CheckEnum(linter))
    linter.register_checker(NonCoreNetworkImport(linter))
    linter.register_checker(ClientListMethodsUseCorePaging(linter))
    linter.register_checker(NonAbstractTransportImport(linter))
    linter.register_checker(NoAzureCoreTracebackUseRaiseFrom(linter))
    linter.register_checker(NameExceedsStandardCharacterLength(linter))
    linter.register_checker(DeleteOperationReturnStatement(linter))
    linter.register_checker(ClientMethodsHaveTracingDecorators(linter))
    linter.register_checker(DoNotImportLegacySix(linter))
    linter.register_checker(DoNotImportAsyncio(linter))
    linter.register_checker(NoLegacyAzureCoreHttpResponseImport(linter))
    linter.register_checker(NoImportTypingFromTypeCheck(linter))
    linter.register_checker(DoNotUseLegacyTyping(linter))

    # [Pylint] custom linter check for invalid use of @overload #3229
    # [Pylint] Custom Linter check for Exception Logging #3227
    # [Pylint] Address Commented out Pylint Custom Plugin Checkers #3228
    # [Pylint] Add a check for connection_verify hardcoded settings #35355
    # [Pylint] Refactor test suite for custom pylint checkers to use files instead of docstrings #3233
    # [Pylint] Investigate pylint rule around missing dependency #3231

    # disabled by default, use pylint --enable=check-docstrings if you want to use it
    linter.register_checker(CheckDocstringParameters(linter))


    linter.register_checker(DoNotLogErrorsEndUpRaising(linter))

    # Rules are disabled until false positive rate improved
    # linter.register_checker(CheckForPolicyUse(linter))
    # linter.register_checker(ClientHasApprovedMethodNamePrefix(linter))

    # linter.register_checker(ClientDocstringUsesLiteralIncludeForCodeExample(linter))
    # linter.register_checker(ClientLROMethodsUseCorePolling(linter))
    # linter.register_checker(ClientLROMethodsUseCorrectNaming(linter))<|MERGE_RESOLUTION|>--- conflicted
+++ resolved
@@ -2764,7 +2764,6 @@
                     )
 
 
-
 class NoImportTypingFromTypeCheck(BaseChecker):
 
     """Rule to check that we aren't importing typing under TYPE_CHECKING."""
@@ -2830,14 +2829,6 @@
                 confidence=None,
             )
 
-<<<<<<< HEAD
-# [Pylint] custom linter check for invalid use of @overload #3229
-# [Pylint] Custom Linter check for Exception Logging #3227
-# [Pylint] Address Commented out Pylint Custom Plugin Checkers #3228
-# [Pylint] Add a check for connection_verify hardcoded settings #35355
-# [Pylint] Refactor test suite for custom pylint checkers to use files instead of docstrings #3233
-# [Pylint] Investigate pylint rule around missing dependency #3231
-=======
 class DoNotImportAsyncio(BaseChecker):
 
     """Rule to check that libraries do not import the asyncio package directly."""
@@ -2861,7 +2852,7 @@
                 node=node,
                 confidence=None,
             )
-              
+
     def visit_import(self, node):
         """Check that we aren't importing asyncio."""
         for name, _ in node.names:
@@ -2873,7 +2864,14 @@
                 )
 
 
->>>>>>> ce0fb085
+
+
+# [Pylint] custom linter check for invalid use of @overload #3229
+# [Pylint] Custom Linter check for Exception Logging #3227
+# [Pylint] Address Commented out Pylint Custom Plugin Checkers #3228
+# [Pylint] Add a check for connection_verify hardcoded settings #35355
+# [Pylint] Refactor test suite for custom pylint checkers to use files instead of docstrings #3233
+# [Pylint] Investigate pylint rule around missing dependency #3231
 
 
 # if a linter is registered in this function then it will be checked with pylint
