--- conflicted
+++ resolved
@@ -90,13 +90,8 @@
                 ILanguageRepoService languageService;
                 try
                 {
-<<<<<<< HEAD
                     languageService = languageRepoServiceFactory.GetService(packagePath);
-                    logger.LogInformation($"Created language service: {languageService.GetType().Name}");
-=======
-                    languageService = languageRepoServiceFactory.CreateService(packagePath);
                     logger.LogDebug($"Retrieved language service: {languageService.GetType().Name}");
->>>>>>> a58e4367
                 }
                 catch (ArgumentException ex)
                 {
