using System.ComponentModel;
using Azure.Sdk.Tools.Cli.Helpers;
using Azure.Sdk.Tools.Cli.Services;
using Azure.Sdk.Tools.Cli.Models;
using Azure.Sdk.Tools.Cli.Tools;
using ModelContextProtocol.Server;
using System.CommandLine;
using Azure.Sdk.Tools.Cli.Contract;
using System.CommandLine.Invocation;
using Azure.Sdk.Tools.CodeownersUtils.Parsing;
using System.Collections.Concurrent;
using Octokit;
using Azure.Sdk.Tools.CodeownersUtils.Utils;
using Microsoft.TeamFoundation.Common;

namespace Azure.Sdk.Tools.Cli.Tools
{
    [Description("Tool that validates and manipulates codeowners files.")]
    [McpServerToolType]
    public class CodeownerTools(
        IGitHubService githubService,
        IOutputService output,
        ILogger<CodeownerTools> logger,
        ICodeOwnerHelper codeownerHelper,
        ICodeOwnerValidatorHelper codeOwnerValidator,
        ILabelHelper labelHelper) : MCPTool
    {
        private static ConcurrentDictionary<string, CodeOwnerValidationResult> codeOwnerValidationCache = new ConcurrentDictionary<string, CodeOwnerValidationResult>();
        private static readonly Dictionary<string, (string RepoName, string ServiceCategory)> azureRepositories = new()
        {
            { "dotnet", ("azure-sdk-for-net", "# ######## Services ########") },
            { "cpp", ("azure-sdk-for-cpp", "# Client SDKs") },
            { "go", ("azure-sdk-for-go", "# SDK (track2)") },
            { "java", ("azure-sdk-for-java", "# ######## Services ########") },
            { "javascript", ("azure-sdk-for-js", "# SDK") },
            { "python", ("azure-sdk-for-python", "# Service team") },
            { "rest-api-specs", ("azure-rest-api-specs", "") },
            { "rust", ("azure-sdk-for-rust", "# Client SDKs") }
        };

        // Command names
        private const string addCodeownersEntryCommandName = "add-codeowners-entry";
        private const string addCodeownersCommandName = "add-codeowners";
        private const string checkServiceExistsCommandName = "check-service-exists";
        private const string validateCodeOwnerEntryCommandName = "validate-codeowner-entry";
        private const string mockToolCommandName = "mock-tool";

        // Core command options
        private readonly Option<string> repoOption = new(["--repo", "-r"], "The repository name") { IsRequired = true };
        private readonly Option<string> pathOption = new(["--path", "-p"], "The path for the codeowners entry") { IsRequired = true };
        private readonly Option<string> pathOptionOptional = new(["--path", "-p"], "The repository path to check/validate");
        private readonly Option<string> serviceLabelOption = new(["--service-label", "-sl"], "The service label");
        private readonly Option<string[]> serviceOwnersOption = new(["--service-owners", "-so"], "The service owners (space-separated)");
        private readonly Option<string[]> sourceOwnersOption = new(["--source-owners", "-sro"], "The source owners (space-separated)") { IsRequired = true };
        private readonly Option<string> workingBranchOption = new(["--working-branch", "-wb"], "The existing branch to add changes to (from SDK generation)");

        public override Command GetCommand()
        {
            var command = new Command("codeowner-tools", "A tool to validate and modify codeowners.");
            var subCommands = new[]
            {
                new Command(addCodeownersEntryCommandName, "Add a codeowners entry to a repository")
                {
                    repoOption,
                    pathOption,
                    serviceLabelOption,
                    serviceOwnersOption,
                    sourceOwnersOption,
                    workingBranchOption
                },
                new Command(addCodeownersCommandName, "Add codeowners to a repository")
                {
                    repoOption,
                    pathOption,
                    serviceLabelOption,
                    serviceOwnersOption,
                    sourceOwnersOption,
                    workingBranchOption
                },
                new Command(checkServiceExistsCommandName, "Check if a service exists in CODEOWNERS file")
                {
                    repoOption,
                    serviceLabelOption,
                    pathOptionOptional
                },
                new Command(validateCodeOwnerEntryCommandName, "Validate code owners for an existing service entry")
                {
                    repoOption,
                    serviceLabelOption,
                    pathOptionOptional
                },
                new Command(mockToolCommandName, "Mock tool for testing purposes")
                {
                }
            };

            foreach (var subCommand in subCommands)
            {
                subCommand.SetHandler(async ctx => { await HandleCommand(ctx, ctx.GetCancellationToken()); });
                command.AddCommand(subCommand);
            }
            return command;
        }

        public override async Task HandleCommand(InvocationContext ctx, CancellationToken ct)
        {
            var command = ctx.ParseResult.CommandResult.Command.Name;
            var commandParser = ctx.ParseResult;

            switch (command)
            {
                case addCodeownersEntryCommandName:
                    var repoValue = commandParser.GetValueForOption(repoOption);
                    var pathValue = commandParser.GetValueForOption(pathOption);
                    var serviceLabelValue = commandParser.GetValueForOption(serviceLabelOption);
                    var serviceOwnersValue = commandParser.GetValueForOption(serviceOwnersOption);
                    var sourceOwnersValue = commandParser.GetValueForOption(sourceOwnersOption);
                    var workingBranchValue = commandParser.GetValueForOption(workingBranchOption);

                    var addResult = await AddCodeownerEntry(
                        repoValue ?? "",
                        pathValue ?? "",
                        serviceLabelValue ?? "",
                        serviceOwnersValue?.ToList() ?? new List<string>(),
                        sourceOwnersValue?.ToList() ?? new List<string>(),
                        workingBranchValue ?? "");
                    output.Output(addResult);
                    return;
                case addCodeownersCommandName:
                    var repoValue2 = commandParser.GetValueForOption(repoOption);
                    var pathValue2 = commandParser.GetValueForOption(pathOption);
                    var serviceLabelValue2 = commandParser.GetValueForOption(serviceLabelOption);
                    var serviceOwnersValue2 = commandParser.GetValueForOption(serviceOwnersOption);
                    var sourceOwnersValue2 = commandParser.GetValueForOption(sourceOwnersOption);
                    var workingBranchValue2 = commandParser.GetValueForOption(workingBranchOption);

                    var addResult2 = await AddCodeowners(
                        repoValue2 ?? "",
                        pathValue2 ?? "",
                        serviceLabelValue2 ?? "",
                        serviceOwnersValue2?.ToList() ?? new List<string>(),
                        sourceOwnersValue2?.ToList() ?? new List<string>(),
                        workingBranchValue2 ?? "");
                    output.Output(addResult2);
                    return;
                case checkServiceExistsCommandName:
                    var checkRepo = commandParser.GetValueForOption(repoOption);
                    var checkServiceLabel = commandParser.GetValueForOption(serviceLabelOption);
                    var checkRepoPath = commandParser.GetValueForOption(pathOptionOptional);

                    var existsResult = CheckServiceExistsInCodeowners(
                        checkRepo ?? "",
                        checkServiceLabel,
                        checkRepoPath);
                    output.Output($"Service exists: {existsResult}");
                    return;
                case validateCodeOwnerEntryCommandName:
                    var validateRepo = commandParser.GetValueForOption(repoOption);
                    var validateServiceLabel = commandParser.GetValueForOption(serviceLabelOption);
                    var validateRepoPath = commandParser.GetValueForOption(pathOptionOptional);

                    var validateResult = await ValidateCodeOwnerEntryForService(
                        validateRepo ?? "",
                        validateServiceLabel,
                        validateRepoPath);
                    output.Output(validateResult);
                    return;
                // case mockToolCommandName:
                //     await MockTool();
                //     return;
                default:
                    SetFailure();
                    output.OutputError($"Unknown command: '{command}'");
                    return;
            }
        }

        /// <summary>
        /// Helper method to find matching entries in CODEOWNERS file for a given service or path
        /// </summary>
        private (bool success, List<CodeownersEntry?>? matchingEntries, string? fullRepoName, string? errorMessage) FindCodeownersEntries(string repoName, string? serviceLabel = null, string? repoPath = null)
        {
            try
            {
                if (string.IsNullOrEmpty(serviceLabel) && string.IsNullOrEmpty(repoPath))
                {
                    return (false, null, null, "Must provide a service label or a repository path.");
                }

                azureRepositories.TryGetValue(repoName, out var repoInfo);
                var fullRepoName = repoInfo.RepoName;

                var codeownersUrl = $"https://raw.githubusercontent.com/Azure/{fullRepoName}/main/.github/CODEOWNERS";
                var codeownersEntries = CodeownersParser.ParseCodeownersFile(codeownersUrl, "https://azuresdkartifacts.blob.core.windows.net/azure-sdk-write-teams/azure-sdk-write-teams-blob");
                var matchingEntries = codeownerHelper.FindMatchingEntries(codeownersEntries, serviceLabel, repoPath);

                return (true, matchingEntries, fullRepoName, null);
            }
            catch (Exception ex)
            {
                var errorMessage = $"Error finding service in CODEOWNERS file. Error {ex}";
                logger.LogError(errorMessage);
                return (false, null, null, errorMessage);
            }
        }

        [McpServerTool(Name = "CheckServiceExistsInCodeowners"), Description("Validates code owners in a specific repository for a given service or repo path.")]
        public bool CheckServiceExistsInCodeowners(string repoName, string? serviceLabel = null, string? repoPath = null)
        {
            try
            {
                var (success, matchingEntries, _, errorMessage) = FindCodeownersEntries(repoName, serviceLabel, repoPath);

                if (!success)
                {
                    logger.LogError(errorMessage);
                    return false;
                }

                return matchingEntries != null && matchingEntries.Count > 0;
            }
            catch (Exception ex)
            {
                logger.LogError($"Error in CheckServiceExistsInCodeowners: {ex}");
                return false;
            }
        }

        [McpServerTool(Name = "ValidateCodeOwnerEntryForService"), Description("Validates code owners in a specific repository for a given service or repo path.")]
        public async Task<ServiceCodeOwnerResult> ValidateCodeOwnerEntryForService(string repoName, string? serviceLabel = null, string? repoPath = null)
        {
            ServiceCodeOwnerResult response = new() { };

            try
            {
                var (success, matchingEntries, fullRepoName, errorMessage) = FindCodeownersEntries(repoName, serviceLabel, repoPath);

                if (!success)
                {
                    response.Message += errorMessage ?? "Unknown error occurred";
                    return response;
                }

                if (matchingEntries != null && matchingEntries.Count > 0)
                {
                    var uniqueOwners = new HashSet<string>();
                    foreach (var matchingEntry in matchingEntries)
                    {
                        var owners = codeownerHelper.ExtractUniqueOwners(matchingEntry);
                        foreach (var owner in owners)
                        {
                            uniqueOwners.Add(owner);
                        }
                    }

                    var codeOwners = await ValidateCodeOwnersConcurrently(uniqueOwners.ToList());
                    response.CodeOwners = codeOwners;
                    response.Message += "Successfully found codeowners.";
                    response.Repository = fullRepoName ?? string.Empty;
                    return response;
                }
                else
                {
                    response.Message += $"Service label '{serviceLabel}' or Repo Path '{repoPath}' not found in {fullRepoName}";
                    return response;
                }
            }
            catch (Exception ex)
            {
                logger.LogError(ex, "Error processing repository {repo}", repoName);
                response.Message += $"Error processing repository: {ex.Message}";
                return response;
            }
        }

        public async Task<List<CodeOwnerValidationResult>> ValidateCodeOwnersConcurrently(List<string> owners)
        {
            var results = new List<CodeOwnerValidationResult>();
            var asyncValidationTasks = new List<Task<CodeOwnerValidationResult>>();

            foreach (var owner in owners)
            {
                var username = owner.TrimStart('@');

                if (codeOwnerValidationCache.TryGetValue(username, out var cachedResult))
                {
                    results.Add(cachedResult);
                }
                else
                {
                    asyncValidationTasks.Add(ValidateCodeOwnerWithCaching(username));
                }
            }

            if (asyncValidationTasks.Count > 0)
            {
                var asyncResults = await Task.WhenAll(asyncValidationTasks);
                results.AddRange(asyncResults);
            }

            return results;
        }

        private async Task<CodeOwnerValidationResult> ValidateCodeOwnerWithCaching(string username)
        {
            var result = await codeOwnerValidator.ValidateCodeOwnerAsync(username, verbose: false);

            if (string.IsNullOrEmpty(result.Username))
            {
                result.Username = username;
            }

            codeOwnerValidationCache.TryAdd(username, result);

            return result;
        }

        public (bool isValid, string, string) validateRepo(string repo)
        {
            try
            {
                azureRepositories.TryGetValue(repo, out var repoInfo);
                var fullRepoName = repoInfo.RepoName;
                var serviceCategory = repoInfo.ServiceCategory;
                return (true, fullRepoName, serviceCategory);
            }
            catch (Exception ex)
            {
                logger.LogError($"Error: {ex}");
                return (false, "", "");
            }
        }

        public (bool isValid, string) validatePath(string path)
        {
            try
            {
                if (!string.IsNullOrEmpty(path))
                {
                    path = path.Trim('/');
                    path = $"/{path}/";
                    return (true, path);
                }
                return (false, path);
            }
            catch (Exception ex)
            {
                logger.LogError($"Error: {ex}");
                return (false, "");
            }
        }

        public async Task<(bool isValid, string)> validateServiceLabel(string serviceLabel)
        {
            try
            {
                List<string> resultMessages = new();

                if (string.IsNullOrEmpty(serviceLabel))
                {
                    return (false, "The inputted service label is null or empty.");
                }

                var csvContent = await githubService.GetContentsAsync("Azure", "azure-sdk-tools", "tools/github/data/common-labels.csv");
                if (csvContent == null || csvContent.Count == 0)
                {
                    return (false, "Could not retrieve common labels file.");
                }
                else
                {
                    var serviceLabelValidationResults = labelHelper.CheckServiceLabel(csvContent[0].Content, serviceLabel);
                    if (serviceLabelValidationResults != LabelHelper.ServiceLabelStatus.Exists)
                    {
                        var pullRequests = await githubService.SearchPullRequestsByTitleAsync("Azure", "azure-sdk-tools", "Service Label");

                        if (!labelHelper.CheckServiceLabelInReview(pullRequests, serviceLabel))
                        {
                            return (false, $"The service label {serviceLabel} does not exist.");
                        }
                    }
                }
                return (true, serviceLabel);
            }
            catch (Exception ex)
            {
                logger.LogError($"Error: {ex}");
                return (false, $"Error: {ex}");
            }
        }

        public async Task<(bool isValid, List<string>)> validateCodeowners(List<string> serviceOwners, List<string> sourceOwners, bool path, bool serviceLabel)
        {
            var resultMessages = new List<string>();
            bool isValid = true;

            var allOwners = new List<string>();
            allOwners.Concat(sourceOwners).Distinct(StringComparer.OrdinalIgnoreCase).ToList();
            allOwners.Concat(serviceOwners).Distinct(StringComparer.OrdinalIgnoreCase).ToList();
            var codeownersValidationResults = await ValidateCodeOwnersConcurrently(allOwners);

            var validSourceOwners = ValidateOwnerGroup(codeownersValidationResults, sourceOwners);
            var validServiceOwners = ValidateOwnerGroup(codeownersValidationResults, serviceOwners);

            if (path && validSourceOwners.Count < 2)
            {
                resultMessages.Add("There must be at least two valid source owners.");
                isValid = false;
            }

            if (serviceLabel && validServiceOwners.Count < 2)
            {
                resultMessages.Add("There must be at least two valid service owners.");
                isValid = false;
            }
            return (isValid, resultMessages);
        }

        private List<CodeOwnerValidationResult> ValidateOwnerGroup(
            List<CodeOwnerValidationResult> validationResults,
            List<string> ownerGroup)
        {
            var ownerValidationResults = validationResults
                .Where(result => ownerGroup.Contains(result.Username.TrimStart('@'), StringComparer.OrdinalIgnoreCase))
                .ToList();

            var validOwners = ownerValidationResults.Where(result => result.IsValidCodeOwner).ToList();
            var invalidOwners = ownerValidationResults.Where(result => !result.IsValidCodeOwner)
                .Select(r => r.Username).ToList();

            return validOwners;
        }

        public async Task<CodeownerWorkflowResponse> setup(string repo, string inputPath, string serviceLabel, List<string> serviceOwners, List<string> sourceOwners)
        {
            List<string> resultMessages = new();

            // Validate Repo
            var (validRepo, fullRepoName, serviceCategory) = validateRepo(repo);
            if (!validRepo)
            {
                resultMessages.Add($"Repo path: {repo} is invalid.");
            }

            // Validate path
            var (validPath, path) = validatePath(inputPath);
            if (!validPath)
            {
                resultMessages.Add($"Path: {path} is invalid.");
            }

            // Validate service label
            var (validServiceLabel, errorMessage) = await validateServiceLabel(serviceLabel);
            if (!validServiceLabel)
            {
                resultMessages.Add(errorMessage);
            }

            // Validate owners
            var (validOwners, codeownerResultMessages) = await validateCodeowners(serviceOwners, sourceOwners, validPath, validServiceLabel);
            if (!validOwners)
            {
                resultMessages.AddRange(codeownerResultMessages);
            }

            // Get CODEOWNERS file contents.
            var fileContent = await githubService.GetContentsAsync("Azure", fullRepoName, ".github/CODEOWNERS");

            if (fileContent == null || fileContent.Count == 0)
            {
                resultMessages.Add($"Could not retrieve CODEOWNERS file");
            }

            var responseMessages = string.Join("\n", resultMessages);

            var response = new CodeownerWorkflowResponse()
            {
                fullRepoName = fullRepoName,
                serviceCategory = serviceCategory,
                path = path,
                codeownersUrl = $"https://raw.githubusercontent.com/Azure/{fullRepoName}/main/.github/CODEOWNERS",
                fileContent = fileContent[0],
                ValidationMessages = responseMessages
            };
            return response;
        }

        public class CodeownerWorkflowResponse
        {
            public string fullRepoName { get; set; }
            public string serviceCategory { get; set; }
            public string path { get; set; }
            public string codeownersUrl { get; set; }
            public RepositoryContent fileContent { get; set; }
            public string ValidationMessages { get; set; }
        }

        [McpServerTool(Name = "AddCodeownerEntry"), Description("Adds a codeowner entry for a given service label or path for a repo.")]
        public async Task<string> AddCodeownerEntry(
            string repo,
            string inputPath,
            string serviceLabel,
            List<string> serviceOwners,
            List<string> sourceOwners,
            string workingBranch = null)
        {
            try
            {
                // Step 0: Validation.
                var response = await setup(repo, inputPath, serviceLabel, serviceOwners, sourceOwners);
                if (!string.IsNullOrEmpty(response.ValidationMessages))
                {
                    return response.ValidationMessages;
                }

                // Step 1: Get contents.
                var content = response.fileContent.Content;
                var sha = response.fileContent.Sha;

                if (content.Contains(response.path))
                {
                    return $"{response.path} already exists in the CODEOWNERS file.";
                }

                // Step 2: Modify contents logic.
                var (startLine, endLine) = codeownerHelper.findBlock(content, response.serviceCategory);

                var codeownersEntries = CodeownersParser.ParseCodeownersFile(response.codeownersUrl, "https://azuresdkartifacts.blob.core.windows.net/azure-sdk-write-teams/azure-sdk-write-teams-blob", startLine, endLine);

                var insertionIndex = codeownerHelper.findAlphabeticalInsertionPoint(codeownersEntries, response.path, serviceLabel);

                var formattedCodeownersEntry = codeownerHelper.formatCodeownersEntry(response.path, serviceLabel, serviceOwners, sourceOwners);
                var modifiedCodeownersContent = codeownerHelper.addCodeownersEntryAtIndex(content, formattedCodeownersEntry, insertionIndex);

                // Step 3: Use existing branch or create new one, then update file.
                List<string> resultMessages = new();

                var branchName = "";

                // Check if we have a working branch from SDK generation
                if (!string.IsNullOrEmpty(workingBranch) && await githubService.GetBranchAsync("Azure", response.fullRepoName, workingBranch))
                {
                    // Reuse the existing branch from SDK generation
                    branchName = workingBranch;
                    var createBranchInfo = $"Using existing branch: {branchName}";
                    resultMessages.Add(createBranchInfo);
                }
                else
                {
                    // Create a new branch only if no working branch exists
                    branchName = codeownerHelper.CreateBranchName("add-codeowner-entry", response.path ?? serviceLabel);
                    var createBranchInfo = await githubService.CreateBranchAsync("Azure", response.fullRepoName, branchName);
                    resultMessages.Add($"{createBranchInfo}");
                }

                await githubService.UpdateFileAsync("Azure", response.fullRepoName, ".github/CODEOWNERS", $"Add codeowner entry for {response.path ?? serviceLabel}", modifiedCodeownersContent, sha, branchName);

                // Step 4: Handle PR creation or update existing PR
                var existingPR = await githubService.GetPullRequestForBranchAsync("Azure", response.fullRepoName, branchName);
                if (existingPR != null)
                {
                    // PR already exists - the file update will automatically be added to it
                    resultMessages.Add($"Codeowner changes added to existing PR #{existingPR.Number}: {existingPR.HtmlUrl}");
                }
                else
                {
                    // No existing PR - create a new one if needed
                    var prInfoList = await githubService.CreatePullRequestAsync(response.fullRepoName, "Azure", "main", branchName, $"Add codeowner entry for {response.path ?? serviceLabel}", $"Add codeowner entry for {response.path ?? serviceLabel}", true);
                    resultMessages.AddRange(prInfoList);
                }

                return string.Join("\n", resultMessages);
            }
            catch (Exception ex)
            {
                logger.LogError($"{ex}");
                return $"Error: {ex}";
            }
        }
        
        [McpServerTool(Name = "AddCodeowners"), Description("Adds codeowners to a given service label or path for a repo.")]
        public async Task<string> AddCodeowners(
            string repo,
            string path,
            string serviceLabel,
            List<string> serviceOwners,
            List<string> sourceOwners,
            string workingBranch = null)
        {
            try
            {
                var resultMessages = new List<string>();
<<<<<<< HEAD

=======
 
>>>>>>> cbc45082
                // Validate new codeowners
                var allNewOwners = new List<string>();
                allNewOwners.AddRange(serviceOwners ?? new List<string>());
                allNewOwners.AddRange(sourceOwners ?? new List<string>());
<<<<<<< HEAD

                var newOwnersValidationResults = await ValidateCodeOwnersConcurrently(allNewOwners);
                var invalidNewOwners = newOwnersValidationResults.Where(result => !result.IsValidCodeOwner).ToList();

=======
 
                var newOwnersValidationResults = await ValidateCodeOwnersConcurrently(allNewOwners);
                var invalidNewOwners = newOwnersValidationResults.Where(result => !result.IsValidCodeOwner).ToList();
 
>>>>>>> cbc45082
                if (invalidNewOwners.Any())
                {
                    resultMessages.Add($"Warning: Invalid new owners will be skipped: {string.Join(", ", invalidNewOwners.Select(r => r.Username))}");
                }
<<<<<<< HEAD

=======
 
>>>>>>> cbc45082
                var validNewOwners = newOwnersValidationResults.Where(result => result.IsValidCodeOwner).Select(r => r.Username).ToList();
                if (!validNewOwners.Any())
                {
                    return "No valid new owners to add. All provided owners are invalid.";
                }
<<<<<<< HEAD

=======
 
>>>>>>> cbc45082
                // Step 1: Get repository info and file content
                azureRepositories.TryGetValue(repo, out var repoInfo);
                var fullRepoName = repoInfo.RepoName;
                var serviceCategory = repoInfo.ServiceCategory;
<<<<<<< HEAD

                var codeownersUrl = $"https://raw.githubusercontent.com/Azure/{fullRepoName}/main/.github/CODEOWNERS";
                var fileContent = await githubService.GetContentsAsync("Azure", fullRepoName, ".github/CODEOWNERS");

=======
 
                var codeownersUrl = $"https://raw.githubusercontent.com/Azure/{fullRepoName}/main/.github/CODEOWNERS";
                var fileContent = await githubService.GetContentsAsync("Azure", fullRepoName, ".github/CODEOWNERS");
 
>>>>>>> cbc45082
                if (fileContent == null || fileContent.Count == 0)
                {
                    return "Could not retrieve CODEOWNERS file";
                }
<<<<<<< HEAD

                var content = fileContent[0].Content;
                var sha = fileContent[0].Sha;

                // Step 2: Find the service category block
                var (startLine, endLine) = codeownerHelper.findBlock(content, serviceCategory);

=======
 
                var content = fileContent[0].Content;
                var sha = fileContent[0].Sha;
 
                // Step 2: Find the service category block
                var (startLine, endLine) = codeownerHelper.findBlock(content, serviceCategory);
 
>>>>>>> cbc45082
                // Step 3: Parse entries within the block to find the specific entry to modify
                var codeownersEntries = CodeownersParser.ParseCodeownersFile(codeownersUrl, "https://azuresdkartifacts.blob.core.windows.net/azure-sdk-write-teams/azure-sdk-write-teams-blob", startLine, endLine);
                for (int i = 0; i < codeownersEntries.Count; i++)
                {
                    (codeownersEntries, i) = codeownerHelper.mergeCodeownerEntries(codeownersEntries, i);
                }

                // Find the specific entry that matches our criteria
                CodeownersEntry targetEntry = null;
                if (!string.IsNullOrEmpty(path))
                {
                    // get the first entry that matches if no one get null. Then compare the path of the entry with the given path 
                    targetEntry = codeownersEntries.FirstOrDefault(entry =>
                        entry.PathExpression?.Equals(path, StringComparison.OrdinalIgnoreCase) == true);
                }
                else if (!string.IsNullOrEmpty(serviceLabel))
                {   // search for service label in the service labels of the entries
                    targetEntry = codeownersEntries.FirstOrDefault(entry =>
                        entry.ServiceLabels?.Any(label => label.Contains(serviceLabel, StringComparison.OrdinalIgnoreCase)) == true);
                }
<<<<<<< HEAD

=======
 
>>>>>>> cbc45082
                if (targetEntry == null)
                {
                    return $"No existing codeowner entry found for service label '{serviceLabel}' or path '{path}' in {fullRepoName}.";
                }

                // Step 4: Modify the content using the entry's line information
                var lines = content.Split('\n').ToList();
                var modifiedContent = await ModifyCodeownersEntryLines(lines, targetEntry, serviceOwners, sourceOwners, validNewOwners);
<<<<<<< HEAD

=======
 
>>>>>>> cbc45082
                // Step 5: Validate that the are at least two service and source owners

                // Step 6: Branch management and file update
                var branchName = "";
                if (!string.IsNullOrEmpty(workingBranch) && await githubService.GetBranchAsync("Azure", fullRepoName, workingBranch))
                {
                    branchName = workingBranch;
                    resultMessages.Add($"Using existing branch: {branchName}");
                }
                else
                {
                    branchName = codeownerHelper.CreateBranchName("add-codeowner-alias", targetEntry.PathExpression ?? serviceLabel);
                    var createBranchResult = await githubService.CreateBranchAsync("Azure", fullRepoName, branchName);
                    resultMessages.Add($"Created branch: {branchName} - Status: {createBranchResult}");
                }
<<<<<<< HEAD

=======
 
>>>>>>> cbc45082
                // Step 7: Update file
                await githubService.UpdateFileAsync("Azure", fullRepoName, ".github/CODEOWNERS",
                    $"Add codeowner aliases for {targetEntry.PathExpression ?? serviceLabel}",
                    string.Join('\n', modifiedContent), sha, branchName);

                // Step 8: Handle PR creation or update
                var existingPR = await githubService.GetPullRequestForBranchAsync("Azure", fullRepoName, branchName);
                if (existingPR != null)
                {
                    resultMessages.Add($"Codeowner changes added to existing PR #{existingPR.Number}: {existingPR.HtmlUrl}");
                }
                else
                {
                    var prInfoList = await githubService.CreatePullRequestAsync(fullRepoName, "Azure", "main", branchName,
                        $"Add codeowner aliases for {targetEntry.PathExpression ?? serviceLabel}",
                        $"Add codeowner aliases for {targetEntry.PathExpression ?? serviceLabel}", true);
                    resultMessages.AddRange(prInfoList);
                }
<<<<<<< HEAD

=======
 
>>>>>>> cbc45082
                return string.Join("\n", resultMessages);
            }
            catch (Exception ex)
            {
                logger.LogError(ex, "Error in AddCodeowners");
                return $"Error: {ex.Message}";
<<<<<<< HEAD
=======
            }  
        }
 
        private async Task<List<string>> ModifyCodeownersEntryLines(
            List<string> lines,
            CodeownersEntry targetEntry,
            List<string> newServiceOwners,
            List<string> newSourceOwners,
            List<string> validNewOwners)
        {
            var modifiedLines = new List<string>(lines);

            for (int i = targetEntry.startLine; i <= targetEntry.endLine; i++)
            {
                var line = modifiedLines[i];
 
                // Modify ServiceOwners
                if (line.TrimStart().StartsWith("# ServiceOwners:"))
                {   

                    var newServiceOwnersToAdd = newServiceOwners?.Where(owner => 
                        validNewOwners?.Contains(owner.TrimStart('@'), StringComparer.OrdinalIgnoreCase) ?? true).ToList() ?? new List<string>();
                    
                    if (newServiceOwnersToAdd.Any())
                    {
                        var originalLine = modifiedLines[i];
                        modifiedLines[i] = AddOwnersToLine(modifiedLines[i], newServiceOwnersToAdd);
                    }
                }
                // Modify SourceOwners
                else if (ParsingUtils.IsSourcePathOwnerLine(line) && line.Contains(targetEntry.PathExpression))
                {
                    
                    var newSourceOwnersToAdd = newSourceOwners?.Where(owner => 
                        validNewOwners?.Contains(owner.TrimStart('@'), StringComparer.OrdinalIgnoreCase) ?? true).ToList() ?? new List<string>();
                    
                    if (newSourceOwnersToAdd.Any())
                    {
                        var originalLine = modifiedLines[i];
                        modifiedLines[i] = AddOwnersToLine(modifiedLines[i], newSourceOwnersToAdd);
                    }
                }
>>>>>>> cbc45082
            }
 
            return modifiedLines;
        }

        private string AddOwnersToLine(string line, List<string> ownersToAdd)
        {
            if (!ownersToAdd.Any()) return line;
 
            var formattedOwners = ownersToAdd.Select(owner => owner.StartsWith("@") ? owner : $"@{owner}");
            return $"{line.TrimEnd()} {string.Join(" ", formattedOwners)}";
        }

        private async Task<List<string>> ModifyCodeownersEntryLines(
            List<string> lines,
            CodeownersEntry targetEntry,
            List<string> newServiceOwners,
            List<string> newSourceOwners,
            List<string> validNewOwners)
        {
            var modifiedLines = new List<string>(lines);

            for (int i = targetEntry.startLine; i <= targetEntry.endLine; i++)
            {
                var line = modifiedLines[i];

                // Modify ServiceOwners
                if (line.TrimStart().StartsWith("# ServiceOwners:"))
                {

                    var newServiceOwnersToAdd = newServiceOwners?.Where(owner =>
                        validNewOwners?.Contains(owner.TrimStart('@'), StringComparer.OrdinalIgnoreCase) ?? true).ToList() ?? new List<string>();

                    if (newServiceOwnersToAdd.Any())
                    {
                        var originalLine = modifiedLines[i];
                        modifiedLines[i] = AddOwnersToLine(modifiedLines[i], newServiceOwnersToAdd);
                    }
                }
                // Modify SourceOwners
                else if (ParsingUtils.IsSourcePathOwnerLine(line) && line.Contains(targetEntry.PathExpression))
                {

                    var newSourceOwnersToAdd = newSourceOwners?.Where(owner =>
                        validNewOwners?.Contains(owner.TrimStart('@'), StringComparer.OrdinalIgnoreCase) ?? true).ToList() ?? new List<string>();

                    if (newSourceOwnersToAdd.Any())
                    {
                        var originalLine = modifiedLines[i];
                        modifiedLines[i] = AddOwnersToLine(modifiedLines[i], newSourceOwnersToAdd);
                    }
                }
            }

            return modifiedLines;
        }

        private string AddOwnersToLine(string line, List<string> ownersToAdd)
        {
            if (!ownersToAdd.Any()) return line;

            var formattedOwners = ownersToAdd.Select(owner => owner.StartsWith("@") ? owner : $"@{owner}");
            return $"{line.TrimEnd()} {string.Join(" ", formattedOwners)}";
        }

        // [McpServerTool(Name = "mocktool"), Description("Does mock stuff.")]
        // public async Task MockTool()
        // {
        //     try
        //     {
        //         var fileContent = await githubService.GetContentsAsync("Azure", "azure-sdk-for-net", ".github/CODEOWNERS");

        //         if (fileContent == null || fileContent.Count == 0)
        //         {
        //             logger.LogError("Could not retrieve CODEOWNERS file");
        //             return;
        //         }

        //         var content = fileContent[0].Content;
        //         var (startLine, endLine) = codeownerHelper.findBlock(content, "# ######## Services ########");
        //         logger.LogInformation($"start = {startLine}, end = {endLine}");

        //         var codeownersUrl = $"https://raw.githubusercontent.com/Azure/azure-sdk-for-net/main/.github/CODEOWNERS";
        //         var codeownersEntries = CodeownersParser.ParseCodeownersFile(codeownersUrl, startLine : startLine, endLine : endLine);

        //         for (int i = 0; i < codeownersEntries.Count; i++)
        //         {
        //             (codeownersEntries, i) = codeownerHelper.mergeCodeownerEntries(codeownersEntries, i);
        //         }

        //         // Create our custom comparer and sort the entries
        //         var comparer = new CodeownersEntryPathComparer();
        //         var sortedEntries = codeownersEntries.OrderBy(entry => entry, comparer).ToList();

        //         // Write the sorted entries to a new file
        //         var outputPath = "./Tools/CodeownerTools/CODEOWNER_EDITED";
        //         var outputLines = new List<string>();

        //         var lines = content.Split('\n');

        //         for (int i = 0; i < startLine + 2; i++)
        //         {
        //             outputLines.Add(lines[i]);
        //         }

        //         foreach (var entry in sortedEntries)
        //         {
        //             var formattedEntry = entry.FormatCodeownersEntry();
        //             if (!string.IsNullOrWhiteSpace(formattedEntry))
        //             {
        //                 outputLines.Add(formattedEntry);
        //                 outputLines.Add("");
        //             }
        //         }

        //         for (int i = endLine; i < lines.Length; i++)
        //         {
        //             outputLines.Add(lines[i]);
        //         }

        //         // Write all lines to the file
        //         await File.WriteAllLinesAsync(outputPath, outputLines);

        //         logger.LogInformation($"Successfully wrote {sortedEntries.Count} sorted entries to {outputPath}");
        //     }
        //     catch (Exception ex)
        //     {
        //         logger.LogInformation($"Error: {ex}");
        //     }
        // }

    }
}<|MERGE_RESOLUTION|>--- conflicted
+++ resolved
@@ -589,81 +589,45 @@
             try
             {
                 var resultMessages = new List<string>();
-<<<<<<< HEAD
-
-=======
- 
->>>>>>> cbc45082
+ 
                 // Validate new codeowners
                 var allNewOwners = new List<string>();
                 allNewOwners.AddRange(serviceOwners ?? new List<string>());
                 allNewOwners.AddRange(sourceOwners ?? new List<string>());
-<<<<<<< HEAD
-
+ 
                 var newOwnersValidationResults = await ValidateCodeOwnersConcurrently(allNewOwners);
                 var invalidNewOwners = newOwnersValidationResults.Where(result => !result.IsValidCodeOwner).ToList();
-
-=======
- 
-                var newOwnersValidationResults = await ValidateCodeOwnersConcurrently(allNewOwners);
-                var invalidNewOwners = newOwnersValidationResults.Where(result => !result.IsValidCodeOwner).ToList();
- 
->>>>>>> cbc45082
+ 
                 if (invalidNewOwners.Any())
                 {
                     resultMessages.Add($"Warning: Invalid new owners will be skipped: {string.Join(", ", invalidNewOwners.Select(r => r.Username))}");
                 }
-<<<<<<< HEAD
-
-=======
- 
->>>>>>> cbc45082
+ 
                 var validNewOwners = newOwnersValidationResults.Where(result => result.IsValidCodeOwner).Select(r => r.Username).ToList();
                 if (!validNewOwners.Any())
                 {
                     return "No valid new owners to add. All provided owners are invalid.";
                 }
-<<<<<<< HEAD
-
-=======
- 
->>>>>>> cbc45082
+ 
                 // Step 1: Get repository info and file content
                 azureRepositories.TryGetValue(repo, out var repoInfo);
                 var fullRepoName = repoInfo.RepoName;
                 var serviceCategory = repoInfo.ServiceCategory;
-<<<<<<< HEAD
-
+ 
                 var codeownersUrl = $"https://raw.githubusercontent.com/Azure/{fullRepoName}/main/.github/CODEOWNERS";
                 var fileContent = await githubService.GetContentsAsync("Azure", fullRepoName, ".github/CODEOWNERS");
-
-=======
- 
-                var codeownersUrl = $"https://raw.githubusercontent.com/Azure/{fullRepoName}/main/.github/CODEOWNERS";
-                var fileContent = await githubService.GetContentsAsync("Azure", fullRepoName, ".github/CODEOWNERS");
- 
->>>>>>> cbc45082
+ 
                 if (fileContent == null || fileContent.Count == 0)
                 {
                     return "Could not retrieve CODEOWNERS file";
                 }
-<<<<<<< HEAD
-
+ 
                 var content = fileContent[0].Content;
                 var sha = fileContent[0].Sha;
-
+ 
                 // Step 2: Find the service category block
                 var (startLine, endLine) = codeownerHelper.findBlock(content, serviceCategory);
-
-=======
- 
-                var content = fileContent[0].Content;
-                var sha = fileContent[0].Sha;
- 
-                // Step 2: Find the service category block
-                var (startLine, endLine) = codeownerHelper.findBlock(content, serviceCategory);
- 
->>>>>>> cbc45082
+ 
                 // Step 3: Parse entries within the block to find the specific entry to modify
                 var codeownersEntries = CodeownersParser.ParseCodeownersFile(codeownersUrl, "https://azuresdkartifacts.blob.core.windows.net/azure-sdk-write-teams/azure-sdk-write-teams-blob", startLine, endLine);
                 for (int i = 0; i < codeownersEntries.Count; i++)
@@ -684,11 +648,7 @@
                     targetEntry = codeownersEntries.FirstOrDefault(entry =>
                         entry.ServiceLabels?.Any(label => label.Contains(serviceLabel, StringComparison.OrdinalIgnoreCase)) == true);
                 }
-<<<<<<< HEAD
-
-=======
- 
->>>>>>> cbc45082
+ 
                 if (targetEntry == null)
                 {
                     return $"No existing codeowner entry found for service label '{serviceLabel}' or path '{path}' in {fullRepoName}.";
@@ -697,11 +657,7 @@
                 // Step 4: Modify the content using the entry's line information
                 var lines = content.Split('\n').ToList();
                 var modifiedContent = await ModifyCodeownersEntryLines(lines, targetEntry, serviceOwners, sourceOwners, validNewOwners);
-<<<<<<< HEAD
-
-=======
- 
->>>>>>> cbc45082
+ 
                 // Step 5: Validate that the are at least two service and source owners
 
                 // Step 6: Branch management and file update
@@ -717,11 +673,7 @@
                     var createBranchResult = await githubService.CreateBranchAsync("Azure", fullRepoName, branchName);
                     resultMessages.Add($"Created branch: {branchName} - Status: {createBranchResult}");
                 }
-<<<<<<< HEAD
-
-=======
- 
->>>>>>> cbc45082
+ 
                 // Step 7: Update file
                 await githubService.UpdateFileAsync("Azure", fullRepoName, ".github/CODEOWNERS",
                     $"Add codeowner aliases for {targetEntry.PathExpression ?? serviceLabel}",
@@ -740,19 +692,13 @@
                         $"Add codeowner aliases for {targetEntry.PathExpression ?? serviceLabel}", true);
                     resultMessages.AddRange(prInfoList);
                 }
-<<<<<<< HEAD
-
-=======
- 
->>>>>>> cbc45082
+ 
                 return string.Join("\n", resultMessages);
             }
             catch (Exception ex)
             {
                 logger.LogError(ex, "Error in AddCodeowners");
                 return $"Error: {ex.Message}";
-<<<<<<< HEAD
-=======
             }  
         }
  
@@ -795,7 +741,6 @@
                         modifiedLines[i] = AddOwnersToLine(modifiedLines[i], newSourceOwnersToAdd);
                     }
                 }
->>>>>>> cbc45082
             }
  
             return modifiedLines;
@@ -805,58 +750,6 @@
         {
             if (!ownersToAdd.Any()) return line;
  
-            var formattedOwners = ownersToAdd.Select(owner => owner.StartsWith("@") ? owner : $"@{owner}");
-            return $"{line.TrimEnd()} {string.Join(" ", formattedOwners)}";
-        }
-
-        private async Task<List<string>> ModifyCodeownersEntryLines(
-            List<string> lines,
-            CodeownersEntry targetEntry,
-            List<string> newServiceOwners,
-            List<string> newSourceOwners,
-            List<string> validNewOwners)
-        {
-            var modifiedLines = new List<string>(lines);
-
-            for (int i = targetEntry.startLine; i <= targetEntry.endLine; i++)
-            {
-                var line = modifiedLines[i];
-
-                // Modify ServiceOwners
-                if (line.TrimStart().StartsWith("# ServiceOwners:"))
-                {
-
-                    var newServiceOwnersToAdd = newServiceOwners?.Where(owner =>
-                        validNewOwners?.Contains(owner.TrimStart('@'), StringComparer.OrdinalIgnoreCase) ?? true).ToList() ?? new List<string>();
-
-                    if (newServiceOwnersToAdd.Any())
-                    {
-                        var originalLine = modifiedLines[i];
-                        modifiedLines[i] = AddOwnersToLine(modifiedLines[i], newServiceOwnersToAdd);
-                    }
-                }
-                // Modify SourceOwners
-                else if (ParsingUtils.IsSourcePathOwnerLine(line) && line.Contains(targetEntry.PathExpression))
-                {
-
-                    var newSourceOwnersToAdd = newSourceOwners?.Where(owner =>
-                        validNewOwners?.Contains(owner.TrimStart('@'), StringComparer.OrdinalIgnoreCase) ?? true).ToList() ?? new List<string>();
-
-                    if (newSourceOwnersToAdd.Any())
-                    {
-                        var originalLine = modifiedLines[i];
-                        modifiedLines[i] = AddOwnersToLine(modifiedLines[i], newSourceOwnersToAdd);
-                    }
-                }
-            }
-
-            return modifiedLines;
-        }
-
-        private string AddOwnersToLine(string line, List<string> ownersToAdd)
-        {
-            if (!ownersToAdd.Any()) return line;
-
             var formattedOwners = ownersToAdd.Select(owner => owner.StartsWith("@") ? owner : $"@{owner}");
             return $"{line.TrimEnd()} {string.Join(" ", formattedOwners)}";
         }
