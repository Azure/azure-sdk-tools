--- conflicted
+++ resolved
@@ -193,7 +193,6 @@
             }
         }
 
-<<<<<<< HEAD
         // Scenario4
         // Sometime in the past, our assets repo was restored to language/tables_bb2223
         // Our local copy of the assets repo has set of tags A, B, and C.
@@ -249,8 +248,6 @@
             }
         }
 
-=======
->>>>>>> e2662690
         [EnvironmentConditionalSkipTheory]
         [InlineData(
         @"{
