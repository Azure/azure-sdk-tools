# ------------------------------------
# Copyright (c) Microsoft Corporation.
# Licensed under the MIT License.
# ------------------------------------

"""
Pylint custom checkers for SDK guidelines: C4717 - C4760
"""

import logging
import astroid
from pylint.checkers import BaseChecker


logger = logging.getLogger(__name__)


class ClientConstructorTakesCorrectParameters(BaseChecker):
    name = "client-constructor"
    priority = -1
    msgs = {
        "C4717": (
            "Client constructor is missing a credential parameter. See details:"
            " https://azure.github.io/azure-sdk/python_design.html#client-configuration",
            "missing-client-constructor-parameter-credential",
            "All client types should accept a credential parameter.",
        ),
        "C4718": (
            "Client constructor is missing a **kwargs parameter. See details:"
            " https://azure.github.io/azure-sdk/python_design.html#client-configuration",
            "missing-client-constructor-parameter-kwargs",
            "All client types should accept a **kwargs parameter.",
        ),
    }
    options = (
        (
            "ignore-missing-client-constructor-parameter-credential",
            {
                "default": False,
                "type": "yn",
                "metavar": "<y_or_n>",
                "help": "Allow client constructors without a credential parameter",
            },
        ),
        (
            "ignore-missing-client-constructor-parameter-kwargs",
            {
                "default": False,
                "type": "yn",
                "metavar": "<y_or_n>",
                "help": "Allow client constructors without a **kwargs parameter",
            },
        ),
    )
    ignore_clients = [
        "PipelineClient",
        "AsyncPipelineClient",
        "ARMPipelineClient",
        "AsyncARMPipelineClient",
    ]

    def __init__(self, linter=None):
        super(ClientConstructorTakesCorrectParameters, self).__init__(linter)

    def visit_functiondef(self, node):
        """Visits the constructor within a client class and checks that it has
        credential and kwargs parameters.

        :param node: function node
        :type node: ast.FunctionDef
        :return: None
        """
        try:
            if (
                node.name == "__init__"
                and node.parent.name.endswith("Client")
                and node.parent.name not in self.ignore_clients
            ):
                arg_names = [argument.name for argument in node.args.args]
                if "credential" not in arg_names:
                    self.add_message(
                        msgid="missing-client-constructor-parameter-credential",
                        node=node,
                        confidence=None,
                    )
                if not node.args.kwarg:
                    self.add_message(
                        msgid="missing-client-constructor-parameter-kwargs",
                        node=node,
                        confidence=None,
                    )
        except AttributeError:
            logger.debug(
                "Pylint custom checker failed to check if constructor has correct parameters."
            )
            pass


class ClientHasKwargsInPoliciesForCreateConfigurationMethod(BaseChecker):
    name = "configuration-policies-kwargs"
    priority = -1
    msgs = {
        "C4719": (
            "A policy in the create_configuration() function is missing a **kwargs argument. See details:"
            " https://azure.github.io/azure-sdk/python_design.html#client-configuration",
            "config-missing-kwargs-in-policy",
            "All policies should take a **kwargs parameter.",
        )
    }
    options = (
        (
            "ignore-config-missing-kwargs-in-policy",
            {
                "default": False,
                "type": "yn",
                "metavar": "<y_or_n>",
                "help": "Allow clients instantiate a policy without a kwargs parameter.",
            },
        ),
    )

    def __init__(self, linter=None):
        super(ClientHasKwargsInPoliciesForCreateConfigurationMethod, self).__init__(
            linter
        )

    def visit_functiondef(self, node):
        """Visits the any method called `create_configuration` or `create_config` and checks
        that every policy in the method contains a kwargs parameter.

        :param node: function node
        :type node: ast.FunctionDef
        :return: None
        """
        try:
            if node.name == "create_configuration" or node.name == "create_config":
                node.decorators = None
                for idx in range(len(node.body)):
                    # Gets each line of the method as a string
                    line = list(node.get_children())[idx].as_string()
                    if line.find("Policy") != -1:
                        if line.find("**kwargs") == -1:
                            self.add_message(
                                msgid="config-missing-kwargs-in-policy",
                                node=list(node.get_children())[idx],
                                confidence=None,
                            )
        except AttributeError:
            logger.debug(
                "Pylint custom checker failed to check if kwargs parameter in policies."
            )
            pass


class ClientHasApprovedMethodNamePrefix(BaseChecker):
    name = "client-approved-method-name-prefix"
    priority = -1
    msgs = {
        "C4720": (
            "Client is not using an approved method name prefix. See details:"
            " https://azure.github.io/azure-sdk/python_design.html#service-operations",
            "unapproved-client-method-name-prefix",
            "All clients should use the preferred verbs for method names.",
        )
    }
    options = (
        (
            "ignore-unapproved-client-method-name-prefix",
            {
                "default": False,
                "type": "yn",
                "metavar": "<y_or_n>",
                "help": "Allow clients to not use preferred method name prefixes",
            },
        ),
    )

    ignore_clients = [
        "PipelineClient",
        "AsyncPipelineClient",
        "ARMPipelineClient",
        "AsyncARMPipelineClient",
    ]

    def __init__(self, linter=None):
        super(ClientHasApprovedMethodNamePrefix, self).__init__(linter)

    def visit_classdef(self, node):
        """Visits every class in file and checks if it is a client. If it is a client, checks
        that approved method name prefixes are present.

        :param node: class node
        :type node: ast.ClassDef
        :return: None
        """
        try:
            if node.name.endswith("Client") and node.name not in self.ignore_clients:
                client_methods = [
                    child for child in node.get_children() if child.is_function
                ]

                approved_prefixes = [
                    "get",
                    "list",
                    "create",
                    "upsert",
                    "set",
                    "update",
                    "replace",
                    "append",
                    "add",
                    "delete",
                    "remove",
                    "begin",
                ]
                for idx, method in enumerate(client_methods):
                    if (
                        method.name.startswith("__")
                        or "_exists" in method.name
                        or method.name.startswith("_")
                        or method.name.startswith("from")
                    ):
                        continue
                    prefix = method.name.split("_")[0]
                    if prefix.lower() not in approved_prefixes:
                        self.add_message(
                            msgid="unapproved-client-method-name-prefix",
                            node=client_methods[idx],
                            confidence=None,
                        )
        except AttributeError:
            logger.debug(
                "Pylint custom checker failed to check if client has approved method name prefix."
            )
            pass


class ClientMethodsUseKwargsWithMultipleParameters(BaseChecker):
    name = "client-method-multiple-parameters"
    priority = -1
    msgs = {
        "C4721": (
            "Client has too many positional arguments. Use keyword-only arguments."
            " See details: https://azure.github.io/azure-sdk/python_implementation.html#method-signatures",
            "client-method-has-more-than-5-positional-arguments",
            "Client method should use keyword-only arguments for some parameters.",
        )
    }
    options = (
        (
            "ignore-client-method-has-more-than-5-positional-arguments",
            {
                "default": False,
                "type": "yn",
                "metavar": "<y_or_n>",
                "help": "Allow client method to have more than 5 positional arguments",
            },
        ),
    )

    ignore_clients = [
        "PipelineClient",
        "AsyncPipelineClient",
        "ARMPipelineClient",
        "AsyncARMPipelineClient",
    ]

    def __init__(self, linter=None):
        super(ClientMethodsUseKwargsWithMultipleParameters, self).__init__(linter)

    def visit_functiondef(self, node):
        """Visits every method in the client and checks that it doesn't have more than 5
        positional arguments.

        :param node: function node
        :type node: ast.FunctionDef
        :return: None
        """
        try:
            if (
                node.parent.name.endswith("Client")
                and node.is_method()
                and node.parent.name not in self.ignore_clients
            ):
                # Only bother checking method signatures with > 6 parameters (don't include self/cls/etc)
                if len(node.args.args) > 6:
                    positional_args = len(node.args.args) - len(node.args.defaults)
                    if positional_args > 6:
                        self.add_message(
                            msgid="client-method-has-more-than-5-positional-arguments",
                            node=node,
                            confidence=None,
                        )
        except AttributeError:
            logger.debug(
                "Pylint custom checker failed to check if kwargs is used for multiple parameters."
            )
            pass

    visit_asyncfunctiondef = visit_functiondef


class ClientMethodsHaveTypeAnnotations(BaseChecker):
    name = "client-method-type-annotations"
    priority = -1
    msgs = {
        "C4722": (
            "Client method is missing type annotations/comments, return type annotations/comments, or "
            "mixing type annotations and comments. See details: "
            " https://azure.github.io/azure-sdk/python_implementation.html#types-or-not",
            "client-method-missing-type-annotations",
            "Client method should use type annotations.",
        )
    }
    options = (
        (
            "ignore-client-method-missing-type-annotations",
            {
                "default": False,
                "type": "yn",
                "metavar": "<y_or_n>",
                "help": "Allow client method without type annotations",
            },
        ),
    )
    ignore_clients = [
        "PipelineClient",
        "AsyncPipelineClient",
        "ARMPipelineClient",
        "AsyncARMPipelineClient",
    ]

    def __init__(self, linter=None):
        super(ClientMethodsHaveTypeAnnotations, self).__init__(linter)

    def visit_functiondef(self, node):
        """Visits every method in the client and checks that all type comments/annotations
        and type returns are present.

        :param node: function node
        :type node: ast.FunctionDef
        :return: None
        """
        try:
            if (
                node.parent.name.endswith("Client")
                and node.is_method()
                and node.parent.name not in self.ignore_clients
            ):
                if not node.name.startswith("_") or node.name == "__init__":
                    # Checks that method has python 2/3 type comments or annotations as shown here:
                    # https://www.python.org/dev/peps/pep-0484/#suggested-syntax-for-python-2-7-and-straddling-code

                    # check for type comments
                    if (
                        node.type_comment_args is None
                        or node.type_comment_returns is None
                    ):
                        # type annotations default to a list of None when not present,
                        # so need extra logic here to check for any hints that may be present
                        type_annotations = [
                            type_hint
                            for type_hint in node.args.annotations
                            if type_hint is not None
                        ]

                        # check for type annotations
                        # node.args.args is a list of ast.AssignName arguments
                        # node.returns is the type annotation return
                        # Note that if the method returns nothing it will be of type ast.Const.NoneType
                        if (
                            type_annotations == [] and len(node.args.args) > 1
                        ) or node.returns is None:
                            self.add_message(
                                msgid="client-method-missing-type-annotations",
                                node=node,
                                confidence=None,
                            )
        except AttributeError:
            logger.debug(
                "Pylint custom checker failed to check if client methods missing type annotations."
            )
            pass

    visit_asyncfunctiondef = visit_functiondef


class ClientMethodsHaveTracingDecorators(BaseChecker):
    name = "client-method-has-tracing-decorator"
    priority = -1
    msgs = {
        "C4723": (
            "Client method is missing the distributed tracing decorator - `distributed_trace`."
            " Methods that make network calls should have distributed tracing. See details:"
            " https://azure.github.io/azure-sdk/python_implementation.html#distributed-tracing",
            "client-method-missing-tracing-decorator",
            "Client method should support distributed tracing.",
        ),
        "C4724": (
            "Client async method is missing the distributed tracing decorator - `distributed_trace_async`."
            " Methods that make network calls should have distributed tracing."
            " See details: https://azure.github.io/azure-sdk/python_implementation.html#distributed-tracing",
            "client-method-missing-tracing-decorator-async",
            "Client method should support distributed tracing.",
        ),
    }
    options = (
        (
            "ignore-client-method-missing-tracing-decorator",
            {
                "default": False,
                "type": "yn",
                "metavar": "<y_or_n>",
                "help": "Allow client method without tracing decorator.",
            },
        ),
        (
            "ignore-client-method-missing-tracing-decorator-async",
            {
                "default": False,
                "type": "yn",
                "metavar": "<y_or_n>",
                "help": "Allow client method without tracing decorator.",
            },
        ),
    )
    ignore_clients = [
        "PipelineClient",
        "AsyncPipelineClient",
        "ARMPipelineClient",
        "AsyncARMPipelineClient",
    ]
    ignore_functions = ["send_request"]
    ignore_decorators = {"typing.overload", "builtins.classmethod"}

    def __init__(self, linter=None):
        super(ClientMethodsHaveTracingDecorators, self).__init__(linter)

    def visit_functiondef(self, node):
        """Visits every method in the client and checks that a distributed tracing decorator is present.
        Ignores private methods, from_connection_string, and methods that retrieve child clients.

        node.decoratornames() returns a set of the method's decorator names.

        :param node: function node
        :type node: ast.FunctionDef
        :return: None
        """
        try:
            path = node.root().name
            split_path = path.split(".")
            new_path = ".".join(split_path[: len(split_path) - 1])
            if new_path.count("_") == 0:
                if (
                    node.parent.name.endswith("Client")
                    and node.is_method()
                    and not node.name.startswith("_")
                    and node.parent.name not in self.ignore_clients
                ):
                    if (
                        node.args.kwarg
                        and node.name not in self.ignore_functions
                        and not node.name.endswith("client")
                        and not self.ignore_decorators.intersection(
                            node.decoratornames()
                        )
                        and "azure.core.tracing.decorator.distributed_trace"
                        not in node.decoratornames()
                    ):
                        self.add_message(
                            msgid="client-method-missing-tracing-decorator",
                            node=node,
                            confidence=None,
                        )
        except:
            pass

    def visit_asyncfunctiondef(self, node):
        """Visits every method in the client and checks that a distributed tracing decorator is present.
        Ignores private methods, from_connection_string, and methods that retrieve child clients.

        node.decoratornames() returns a set of the method's decorator names.

        :param node: function node
        :type node: ast.AsyncFunctionDef
        :return: None
        """
        try:
            path = node.root().name
            split_path = path.split(".")
            new_path = ".".join(split_path[: len(split_path) - 1])
            if new_path.count("_") == 0:
                if (
                    node.parent.name.endswith("Client")
                    and node.is_method()
                    and not node.name.startswith("_")
                    and node.parent.name not in self.ignore_clients
                ):
                    if (
                        node.args.kwarg
                        and node.name not in self.ignore_functions
                        and not node.name.endswith("client")
                        and not self.ignore_decorators.intersection(
                            node.decoratornames()
                        )
                        and "azure.core.tracing.decorator_async.distributed_trace_async"
                        not in node.decoratornames()
                    ):
                        self.add_message(
                            msgid="client-method-missing-tracing-decorator-async",
                            node=node,
                            confidence=None,
                        )
        except:
            pass


class ClientsDoNotUseStaticMethods(BaseChecker):
    name = "client-does-not-use-static-methods"
    priority = -1
    msgs = {
        "C4725": (
            "Client should not use static methods (staticmethod). See details:"
            " https://azure.github.io/azure-sdk/python_implementation.html#method-signatures",
            "client-method-should-not-use-static-method",
            "Client method should not use staticmethod.",
        ),
    }
    options = (
        (
            "ignore-client-method-should-not-use-static-method",
            {
                "default": False,
                "type": "yn",
                "metavar": "<y_or_n>",
                "help": "Allow client method to use staticmethod.",
            },
        ),
    )
    ignore_clients = [
        "PipelineClient",
        "AsyncPipelineClient",
        "ARMPipelineClient",
        "AsyncARMPipelineClient",
    ]

    def __init__(self, linter=None):
        super(ClientsDoNotUseStaticMethods, self).__init__(linter)

    def visit_functiondef(self, node):
        """Visits every method in the client and checks that it does not use staticmethod.

        :param node: function node
        :type node: ast.FunctionDef
        :return: None
        """
        try:
            if (
                node.parent.name.endswith("Client")
                and node.is_method()
                and node.parent.name not in self.ignore_clients
            ):
                # ignores private methods or methods that don't have any decorators
                if not node.name.startswith("_") and node.decorators is not None:
                    if "builtins.staticmethod" in node.decoratornames():
                        self.add_message(
                            msgid="client-method-should-not-use-static-method",
                            node=node,
                            confidence=None,
                        )
        except AttributeError:
            logger.debug(
                "Pylint custom checker failed to check if client methods do not use staticmethods."
            )
            pass

    visit_asyncfunctiondef = visit_functiondef


class FileHasCopyrightHeader(BaseChecker):
    name = "file-has-copyright-header"
    priority = -1
    msgs = {
        "C4726": (
            "File is missing a copyright header. See details:"
            " https://azure.github.io/azure-sdk/policies_opensource.html#",
            "file-needs-copyright-header",
            "Every source file should have a copyright header.",
        ),
    }
    options = (
        (
            "ignore-file-needs-copyright-header",
            {
                "default": False,
                "type": "yn",
                "metavar": "<y_or_n>",
                "help": "Allow file without a copyright header.",
            },
        ),
    )

    def __init__(self, linter=None):
        super(FileHasCopyrightHeader, self).__init__(linter)

    def visit_module(self, node):
        """Visits every file and checks that a copyright header is present.

        :param node: module node
        :type node: ast.Module
        :return: None
        """
        try:
            if not node.package:  # don't throw an error on an __init__.py file
                header = node.stream().read(200).lower()
                if header.find(b"copyright") == -1:
                    self.add_message(
                        msgid="file-needs-copyright-header", node=node, confidence=None
                    )
        except AttributeError:
            logger.debug(
                "Pylint custom checker failed to check if file is missing a copyright header."
            )
            pass


class ClientUsesCorrectNamingConventions(BaseChecker):
    name = "client-naming-conventions"
    priority = -1
    msgs = {
        "C4727": (
            "Client is using an incorrect naming convention. See details:"
            " https://azure.github.io/azure-sdk/python_implementation.html#naming-conventions",
            "client-incorrect-naming-convention",
            "Client method should use correct naming conventions.",
        )
    }
    options = (
        (
            "ignore-client-incorrect-naming-convention",
            {
                "default": False,
                "type": "yn",
                "metavar": "<y_or_n>",
                "help": "Allow client to use incorrect naming conventions.",
            },
        ),
    )
    ignore_clients = [
        "PipelineClient",
        "AsyncPipelineClient",
        "ARMPipelineClient",
        "AsyncARMPipelineClient",
    ]

    def __init__(self, linter=None):
        super(ClientUsesCorrectNamingConventions, self).__init__(linter)

    def visit_classdef(self, node):
        """Visits every class in file and checks if it is a client.
        Checks that correct naming convention is used for the client.
        Also checks that any class constants use uppercase.

        :param node: class node
        :type node: ast.ClassDef
        :return: None
        """
        # check for correct capitalization for "Client" and whatever the first letter of the prefix is
        if (
            "_" in node.name
            or node.name.endswith("client")
            or node.name[0] != node.name[0].upper()
        ):
            if not node.name.startswith("_") and node.name not in self.ignore_clients:
                self.add_message(
                    msgid="client-incorrect-naming-convention",
                    node=node,
                    confidence=None,
                )

        # check for correct naming convention in any class constants
        if node.name.endswith("Client"):
            for idx in range(len(node.body)):
                try:
                    const_name = node.body[idx].targets[0].name
                    if const_name != const_name.upper() and not const_name.startswith("__"):
                        self.add_message(
                            msgid="client-incorrect-naming-convention",
                            node=node.body[idx],
                            confidence=None,
                        )
                except AttributeError:
                    logger.debug(
                        "Pylint custom checker failed to check if client uses correct naming conventions."
                    )
                    pass

            # check that methods in client class do not use camelcase
            try:
                for func in node.body:
                    if func.name != func.name.lower() and not func.name.startswith("_") and isinstance(func, astroid.FunctionDef):
                        self.add_message(
                            msgid="client-incorrect-naming-convention",
                            node=func,
                            confidence=None,
                        )
            except AttributeError:
                logger.debug(
                    "Pylint custom checker failed to check if client uses correct naming conventions."
                )
                pass


class ClientMethodsHaveKwargsParameter(BaseChecker):
    name = "client-methods-have-kwargs"
    priority = -1
    msgs = {
        "C4728": (
            "Client method is missing a **kwargs parameter. See details:"
            " https://azure.github.io/azure-sdk/python_design.html#constructors-and-factory-methods",
            "client-method-missing-kwargs",
            "All client methods should accept a kwargs parameter.",
        ),
    }
    options = (
        (
            "ignore-client-method-missing-kwargs",
            {
                "default": False,
                "type": "yn",
                "metavar": "<y_or_n>",
                "help": "Allow client method without a kwargs parameter",
            },
        ),
    )
    ignore_clients = [
        "PipelineClient",
        "AsyncPipelineClient",
        "ARMPipelineClient",
        "AsyncARMPipelineClient",
    ]

    def __init__(self, linter=None):
        super(ClientMethodsHaveKwargsParameter, self).__init__(linter)

    def visit_functiondef(self, node):
        """Visits every method in the client and checks that it has a kwargs parameter.

        :param node: function node
        :type node: ast.FunctionDef
        :return: None
        """
        try:
            if (
                node.parent.name.endswith("Client")
                and node.is_method()
                and node.parent.name not in self.ignore_clients
            ):
                # avoid false positive with @property
                if node.decorators is not None:
                    if "builtins.property" in node.decoratornames():
                        return
                    if not node.name.startswith("_") and (
                        "azure.core.tracing.decorator.distributed_trace"
                        in node.decoratornames()
                        or "azure.core.tracing.decorator_async.distributed_trace_async"
                        in node.decoratornames()
                    ):
                        if not node.args.kwarg:
                            self.add_message(
                                msgid="client-method-missing-kwargs",
                                node=node,
                                confidence=None,
                            )
        except AttributeError:
            logger.debug(
                "Pylint custom checker failed to check if client uses kwargs parameter in method."
            )
            pass

    visit_asyncfunctiondef = visit_functiondef


class ClientMethodNamesDoNotUseDoubleUnderscorePrefix(BaseChecker):
    name = "client-methods-no-double-underscore"
    priority = -1
    msgs = {
        "C4729": (
            "Client method name should not use a double underscore prefix. See details:"
            " https://azure.github.io/azure-sdk/python_implementation.html#public-vs-private",
            "client-method-name-no-double-underscore",
            "Client method names should not use a leading double underscore prefix.",
        ),
    }
    options = (
        (
            "ignore-client-method-name-no-double-underscore",
            {
                "default": False,
                "type": "yn",
                "metavar": "<y_or_n>",
                "help": "Allow client method to have double underscore prefix.",
            },
        ),
    )
    ignore_clients = [
        "PipelineClient",
        "AsyncPipelineClient",
        "ARMPipelineClient",
        "AsyncARMPipelineClient",
    ]
    acceptable_names = [
        "__init__",
        "__enter__",
        "__exit__",
        "__aenter__",
        "__aexit__",
        "__repr__",
    ]

    def __init__(self, linter=None):
        super(ClientMethodNamesDoNotUseDoubleUnderscorePrefix, self).__init__(linter)

    def visit_functiondef(self, node):
        """Visits every method in the client and checks that no name begins with a double underscore.

        :param node: function node
        :type node: ast.FunctionDef
        :return: None
        """
        try:
            if (
                node.parent.name.endswith("Client")
                and node.is_method()
                and node.parent.name not in self.ignore_clients
            ):
                if (
                    node.name.startswith("__")
                    and node.name not in self.acceptable_names
                ):
                    self.add_message(
                        msgid="client-method-name-no-double-underscore",
                        node=node,
                        confidence=None,
                    )
        except AttributeError:
            logger.debug(
                "Pylint custom checker failed to check if client method name does not use double underscore prefix."
            )
            pass

    visit_asyncfunctiondef = visit_functiondef


class ClientDocstringUsesLiteralIncludeForCodeExample(BaseChecker):
    name = "client-docstring-literal-include"
    priority = -1
    msgs = {
        "C4730": (
            "Client docstring should use a literal include directive for the code example. See details:"
            " https://azure.github.io/azure-sdk/python_documentation.html#code-snippets",
            "client-docstring-use-literal-include",
            "Client/methods should use literal include directives for code examples.",
        ),
    }
    options = (
        (
            "ignore-client-docstring-use-literal-include",
            {
                "default": False,
                "type": "yn",
                "metavar": "<y_or_n>",
                "help": "Allow client to use code block.",
            },
        ),
    )

    ignore_clients = [
        "PipelineClient",
        "AsyncPipelineClient",
        "ARMPipelineClient",
        "AsyncARMPipelineClient",
    ]

    def __init__(self, linter=None):
        super(ClientDocstringUsesLiteralIncludeForCodeExample, self).__init__(linter)

    def visit_classdef(self, node):
        """Visits every class in file and checks if it is a client.
        Also checks that the class constructor uses literalinclude over a code-block for the code example.

        :param node: class node
        :type node: ast.ClassDef
        :return: None
        """
        try:
            if node.name.endswith("Client") and node.name not in self.ignore_clients:
                if node.doc_node.value.find("code-block") != -1:
                    self.add_message(
                        msgid="client-docstring-use-literal-include",
                        node=node,
                        confidence=None,
                    )
        except AttributeError:
            logger.debug(
                "Pylint custom checker failed to check if client uses literalinclude over code-block."
            )
            pass

    def visit_functiondef(self, node):
        """Visits every method in the client class and checks that it uses literalinclude
         over a code-block for the code example.

        :param node: function node
        :type node: ast.FunctionDef
        :return: None
        """
        try:
            if (
                node.parent.name.endswith("Client")
                and node.parent.name not in self.ignore_clients
                and node.is_method()
            ):
                if node.doc_node.value.find("code-block") != -1:
                    self.add_message(
                        msgid="client-docstring-use-literal-include",
                        node=node,
                        confidence=None,
                    )
        except AttributeError:
            logger.debug(
                "Pylint custom checker failed to check if client uses literalinclude over code-block."
            )
            pass

    visit_asyncfunctiondef = visit_functiondef


class AsyncClientCorrectNaming(BaseChecker):
    name = "async-client-correct-naming"
    priority = -1
    msgs = {
        "C4731": (
            "Async client should not include `Async` in the client name. See details:"
            " https://azure.github.io/azure-sdk/python_design.html#async-support",
            "async-client-bad-name",
            "Async clients should not have async in the name.",
        ),
    }
    options = (
        (
            "ignore-async-client-bad-name",
            {
                "default": False,
                "type": "yn",
                "metavar": "<y_or_n>",
                "help": "Allow async client to include async in its name.",
            },
        ),
    )
    ignore_clients = [
        "PipelineClient",
        "AsyncPipelineClient",
        "ARMPipelineClient",
        "AsyncARMPipelineClient",
    ]

    def __init__(self, linter=None):
        super(AsyncClientCorrectNaming, self).__init__(linter)

    def visit_classdef(self, node):
        """Visits every class in file and checks that an async client does not use
        async in its name.

        :param node: class node
        :type node: ast.ClassDef
        :return: None
        """
        try:
            # avoid false positive when async name is used with a base class.
            if (
                node.name.endswith("Client")
                and "async" in node.name.lower()
                and "base" not in node.name.lower()
            ):
                if (
                    not node.name.startswith("_")
                    and node.name not in self.ignore_clients
                ):
                    self.add_message(
                        msgid="async-client-bad-name", node=node, confidence=None
                    )
        except AttributeError:
            logger.debug(
                "Pylint custom checker failed to check if async client uses correct naming."
            )
            pass


class SpecifyParameterNamesInCall(BaseChecker):
    name = "specify-parameter-names"
    priority = -1
    msgs = {
        "C4732": (
            "Specify the parameter names when calling methods with more than 2 required positional parameters."
            " See details: https://azure.github.io/azure-sdk/python_implementation.html#python-codestyle-positional-params",
            "specify-parameter-names-in-call",
            "You should specify the parameter names when the method has more than two positional arguments.",
        )
    }
    options = (
        (
            "ignore-specify-parameter-names-in-call",
            {
                "default": False,
                "type": "yn",
                "metavar": "<y_or_n>",
                "help": "Call the method without specifying parameter names.",
            },
        ),
    )
    ignore_clients = [
        "PipelineClient",
        "AsyncPipelineClient",
        "ARMPipelineClient",
        "AsyncARMPipelineClient",
    ]

    def __init__(self, linter=None):
        super(SpecifyParameterNamesInCall, self).__init__(linter)

    def visit_call(self, node):
        """Visits every call in the client and checks that it specifies the parameter name in
        the call if there are more than 2 require positional parameters.

        :param node: call node
        :type node: ast.Call
        :return: None
        """
        try:
            klass = node.parent.parent.parent
            function = node.parent.parent
            if (
                klass.name.endswith("Client")
                and klass.name not in self.ignore_clients
                and function.is_method()
            ):
                # node.args represent positional arguments
                if len(node.args) > 2 and node.func.attrname != "format":
                    self.add_message(
                        msgid="specify-parameter-names-in-call",
                        node=node,
                        confidence=None,
                    )
        except AttributeError:
            logger.debug(
                "Pylint custom checker failed to check if client methods specify parameters name in call."
            )
            pass


class ClientListMethodsUseCorePaging(BaseChecker):
    name = "client-paging-methods-use-list"
    priority = -1
    msgs = {
        "C4733": (
            "Operations that return collections should return a value that implements the Paging protocol and be prefixed with list_ or _list_. See details:"
            " https://azure.github.io/azure-sdk/python_design.html#response-formats",
            "client-paging-methods-use-list",
            "Client methods that return collections should use the Paging protocol and be prefixed with list_ or _list_.",
        ),
    }
    options = (
        (
            "ignore-client-paging-methods-use-list",
            {
                "default": False,
                "type": "yn",
                "metavar": "<y_or_n>",
                "help": "Allow collections method to not use paging protocol.",
            },
        ),
    )
    ignore_clients = [
        "PipelineClient",
        "AsyncPipelineClient",
        "ARMPipelineClient",
        "AsyncARMPipelineClient",
    ]

    def __init__(self, linter=None):
        super(ClientListMethodsUseCorePaging, self).__init__(linter)

    def visit_return(self, node):
        """Visits every method in the client and checks that any list methods return
        an ItemPaged or AsyncItemPaged value. Also, checks that if a method returns an iterable value
        that the method name starts with list.

        :param node: function node
        :type node: ast.FunctionDef
        :return: None
        """
        try:
            iterable_return = False
            paging_method = False
            if (
                node.parent.parent.name.endswith("Client")
                and node.parent.parent.name not in self.ignore_clients
                and node.parent.is_method()
            ):
                try:
                    if any(
                        v for v in node.value.infer() if "def by_page" in v.as_string()
                    ):
                        iterable_return = True
                except (
                    astroid.exceptions.InferenceError,
                    AttributeError,
                    TypeError,
                ):  # astroid can't always infer the return
                    logger.debug(
                        "Pylint custom checker failed to check if client list method uses core paging."
                    )
                    return

                if node.parent.name.startswith("list") or node.parent.name.startswith(
                    "_list"
                ):
                    paging_method = True

                if (not paging_method and iterable_return) or (
                    paging_method and not iterable_return
                ):
                    self.add_message(
                        msgid="client-paging-methods-use-list",
                        node=node.parent,
                        confidence=None,
                    )

        except (AttributeError, TypeError):
            logger.debug(
                "Pylint custom checker failed to check if client list method uses core paging."
            )
            pass


class ClientLROMethodsUseCorePolling(BaseChecker):
    name = "client-lro-methods-use-polling"
    priority = -1
    msgs = {
        "C4734": (
            "Long running operations should return a value that implements the Poller protocol. See details:"
            " https://azure.github.io/azure-sdk/python_design.html#response-formats",
            "client-lro-methods-use-polling",
            "Long running operations should use the polling protocol.",
        ),
    }
    options = (
        (
            "ignore-client-lro-methods-use-polling",
            {
                "default": False,
                "type": "yn",
                "metavar": "<y_or_n>",
                "help": "Allow LRO method to not use polling protocol.",
            },
        ),
    )
    ignore_clients = [
        "PipelineClient",
        "AsyncPipelineClient",
        "ARMPipelineClient",
        "AsyncARMPipelineClient",
    ]

    def __init__(self, linter=None):
        super(ClientLROMethodsUseCorePolling, self).__init__(linter)

    def visit_functiondef(self, node):
        """Visits every method in the client and checks that any begin_ methods return
        an LROPoller value.

        :param node: function node
        :type node: ast.FunctionDef
        :return: None
        """
        try:
            if (
                node.parent.name.endswith("Client")
                and node.parent.name not in self.ignore_clients
                and node.is_method()
            ):
                if node.name.startswith("begin"):
                    try:
                        # infer_call_result gives the method return value as a string
                        returns = next(node.infer_call_result(caller=node)).as_string()
                        if returns.find("LROPoller") == -1:
                            self.add_message(
                                msgid="client-lro-methods-use-polling",
                                node=node,
                                confidence=None,
                            )
                    except (
                        astroid.exceptions.InferenceError,
                        AttributeError,
                    ):  # astroid can't always infer the return
                        logger.debug(
                            "Pylint custom checker failed to check if client begin method uses core polling."
                        )
                        pass
        except AttributeError:
            logger.debug(
                "Pylint custom checker failed to check if client begin method uses core polling."
            )
            pass


class ClientLROMethodsUseCorrectNaming(BaseChecker):
    name = "client-lro-methods-use-correct-naming"
    priority = -1
    msgs = {
        "C4735": (
            "Methods that return an LROPoller should be prefixed with `begin_`. See details:"
            " https://azure.github.io/azure-sdk/python_design.html#service-operations",
            "lro-methods-use-correct-naming",
            "Methods that return an LROPoller should be prefixed with `begin_`.",
        ),
    }
    options = (
        (
            "ignore-client-lro-methods-use-correct-naming",
            {
                "default": False,
                "type": "yn",
                "metavar": "<y_or_n>",
                "help": "Allow LRO method to use a different name.",
            },
        ),
    )
    ignore_clients = [
        "PipelineClient",
        "AsyncPipelineClient",
        "ARMPipelineClient",
        "AsyncARMPipelineClient",
    ]

    def __init__(self, linter=None):
        super(ClientLROMethodsUseCorrectNaming, self).__init__(linter)
        self.is_client = []

    def visit_classdef(self, node):
        """Visits every class in file and checks if it is a client.

        :param node: class node
        :type node: ast.ClassDef
        :return: None
        """
        if node.name.endswith("Client") and node.name not in self.ignore_clients:
            self.is_client.append(True)
        else:
            self.is_client.append(False)

    def visit_return(self, node):
        if self.is_client and self.is_client[-1]:
            try:
                # check for a return value of LROPoller in client class
                if node.value.func.name == "LROPoller":
                    # get the method in which LROPoller is returned
                    method = node.value.func.scope()
                    if not method.name.startswith(
                        "begin"
                    ) and not method.name.startswith("_"):
                        self.add_message(
                            msgid="lro-methods-use-correct-naming",
                            node=method,
                            confidence=None,
                        )
            except AttributeError:
                logger.debug(
                    "Pylint custom checker failed to check if client method with polling uses correct naming."
                )
                pass


class ClientConstructorDoesNotHaveConnectionStringParam(BaseChecker):
    name = "client-conn-str-not-in-constructor"
    priority = -1
    msgs = {
        "C4736": (
            "The constructor must not take a connection string. See details: "
            "https://azure.github.io/azure-sdk/python_design.html#python-client-connection-string",
            "connection-string-should-not-be-constructor-param",
            "Client should have a method to create the client with a connection string.",
        ),
    }
    options = (
        (
            "ignore-connection-string-should-not-be-constructor-param",
            {
                "default": False,
                "type": "yn",
                "metavar": "<y_or_n>",
                "help": "Allow client to use connection string param in constructor.",
            },
        ),
    )
    ignore_clients = [
        "PipelineClient",
        "AsyncPipelineClient",
        "ARMPipelineClient",
        "AsyncARMPipelineClient",
    ]

    def __init__(self, linter=None):
        super(ClientConstructorDoesNotHaveConnectionStringParam, self).__init__(linter)

    def visit_classdef(self, node):
        """Visits every class in file and checks if it is a client.
        If it is a client, it checks that a connection string parameter is not used in the constructor.

        :param node: class node
        :type node: ast.ClassDef
        :return: None
        """
        try:
            if node.name.endswith("Client") and node.name not in self.ignore_clients:
                for func in node.body:
                    if func.name == "__init__":
                        for argument in func.args.args:
                            if (
                                argument.name == "connection_string"
                                or argument.name == "conn_str"
                            ):
                                self.add_message(
                                    msgid="connection-string-should-not-be-constructor-param",
                                    node=node,
                                    confidence=None,
                                )
        except AttributeError:
            logger.debug(
                "Pylint custom checker failed to check if client uses connection string param in constructor."
            )
            pass


class PackageNameDoesNotUseUnderscoreOrPeriod(BaseChecker):
    name = "package-name-incorrect"
    priority = -1
    msgs = {
        "C4737": (
            "Package name should not use an underscore or period. Replace with dash (-). See details: "
            "https://azure.github.io/azure-sdk/python_design.html#packaging",
            "package-name-incorrect",
            "Package name should use dashes instead of underscore or period.",
        ),
    }
    options = (
        (
            "ignore-package-name-incorrect",
            {
                "default": False,
                "type": "yn",
                "metavar": "<y_or_n>",
                "help": "Allow package name to have a different naming convention.",
            },
        ),
    )

    def __init__(self, linter=None):
        super(PackageNameDoesNotUseUnderscoreOrPeriod, self).__init__(linter)

    def visit_module(self, node):
        """Visits setup.py and checks that its package name follows correct naming convention.

        :param node: module node
        :type node: ast.Module
        :return: None
        """
        try:
            if node.file.endswith("setup.py"):
                for nod in node.body:
                    if isinstance(nod, astroid.Assign):
                        if nod.targets[0].name == "PACKAGE_NAME":
                            package = nod.value
                            if (
                                package.value.find(".") != -1
                                or package.value.find("_") != -1
                            ):
                                self.add_message(
                                    msgid="package-name-incorrect",
                                    node=node,
                                    confidence=None,
                                )
        except Exception:
            logger.debug(
                "Pylint custom checker failed to check if package name is correct."
            )
            pass


class ServiceClientUsesNameWithClientSuffix(BaseChecker):
    name = "client-name-incorrect"
    priority = -1
    msgs = {
        "C4738": (
            "Service client types should use a `Client` suffix. See details: "
            "https://azure.github.io/azure-sdk/python_design.html#service-client",
            "client-suffix-needed",
            "Client should use the correct suffix.",
        ),
    }
    options = (
        (
            "ignore-client-suffix-needed",
            {
                "default": False,
                "type": "yn",
                "metavar": "<y_or_n>",
                "help": "Allow the client to have a different suffix.",
            },
        ),
    )

    def __init__(self, linter=None):
        super(ServiceClientUsesNameWithClientSuffix, self).__init__(linter)

    def visit_module(self, node):
        """Visits a file that has "client" in the file name and checks that the service client
        uses a `Client` suffix.

        :param node: module node
        :type node: ast.Module
        :return: None
        """
        try:
            # ignore base clients
            if node.file.endswith("base_client.py") or node.file.endswith(
                "base_client_async.py"
            ):
                return
            if node.file.endswith("client.py") or node.file.endswith("client_async.py"):
                has_client_suffix = False
                for idx in range(len(node.body)):
                    if isinstance(node.body[idx], astroid.ClassDef):
                        if node.body[idx].name.endswith("Client"):
                            has_client_suffix = True
                if has_client_suffix is False:
                    self.add_message(
                        msgid="client-suffix-needed", node=node, confidence=None
                    )
        except Exception:
            logger.debug(
                "Pylint custom checker failed to check if service client has a client suffix."
            )
            pass


class CheckDocstringParameters(BaseChecker):
    name = "check-docstrings"
    priority = -1
    msgs = {
        "C4739": (
            'Params missing in docstring: "%s". See details: '
            "https://azure.github.io/azure-sdk/python_documentation.html#docstrings",
            "docstring-missing-param",
            "Docstring missing for param.",
        ),
        "C4740": (
            'Param types missing in docstring: "%s". See details: '
            "https://azure.github.io/azure-sdk/python_documentation.html#docstrings",
            "docstring-missing-type",
            "Docstring missing for param type.",
        ),
        "C4741": (
            "A return doc is missing in the docstring. See details: "
            "https://azure.github.io/azure-sdk/python_documentation.html#docstrings",
            "docstring-missing-return",
            "Docstring missing for return doc.",
        ),
        "C4742": (
            "A return type is missing in the docstring. See details: "
            "https://azure.github.io/azure-sdk/python_documentation.html#docstrings",
            "docstring-missing-rtype",
            "Docstring missing for return type.",
        ),
        "C4743": (
            '"%s" not found as a parameter. Use :keyword type myarg: if a keyword argument. See details: '
            "https://azure.github.io/azure-sdk/python_documentation.html#docstrings",
            "docstring-should-be-keyword",
            "Docstring should use keywords.",
        ),
        "C4758": (
            '"%s" missing in docstring or in method signature. There should be a direct correlation between :keyword: arguments in the docstring and keyword-only arguments in method signature. See details: '
            "https://azure.github.io/azure-sdk/python_documentation.html#docstrings",
            "docstring-keyword-should-match-keyword-only",
            "Docstring keyword arguments and keyword-only method arguments should match.",
        ),
        "C4759": (
            '"%s" type formatted incorrectly. Do not use `:class` in docstring type. See details: '
            "https://azure.github.io/azure-sdk/python_documentation.html#docstrings",
            "docstring-type-do-not-use-class",
            "Docstring type is formatted incorrectly. Do not use `:class` in docstring type.",
        ),
    }
    options = (
        (
            "ignore-docstring-missing-param",
            {
                "default": False,
                "type": "yn",
                "metavar": "<y_or_n>",
                "help": "Allow a docstring param mismatch.",
            },
        ),
        (
            "ignore-docstring-missing-type",
            {
                "default": False,
                "type": "yn",
                "metavar": "<y_or_n>",
                "help": "Allow a docstring param type mismatch.",
            },
        ),
        (
            "ignore-docstring-missing-return",
            {
                "default": False,
                "type": "yn",
                "metavar": "<y_or_n>",
                "help": "Allow a docstring return doc mismatch",
            },
        ),
        (
            "ignore-docstring-missing-rtype",
            {
                "default": False,
                "type": "yn",
                "metavar": "<y_or_n>",
                "help": "Allow a docstring rtype mismatch",
            },
        ),
        (
            "ignore-docstring-should-be-keyword",
            {
                "default": False,
                "type": "yn",
                "metavar": "<y_or_n>",
                "help": "Allow a docstring to not use keyword for documentation.",
            },
        ),
    )

    def __init__(self, linter=None):
        super(CheckDocstringParameters, self).__init__(linter)

    def _find_keyword(self, line, docstring, idx, keyword_args):
        keyword_args = {}
        # this param has its type on a separate line
        if line.startswith("keyword") and line.count(" ") == 1:
            param = line.split("keyword ")[1]
            keyword_args[param] = None
        # this param has its type on the same line
        if line.startswith("keyword") and line.count(" ") == 2:
            _, param_type, param = line.split(" ")
            keyword_args[param] = param_type
        # if the param has its type on the same line with additional spaces
        if line.startswith("keyword") and line.count(" ") > 2:
            param = line.split(" ")[-1]
            param_type = ("").join(line.split(" ")[1:-1])
            keyword_args[param] = param_type
        if line.startswith("paramtype"):
            param = line.split("paramtype ")[1]
            if param in keyword_args:
                keyword_args[param] = docstring[idx + 1]

        return keyword_args

    def _find_param(self, line, docstring, idx, docparams):
        # this param has its type on a separate line
        if line.startswith("param ") and line.count(" ") == 1:
            param = line.split("param ")[1]
            docparams[param] = None
        # this param has its type on the same line
        if line.startswith("param ") and line.count(" ") == 2:
            _, param_type, param = line.split(" ")
            docparams[param] = param_type
        # if the param has its type on the same line with additional spaces
        if line.startswith("param ") and line.count(" ") > 2:
            param = line.split(" ")[-1]
            param_type = ("").join(line.split(" ")[1:-1])
            docparams[param] = param_type
        if line.startswith("type"):
            param = line.split("type ")[1]
            if param in docparams:
                docparams[param] = docstring[idx + 1]

        return docparams

    def check_parameters(self, node):
        """Parse the docstring for any params and types
        and compares it to the function's parameters.

        Throws a pylint error if...
        1. Missing param in docstring.
        2. Missing a param type in the docstring.
        3. Missing a return doc in the docstring when a function returns something.
        4. Missing an rtype in the docstring when a function returns something.
        5. Extra params in docstring that aren't function parameters. Change to keywords.
        6. Docstring has a keyword that isn't a keyword-only argument in the function signature.

        :param node: ast.ClassDef or ast.FunctionDef
        :return: None
        """
        arg_names = []
        method_keyword_only_args = []
        vararg_name = None
        # specific case for constructor where docstring found in class def
        if isinstance(node, astroid.ClassDef):
            for constructor in node.body:
                if (
                    isinstance(constructor, astroid.FunctionDef)
                    and constructor.name == "__init__"
                ):
                    arg_names = [arg.name for arg in constructor.args.args]
                    method_keyword_only_args = [
                        arg.name for arg in constructor.args.kwonlyargs
                    ]
                    vararg_name = node.args.vararg
                    break

        if isinstance(node, astroid.FunctionDef):
            arg_names = [arg.name for arg in node.args.args]
            method_keyword_only_args = [arg.name for arg in node.args.kwonlyargs]
            vararg_name = node.args.vararg

        try:
            # check for incorrect type :class to prevent splitting
            docstring = node.doc_node.value.replace(":class:", "CLASS ")
            # not every method will have a docstring so don't crash here, just return
            docstring = docstring.split(":")
        except AttributeError:
            return

        # If there is a vararg, treat it as a param
        if vararg_name:
            arg_names.append(vararg_name)

        docparams = {}
        docstring_keyword_args = {}
        for idx, line in enumerate(docstring):
            # check for keyword args in docstring
            docstring_keyword_args.update(
                self._find_keyword(line, docstring, idx, docstring_keyword_args)
            )

            # check for params in docstring
            docparams.update(self._find_param(line, docstring, idx, docparams))

        # check that all params are documented
        missing_params = []
        for param in arg_names:
            if param == "self" or param == "cls":
                continue
            if param not in docparams:
                missing_params.append(param)

        # check that all keyword-only args are documented
        missing_kwonly_args = list(
            set(docstring_keyword_args) ^ set(method_keyword_only_args)
        )

        if missing_params:
            self.add_message(
                msgid="docstring-missing-param",
                args=(", ".join(missing_params)),
                node=node,
                confidence=None,
            )

        if missing_kwonly_args:
            self.add_message(
                msgid="docstring-keyword-should-match-keyword-only",
                args=(", ".join(missing_kwonly_args)),
                node=node,
                confidence=None,
            )

        # check that all types are formatted correctly
        add_keyword_type_warnings = [
            keyword
            for keyword, doc_type in docstring_keyword_args.items()
            if doc_type and "CLASS" in doc_type
        ]
        if len(add_keyword_type_warnings) > 0:
            self.add_message(
                msgid="docstring-type-do-not-use-class",
                args=(", ".join(add_keyword_type_warnings)),
                node=node,
                confidence=None,
            )

        add_docparams_type_warnings = [
            param
            for param, doc_type in docparams.items()
            if doc_type and "CLASS" in doc_type
        ]
        if len(add_docparams_type_warnings) > 0:
            self.add_message(
                msgid="docstring-type-do-not-use-class",
                args=(", ".join(add_docparams_type_warnings)),
                node=node,
                confidence=None,
            )

        # check if we have a type for each param and check if documented params that should be keywords
        missing_types = []
        should_be_keywords = []
        for param in docparams:
            if docparams[param] is None:
                missing_types.append(param)
            if param not in arg_names:
                should_be_keywords.append(param)

        if missing_types:
            self.add_message(
                msgid="docstring-missing-type",
                args=(", ".join(missing_types)),
                node=node,
                confidence=None,
            )

        if should_be_keywords:
            self.add_message(
                msgid="docstring-should-be-keyword",
                args=(", ".join(should_be_keywords)),
                node=node,
                confidence=None,
            )

    def check_return(self, node):
        """Checks if function returns anything.
        If return found, checks that the docstring contains a return doc and rtype.

        :param node: ast.FunctionDef
        :return: None
        """

        # Check docstring documented returns/raises

        try:
            # check for incorrect type :class to prevent splitting
            docstring = node.doc_node.value.replace(":class:", "CLASS ")
            # not every method will have a docstring so don't crash here, just return
            docstring = docstring.split(":")
        except AttributeError:
            return

        has_return, has_rtype = False, False
        for line in docstring:
            if line.startswith("return"):
                has_return = True
            if line.startswith("rtype"):
                has_rtype = True
                try:
                    if "CLASS" in docstring[docstring.index("rtype") + 1]:
                        self.add_message(
                            msgid="docstring-type-do-not-use-class",
                            args="rtype",
                            node=node,
                            confidence=None,
                        )
                except:
                    pass

        # Get decorators on the function
        function_decorators = node.decoratornames()
        try:
            returns = next(node.infer_call_result(caller=node)).as_string()
            # If returns None ignore
            if returns == "None":
                return
        except (astroid.exceptions.InferenceError, AttributeError):
            # this function doesn't return anything, just return
            return

        # If is an @property decorator, don't require :return: as it is repetitive
        if has_return is False and "builtins.property" not in function_decorators:
            self.add_message(
                msgid="docstring-missing-return", node=node, confidence=None
            )
        if has_rtype is False:
            self.add_message(
                msgid="docstring-missing-rtype", node=node, confidence=None
            )

    def visit_classdef(self, node):
        """Visits every class in the file and finds the constructor.
        Makes a call to compare class docstring with constructor params.

        :param node: ast.ClassDef
        :return: None
        """
        try:
            for func in node.body:
                if isinstance(func, astroid.FunctionDef) and func.name == "__init__":
                    self.check_parameters(node)
        except Exception:
            logger.debug("Pylint custom checker failed to check docstrings.")
            pass

    def visit_functiondef(self, node):
        """Visits every function in the file and makes calls
        to check docstring parameters and return statements.

        :param node: ast.FunctionDef
        :return: None
        """
        try:
            if node.name == "__init__":
                return
            self.check_parameters(node)
            self.check_return(node)
        except Exception:
            logger.debug("Pylint custom checker failed to check docstrings.")
            pass

    # this line makes it work for async functions
    visit_asyncfunctiondef = visit_functiondef


class CheckForPolicyUse(BaseChecker):
    name = "check-for-policies"
    priority = -1
    msgs = {
        "C4739": (
            "You should include a UserAgentPolicy in your HTTP pipeline. See details: "
            "https://azure.github.io/azure-sdk/python_implementation.html#network-operations",
            "missing-user-agent-policy",
            "You should include a UserAgentPolicy in the HTTP Pipeline.",
        ),
        "C4740": (
            "You should include a LoggingPolicy in your HTTP pipeline. See details: "
            "https://azure.github.io/azure-sdk/python_implementation.html#network-operations",
            "missing-logging-policy",
            "You should include a LoggingPolicy in the HTTP Pipeline.",
        ),
        "C4741": (
            "You should include a RetryPolicy in your HTTP pipeline. See details: "
            "https://azure.github.io/azure-sdk/python_implementation.html#network-operations",
            "missing-retry-policy",
            "You should include a RetryPolicy in the HTTP Pipeline.",
        ),
        "C4742": (
            "You should include a DistributedTracingPolicy in your HTTP pipeline. See details: "
            "https://azure.github.io/azure-sdk/python_implementation.html#network-operations",
            "missing-distributed-tracing-policy",
            "You should include a DistributedTracingPolicy in the HTTP Pipeline.",
        ),
    }
    options = (
        (
            "ignore-missing-user-agent-policy",
            {
                "default": False,
                "type": "yn",
                "metavar": "<y_or_n>",
                "help": "Allow the client to not have a UserAgentPolicy",
            },
        ),
        (
            "ignore-missing-logging-policy",
            {
                "default": False,
                "type": "yn",
                "metavar": "<y_or_n>",
                "help": "Allow the client to not have a LoggingPolicy",
            },
        ),
        (
            "ignore-missing-retry-policy",
            {
                "default": False,
                "type": "yn",
                "metavar": "<y_or_n>",
                "help": "Allow the client to not have a RetryPolicy",
            },
        ),
        (
            "ignore-missing-distributed-tracing-policy",
            {
                "default": False,
                "type": "yn",
                "metavar": "<y_or_n>",
                "help": "Allow the client to not have a DistributedTracingPolicy",
            },
        ),
    )

    def __init__(self, linter=None):
        super(CheckForPolicyUse, self).__init__(linter)
        self.node_to_use = None
        self.has_policies = set()
        self.ran_at_package_level = False
        self.disable_logging_error = False
        self.disable_user_agent_error = False
        self.disable_tracing_error = False
        self.disable_retry_error = False

    def visit_function(self, node, policy):
        """Visits the function and searches line by line for the policy being used.
        Also searches for if the policy came from the azure.core.configuration object.

        :param node: ast.FunctionDef
        :param policy: The policy imported in the file.
        :return: None
        """
        for func in node.body:
            if isinstance(func, astroid.FunctionDef):
                for idx, item in enumerate(func.body):
                    try:
                        line = list(node.get_children())[idx].as_string()
                        if line.find(policy) != -1:
                            self.has_policies.add(policy)
                        if line.find("config.logging_policy") != -1:
                            self.has_policies.add("NetworkTraceLoggingPolicy")
                        if line.find("config.retry_policy") != -1:
                            self.has_policies.add("RetryPolicy")
                        if line.find("config.user_agent_policy") != -1:
                            self.has_policies.add("UserAgentPolicy")
                    except IndexError:
                        pass

    def visit_class(self, klass, policy):
        """Visits any classes in the file and then makes a call
        to search its methods for the policy being used.

        :param klass: A class within the file
        :param policy: The policy imported in the file.
        :return: None
        """
        for idx, node in enumerate(klass):
            if isinstance(node, astroid.ClassDef):
                self.visit_function(node, policy)

    def visit_module(self, node):
        """Visits every file in the package and searches for policies as base classes
        or custom policies. If a core policy is imported in a file in calls helper
        methods to check that the policy was used in the code.

        This pylint checker is different from the others as it collects information across
        many files and then reports any errors. Due to this difference, disable commands
        must be searched for manually.

        :param node: ast.Module
        :return: None
        """
        # only throw the error if pylint was run at package level since it needs to check all the files
        # infer run location based on the location of the init file highest in dir hierarchy
        if node.package:  # the init file
            count = node.file.split("azure-sdk-for-python")[1].count("-")
            if node.file.split("azure-sdk-for-python")[1].count("\\") <= (
                5 + count
            ) and node.file.split("azure-sdk-for-python")[1].count("/") <= (5 + count):
                self.ran_at_package_level = True

        # not really a good place to throw the pylint error, so we'll do it on the init file.
        # By running this checker on all the files first and then reporting errors, pylint disables need to be
        # done manually for some reason
        if node.file.endswith("__init__.py") and self.node_to_use is None:
            header = node.stream().read(200).lower()
            if header.find(b"disable") != -1:
                if header.find(b"missing-logging-policy") != -1:
                    self.disable_logging_error = True
                if header.find(b"missing-user-agent-policy") != -1:
                    self.disable_user_agent_error = True
                if header.find(b"missing-distributed-tracing-policy") != -1:
                    self.disable_tracing_error = True
                if header.find(b"missing-retry-policy") != -1:
                    self.disable_retry_error = True
            self.node_to_use = node

        for idx in range(len(node.body)):
            # Check if the core policy is the base class for some custom policy, or a custom policy is being used
            # and we try our best to find it based on common naming conventions.
            if isinstance(node.body[idx], astroid.ClassDef):
                if "NetworkTraceLoggingPolicy" in node.body[idx].basenames:
                    self.has_policies.add("NetworkTraceLoggingPolicy")
                if node.body[idx].name.find("LoggingPolicy") != -1:
                    self.has_policies.add("NetworkTraceLoggingPolicy")
                if (
                    "RetryPolicy" in node.body[idx].basenames
                    or "AsyncRetryPolicy" in node.body[idx].basenames
                ):
                    self.has_policies.add("RetryPolicy")
                if node.body[idx].name.find("RetryPolicy") != -1:
                    self.has_policies.add("RetryPolicy")
                if "UserAgentPolicy" in node.body[idx].basenames:
                    self.has_policies.add("UserAgentPolicy")
                if node.body[idx].name.find("UserAgentPolicy") != -1:
                    self.has_policies.add("UserAgentPolicy")
                if "DistributedTracingPolicy" in node.body[idx].basenames:
                    self.has_policies.add("DistributedTracingPolicy")
                if node.body[idx].name.find("TracingPolicy") != -1:
                    self.has_policies.add("DistributedTracingPolicy")

            # policy is imported in this file, let's check that it gets used in the code
            if isinstance(node.body[idx], astroid.ImportFrom):
                for imp, pol in enumerate(node.body[idx].names):
                    if (
                        node.body[idx].names[imp][0].endswith("Policy")
                        and node.body[idx].names[imp][0] not in self.has_policies
                    ):
                        self.visit_class(node.body, node.body[idx].names[imp][0])

    def close(self):
        """This method is inherited from BaseChecker and called at the very end of linting a module.
        It reports any errors and does a final check for any pylint disable statements.

        :return: None
        """
        if self.ran_at_package_level:
            if self.disable_logging_error is False:
                if "NetworkTraceLoggingPolicy" not in self.has_policies:
                    self.add_message(
                        msgid="missing-logging-policy",
                        node=self.node_to_use,
                        confidence=None,
                    )
            if self.disable_retry_error is False:
                if "RetryPolicy" not in self.has_policies:
                    self.add_message(
                        msgid="missing-retry-policy",
                        node=self.node_to_use,
                        confidence=None,
                    )
            if self.disable_user_agent_error is False:
                if "UserAgentPolicy" not in self.has_policies:
                    self.add_message(
                        msgid="missing-user-agent-policy",
                        node=self.node_to_use,
                        confidence=None,
                    )
            if self.disable_tracing_error is False:
                if "DistributedTracingPolicy" not in self.has_policies:
                    self.add_message(
                        msgid="missing-distributed-tracing-policy",
                        node=self.node_to_use,
                        confidence=None,
                    )


class CheckDocstringAdmonitionNewline(BaseChecker):
    name = "check-admonition"
    priority = -1
    msgs = {
        "C4744": (
            "The .. literalinclude statement needs a blank line above it. ",
            "docstring-admonition-needs-newline",
            "Put a newline after the example and before the literalinclude.",
        ),
    }
    options = (
        (
            "ignore-docstring-admonition-needs-newline",
            {
                "default": False,
                "type": "yn",
                "metavar": "<y_or_n>",
                "help": "Allow a docstring to not have newline after admonition example.",
            },
        ),
    )

    def __init__(self, linter=None):
        super(CheckDocstringAdmonitionNewline, self).__init__(linter)

    def check_for_admonition(self, node):
        """Parse the docstring for an admonition statement.
        If found, checks that the literalinclude statement has
        two newlines above it.

        :param node: ast.ClassDef or ast.FunctionDef
        :return: None
        """

        try:
            # not every class/method will have a docstring so don't crash here, just return
            if (
                node.doc_node.value.find("admonition") != -1
                and node.doc_node.value.find(".. literalinclude") != -1
            ):
                literal_include = node.doc_node.value.split(".. literalinclude")[0]
                chars_list = list(reversed(literal_include))
                for idx, char in enumerate(chars_list):
                    if char == "\n":
                        if chars_list[idx + 1] == "\n":
                            break
                        else:
                            self.add_message(
                                "docstring-admonition-needs-newline",
                                node=node,
                                confidence=None,
                            )
                            break
        except Exception:
            return

    def visit_classdef(self, node):
        """Visits every class docstring.

        :param node: ast.ClassDef
        :return: None
        """
        try:
            for func in node.body:
                if isinstance(func, astroid.FunctionDef) and func.name == "__init__":
                    self.check_for_admonition(node)
        except Exception:
            logger.debug("Pylint custom checker failed to check docstrings.")
            pass

    def visit_functiondef(self, node):
        """Visits every method docstring.

        :param node: ast.FunctionDef
        :return: None
        """
        try:
            if node.name == "__init__":
                return
            self.check_for_admonition(node)
        except Exception:
            logger.debug("Pylint custom checker failed to check docstrings.")
            pass

    # this line makes it work for async functions
    visit_asyncfunctiondef = visit_functiondef


class CheckEnum(BaseChecker):
    name = "check-enum"
    priority = -1
    msgs = {
        "C4746": (
            "The enum must use uppercase naming. See details: "
            "https://azure.github.io/azure-sdk/python_design.html#enumerations",
            "enum-must-be-uppercase",
            "Capitalize enum name.",
        ),
        "C4747": (
            "The enum must inherit from CaseInsensitiveEnumMeta. See details: "
            "https://azure.github.io/azure-sdk/python_implementation.html#extensible-enumerations",
            "enum-must-inherit-case-insensitive-enum-meta",
            "Inherit CaseInsensitiveEnumMeta.",
        ),
    }
    options = (
        (
            "ignore-enum-must-be-uppercase",
            {
                "default": False,
                "type": "yn",
                "metavar": "<y_or_n>",
                "help": "Allow an enum to not be capitalized.",
            },
        ),
        (
            "ignore-enum-must-inherit-case-insensitive-enum-meta",
            {
                "default": False,
                "type": "yn",
                "metavar": "<y_or_n>",
                "help": "Allow an enum to not inherit CaseInsensitiveEnumMeta.",
            },
        ),
    )

    def __init__(self, linter=None):
        super(CheckEnum, self).__init__(linter)

    def visit_classdef(self, node):
        """Visits every enum class.

        :param node: ast.ClassDef
        :return: None
        """
        try:
            # If it has a metaclass, and is an enum class, check the capitalization
            if node.declared_metaclass():
                if node.declared_metaclass().name == "CaseInsensitiveEnumMeta":
                    self._enum_uppercase(node)
            # Else if it does not have a metaclass, but it is an enum class
            # Check both capitalization and throw pylint error for metaclass
            elif node.bases[0].name == "str" and node.bases[1].name == "Enum":
                self.add_message(
                    "enum-must-inherit-case-insensitive-enum-meta",
                    node=node,
                    confidence=None,
                )
                self._enum_uppercase(node)

        except Exception:
            logger.debug("Pylint custom checker failed to check enum.")
            pass

    def _enum_uppercase(self, node):
        """Visits every enum within the class.
        Checks if the enum is uppercase, if it isn't it
        adds a pylint error message.

        :param node: ast.ClassDef
        :return: None
        """

        # Check capitalization of enums assigned in the class
        for nod in node.body:
            if isinstance(nod, astroid.Assign):
                if not nod.targets[0].name.isupper():
                    self.add_message(
                        "enum-must-be-uppercase", node=nod.targets[0], confidence=None
                    )


class CheckAPIVersion(BaseChecker):
    name = "check-api-version-kwarg"
    priority = -1
    msgs = {
        "C4748": (
            "The client constructor needs to take in an optional keyword-only api_version argument. See details: "
            "https://azure.github.io/azure-sdk/python_design.html#specifying-the-service-version",
            "client-accepts-api-version-keyword",
            "Accept a keyword argument called api_version.",
        ),
    }
    options = (
        (
            "ignore-client-accepts-api-version-keyword",
            {
                "default": False,
                "type": "yn",
                "metavar": "<y_or_n>",
                "help": "Allow for no keyword api version.",
            },
        ),
    )
    ignore_clients = [
        "PipelineClient",
        "AsyncPipelineClient",
        "ARMPipelineClient",
        "AsyncARMPipelineClient",
    ]

    def __init__(self, linter=None):
        super(CheckAPIVersion, self).__init__(linter)

    def visit_classdef(self, node):
        """Visits every class in file and checks if it is a client.
        If it is a client, it checks that there is an api_version keyword.

        :param node: class node
        :type node: ast.ClassDef
        :return: None
        """

        try:
            api_version = False

            if node.name.endswith("Client") and node.name not in self.ignore_clients:
                if node.doc_node:
                    if (
                        ":keyword api_version:" in node.doc_node.value
                        or ":keyword str api_version:" in node.doc_node.value
                    ):
                        api_version = True
                if not api_version:
                    for func in node.body:
                        if isinstance(func, astroid.FunctionDef):
                            if func.name == "__init__":
                                if func.doc_node:
                                    if (
                                        ":keyword api_version:" in func.doc_node.value
                                        or ":keyword str api_version:" in func.doc_node.value
                                    ):
                                        api_version = True
                                if not api_version:
                                    self.add_message(
                                        msgid="client-accepts-api-version-keyword",
                                        node=node,
                                        confidence=None,
                                    )

        except AttributeError:
            logger.debug(
                "Pylint custom checker failed to check if client takes in an optional keyword-only api_version argument."
            )
            pass


class CheckNamingMismatchGeneratedCode(BaseChecker):
    name = "check-naming-mismatch"
    priority = -1
    msgs = {
        "C4745": (
            "Do not alias generated code. "
            "This messes up sphinx, intellisense, and apiview, so please modify the name of the generated code through"
            " the swagger / directives, or code customizations. See Details: "
            "https://github.com/Azure/autorest/blob/main/docs/generate/built-in-directives.md",
            "naming-mismatch",
            "Do not alias models imported from the generated code.",
        ),
    }
    options = (
        (
            "ignore-naming-mismatch",
            {
                "default": False,
                "type": "yn",
                "metavar": "<y_or_n>",
                "help": "Allow generated code to be aliased.",
            },
        ),
    )

    def __init__(self, linter=None):
        super(CheckNamingMismatchGeneratedCode, self).__init__(linter)

    def visit_module(self, node):
        """Visits __init__.py and checks that there are not aliased models.

        :param node: module node
        :type node: ast.Module
        :return: None
        """
        try:
            if node.file.endswith("__init__.py"):
                aliased = []

                for nod in node.body:
                    if isinstance(nod, astroid.ImportFrom) or isinstance(
                        nod, astroid.Import
                    ):
                        # If the model has been aliased
                        for name in nod.names:
                            if name[1] is not None:
                                aliased.append(name[1])

                for nod in node.body:
                    if isinstance(nod, astroid.Assign):
                        if nod.targets[0].as_string() == "__all__":
                            for models in nod.assigned_stmts():
                                for model_name in models.elts:
                                    if model_name.value in aliased:
                                        self.add_message(
                                            msgid="naming-mismatch",
                                            node=model_name,
                                            confidence=None,
                                        )

        except Exception:
            logger.debug("Pylint custom checker failed to check if model is aliased.")


class NonCoreNetworkImport(BaseChecker):
    """There are certain imports that should only occur in the core package.
    For example, instead of using `requests` to make requests, clients should
    take a `azure.core.pipeline.Pipeline` as input to make requests.
    """

    name = "networking-import-outside-azure-core-transport"
    priority = -1
    msgs = {
        "C4749": (
            "This import is not allowed here. Consider using an abstract"
            " alternative from azure.core.pipeline.transport.",
            "networking-import-outside-azure-core-transport",
            "This import is only allowed in azure.core.pipeline.transport.",
        ),
    }
    BLOCKED_MODULES = ["aiohttp", "requests", "trio", "httpx"]
    AZURE_CORE_TRANSPORT_NAME = "azure.core.pipeline.transport"

    def visit_import(self, node):
        """Check that we dont have blocked imports."""
        if node.root().name.startswith(self.AZURE_CORE_TRANSPORT_NAME):
            return
        for import_, _ in node.names:
            self._check_import(import_, node)

    def visit_importfrom(self, node):
        """Check that we aren't importing from a blocked package."""
        if node.root().name.startswith(self.AZURE_CORE_TRANSPORT_NAME):
            return
        self._check_import(node.modname, node)

    def _check_import(self, name, node):
        """Check if an import is blocked."""
        for blocked in self.BLOCKED_MODULES:
            if name.startswith(blocked):
                self.add_message(
                    msgid=f"networking-import-outside-azure-core-transport",
                    node=node,
                    confidence=None,
                )


class NonAbstractTransportImport(BaseChecker):
    """Rule to check that we aren't importing transports outside of `azure.core.pipeline.transport`.
    Transport selection should be up to `azure.core` or the end-user, not individual SDKs.
    """

    name = "non-abstract-transport-import"
    priority = -1
    msgs = {
        "C4750": (
            "Only import abstract transports.",
            "non-abstract-transport-import",
            "Only import abstract transports. Let core or end-user decide which transport to use.",
        ),
    }
    AZURE_CORE_TRANSPORT_NAME = "azure.core.pipeline.transport"
    ABSTRACT_CLASSES = {
        "HttpTransport",
        "HttpRequest",
        "HttpResponse",
        "AsyncHttpTransport",
        "AsyncHttpResponse",
    }

    def visit_importfrom(self, node):
        """Check that we aren't importing from a blocked package."""
        if node.root().name.startswith(self.AZURE_CORE_TRANSPORT_NAME):
            return
        if node.modname == self.AZURE_CORE_TRANSPORT_NAME:
            for name, _ in node.names:
                if name not in self.ABSTRACT_CLASSES:
                    self.add_message(
                        msgid=f"non-abstract-transport-import",
                        node=node,
                        confidence=None,
                    )


class NoAzureCoreTracebackUseRaiseFrom(BaseChecker):

    """Rule to check that we don't use raise_with_traceback from azure core."""

    name = "no-raise-with-traceback"
    priority = -1
    msgs = {
        "C4754": (
            "Don't use raise_with_traceback, use python 3 'raise from' syntax.",
            "no-raise-with-traceback",
            "Don't use raise_with_traceback instead use python 3 'raise from' syntax.",
        ),
    }

    def visit_import(self, node):
        """Checks all imports to make sure we are
        not using raise_with_traceback from azure core."""
        try:
            if node.modname == "azure.core.exceptions":
                for import_, _ in node.names:
                    self._check_import(import_, node)
        except:
            pass

    def visit_importfrom(self, node):
        """Checks all `from` imports to make sure we are
        not using raise_with_traceback from azure core."""

        try:
            if node.modname == "azure.core.exceptions":
                for import_, _ in node.names:
                    self._check_import(import_, node)
        except:
            pass

    def _check_import(self, name, node):
        """Raises message if raise_with_traceback is found."""

        if name.startswith("raise_with_traceback"):
            self.add_message(
                msgid="no-raise-with-traceback", node=node, confidence=None
            )


class NameExceedsStandardCharacterLength(BaseChecker):

    """Rule to check that the character length of type and property names are not over 40 characters."""

    name = "name-too-long"
    priority = -1
    msgs = {
        "C4751": (
            "Name is over standard character length of 40.",
            "name-too-long",
            "Only use names that are less than 40 characters.",
        ),
    }

    STANDARD_CHARACTER_LENGTH = 40

    def visit_classdef(self, node):
        """Visit every class and check that the
         class name is within the character length limit.

        :param node: node
        :type node: ast.ClassDef

        """

        try:
            self.iterate_through_names(node, True)
        except:
            pass

    def visit_functiondef(self, node):
        """Visit every function and check that the function and
        its variable names are within the character length limit.

        :param node: node
        :type node: ast.FunctionDef

        """
        try:
            self.iterate_through_names(node, False)
        except:
            pass

    def iterate_through_names(self, node, ignore_function):
        """Helper function to iterate through names.

        :param node: node
        :type node: ast.ClassDef or ast.FunctionDef
        :param ignore_function: Whether the function is being called
         from `visit_classdef` or not. If it is called from `visit_classdef`
         ignore_function should be `True` to avoid repeat warnings on functions.
        :type ignore_function: bool
        :return: None
        """
        if len(node.name) > self.STANDARD_CHARACTER_LENGTH and not node.name.startswith(
            "_"
        ):
            self.add_message(
                msgid="name-too-long",
                node=node,
                confidence=None,
            )

        for i in node.body:
            if (
                not (
                    isinstance(i, astroid.FunctionDef)
                    or isinstance(i, astroid.AsyncFunctionDef)
                )
                and not ignore_function
            ):
                try:
                    if len(
                        i.name
                    ) > self.STANDARD_CHARACTER_LENGTH and not i.name.startswith("_"):
                        self.add_message(
                            msgid="name-too-long",
                            node=i,
                            confidence=None,
                        )
                except:
                    # Gets the names of ast.Assign statements
                    for j in i.targets:
                        if isinstance(j, astroid.AssignName):
                            if len(
                                j.name
                            ) > self.STANDARD_CHARACTER_LENGTH and not j.name.startswith(
                                "_"
                            ):
                                self.add_message(
                                    msgid="name-too-long",
                                    node=j,
                                    confidence=None,
                                )
                        elif isinstance(j, astroid.AssignAttr):
                            # for self.names
                            if len(
                                j.attrname
                            ) > self.STANDARD_CHARACTER_LENGTH and not j.attrname.startswith(
                                "_"
                            ):
                                self.add_message(
                                    msgid="name-too-long",
                                    node=j,
                                    confidence=None,
                                )

    visit_asyncfunctiondef = visit_functiondef


class DeleteOperationReturnStatement(BaseChecker):

    """Rule to check that delete* or begin_delete* return None or LROPoller[None], respectively."""

    name = "delete-operation-wrong-return-type"
    priority = -1
    msgs = {
        "C4752": (
            "delete* or begin_delete* should return None or LROPoller[None], respectively.",
            "delete-operation-wrong-return-type",
            "delete* or begin_delete* functions should return None or LROPoller[None].",
        ),
    }

    def visit_functiondef(self, node):
        """Visits all delete functions and checks that their return types
        are LROPoller or None."""
        try:
            if node.returns.as_string() == "None":
                # If there are residual comment typehints or no return value,
                # we don't want to throw an error
                return
            if node.name.startswith("delete") and node.parent.name.endswith("Client"):
                if node.returns.as_string() != "None":
                    self.add_message(
                        msgid="delete-operation-wrong-return-type",
                        node=node,
                        confidence=None,
                    )
            if node.name.startswith("begin_delete") and node.parent.name.endswith(
                "Client"
            ):
                if (
                    node.returns.as_string() != "LROPoller[None]"
                    and node.returns.as_string() != "AsyncLROPoller[None]"
                ):
                    self.add_message(
                        msgid="delete-operation-wrong-return-type",
                        node=node,
                        confidence=None,
                    )
        except:
            pass


class DoNotImportLegacySix(BaseChecker):

    """Rule to check that libraries do not import the six package."""

    name = "do-not-import-legacy-six"
    priority = -1
    msgs = {
        "C4757": (
            "Do not import the six package in your library. Six was used to work with python2, which is no longer supported.",
            "do-not-import-legacy-six",
            "Do not import the six package in your library.",
        ),
    }

    def visit_importfrom(self, node):
        """Check that we aren't importing from six."""
        if node.modname == "six":
            self.add_message(
                msgid=f"do-not-import-legacy-six",
                node=node,
                confidence=None,
            )

    def visit_import(self, node):
        """Check that we aren't importing six."""
        for name, _ in node.names:
            if name == "six":
                self.add_message(
                    msgid=f"do-not-import-legacy-six",
                    node=node,
                    confidence=None,
                )


class NoLegacyAzureCoreHttpResponseImport(BaseChecker):

    """Rule to check that we aren't importing azure.core.pipeline.transport.HttpResponse outside of Azure Core."""

    name = "no-legacy-azure-core-http-response-import"
    priority = -1
    msgs = {
        "C4756": (
            "Do not import HttpResponse from azure.core.pipeline.transport outside of Azure Core.",
            "no-legacy-azure-core-http-response-import",
            "Do not import HttpResponse from azure.core.pipeline.transport outside of Azure Core. You can import HttpResponse from azure.core.rest instead.",
        ),
    }

    AZURE_CORE_NAME = "azure.core"
    AZURE_MGMT_CORE = "azure.mgmt.core"
    AZURE_CORE_TRANSPORT_NAME = "azure.core.pipeline.transport"
    RESPONSE_CLASSES = ["HttpResponse", "AsyncHttpResponse"]

    def visit_importfrom(self, node):
        """Check that we aren't importing from azure.core.pipeline.transport import HttpResponse."""
        if node.root().name.startswith(
            self.AZURE_CORE_NAME
        ) or node.root().name.startswith(self.AZURE_MGMT_CORE):
            return
        if node.modname == self.AZURE_CORE_TRANSPORT_NAME:
            for name, _ in node.names:
                if name in self.RESPONSE_CLASSES:
                    self.add_message(
                        msgid=f"no-legacy-azure-core-http-response-import",
                        node=node,
                        confidence=None,
                    )


class DoNotLogErrorsEndUpRaising(BaseChecker):

    """Rule to check that errors that get raised aren't logged"""

    name = "do-not-log-raised-errors"
    priority = -1
    msgs = {"C4762": (
            "Do not log errors that get raised in an exception block.",
            "do-not-log-raised-errors",
            "Do not log errors at error or warning level when error is raised in an exception block",
            ),
            }

    def visit_try(self, node):
        """Check that raised errors aren't logged at 'error' or 'warning' levels in exception blocks.
           Go through exception block and branches and ensure error hasn't been logged if exception is raised.
        """
        # Return a list of exception blocks
        except_block = node.handlers
        # Iterate through each exception block
        for nod in except_block:
            # Get the nodes in each block (e.g. nodes Expr and Raise)
            exception_block_body = nod.body
            self.check_for_raise(exception_block_body)

    def check_for_raise(self, node):
        """ Helper function - checks for instance of 'Raise' node
            Also checks 'If' and nested 'If' branches
        """
        for i in node:
            if isinstance(i, astroid.Raise):
                self.check_for_logging(node)
            # Check for any nested 'If' branches
            if isinstance(i, astroid.If):
                self.check_for_raise(i.body)

                # Check any 'elif' or 'else' branches
                self.check_for_raise(i.orelse)

    def check_for_logging(self, node):
        """ Helper function - checks 'Expr' nodes to see if logging has occurred at 'warning' or 'error'
            levels. Called from 'check_for_raise' function
        """
        matches = [".warning", ".error", ".exception"]
        for j in node:
            if isinstance(j, astroid.Expr):
                expression = j.as_string().lower()
                if any(x in expression for x in matches):
                    self.add_message(
                        msgid=f"do-not-log-raised-errors",
                        node=j,
                        confidence=None,
                    )


class NoImportTypingFromTypeCheck(BaseChecker):

    """Rule to check that we aren't importing typing under TYPE_CHECKING."""

    name = "no-typing-import-in-type-check"
    priority = -1
    msgs = {
        "C4760": (
            "Do not import from typing inside of TYPE_CHECKING.",
            "no-typing-import-in-type-check",
            "Do not import from typing inside of TYPE_CHECKING. You can import from typing outside of TYPE_CHECKING.",
        ),
    }

    def visit_importfrom(self, node):
        """Check that we aren't importing from typing under if TYPE_CHECKING."""
        try:
            if isinstance(node.parent, astroid.If) and "TYPE_CHECKING" in node.parent.as_string():
                if node.modname == "typing" or node.modname == "typing_extensions":
                    self.add_message(
                        msgid=f"no-typing-import-in-type-check",
                        node=node,
                        confidence=None,
                    )
        except:
            pass

    def visit_import(self, node):
        """Check that we aren't importing from typing under if TYPE_CHECKING."""
        try:
            if isinstance(node.parent, astroid.If) and "TYPE_CHECKING" in node.parent.as_string():
                for name, _ in node.names:
                    if name == "typing" or name == "typing_extensions":
                        self.add_message(
                            msgid=f"no-typing-import-in-type-check",
                            node=node,
                            confidence=None,
                        )
        except:
            pass


class DoNotUseLegacyTyping(BaseChecker):

    """ Rule to check that we aren't using legacy typing using comments. """

    name = "do-not-use-legacy-typing"
    priority = -1
    msgs = {
        "C4761": (
            "Do not use legacy typing using comments.",
            "do-not-use-legacy-typing",
            "Do not use legacy typing using comments. Python 2 is no longer supported, use Python 3.9+ type hints instead.",
        ),
    }

    def visit_functiondef(self, node):
        """Check that we aren't using legacy typing."""
        if node.type_comment_args or node.type_comment_returns:
            self.add_message(
                msgid=f"do-not-use-legacy-typing",
                node=node,
                confidence=None,
            )


class DoNotImportAsyncio(BaseChecker):

    """Rule to check that libraries do not import the asyncio package directly."""

    name = "do-not-import-asyncio"
    priority = -1
    # TODO Find message number
    msgs = {
        "C4763": (
            "Do not import the asyncio package directly in your library",
            "do-not-import-asyncio",
            "Do not import the asyncio package in your directly.",
        ),
    }

    def visit_importfrom(self, node):
        """Check that we aren't importing from asyncio directly."""
        if node.modname == "asyncio":
            self.add_message(
                msgid=f"do-not-import-asyncio",
                node=node,
                confidence=None,
            )

    def visit_import(self, node):
        """Check that we aren't importing asyncio."""
        for name, _ in node.names:
            if name == "asyncio":
                self.add_message(
                    msgid=f"do-not-import-asyncio",
                    node=node,
                    confidence=None,
                )


# [Pylint] custom linter check for invalid use of @overload #3229


<<<<<<< HEAD
class InvalidUseOfOverload(BaseChecker):
    """Rule to check that use of the @overload decorator matches the async/sync nature of the underlying function"""

    name = "invalid-use-of-overload"
    priority = -1
    msgs = {
        "C4765": (
            "Do not mix async and synchronous overloads",
            "invalid-use-of-overload",
            "Functions and their overloads must be either all async or all synchronous.",
        ),
    }

    def visit_classdef(self, node):
        """Check that use of the @overload decorator matches the async/sync nature of the underlying function"""

        # Obtain a list of all functions and function names
        functions = []
        node.body
        for item in node.body:
            if hasattr(item, 'name'):
                functions.append(item)

        # Dictionary of lists of all functions by name
        overloadedfunctions = {}
        for item in functions:
            if item.name in overloadedfunctions:
                overloadedfunctions[item.name].append(item)
            else:
                overloadedfunctions[item.name] = [item]


        # Loop through the overloaded functions and check they are the same type
        for funct in overloadedfunctions.values():
            if len(funct) > 1:  # only need to check if there is more than 1 function with the same name
                function_is_async = None

                for item in funct:
                    if function_is_async is None:
                        function_is_async = self.is_function_async(item)

                    else:
                        if function_is_async != self.is_function_async(item):
                            self.add_message(
                                msgid=f"invalid-use-of-overload",
                                node=item,
                                confidence=None,
                            )


    def is_function_async(self, node):
        try:
            str(node.__class__).index("Async")
            return True
        except:
            return False

# [Pylint] Custom Linter check for Exception Logging #3227
=======
class DoNotLogExceptions(BaseChecker):

    """Rule to check that exceptions aren't logged"""

    name = "do-not-log-exceptions"
    priority = -1
    msgs = {"C4766": (
            "Do not log exceptions. See Details:"
            " https://azure.github.io/azure-sdk/python_implementation.html#python-logging-sensitive-info",
            "do-not-log-exceptions",
            "Do not log exceptions in levels other than debug, it can otherwise reveal sensitive information",
            ),
            }

    def visit_try(self, node):
        """Check that exceptions aren't logged in exception blocks.
           Go through exception block and branches and ensure error hasn't been logged.
        """
        # Return a list of exception blocks
        except_block = node.handlers
        # Iterate through each exception block
        for nod in except_block:
            # Get exception blocks with an exception name
            if nod.name is not None:
                exception_name = nod.name.name
                self.check_for_logging(nod.body, exception_name)

    def check_for_logging(self, node, exception_name):
        """ Helper function - checks nodes to see if logging has occurred at all
            levels.
        """
        levels_matches = [".warning", ".error", ".info", ".debug"]
        for j in node:
            if isinstance(j, astroid.Expr):
                expression = j.as_string().lower()
                if any(x in expression for x in levels_matches) and "logger" in expression:
                    # Check for variables after strings
                    end_finder = expression.rfind("'")
                    delimiters = ["(", "{", "}", ")", "\"", ",", "'"]
                    if end_finder != -1:
                        expression_a = expression[end_finder + 1:]
                        # If there are variables after a string
                        if len(expression_a) > 1:
                            expression = expression_a
                    for delimiter in delimiters:
                        expression = " ".join(expression.split(delimiter))
                    expression1 = expression.split()
                    # Check for presence of exception name
                    for i in range(len(expression1)):
                        if exception_name == expression1[i]:
                            if i+1 < len(expression1):
                                # TODO: Investigate whether there are any other cases we don't want to raise a Pylint
                                #  error
                                if ".__name__" not in expression1[i+1]:
                                    self.add_message(
                                        msgid=f"do-not-log-exceptions",
                                        node=j,
                                        confidence=None,
                                    )
                            else:
                                self.add_message(
                                    msgid=f"do-not-log-exceptions",
                                    node=j,
                                    confidence=None,
                                )
            if isinstance(j, astroid.If):
                self.check_for_logging(j.body, exception_name)
                # Check any 'elif' or 'else' branches
                self.check_for_logging(j.orelse, exception_name)


>>>>>>> 34d0ef64
# [Pylint] Address Commented out Pylint Custom Plugin Checkers #3228
# [Pylint] Add a check for connection_verify hardcoded settings #35355
# [Pylint] Investigate pylint rule around missing dependency #3231


# if a linter is registered in this function then it will be checked with pylint
def register(linter):
    linter.register_checker(ClientsDoNotUseStaticMethods(linter))
    linter.register_checker(ClientConstructorTakesCorrectParameters(linter))
    linter.register_checker(ClientMethodsUseKwargsWithMultipleParameters(linter))
    linter.register_checker(ClientMethodsHaveTypeAnnotations(linter))
    linter.register_checker(ClientUsesCorrectNamingConventions(linter))
    linter.register_checker(ClientMethodsHaveKwargsParameter(linter))
    linter.register_checker(
        ClientHasKwargsInPoliciesForCreateConfigurationMethod(linter)
    )
    linter.register_checker(AsyncClientCorrectNaming(linter))
    linter.register_checker(FileHasCopyrightHeader(linter))
    linter.register_checker(ClientMethodNamesDoNotUseDoubleUnderscorePrefix(linter))
    linter.register_checker(SpecifyParameterNamesInCall(linter))
    linter.register_checker(ClientConstructorDoesNotHaveConnectionStringParam(linter))
    linter.register_checker(PackageNameDoesNotUseUnderscoreOrPeriod(linter))
    linter.register_checker(ServiceClientUsesNameWithClientSuffix(linter))
    linter.register_checker(CheckDocstringAdmonitionNewline(linter))
    linter.register_checker(CheckNamingMismatchGeneratedCode(linter))
    linter.register_checker(CheckAPIVersion(linter))
    linter.register_checker(CheckEnum(linter))
    linter.register_checker(NonCoreNetworkImport(linter))
    linter.register_checker(ClientListMethodsUseCorePaging(linter))
    linter.register_checker(NonAbstractTransportImport(linter))
    linter.register_checker(NoAzureCoreTracebackUseRaiseFrom(linter))
    linter.register_checker(NameExceedsStandardCharacterLength(linter))
    linter.register_checker(DeleteOperationReturnStatement(linter))
    linter.register_checker(ClientMethodsHaveTracingDecorators(linter))
    linter.register_checker(DoNotImportLegacySix(linter))
    linter.register_checker(DoNotImportAsyncio(linter))
    linter.register_checker(NoLegacyAzureCoreHttpResponseImport(linter))
    linter.register_checker(NoImportTypingFromTypeCheck(linter))
    linter.register_checker(DoNotUseLegacyTyping(linter))
    linter.register_checker(DoNotLogErrorsEndUpRaising(linter))
<<<<<<< HEAD
    linter.register_checker(InvalidUseOfOverload(linter))
    # [Pylint] Custom Linter check for Exception Logging #3227
=======
    linter.register_checker(DoNotLogExceptions(linter))

    # [Pylint] custom linter check for invalid use of @overload #3229
>>>>>>> 34d0ef64
    # [Pylint] Address Commented out Pylint Custom Plugin Checkers #3228
    # [Pylint] Add a check for connection_verify hardcoded settings #35355
    # [Pylint] Investigate pylint rule around missing dependency #3231

    # disabled by default, use pylint --enable=check-docstrings if you want to use it
    linter.register_checker(CheckDocstringParameters(linter))


    # Rules are disabled until false positive rate improved
    # linter.register_checker(CheckForPolicyUse(linter))
    # linter.register_checker(ClientHasApprovedMethodNamePrefix(linter))

    # linter.register_checker(ClientDocstringUsesLiteralIncludeForCodeExample(linter))
    # linter.register_checker(ClientLROMethodsUseCorePolling(linter))
    # linter.register_checker(ClientLROMethodsUseCorrectNaming(linter))<|MERGE_RESOLUTION|>--- conflicted
+++ resolved
@@ -2864,10 +2864,7 @@
                 )
 
 
-# [Pylint] custom linter check for invalid use of @overload #3229
-
-
-<<<<<<< HEAD
+
 class InvalidUseOfOverload(BaseChecker):
     """Rule to check that use of the @overload decorator matches the async/sync nature of the underlying function"""
 
@@ -2925,8 +2922,7 @@
         except:
             return False
 
-# [Pylint] Custom Linter check for Exception Logging #3227
-=======
+
 class DoNotLogExceptions(BaseChecker):
 
     """Rule to check that exceptions aren't logged"""
@@ -2998,7 +2994,6 @@
                 self.check_for_logging(j.orelse, exception_name)
 
 
->>>>>>> 34d0ef64
 # [Pylint] Address Commented out Pylint Custom Plugin Checkers #3228
 # [Pylint] Add a check for connection_verify hardcoded settings #35355
 # [Pylint] Investigate pylint rule around missing dependency #3231
@@ -3039,14 +3034,9 @@
     linter.register_checker(NoImportTypingFromTypeCheck(linter))
     linter.register_checker(DoNotUseLegacyTyping(linter))
     linter.register_checker(DoNotLogErrorsEndUpRaising(linter))
-<<<<<<< HEAD
     linter.register_checker(InvalidUseOfOverload(linter))
-    # [Pylint] Custom Linter check for Exception Logging #3227
-=======
     linter.register_checker(DoNotLogExceptions(linter))
 
-    # [Pylint] custom linter check for invalid use of @overload #3229
->>>>>>> 34d0ef64
     # [Pylint] Address Commented out Pylint Custom Plugin Checkers #3228
     # [Pylint] Add a check for connection_verify hardcoded settings #35355
     # [Pylint] Investigate pylint rule around missing dependency #3231
