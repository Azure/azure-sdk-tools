Import-Module "${PSScriptRoot}/modules/ChangeLog-Operations.psm1"
. (Join-Path $PSScriptRoot SemVer.ps1)

$SDIST_PACKAGE_REGEX = "^(?<package>.*)\-(?<versionstring>$([AzureEngSemanticVersion]::SEMVER_REGEX))"

# Posts a github release for each item of the pkgList variable. SilentlyContinue
function CreateReleases($pkgList, $releaseApiUrl, $releaseSha) {
  foreach ($pkgInfo in $pkgList) {
    Write-Host "Creating release $($pkgInfo.Tag)"

    $releaseNotes = ""
    if ($pkgInfo.ReleaseNotes -ne $null) {
      $releaseNotes = $pkgInfo.ReleaseNotes
    }

    $isPrerelease = $False

    $parsedSemver = [AzureEngSemanticVersion]::ParseVersionString($pkgInfo.PackageVersion)

    if ($parsedSemver) {
      $isPrerelease = $parsedSemver.IsPrerelease
    }

    $url = $releaseApiUrl
    $body = ConvertTo-Json @{
      tag_name         = $pkgInfo.Tag
      target_commitish = $releaseSha
      name             = $pkgInfo.Tag
      draft            = $False
      prerelease       = $isPrerelease
      body             = $releaseNotes
    }

    $headers = @{
      "Content-Type"  = "application/json"
      "Authorization" = "token $($env:GH_TOKEN)"
    }

    Invoke-RestMethod -Uri $url -Body $body -Headers $headers -Method "Post" -MaximumRetryCount 3 -RetryIntervalSec 10
  }
}

# Parse out package publishing information given a maven POM file
function ParseMavenPackage($pkg, $workingDirectory) {
  [xml]$contentXML = Get-Content $pkg

  $pkgId = $contentXML.project.artifactId
  $pkgVersion = $contentXML.project.version
  $groupId = if ($contentXML.project.groupId -eq $null) { $contentXML.project.parent.groupId } else { $contentXML.project.groupId }
  $releaseNotes = ""
  $readmeContent = ""

  # if it's a snapshot. return $null (as we don't want to create tags for this, but we also don't want to fail)
  if ($pkgVersion.Contains("SNAPSHOT")) {
    return $null
  }

  $changeLogLoc = @(Get-ChildItem -Path $pkg.DirectoryName -Recurse -Include "$($pkg.Basename)-changelog.md")[0]
  if ($changeLogLoc) {
    $releaseNotes = Get-ChangeLogEntryAsString -ChangeLogLocation $changeLogLoc -VersionString $pkgVersion
  }

  $readmeContentLoc = @(Get-ChildItem -Path $pkg.DirectoryName -Recurse -Include "$($pkg.Basename)-readme.md")[0]
  if ($readmeContentLoc) {
    $readmeContent = Get-Content -Raw $readmeContentLoc
  }

  return New-Object PSObject -Property @{
    PackageId      = $pkgId
    GroupId        = $groupId
    PackageVersion = $pkgVersion
    ReleaseTag     = "$($pkgId)_$($pkgVersion)"
    Deployable     = $forceCreate -or !(IsMavenPackageVersionPublished -pkgId $pkgId -pkgVersion $pkgVersion -groupId $groupId.Replace(".", "/"))
    ReleaseNotes   = $releaseNotes
    ReadmeContent  = $readmeContent
  }
}

# Returns the maven (really sonatype) publish status of a package id and version.
function IsMavenPackageVersionPublished($pkgId, $pkgVersion, $groupId) {
  try {

    $uri = "https://oss.sonatype.org/content/repositories/releases/$groupId/$pkgId/$pkgVersion/$pkgId-$pkgVersion.pom"
    $pomContent = Invoke-RestMethod -MaximumRetryCount 3 -RetryIntervalSec 10 -Method "GET" -uri $uri

    if ($pomContent -ne $null -or $pomContent.Length -eq 0) {
      return $true
    }
    else {
      return $false
    }
  }
  catch {
    $statusCode = $_.Exception.Response.StatusCode.value__
    $statusDescription = $_.Exception.Response.StatusDescription

    # if this is 404ing, then this pkg has never been published before
    if ($statusCode -eq 404) {
      return $false
    }

    Write-Host "VersionCheck to maven for packageId $pkgId failed with statuscode $statusCode"
    Write-Host $statusDescription
    exit(1)
  }
}

# make certain to always take the package json closest to the top
function ResolvePkgJson($workFolder) {
  $pathsWithComplexity = @()
  foreach ($file in (Get-ChildItem -Path $workFolder -Recurse -Include "package.json")) {
    $complexity = ($file.FullName -Split { $_ -eq "/" -or $_ -eq "\" }).Length
    $pathsWithComplexity += New-Object PSObject -Property @{
      Path       = $file
      Complexity = $complexity
    }
  }

  return ($pathsWithComplexity | Sort-Object -Property Complexity)[0].Path
}

# Parse out package publishing information given a .tgz npm artifact
function ParseNPMPackage($pkg, $workingDirectory) {
  $workFolder = "$workingDirectory$($pkg.Basename)"
  $origFolder = Get-Location
  $releaseNotes = ""
  $readmeContent = ""

  New-Item -ItemType Directory -Force -Path $workFolder
  cd $workFolder

  tar -xzf $pkg

  $packageJSON = ResolvePkgJson -workFolder $workFolder | Get-Content | ConvertFrom-Json
  $pkgId = $packageJSON.name
  $pkgVersion = $packageJSON.version

  $changeLogLoc = @(Get-ChildItem -Path $workFolder -Recurse -Include "CHANGELOG.md")[0]
  if ($changeLogLoc) {
    $releaseNotes = Get-ChangeLogEntryAsString -ChangeLogLocation $changeLogLoc -VersionString $pkgVersion
  }

  $readmeContentLoc = @(Get-ChildItem -Path $workFolder -Recurse -Include "README.md") | Select-Object -Last 1
  if ($readmeContentLoc) {
    $readmeContent = Get-Content -Raw $readmeContentLoc
  }

  cd $origFolder
  Remove-Item $workFolder -Force  -Recurse -ErrorAction SilentlyContinue

  $resultObj = New-Object PSObject -Property @{
    PackageId      = $pkgId
    PackageVersion = $pkgVersion
    ReleaseTag     = "$($pkgId)_$($pkgVersion)"
    Deployable     = $forceCreate -or !(IsNPMPackageVersionPublished -pkgId $pkgId -pkgVersion $pkgVersion)
    ReleaseNotes   = $releaseNotes
    ReadmeContent  = $readmeContent
  }

  return $resultObj
}

# Returns the npm publish status of a package id and version.
function IsNPMPackageVersionPublished($pkgId, $pkgVersion) {
  $npmVersions = (npm show $pkgId versions)

  if ($LastExitCode -ne 0) {
    npm ping

    if ($LastExitCode -eq 0) {
      return $False
    }

    Write-Host "Could not find a deployed version of $pkgId, and NPM connectivity check failed."
    exit(1)
  }

  $npmVersionList = $npmVersions.split(",") | % { return $_.replace("[", "").replace("]", "").Trim() }
  return $npmVersionList.Contains($pkgVersion)
}

# Parse out package publishing information given a nupkg ZIP format.
function ParseNugetPackage($pkg, $workingDirectory) {
  $workFolder = "$workingDirectory$($pkg.Basename)"
  $origFolder = Get-Location
  $zipFileLocation = "$workFolder/$($pkg.Basename).zip"
  $releaseNotes = ""
  $readmeContent = ""

  New-Item -ItemType Directory -Force -Path $workFolder

  Copy-Item -Path $pkg -Destination $zipFileLocation
  Expand-Archive -Path $zipFileLocation -DestinationPath $workFolder
  [xml] $packageXML = Get-ChildItem -Path "$workFolder/*.nuspec" | Get-Content
  $pkgId = $packageXML.package.metadata.id
  $pkgVersion = $packageXML.package.metadata.version

  $changeLogLoc = @(Get-ChildItem -Path $workFolder -Recurse -Include "CHANGELOG.md")[0]
  if ($changeLogLoc) {
    $releaseNotes = Get-ChangeLogEntryAsString -ChangeLogLocation $changeLogLoc -VersionString $pkgVersion
  }

  $readmeContentLoc = @(Get-ChildItem -Path $workFolder -Recurse -Include "README.md")[0]
  if ($readmeContentLoc) {
    $readmeContent = Get-Content -Raw $readmeContentLoc
  }

  Remove-Item $workFolder -Force  -Recurse -ErrorAction SilentlyContinue

  return New-Object PSObject -Property @{
    PackageId      = $pkgId
    PackageVersion = $pkgVersion
    ReleaseTag     = "$($pkgId)_$($pkgVersion)"
    Deployable     = $forceCreate -or !(IsNugetPackageVersionPublished -pkgId $pkgId -pkgVersion $pkgVersion)
    ReleaseNotes   = $releaseNotes
    ReadmeContent  = $readmeContent
  }
}

# Returns the nuget publish status of a package id and version.
function IsNugetPackageVersionPublished($pkgId, $pkgVersion) {

  $nugetUri = "https://api.nuget.org/v3-flatcontainer/$($pkgId.ToLowerInvariant())/index.json"

  try {
    $nugetVersions = Invoke-RestMethod -MaximumRetryCount 3 -RetryIntervalSec 10 -uri $nugetUri -Method "GET"

    return $nugetVersions.versions.Contains($pkgVersion)
  }
  catch {
    $statusCode = $_.Exception.Response.StatusCode.value__
    $statusDescription = $_.Exception.Response.StatusDescription

    # if this is 404ing, then this pkg has never been published before
    if ($statusCode -eq 404) {
      return $False
    }

    Write-Host "Nuget Invocation failed:"
    Write-Host "StatusCode:" $statusCode
    Write-Host "StatusDescription:" $statusDescription
    exit(1)
  }

}

# Parse out package publishing information given a python sdist of ZIP format.
function ParsePyPIPackage($pkg, $workingDirectory) {
  $pkg.Basename -match $SDIST_PACKAGE_REGEX | Out-Null

  $pkgId = $matches["package"]
  $pkgVersion = $matches["versionstring"]

  $workFolder = "$workingDirectory$($pkg.Basename)"
  $origFolder = Get-Location
  $releaseNotes = ""
  $readmeContent = ""

  New-Item -ItemType Directory -Force -Path $workFolder
  Expand-Archive -Path $pkg -DestinationPath $workFolder

  $changeLogLoc = @(Get-ChildItem -Path $workFolder -Recurse -Include "CHANGELOG.md")[0]
  if ($changeLogLoc) {
    $releaseNotes = Get-ChangeLogEntryAsString -ChangeLogLocation $changeLogLoc -VersionString $pkgVersion
  }

  $readmeContentLoc = @(Get-ChildItem -Path $workFolder -Recurse -Include "README.md") | Select-Object -Last 1

  if ($readmeContentLoc) {
    $readmeContent = Get-Content -Raw $readmeContentLoc
  }

  Remove-Item $workFolder -Force  -Recurse -ErrorAction SilentlyContinue

  return New-Object PSObject -Property @{
    PackageId      = $pkgId
    PackageVersion = $pkgVersion
    ReleaseTag     = "$($pkgId)_$($pkgVersion)"
    Deployable     = $forceCreate -or !(IsPythonPackageVersionPublished -pkgId $pkgId -pkgVersion $pkgVersion)
    ReleaseNotes   = $releaseNotes
    ReadmeContent  = $readmeContent
  }
}

function ParseCArtifact($pkg, $workingDirectory) {
  $packageInfo = Get-Content -Raw -Path $pkg | ConvertFrom-JSON
  $packageArtifactLocation = (Get-ItemProperty $pkg).Directory.FullName
  $releaseNotes = ""
  $readmeContent = ""

  $pkgVersion = $packageInfo.version

  $changeLogLoc = @(Get-ChildItem -Path $packageArtifactLocation -Recurse -Include "CHANGELOG.md")[0]
  if ($changeLogLoc)
  {
    $releaseNotes = Get-ChangeLogEntryAsString -ChangeLogLocation $changeLogLoc -VersionString $pkgVersion
  }
  
  $readmeContentLoc = @(Get-ChildItem -Path $packageArtifactLocation -Recurse -Include "README.md")[0]
  if ($readmeContentLoc) {
    $readmeContent = Get-Content -Raw $readmeContentLoc
  }

  return New-Object PSObject -Property @{
    PackageId      = ''
    PackageVersion = $pkgVersion
    ReleaseTag     = $pkgVersion
    # Artifact info is always considered deployable for C becasue it is not
    # deployed anywhere. Dealing with duplicate tags happens downstream in
    # CheckArtifactShaAgainstTagsList
    Deployable     = $true
    ReleaseNotes   = $releaseNotes
  }
}

function ParseCppArtifact($pkg, $workingDirectory) {
  $packageInfo = Get-Content -Raw -Path $pkg | ConvertFrom-JSON
  $packageArtifactLocation = (Get-ItemProperty $pkg).Directory.FullName
  $releaseNotes = ""
  $readmeContent = ""

  $pkgVersion = $packageInfo.version
  $pkgName = $packageInfo.name

  $changeLogLoc = @(Get-ChildItem -Path $packageArtifactLocation -Recurse -Include "CHANGELOG.md")[0]
  if ($changeLogLoc)
  {
    $releaseNotes = Get-ChangeLogEntryAsString -ChangeLogLocation $changeLogLoc -VersionString $pkgVersion
  }

  $readmeContentLoc = @(Get-ChildItem -Path $packageArtifactLocation -Recurse -Include "README.md")[0]
  if ($readmeContentLoc) {
    $readmeContent = Get-Content -Raw $readmeContentLoc
  }

  return New-Object PSObject -Property @{
    PackageId      = $pkgName
    PackageVersion = $pkgVersion
<<<<<<< HEAD
    ReleaseTag     = "$($pkgName)_$($pkgVersion)"
=======
    ReleaseTag     = "${pkgName}_${pkgVersion}"
>>>>>>> 9a4a2103
    # Artifact info is always considered deployable for now becasue it is not
    # deployed anywhere. Dealing with duplicate tags happens downstream in
    # CheckArtifactShaAgainstTagsList
    Deployable     = $true
    ReleaseNotes   = $releaseNotes
  }
}


# Returns the pypi publish status of a package id and version.
function IsPythonPackageVersionPublished($pkgId, $pkgVersion) {
  try {
    $existingVersion = (Invoke-RestMethod -MaximumRetryCount 3 -RetryIntervalSec 10 -Method "Get" -uri "https://pypi.org/pypi/$pkgId/$pkgVersion/json").info.version

    # if existingVersion exists, then it's already been published
    return $True
  }
  catch {
    $statusCode = $_.Exception.Response.StatusCode.value__
    $statusDescription = $_.Exception.Response.StatusDescription

    # if this is 404ing, then this pkg has never been published before
    if ($statusCode -eq 404) {
      return $False
    }

    Write-Host "PyPI Invocation failed:"
    Write-Host "StatusCode:" $statusCode
    Write-Host "StatusDescription:" $statusDescription
    exit(1)
  }
}

# Retrieves the list of all tags that exist on the target repository
function GetExistingTags($apiUrl) {
  try {
    return (Invoke-RestMethod -Method "GET" -Uri "$apiUrl/git/refs/tags" -MaximumRetryCount 3 -RetryIntervalSec 10) | % { $_.ref.Replace("refs/tags/", "") }
  }
  catch {
    Write-Host $_
    $statusCode = $_.Exception.Response.StatusCode.value__
    $statusDescription = $_.Exception.Response.StatusDescription

    Write-Host "Failed to retrieve tags from repository."
    Write-Host "StatusCode:" $statusCode
    Write-Host "StatusDescription:" $statusDescription

    # Return an empty list if there are no tags in the repo
    if ($statusCode -eq 404) {
      return ,@()
    }

    exit(1)
  }
}

# Retrieve release tag for artiface package. If multiple packages, then output the first one.
function RetrieveReleaseTag($pkgRepository, $artifactLocation, $continueOnError = $true) {
  if (!$artifactLocation) {
    return ""
  }
  try {
    $pkgs, $parsePkgInfoFn = RetrievePackages -pkgRepository $pkgRepository -artifactLocation $artifactLocation
    if (!$pkgs -or !$pkgs[0]) {
      Write-Host "No packages retrieved from artifact location."
      return ""
    }
    if ($pkgs.Count -gt 1) {
      Write-Host "There are more than 1 packages retieved from artifact location."
      foreach ($pkg in $pkgs) {
        Write-Host "The package name is $($pkg.BaseName)"
      }
      return ""
    }
    $parsedPackage = &$parsePkgInfoFn -pkg $pkgs[0] -workingDirectory $artifactLocation
    return $parsedPackage.ReleaseTag
  }
  catch {
    if ($continueOnError) {
      return ""
    }
    Write-Error "No release tag retrieved from $artifactLocation"
  }
}
function RetrievePackages($pkgRepository, $artifactLocation) {
  $parsePkgInfoFn = ""
  $packagePattern = ""
  $pkgRepository = $pkgRepository.Trim()
  switch ($pkgRepository) {
    "Maven" {
      $parsePkgInfoFn = "ParseMavenPackage"
      $packagePattern = "*.pom"
      break
    }
    "Nuget" {
      $parsePkgInfoFn = "ParseNugetPackage"
      $packagePattern = "*.nupkg"
      break
    }
    "NPM" {
      $parsePkgInfoFn = "ParseNPMPackage"
      $packagePattern = "*.tgz"
      break
    }
    "PyPI" {
      $parsePkgInfoFn = "ParsePyPIPackage"
      $packagePattern = "*.zip"
      break
    }
    "C" {
      $parsePkgInfoFn = "ParseCArtifact"
      $packagePattern = "*.json"
    }
    "CPP" {
      $parsePkgInfoFn = "ParseCppArtifact"
      $packagePattern = "*.json"
    }
    default {
      Write-Host "Unrecognized Language: $language"
      exit(1)
    }
  }
  $pkgs = Get-ChildItem -Path $artifactLocation -Include $packagePattern -Recurse -File
  return $pkgs, $parsePkgInfoFn
}

# Walk across all build artifacts, check them against the appropriate repository, return a list of tags/releases
function VerifyPackages($pkgRepository, $artifactLocation, $workingDirectory, $apiUrl, $releaseSha,  $continueOnError = $false) {
  $pkgList = [array]@()
  $pkgs, $parsePkgInfoFn = RetrievePackages -pkgRepository $pkgRepository -artifactLocation $artifactLocation

  foreach ($pkg in $pkgs) {
    try {
      $parsedPackage = &$parsePkgInfoFn -pkg $pkg -workingDirectory $workingDirectory

      if ($parsedPackage -eq $null) {
        continue
      }

      if ($parsedPackage.Deployable -ne $True -and !$continueOnError) {
        Write-Host "Package $($parsedPackage.PackageId) is marked with version $($parsedPackage.PackageVersion), the version $($parsedPackage.PackageVersion) has already been deployed to the target repository."
        Write-Host "Maybe a pkg version wasn't updated properly?"
        exit(1)
      }

      $pkgList += New-Object PSObject -Property @{
        PackageId      = $parsedPackage.PackageId
        PackageVersion = $parsedPackage.PackageVersion
        GroupId        = $parsedPackage.GroupId
        Tag            = $parsedPackage.ReleaseTag
        ReleaseNotes   = $parsedPackage.ReleaseNotes
        ReadmeContent  = $parsedPackage.ReadmeContent
        IsPrerelease   = [AzureEngSemanticVersion]::ParseVersionString($parsedPackage.PackageVersion).IsPrerelease
      }
    }
    catch {
      Write-Host $_.Exception.Message
      exit(1)
    }
  }

  $results = @([array]$pkgList | Sort-Object -Property Tag -uniq)

  $existingTags = GetExistingTags($apiUrl)
  
  $intersect = $results | % { $_.Tag } | ? { $existingTags -contains $_ }

  if ($intersect.Length -gt 0 -and !$continueOnError) {
    CheckArtifactShaAgainstTagsList -priorExistingTagList $intersect -releaseSha $releaseSha -apiUrl $apiUrl -continueOnError $continueOnError

    # all the tags are clean. remove them from the list of releases we will publish.
    $results = $results | ? { -not ($intersect -contains $_.Tag ) }
  }

  return $results
}

# given a set of tags that we want to release, we need to ensure that if they already DO exist.
# if they DO exist, quietly exit if the commit sha of the artifact matches that of the tag
# if the commit sha does not match, exit with error and report both problem shas
function CheckArtifactShaAgainstTagsList($priorExistingTagList, $releaseSha, $apiUrl, $continueOnError) {
  $headers = @{
    "Content-Type"  = "application/json"
    "Authorization" = "token $($env:GH_TOKEN)"
  }

  $unmatchedTags = @()

  foreach ($tag in $priorExistingTagList) {
    $tagSha = (Invoke-RestMethod -Method "Get" -Uri "$apiUrl/git/refs/tags/$tag" -Headers $headers -MaximumRetryCount 3 -RetryIntervalSec 10)."object".sha

    if ($tagSha -eq $releaseSha) {
      Write-Host "This package has already been released. The existing tag commit SHA $releaseSha matches the artifact SHA being processed. Skipping release step for this tag."
    }
    else {
      Write-Host "The artifact SHA $releaseSha does not match that of the currently existing tag."
      Write-Host "Tag with issues is $tag with commit SHA $tagSha"

      $unmatchedTags += $tag
    }
  }

  if ($unmatchedTags.Length -gt 0 -and !$continueOnError) {
    Write-Host "Tags already existing with different SHA versions. Exiting."
    exit(1)
  }
}<|MERGE_RESOLUTION|>--- conflicted
+++ resolved
@@ -336,11 +336,7 @@
   return New-Object PSObject -Property @{
     PackageId      = $pkgName
     PackageVersion = $pkgVersion
-<<<<<<< HEAD
-    ReleaseTag     = "$($pkgName)_$($pkgVersion)"
-=======
     ReleaseTag     = "${pkgName}_${pkgVersion}"
->>>>>>> 9a4a2103
     # Artifact info is always considered deployable for now becasue it is not
     # deployed anywhere. Dealing with duplicate tags happens downstream in
     # CheckArtifactShaAgainstTagsList
