# Release History

## 0.5.10 (Unreleased)

### Features Added

<<<<<<< HEAD
- Moved `azsdk_check_api_spec_ready_for_sdk` and `azsdk_link_sdk_pull_request_to_release_plan` under release plan command hierarchy.
=======
- Added APIView tools to expose APIView functionality to MCP agents (`get-comments`) and CLI (`get-content`)
>>>>>>> 480144aa

### Breaking Changes

### Bugs Fixed

### Other Changes

## 0.5.9 (2025-11-24)

### Features Added

- Added a new command to list all MCP tools and its CLI command.

## 0.5.8 (2025-11-13)

### Features Added

- Validate package names before adding to release plan
- Allow forced creation when a release plan already exists
- Add support for sample translation from one language to another
- Updated CLI commands hierarchy to move all package related commands under `package` command group, all TypeSpec based commands under `tsp` command and similarly all release plan related commands under `release-plan`.
- Added ChangelogContentUpdateTool, MetadataUpdateTool, and VersionUpdateTool

### Bugs Fixed

- Sample generator: Fix integer overflow when calculating file sizes
- Sample generator: Fix stopping loading when an empty file is encountered
- Sample generator: Fix not giving enough priority to files in the input package folder

### Other Changes

- Added a PythonOptions that allows the user to use an env var to declare a python venv

## 0.5.7 (2025-11-05)

### Features Added

- Updated responses for release plan, TypeSpec, generate and build SDK tools to include language, TypeSpec path and package name.
- Added verify setup tool

### Bugs Fixed

- Validation workflow fixes
- Fix issue in telemetry service when setting string properties

## 0.5.6 (2025-11-03)

### Features Added

- Sample generator: Add support for user-defined additional context
- Sample generator: Add support for input prompts with local links
- Updated responses to include language and package name in telemetry.

## 0.5.5 (2025-10-28)

### Features Added

- Add support for generating samples for Azure client libraries across all languages
- Add tool status in response
- Disable telemetry in debug mode.

### Bugs Fixed

- Fixed issue when linking .NET PR to release plan

## 0.5.4 (2025-10-21)

### Features

- None

### Bugs Fixed

- Fix in create release plan tool to use Active spec PR URL field in the query to resolve the failure in DevOps side.

## 0.5.3 (2025-10-17)

### Features

- Updated System.CommandLine dependency to 2.5 beta
### Bugs Fixed

- Added a language specific way to get package name for validation checks, to account for different language naming (JS uses package.json name)

## 0.5.2 (2025-10-13)

### Features

- Added new tool to update language exclusion justification and also to mark as language as excluded from release.

### Breaking Changes

- None

### Bugs Fixed

- None

## 0.5.1 (2025-10-07)

### Features

- None

### Breaking Changes

- None

### Bugs Fixed

- Create release plan tool failure
- Use existing release plan instead of failing when a release plan exists for spec PR.

## 0.5.0 (2025-09-25)

### Features

- Swap `azsdkcli` to manually versioned package, dropping auto-dev-versioning.
- Adding changelog + changelog enforcement

### Breaking Changes

- None

### Bugs Fixed

- None

## 0.4.x and Earlier

See previous releases in git history.<|MERGE_RESOLUTION|>--- conflicted
+++ resolved
@@ -4,11 +4,8 @@
 
 ### Features Added
 
-<<<<<<< HEAD
 - Moved `azsdk_check_api_spec_ready_for_sdk` and `azsdk_link_sdk_pull_request_to_release_plan` under release plan command hierarchy.
-=======
 - Added APIView tools to expose APIView functionality to MCP agents (`get-comments`) and CLI (`get-content`)
->>>>>>> 480144aa
 
 ### Breaking Changes
 
