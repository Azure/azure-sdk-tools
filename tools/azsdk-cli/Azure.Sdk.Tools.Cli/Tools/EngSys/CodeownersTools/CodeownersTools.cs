--- conflicted
+++ resolved
@@ -165,7 +165,6 @@
                     throw new Exception($"Service label: {serviceLabel} and Path: {path} are both invalid. At least one must be valid");
                 }
 
-<<<<<<< HEAD
                 // Normalize service path
                 var normalizedPath = CodeownersHelper.NormalizePath(path);
 
@@ -173,28 +172,11 @@
                 
                 // Resolve PR number to actual branch name if provided.
                 if (prNumber > 0)
-=======
-                if (workingBranch.Equals("main", StringComparison.OrdinalIgnoreCase))
-                {
-                    throw new Exception($"Cannot make changes on branch: {workingBranch}");
-                }
-                else if (string.IsNullOrEmpty(workingBranch))
->>>>>>> 321c0e89
                 {
                     var pr = await githubService.GetPullRequestAsync(Constants.AZURE_OWNER_PATH, repo, prNumber);
                     if (pr == null)
                     {
-<<<<<<< HEAD
                         throw new Exception($"Pull request #{prNumber} could not be found or retrieved from repository '{repo}'.");
-=======
-                        if (codeownersPullRequest != null &&
-                            ((!string.IsNullOrEmpty(serviceLabel) && codeownersPullRequest.Title.Contains(serviceLabel, StringComparison.OrdinalIgnoreCase)) ||
-                            (!string.IsNullOrEmpty(path) && codeownersPullRequest.Title.Contains(path, StringComparison.OrdinalIgnoreCase))))
-                        {
-                            workingBranch = codeownersPullRequest.Head.Ref;
-                            break;
-                        }
->>>>>>> 321c0e89
                     }
                     workingBranch = pr.Head.Ref;
                 }
@@ -332,7 +314,6 @@
                     throw new Exception("Must provide a service label or a repository path.");
                 }
 
-<<<<<<< HEAD
                 var normalizedPath = CodeownersHelper.NormalizePath(path);
 
                 string workingBranch = "";
@@ -341,16 +322,6 @@
                 {
                     var pr = await githubService.GetPullRequestAsync(Constants.AZURE_OWNER_PATH, repoName, prNumber);
                     if (pr == null)
-=======
-                var workingBranch = "";
-                var codeownersPullRequests = await githubService.SearchPullRequestsByTitleAsync(Constants.AZURE_OWNER_PATH, repoName, "[CODEOWNERS]");
-
-                foreach (var codeownersPullRequest in codeownersPullRequests)
-                {
-                    if (codeownersPullRequest != null &&
-                        ((!string.IsNullOrEmpty(serviceLabel) && codeownersPullRequest.Title.Contains(serviceLabel, StringComparison.OrdinalIgnoreCase)) ||
-                        (!string.IsNullOrEmpty(path) && codeownersPullRequest.Title.Contains(path, StringComparison.OrdinalIgnoreCase))))
->>>>>>> 321c0e89
                     {
                         response.Message += $"Pull request #{prNumber} not found in repository '{repoName}'.";
                         return response;
