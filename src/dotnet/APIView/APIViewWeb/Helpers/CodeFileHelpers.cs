--- conflicted
+++ resolved
@@ -242,11 +242,7 @@
                 return codePanelRowData;
             }
 
-<<<<<<< HEAD
-            if (reviewLine.DiffKind == DiffKind.Added)
-=======
             if(reviewLine.DiffKind == DiffKind.Added || reviewLine.DiffKind == DiffKind.Removed)
->>>>>>> a799c831
             {
                 rowClasses.Add(reviewLine.DiffKind.ToString().ToLower());
                 if (codePanelRowData.IsHiddenAPI) {
@@ -466,11 +462,7 @@
          * This method collects all documentation lines from the review line and generate a CodePanelRow object for each documentation line.
          * These documentation rows will be stored in a dictionary so it can be mapped and connected tp code line when processing code lines.
          * */
-<<<<<<< HEAD
-        private static void CollectDocumentationLines(List<ReviewLine> reviewLines, Dictionary<string, List<CodePanelRowData>> documentationRowMap, int indent, string parentNodeIdHash, bool enableSkipDiff = false)
-=======
         private static void CollectDocumentationLines(CodePanelData codePanelData, List<ReviewLine> reviewLines, Dictionary<string,List<CodePanelRowData>> documentationRowMap, int indent, string parentNodeIdHash, bool enableSkipDiff = false)
->>>>>>> a799c831
         {
             if (reviewLines?.Count == 0)
                 return;
