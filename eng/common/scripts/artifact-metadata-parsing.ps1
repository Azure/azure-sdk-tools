. (Join-Path $PSScriptRoot SemVer.ps1)

$SDIST_PACKAGE_REGEX = "^(?<package>.*)\-(?<versionstring>$([AzureEngSemanticVersion]::SEMVER_REGEX))"

# Posts a github release for each item of the pkgList variable. SilentlyContinue
function CreateReleases($pkgList, $releaseApiUrl, $releaseSha) {
  foreach ($pkgInfo in $pkgList) {
    Write-Host "Creating release $($pkgInfo.Tag)"

    $releaseNotes = ""
    if ($pkgInfo.ReleaseNotes[$pkgInfo.PackageVersion].ReleaseContent -ne $null) {
      $releaseNotes = $pkgInfo.ReleaseNotes[$pkgInfo.PackageVersion].ReleaseContent
    }

    $isPrerelease = $False

    $parsedSemver = [AzureEngSemanticVersion]::ParseVersionString($pkgInfo.PackageVersion)

    if ($parsedSemver) {
      $isPrerelease = $parsedSemver.IsPrerelease
    }

    $url = $releaseApiUrl
    $body = ConvertTo-Json @{
      tag_name         = $pkgInfo.Tag
      target_commitish = $releaseSha
      name             = $pkgInfo.Tag
      draft            = $False
      prerelease       = $isPrerelease
      body             = $releaseNotes
    }

    $headers = @{
      "Content-Type"  = "application/json"
      "Authorization" = "token $($env:GH_TOKEN)"
    }

    Invoke-WebRequest-WithHandling -url $url -body $body -headers $headers -method "Post"
  }
}

function Invoke-WebRequest-WithHandling($url, $method, $body = $null, $headers = $null) {
  $attempts = 1

  while ($attempts -le 3) {
    try {
      return Invoke-RestMethod -Method $method -Uri $url -Body $body -Headers $headers
    }
    catch {
      $response = $_.Exception.Response

      $statusCode = $response.StatusCode.value__
      $statusDescription = $response.StatusDescription

      if ($statusCode) {
        Write-Host "API request attempt number $attempts to $url failed with statuscode $statusCode"
        Write-Host $statusDescription

        Write-Host "Rate Limit Details:"
        Write-Host "Total: $($response.Headers.GetValues("X-RateLimit-Limit"))"
        Write-Host "Remaining: $($response.Headers.GetValues("X-RateLimit-Remaining"))"
        Write-Host "Reset Epoch: $($response.Headers.GetValues("X-RateLimit-Reset"))"
      }
      else {
        Write-Host "API request attempt number $attempts to $url failed with no statuscode present, exception follows:"
        Write-Host $_.Exception.Response
        Write-Host $_.Exception
      }

      if ($attempts -ge 3) {
        Write-Host "Abandoning Request $url after 3 attempts."
        exit(1)
      }

      Start-Sleep -s 10
    }

    $attempts += 1
  }
}

# Parse out package publishing information given a maven POM file
function ParseMavenPackage($pkg, $workingDirectory) {
  [xml]$contentXML = Get-Content $pkg

  $pkgId = $contentXML.project.artifactId
  $pkgVersion = $contentXML.project.version
  $groupId = if ($contentXML.project.groupId -eq $null) { $contentXML.project.parent.groupId } else { $contentXML.project.groupId }
  $releaseNotes = ""
  $readmeContent = ""

  # if it's a snapshot. return $null (as we don't want to create tags for this, but we also don't want to fail)
  if ($pkgVersion.Contains("SNAPSHOT")) {
    return $null
  }

  $changeLogLoc = @(Get-ChildItem -Path $pkg.DirectoryName -Recurse -Include "$($pkg.Basename)-changelog.md")[0]
  if ($changeLogLoc) {
    $releaseNotes = &"${PSScriptRoot}/../Extract-ReleaseNotes.ps1" -ChangeLogLocation $changeLogLoc
  }

  $readmeContentLoc = @(Get-ChildItem -Path $pkg.DirectoryName -Recurse -Include "$($pkg.Basename)-readme.md")[0]
  if ($readmeContentLoc) {
    $readmeContent = Get-Content -Raw $readmeContentLoc
  }

  return New-Object PSObject -Property @{
    PackageId      = $pkgId
    PackageVersion = $pkgVersion
    Deployable     = $forceCreate -or !(IsMavenPackageVersionPublished -pkgId $pkgId -pkgVersion $pkgVersion -groupId $groupId.Replace(".", "/"))
    ReleaseNotes   = $releaseNotes
    ReadmeContent  = $readmeContent
  }
}

# Returns the maven (really sonatype) publish status of a package id and version.
function IsMavenPackageVersionPublished($pkgId, $pkgVersion, $groupId) {
  try {

    $uri = "https://oss.sonatype.org/content/repositories/releases/$groupId/$pkgId/$pkgVersion/$pkgId-$pkgVersion.pom"
    $pomContent = Invoke-RestMethod -MaximumRetryCount 3 -Method "GET" -uri $uri

    if ($pomContent -ne $null -or $pomContent.Length -eq 0) {
      return $true
    }
    else {
      return $false
    }
  }
  catch {
    $statusCode = $_.Exception.Response.StatusCode.value__
    $statusDescription = $_.Exception.Response.StatusDescription

    # if this is 404ing, then this pkg has never been published before
    if ($statusCode -eq 404) {
      return $false
    }

    Write-Host "VersionCheck to maven for packageId $pkgId failed with statuscode $statusCode"
    Write-Host $statusDescription
    exit(1)
  }
}

# make certain to always take the package json closest to the top
function ResolvePkgJson($workFolder) {
  $pathsWithComplexity = @()
  foreach ($file in (Get-ChildItem -Path $workFolder -Recurse -Include "package.json")) {
    $complexity = ($file.FullName -Split { $_ -eq "/" -or $_ -eq "\" }).Length
    $pathsWithComplexity += New-Object PSObject -Property @{
      Path       = $file
      Complexity = $complexity
    }
  }

  return ($pathsWithComplexity | Sort-Object -Property Complexity)[0].Path
}

# Parse out package publishing information given a .tgz npm artifact
function ParseNPMPackage($pkg, $workingDirectory) {
  $workFolder = "$workingDirectory$($pkg.Basename)"
  $origFolder = Get-Location
  $releaseNotes = ""
  $readmeContent = ""

  New-Item -ItemType Directory -Force -Path $workFolder
  cd $workFolder

  tar -xzf $pkg

  $packageJSON = ResolvePkgJson -workFolder $workFolder | Get-Content | ConvertFrom-Json

  $changeLogLoc = @(Get-ChildItem -Path $workFolder -Recurse -Include "CHANGELOG.md")[0]
  if ($changeLogLoc) {
    $releaseNotes = &"${PSScriptRoot}/../Extract-ReleaseNotes.ps1" -ChangeLogLocation $changeLogLoc
  }

  $readmeContentLoc = @(Get-ChildItem -Path $workFolder -Recurse -Include "README.md")[0]
  if ($readmeContentLoc) {
    $readmeContent = Get-Content -Raw $readmeContentLoc
  }

  cd $origFolder
  Remove-Item $workFolder -Force  -Recurse -ErrorAction SilentlyContinue

  $pkgId = $packageJSON.name
  $pkgVersion = $packageJSON.version

  $resultObj = New-Object PSObject -Property @{
    PackageId      = $pkgId
    PackageVersion = $pkgVersion
    Deployable     = $forceCreate -or !(IsNPMPackageVersionPublished -pkgId $pkgId -pkgVersion $pkgVersion)
    ReleaseNotes   = $releaseNotes
    ReadmeContent  = $readmeContent
  }

  return $resultObj
}

# Returns the npm publish status of a package id and version.
function IsNPMPackageVersionPublished($pkgId, $pkgVersion) {
  $npmVersions = (npm show $pkgId versions)

  if ($LastExitCode -ne 0) {
    npm ping

    if ($LastExitCode -eq 0) {
      return $False
    }

    Write-Host "Could not find a deployed version of $pkgId, and NPM connectivity check failed."
    exit(1)
  }

  $npmVersionList = $npmVersions.split(",") | % { return $_.replace("[", "").replace("]", "").Trim() }
  return $npmVersionList.Contains($pkgVersion)
}

# Parse out package publishing information given a nupkg ZIP format.
function ParseNugetPackage($pkg, $workingDirectory) {
  $workFolder = "$workingDirectory$($pkg.Basename)"
  $origFolder = Get-Location
  $zipFileLocation = "$workFolder/$($pkg.Basename).zip"
  $releaseNotes = ""
  $readmeContent = ""

  New-Item -ItemType Directory -Force -Path $workFolder

  Copy-Item -Path $pkg -Destination $zipFileLocation
  Expand-Archive -Path $zipFileLocation -DestinationPath $workFolder
  [xml] $packageXML = Get-ChildItem -Path "$workFolder/*.nuspec" | Get-Content

  $changeLogLoc = @(Get-ChildItem -Path $workFolder -Recurse -Include "CHANGELOG.md")[0]
  if ($changeLogLoc) {
    $releaseNotes = &"${PSScriptRoot}/../Extract-ReleaseNotes.ps1" -ChangeLogLocation $changeLogLoc
  }

  $readmeContentLoc = @(Get-ChildItem -Path $workFolder -Recurse -Include "README.md")[0]
  if ($readmeContentLoc) {
    $readmeContent = Get-Content -Raw $readmeContentLoc
  }

  Remove-Item $workFolder -Force  -Recurse -ErrorAction SilentlyContinue
  $pkgId = $packageXML.package.metadata.id
  $pkgVersion = $packageXML.package.metadata.version

  return New-Object PSObject -Property @{
    PackageId      = $pkgId
    PackageVersion = $pkgVersion
    Deployable     = $forceCreate -or !(IsNugetPackageVersionPublished -pkgId $pkgId -pkgVersion $pkgVersion)
    ReleaseNotes   = $releaseNotes
    ReadmeContent  = $readmeContent
  }
}

# Returns the nuget publish status of a package id and version.
function IsNugetPackageVersionPublished($pkgId, $pkgVersion) {

  $nugetUri = "https://api.nuget.org/v3-flatcontainer/$($pkgId.ToLowerInvariant())/index.json"

  try {
    $nugetVersions = Invoke-RestMethod -MaximumRetryCount 3 -uri $nugetUri -Method "GET"

    return $nugetVersions.versions.Contains($pkgVersion)
  }
  catch {
    $statusCode = $_.Exception.Response.StatusCode.value__
    $statusDescription = $_.Exception.Response.StatusDescription

    # if this is 404ing, then this pkg has never been published before
    if ($statusCode -eq 404) {
      return $False
    }

    Write-Host "Nuget Invocation failed:"
    Write-Host "StatusCode:" $statusCode
    Write-Host "StatusDescription:" $statusDescription
    exit(1)
  }

}

# Parse out package publishing information given a python sdist of ZIP format.
function ParsePyPIPackage($pkg, $workingDirectory) {
  $pkg.Basename -match $SDIST_PACKAGE_REGEX | Out-Null

  $pkgId = $matches["package"]
  $pkgVersion = $matches["versionstring"]

  $workFolder = "$workingDirectory$($pkg.Basename)"
  $origFolder = Get-Location
  $releaseNotes = ""
  $readmeContent = ""

  New-Item -ItemType Directory -Force -Path $workFolder
  Expand-Archive -Path $pkg -DestinationPath $workFolder

  $changeLogLoc = @(Get-ChildItem -Path $workFolder -Recurse -Include "CHANGELOG.md")[0]
  if ($changeLogLoc) {
    $releaseNotes = &"${PSScriptRoot}/../Extract-ReleaseNotes.ps1" -ChangeLogLocation $changeLogLoc
  }

  $readmeContentLoc = @(Get-ChildItem -Path $workFolder -Recurse -Include "README.md")[0]
  if ($readmeContentLoc) {
    $readmeContent = Get-Content -Raw $readmeContentLoc
  }
  Remove-Item $workFolder -Force  -Recurse -ErrorAction SilentlyContinue

  return New-Object PSObject -Property @{
    PackageId      = $pkgId
    PackageVersion = $pkgVersion
    Deployable     = $forceCreate -or !(IsPythonPackageVersionPublished -pkgId $pkgId -pkgVersion $pkgVersion)
    ReleaseNotes   = $releaseNotes
    ReadmeContent  = $readmeContent
  }
}

function ParseCArtifact($pkg, $workingDirectory) {
  $packageInfo = Get-Content -Raw -Path $pkg | ConvertFrom-JSON
  $packageArtifactLocation = (Get-ItemProperty $pkg).Directory.FullName
  $releaseNotes = ""
  $readmeContent = ""

<<<<<<< HEAD
  $changeLogLoc = @(Get-ChildItem -Path $packageArtifactLocation -Recurse -Include "CHANGELOG.md")[0]
  if ($changeLogLoc)
  {
    $releaseNotes = &"${PSScriptRoot}/../Extract-ReleaseNotes.ps1" -changeLogLocation $changeLogLoc
  }
  
  $readmeContentLoc = @(Get-ChildItem -Path $packageArtifactLocation -Recurse -Include "README.md")[0]
  if ($readmeContentLoc) {
    $readmeContent = Get-Content -Raw $readmeContentLoc
  }
=======
  $releaseNotes = &"${PSScriptRoot}/../Extract-ReleaseNotes.ps1" -ChangeLogLocation @(Get-ChildItem -Path $packageArtifactLocation -Recurse -Include "CHANGELOG.md")[0]
>>>>>>> 95c3e917

  return New-Object PSObject -Property @{
    PackageId      = ''
    PackageVersion = $packageInfo.version
    # Artifact info is always considered deployable for C becasue it is not
    # deployed anywhere. Dealing with duplicate tags happens downstream in
    # CheckArtifactShaAgainstTagsList
    Deployable     = $true
    ReleaseNotes   = $releaseNotes
  }
}

# Returns the pypi publish status of a package id and version.
function IsPythonPackageVersionPublished($pkgId, $pkgVersion) {
  try {
    $existingVersion = (Invoke-RestMethod -MaximumRetryCount 3 -Method "Get" -uri "https://pypi.org/pypi/$pkgId/$pkgVersion/json").info.version

    # if existingVersion exists, then it's already been published
    return $True
  }
  catch {
    $statusCode = $_.Exception.Response.StatusCode.value__
    $statusDescription = $_.Exception.Response.StatusDescription

    # if this is 404ing, then this pkg has never been published before
    if ($statusCode -eq 404) {
      return $False
    }

    Write-Host "PyPI Invocation failed:"
    Write-Host "StatusCode:" $statusCode
    Write-Host "StatusDescription:" $statusDescription
    exit(1)
  }
}

# Retrieves the list of all tags that exist on the target repository
function GetExistingTags($apiUrl) {
  try {
    return (Invoke-WebRequest-WithHandling -Method "GET" -url "$apiUrl/git/refs/tags"  ) | % { $_.ref.Replace("refs/tags/", "") }
  }
  catch {
    $statusCode = $_.Exception.Response.StatusCode.value__
    $statusDescription = $_.Exception.Response.StatusDescription

    Write-Host "Failed to retrieve tags from repository."
    Write-Host "StatusCode:" $statusCode
    Write-Host "StatusDescription:" $statusDescription

    # Return an empty list if there are no tags in the repo
    if ($statusCode -eq 404) {
      return @()
    }

    exit(1)
  }
}

# Walk across all build artifacts, check them against the appropriate repository, return a list of tags/releases
function VerifyPackages($pkgRepository, $artifactLocation, $workingDirectory, $apiUrl, $releaseSha,  $continueOnError = $false) {
  $pkgList = [array]@()
  $ParsePkgInfoFn = ""
  $packagePattern = ""

  switch ($pkgRepository) {
    "Maven" {
      $ParsePkgInfoFn = "ParseMavenPackage"
      $packagePattern = "*.pom"
      break
    }
    "Nuget" {
      $ParsePkgInfoFn = "ParseNugetPackage"
      $packagePattern = "*.nupkg"
      break
    }
    "NPM" {
      $ParsePkgInfoFn = "ParseNPMPackage"
      $packagePattern = "*.tgz"
      break
    }
    "PyPI" {
      $ParsePkgInfoFn = "ParsePyPIPackage"
      $packagePattern = "*.zip"
      break
    }
    "C" {
      $ParsePkgInfoFn = "ParseCArtifact"
      $packagePattern = "*.json"
    }
    default {
      Write-Host "Unrecognized Language: $language"
      exit(1)
    }
  }

  $pkgs = (Get-ChildItem -Path $artifactLocation -Include $packagePattern -Recurse -File)

  foreach ($pkg in $pkgs) {
    try {
      $parsedPackage = &$ParsePkgInfoFn -pkg $pkg -workingDirectory $workingDirectory

      if ($parsedPackage -eq $null) {
        continue
      }

      if ($parsedPackage.Deployable -ne $True -and !$continueOnError) {
        Write-Host "Package $($parsedPackage.PackageId) is marked with version $($parsedPackage.PackageVersion), the version $($parsedPackage.PackageVersion) has already been deployed to the target repository."
        Write-Host "Maybe a pkg version wasn't updated properly?"
        exit(1)
      }

      $tag = if ($parsedPackage.packageId) {
        "$($parsedPackage.packageId)_$($parsedPackage.PackageVersion)"
      } else {
        $parsedPackage.PackageVersion
      }

      $pkgList += New-Object PSObject -Property @{
        PackageId      = $parsedPackage.PackageId
        PackageVersion = $parsedPackage.PackageVersion
        Tag            = $tag
        ReleaseNotes   = $parsedPackage.ReleaseNotes
        ReadmeContent  = $parsedPackage.ReadmeContent
      }
    }
    catch {
      Write-Host $_.Exception.Message
      exit(1)
    }
  }

  $results = @([array]$pkgList | Sort-Object -Property Tag -uniq)

  $existingTags = GetExistingTags($apiUrl)
  
  $intersect = $results | % { $_.Tag } | ? { $existingTags -contains $_ }

  if ($intersect.Length -gt 0 -and !$continueOnError) {
    CheckArtifactShaAgainstTagsList -priorExistingTagList $intersect -releaseSha $releaseSha -apiUrl $apiUrl -continueOnError $continueOnError

    # all the tags are clean. remove them from the list of releases we will publish.
    $results = $results | ? { -not ($intersect -contains $_.Tag ) }
  }

  return $results
}

# given a set of tags that we want to release, we need to ensure that if they already DO exist.
# if they DO exist, quietly exit if the commit sha of the artifact matches that of the tag
# if the commit sha does not match, exit with error and report both problem shas
function CheckArtifactShaAgainstTagsList($priorExistingTagList, $releaseSha, $apiUrl, $continueOnError) {
  $headers = @{
    "Content-Type"  = "application/json"
    "Authorization" = "token $($env:GH_TOKEN)"
  }

  $unmatchedTags = @()

  foreach ($tag in $priorExistingTagList) {
    $tagSha = (Invoke-WebRequest-WithHandling -Method "Get" -Url "$apiUrl/git/refs/tags/$tag" -Headers $headers)."object".sha

    if ($tagSha -eq $releaseSha) {
      Write-Host "This package has already been released. The existing tag commit SHA $releaseSha matches the artifact SHA being processed. Skipping release step for this tag."
    }
    else {
      Write-Host "The artifact SHA $releaseSha does not match that of the currently existing tag."
      Write-Host "Tag with issues is $tag with commit SHA $tagSha"

      $unmatchedTags += $tag
    }
  }

  if ($unmatchedTags.Length -gt 0 -and !$continueOnError) {
    Write-Host "Tags already existing with different SHA versions. Exiting."
    exit(1)
  }
}<|MERGE_RESOLUTION|>--- conflicted
+++ resolved
@@ -321,20 +321,16 @@
   $releaseNotes = ""
   $readmeContent = ""
 
-<<<<<<< HEAD
   $changeLogLoc = @(Get-ChildItem -Path $packageArtifactLocation -Recurse -Include "CHANGELOG.md")[0]
   if ($changeLogLoc)
   {
-    $releaseNotes = &"${PSScriptRoot}/../Extract-ReleaseNotes.ps1" -changeLogLocation $changeLogLoc
+    $releaseNotes = &"${PSScriptRoot}/../Extract-ReleaseNotes.ps1" -ChangeLogLocation $changeLogLoc
   }
   
   $readmeContentLoc = @(Get-ChildItem -Path $packageArtifactLocation -Recurse -Include "README.md")[0]
   if ($readmeContentLoc) {
     $readmeContent = Get-Content -Raw $readmeContentLoc
   }
-=======
-  $releaseNotes = &"${PSScriptRoot}/../Extract-ReleaseNotes.ps1" -ChangeLogLocation @(Get-ChildItem -Path $packageArtifactLocation -Recurse -Include "CHANGELOG.md")[0]
->>>>>>> 95c3e917
 
   return New-Object PSObject -Property @{
     PackageId      = ''
