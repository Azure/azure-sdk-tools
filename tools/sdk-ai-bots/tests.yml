--- conflicted
+++ resolved
@@ -54,7 +54,6 @@
                   echo "Extracting Go 1.23.0..."
                   sudo tar -C /usr/local -xzf go1.23.0.linux-amd64.tar.gz
 
-<<<<<<< HEAD
                   echo "Setting environment variables..."
                   echo "##vso[task.setvariable variable=GOROOT]/usr/local/go"
                   echo "##vso[task.prependpath]/usr/local/go/bin"
@@ -114,67 +113,4 @@
                   STORAGE_BLOB_ACCOUNT: $(STORAGE_BLOB_ACCOUNT)
                   AI_ONLINE_PERFORMANCE_EVALUATION_STORAGE_CONTAINER: $(AI_ONLINE_PERFORMANCE_EVALUATION_STORAGE_CONTAINER)
                   BOT_CONFIG_CONTAINER: $(BOT_CONFIG_CONTAINER)
-                  BOT_CONFIG_CHANNEL_BLOB: $(BOT_CONFIG_CHANNEL_BLOB)
-=======
-              echo "Setting environment variables..."
-              echo "##vso[task.setvariable variable=GOROOT]/usr/local/go"
-              echo "##vso[task.prependpath]/usr/local/go/bin"
-            displayName: 'install go'
-          - script: |
-              go version
-            displayName: 'check go'
-          - task: AzureCLI@2
-            inputs:
-              azureSubscription: 'azure-chat-bot-test'
-              addSpnToEnvironment: true
-              scriptType: bash
-              scriptLocation: inlineScript
-              inlineScript: |
-                echo "##vso[task.setvariable variable=AZURE_CLIENT_ID]$servicePrincipalId"
-                echo "##vso[task.setvariable variable=AZURE_TENANT_ID]$tenantId"
-                echo "##vso[task.setvariable variable=AZURE_SUBSCRIPTION_ID]$(az account show --query id -o tsv)"
-                echo "$idToken" > "$(Agent.BuildDirectory)/id_token"
-                echo "##vso[task.setvariable variable=AZURE_FEDERATED_TOKEN_FILE]$(Agent.BuildDirectory)/id_token"
-                echo "##vso[task.setvariable variable=SYSTEM_ACCESSTOKEN]$idToken"
-          
-          - script: |
-              go build -o qa-bot-service
-              chmod +x qa-bot-service
-              ./qa-bot-service &
-              sleep 20
-              lsof -ti:8088
-            displayName: 'start backend AI agent service'
-            workingDirectory: $(Build.SourcesDirectory)/tools/sdk-ai-bots/azure-sdk-qa-bot-backend
-            env:
-              AZURE_CLIENT_ID: $(AZURE_CLIENT_ID)
-              AZURE_TENANT_ID: $(AZURE_TENANT_ID)
-              AZURE_SUBSCRIPTION_ID: $(AZURE_SUBSCRIPTION_ID)
-              AZURE_FEDERATED_TOKEN_FILE: $(AZURE_FEDERATED_TOKEN_FILE)
-              AZURE_APPCONFIG_ENDPOINT: $(AZURE_APPCONFIG_ENDPOINT)
-          - script: |
-              pip install -r requirements.txt
-            displayName: 'install requirements'
-            workingDirectory: $(Build.SourcesDirectory)/tools/sdk-ai-bots/azure-sdk-qa-bot-evaluation
-          - script: |
-              python run.py --evaluation_name_prefix $(Build.BuildId)
-            displayName: 'Run Evals'
-            workingDirectory: $(Build.SourcesDirectory)/tools/sdk-ai-bots/azure-sdk-qa-bot-evaluation
-            env:
-              AZURE_AI_PROJECT_ENDPOINT: $(AZURE_AI_PROJECT_ENDPOINT)
-              AZURE_SUBSCRIPTION_ID: $(AZURE_SUBSCRIPTION_ID)
-              AZURE_CLIENT_ID: $(AZURE_CLIENT_ID)
-              AZURE_TENANT_ID: $(AZURE_TENANT_ID)
-              AZURE_FEDERATED_TOKEN_FILE: $(AZURE_FEDERATED_TOKEN_FILE)
-              AZURE_FOUNDRY_RESOURCE_GROUP: $(AZURE_FOUNDRY_RESOURCE_GROUP)
-              AZURE_FOUNDRY_PROJECT_NAME: $(AZURE_FOUNDRY_PROJECT_NAME)
-              BOT_AGENT_API_KEY: $(BOT_AGENT_API_KEY)
-              AZURE_OPENAI_ENDPOINT: $(AZURE_OPENAI_ENDPOINT)
-              AZURE_OPENAI_API_KEY: $(AZURE_OPENAI_API_KEY)
-              AZURE_COMPLETION_MODEL_NAME: $(AZURE_COMPLETION_MODEL_NAME)
-              AZURE_EVALUATION_MODEL_NAME: $(AZURE_EVALUATION_MODEL_NAME)
-              AZURE_API_VERSION: $(AZURE_API_VERSION)
-              STORAGE_BLOB_ACCOUNT: $(STORAGE_BLOB_ACCOUNT)
-              AI_ONLINE_PERFORMANCE_EVALUATION_STORAGE_CONTAINER: $(AI_ONLINE_PERFORMANCE_EVALUATION_STORAGE_CONTAINER)
-              BOT_CONFIG_CONTAINER: $(BOT_CONFIG_CONTAINER)
-              BOT_CONFIG_CHANNEL_BLOB: $(BOT_CONFIG_CHANNEL_BLOB)
->>>>>>> 787fca63
+                  BOT_CONFIG_CHANNEL_BLOB: $(BOT_CONFIG_CHANNEL_BLOB)