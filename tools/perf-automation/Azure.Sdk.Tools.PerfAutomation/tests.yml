--- conflicted
+++ resolved
@@ -72,12 +72,9 @@
       Project: azure-perf-test
       PackageVersions:
       - azure-core-cpp: source
-<<<<<<< HEAD
       - azure-core-cpp: 1.7.2
       - azure-core-cpp: 1.7.1
 
-=======
->>>>>>> 3a416c90
   Tests:
   - Test: jsonsend
     Arguments: &core-document-sizes
