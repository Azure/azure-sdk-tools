{
  "name": "@azure-tools/typespec-client-generator-cli",
<<<<<<< HEAD
  "version": "0.21.0",
=======
  "version": "0.23.0",
>>>>>>> 75e47793
  "description": "A tool to generate Azure SDKs from TypeSpec",
  "main": "dist/index.js",
  "homepage": "https://github.com/Azure/azure-sdk-tools/tree/main/tools/tsp-client#readme",
  "repository": {
    "type": "git",
    "url": "git+https://github.com/Azure/azure-sdk-tools.git"
  },
  "bugs": {
    "url": "https://github.com/Azure/azure-sdk-tools/issues"
  },
  "scripts": {
    "build": "npm run clean && npm run build:tsc",
    "build:tsc": "tsc",
    "clean": "rimraf ./dist ./types",
    "purge": "rimraf ./node_modules package-lock.json",
    "example": "npx tsx src/index.ts update -o ./test/examples/sdk/contosowidgetmanager/contosowidgetmanager-rest/",
    "prepack": "npm run build",
    "test": "vitest run",
    "test:commands": "npx tsx ./test/run_commands.ts",
    "tsp-client": "node cmd/tsp-client.js",
    "watch": "tsc -p . --watch"
  },
  "author": "Microsoft Corporation",
  "license": "MIT",
  "type": "module",
  "engines": {
    "node": "^18.19.0 || >=20.6.0"
  },
  "bin": {
    "tsp-client": "cmd/tsp-client.js"
  },
  "files": [
    "dist",
    "cmd/tsp-client.js"
  ],
  "devDependencies": {
    "@types/chai": "^4.3.5",
    "@types/node": "^20.4.8",
    "@types/prompt-sync": "^4.2.1",
    "@typespec/compiler": "^1.0.0-0",
    "chai": "^4.3.7",
    "prettier": "^3.0.1",
    "rimraf": "^5.0.1",
    "ts-node": "^10.9.1",
    "tsx": "^4.16.2",
    "typescript": "^5.1.6",
    "vitest": "^3.2.4"
  },
  "dependencies": {
    "@autorest/core": "^3.10.2",
    "@autorest/openapi-to-typespec": ">=0.10.6 <1.0.0",
    "@azure-tools/typespec-autorest": ">=0.53.0 <1.0.0",
    "@azure/core-rest-pipeline": "^1.12.0",
    "@types/yargs": "^17.0.32",
    "autorest": "^3.7.1",
    "chalk": "^5.3.0",
    "dotenv": "^16.4.5",
    "prompt-sync": "^4.2.0",
    "simple-git": "^3.20.0",
    "yaml": "^2.3.1",
    "yargs": "^17.2.1"
  },
  "peerDependencies": {
    "@typespec/compiler": "1.0.0-rc.1 || >=1.0.0 <2.0.0"
  }
}<|MERGE_RESOLUTION|>--- conflicted
+++ resolved
@@ -1,10 +1,6 @@
 {
   "name": "@azure-tools/typespec-client-generator-cli",
-<<<<<<< HEAD
-  "version": "0.21.0",
-=======
   "version": "0.23.0",
->>>>>>> 75e47793
   "description": "A tool to generate Azure SDKs from TypeSpec",
   "main": "dist/index.js",
   "homepage": "https://github.com/Azure/azure-sdk-tools/tree/main/tools/tsp-client#readme",
