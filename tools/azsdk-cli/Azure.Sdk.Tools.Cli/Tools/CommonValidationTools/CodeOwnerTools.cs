--- conflicted
+++ resolved
@@ -397,11 +397,6 @@
                         entryLineIndex = i;
                         break;
                     }
-<<<<<<< HEAD
-=======
-
-
->>>>>>> 1db528c2
                 }
 
                 if (entryLineIndex == -1)
@@ -441,7 +436,6 @@
             }
         }
 
-<<<<<<< HEAD
         public (int StartLine, int EndLine) findBlock(string currentContent, string serviceCategory)
         {
             var lines = currentContent.Split('\n');
@@ -625,94 +619,6 @@
             }
 
             return string.Join("\n", block);
-=======
-        //[McpServerTool(Name = "DeleteCodeOwners"), Description("Removes specified code owners from a service entry in the CODEOWNERS file, ensuring at least one owner remains.")]
-        public async Task<ServiceCodeOwnerResult> DeleteCodeOwners(string repoName, string serviceLabel, List<string> codeOwnersToDelete)
-        {
-            string? fullRepoName = null;
-            try
-            {
-                if (!azureRepositories.TryGetValue(repoName.ToLowerInvariant(), out fullRepoName))
-                {
-                    return CreateErrorResult("", $"Unknown repository: {repoName}. Valid options: {string.Join(", ", azureRepositories.Keys)}");
-                }
-
-                var result = new ServiceCodeOwnerResult
-                {
-                    Repository = fullRepoName,
-                    CodeOwners = new List<CodeOwnerValidationResult>(),
-                    Status = "Processing"
-                };
-
-                var codeownersUrl = $"https://raw.githubusercontent.com/Azure/{fullRepoName}/main/.github/CODEOWNERS";
-                var codeownersEntries = CodeownersParser.ParseCodeownersFile(codeownersUrl, "https://azuresdkartifacts.blob.core.windows.net/azure-sdk-write-teams/azure-sdk-write-teams-blob");
-                var matchingEntry = validationHelper.FindServiceEntries(codeownersEntries, serviceLabel);
-
-                if (matchingEntry == null)
-                {
-                    result.Status = "Service not found";
-                    result.Message = $"Service label '{serviceLabel}' not found in {fullRepoName}";
-                    return result;
-                }
-
-                // Get all current owners from the entry
-                var currentOwners = validationHelper.ExtractUniqueOwners(matchingEntry);
-                var normalizedOwnersToDelete = codeOwnersToDelete.Select(owner => owner.TrimStart('@')).ToList();
-
-                // Find owners that would remain after deletion
-                var remainingOwners = currentOwners.Where(owner =>
-                    !normalizedOwnersToDelete.Any(toDelete =>
-                        owner.TrimStart('@').Equals(toDelete, StringComparison.OrdinalIgnoreCase))).ToList();
-
-                if (remainingOwners.Count == 0)
-                {
-                    result.Status = "Error";
-                    result.Message = $"Cannot delete all code owners. At least one owner must remain for service '{serviceLabel}'";
-                    return result;
-                }
-
-                // Find owners that will actually be deleted 
-                var ownersToDelete = currentOwners.Where(owner =>
-                    normalizedOwnersToDelete.Any(toDelete =>
-                        owner.TrimStart('@').Equals(toDelete, StringComparison.OrdinalIgnoreCase))).ToList();
-
-                if (ownersToDelete.Count == 0)
-                {
-                    result.Status = "No changes";
-                    result.Message = $"None of the specified code owners were found in the service '{serviceLabel}' entry";
-                    return result;
-                }
-
-                // Get CODEOWNERS file content for modification
-                var codeownersFileContent = await githubService.GetContentsAsync("Azure", fullRepoName, ".github/CODEOWNERS");
-
-                if (codeownersFileContent == null || codeownersFileContent.Count == 0)
-                {
-                    throw new InvalidOperationException("Could not retrieve CODEOWNERS file");
-                }
-
-                var fileContent = codeownersFileContent[0].Content;
-                var fileSha = codeownersFileContent[0].Sha;
-
-                if (string.IsNullOrEmpty(fileContent))
-                {
-                    throw new InvalidOperationException("CODEOWNERS file is empty");
-                }
-
-
-                /// TO-DO: 
-                /// Find code owner entry for the service label (make sure all cases are covered)
-                /// Create a branch for the changes
-                /// Update file by removing specified code owners from the entry
-                /// Create a pull request with the changes
-
-            }
-            catch (Exception ex)
-            {
-                logger.LogError(ex, "Error processing repository {repo}", fullRepoName ?? repoName);
-                return CreateErrorResult(fullRepoName ?? repoName, $"Error processing repository: {ex.Message}");
-            }
->>>>>>> 1db528c2
         }
 
     }
