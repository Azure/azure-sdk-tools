resources:
  repositories:
    - repository: 1ESPipelineTemplates
      type: git
      name: 1ESPipelineTemplates/1ESPipelineTemplates
      ref: refs/tags/release
    - repository: azure-sdk-build-tools
      type: git
      name: internal/azure-sdk-build-tools
<<<<<<< HEAD
      ref: refs/tags/azure-sdk-build-tools_20250529.1
=======
      ref: refs/tags/azure-sdk-build-tools_20250603.1
>>>>>>> 038d5ab0

parameters:
- name: stages
  type: stageList
  default: []
- name: Use1ESOfficial
  type: boolean
  default: true
- name: GenerateBaselines
  type: boolean
  default: false

extends:
  ${{ if and(parameters.Use1ESOfficial, eq(variables['System.TeamProject'], 'internal')) }}:
    template: v1/1ES.Official.PipelineTemplate.yml@1ESPipelineTemplates
  ${{ else }}:
    template: v1/1ES.Unofficial.PipelineTemplate.yml@1ESPipelineTemplates
  parameters:
    settings:
      skipBuildTagsForGitHubPullRequests: true
    sdl:
      ${{ if and(parameters.GenerateBaselines, eq(variables['Build.SourceBranchName'], 'main'), eq(variables['System.TeamProject'], 'internal')) }}:
        autobaseline:
          isMainPipeline: true
          disableAutoBaselineOnNonDefaultBranches: true
          enableForGitHub: true
      sourceAnalysisPool:
        name: azsdk-pool-mms-win-2022-general
        image: azsdk-pool-mms-win-2022-1espt
        os: windows
      sourceRepositoriesToScan:
        exclude:
          - repository: azure-sdk-build-tools
      eslint:
        enabled: false
        justificationForDisabling: 'ESLint injected task has failures because it uses an old version of mkdirp. We should not fail for tools not controlled by the repo. See: https://dev.azure.com/azure-sdk/internal/_build/results?buildId=3499746'
      codeql:
        compiled:
          enabled: false
          justificationForDisabling: CodeQL times our pipelines out by running for 2+ hours before being force canceled.
      psscriptanalyzer:
        compiled: true
        break: true
      policy: M365

    stages: ${{ parameters.stages }}<|MERGE_RESOLUTION|>--- conflicted
+++ resolved
@@ -7,11 +7,7 @@
     - repository: azure-sdk-build-tools
       type: git
       name: internal/azure-sdk-build-tools
-<<<<<<< HEAD
-      ref: refs/tags/azure-sdk-build-tools_20250529.1
-=======
       ref: refs/tags/azure-sdk-build-tools_20250603.1
->>>>>>> 038d5ab0
 
 parameters:
 - name: stages
