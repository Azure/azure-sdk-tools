
@import "../../../../../APIViewWeb/Client/css/shared/mixins.scss";

:host ::ng-deep {
    @include glow;

    font-family: Consolas, monospace;
    font-size: 14px;
    line-height: 1.5;
    display: block;

    #viewport {
        overflow: auto;
        height: calc(100vh - 102px);
        will-change: scroll-position, contents;
        container-type: inline-size;
        background-color: var(--base-fg-color);

        p-messages.sticky-top {
            z-index: 1 !important;
        }
    }

    .code-line {
        display: grid;
        --max-cell-width: 0px;
        grid-template-columns: minmax(auto, max-content) 1fr;
        width: 500% !important;
        contain: layout style;

        &.diagnostics {
            padding-left: calc(var(--max-line-number-width) + 50px);

            &.error {
                background-color: var(--alert-error-bg);
                color: var(--alert-error-color);
                border-top: 1px solid var(--alert-error-border-color);
                border-bottom: 1px solid var(--alert-error-border-color);
                a {
                    font-weight: bold;
                    text-decoration: underline;
                    color: var(--alert-error-link-color);
                }
            }
            &.warning {
                background-color: var(--alert-warn-bg);
                color: var(--alert-warn-color);
                border-top: 1px solid var(--alert-warn-border-color);
                border-bottom: 1px solid var(--alert-warn-border-color);
                a {
                    font-weight: bold;
                    text-decoration: underline;
                    color: var(--alert-warn-link-color);
                }
            }
            &.info {
                background-color: var(--alert-info-bg);
                color: var(--alert-info-color);
                border-top: 1px solid var(--alert-info-border-color);
                border-bottom: 1px solid var(--alert-info-border-color);
                a {
                    font-weight: bold;
                    text-decoration: underline;
                    color: var(--alert-info-link-color);
                }
            }
        }

        &.user-comment-thread, &.cross-language-view {
            padding-left: calc(var(--max-line-number-width) + 10px);
            border-top: none;
            border-bottom: none;

            .user-comment-content {
                width: min(1000px, calc(100cqw - 100px));
                position: sticky;
                left: calc(var(--max-line-number-width) + 10px)
            }

            .cross-language-view-content {
                width: min(1030px, calc(100cqw - 100px));
                position: sticky;
                left: calc(var(--max-line-number-width) + 10px)
            }
        }

        &.user-comment-thread:hover .comment-thread-navigation {
            display: block;
        }

        &.added {
            background-color: rgba(0, 255, 0, 0.25);
            .code-line-content::before {
                content: '+';
                left: 0;
                position: absolute;
                color: var(--text-muted-color);
                margin-left: 2px;
            }

            .line-number.first {
                visibility: hidden;
            }
        }

        &.removed {
            background-color: rgba(255, 0, 0, 0.25);
            .code-line-content::before {
                content: '-';
                left: 0;
                position: absolute;
                color: var(--text-muted-color);
                margin-left: 2px;
            }

            .line-number.second {
                visibility: hidden;
            }
        }

        &.added .line-actions, &.removed .line-actions {
            background-color: var(--dark-overlay)
        }

        &.active, &.active .line-actions {
            animation: glow normal 1.5s ease-in-out;
        }

        &.hidden-api .code-line-content {
            filter: var(--hidden-api-filter);
        }

        .diff-change {
            background-color: var(--dark-overlay);
            border-radius: 2px;
            padding-left: 2px;
            padding-right: 2px;
        }
    }

    .code-line:hover {
        .toggle-documentation-btn.can-show {
            color: inherit;
        }

        .toggle-user-comments-btn.can-show {
            color: inherit;
        }
    }

    .code-line-content {
        max-height: 21px;
        grid-column: 2;
        position: relative;
        white-space: pre;
        color: var(--base-text-color);
    }

    .line-number {
        display: inline-block;
        width: var(--max-line-number-width);
        text-align: right;

        &.has-cross-language {
            color: var(--primary-color);
        }
    }

    .line-number-container {
        position: relative;
        display: inline-flex;
        align-items: center;
<<<<<<< HEAD
        
        // Reserve space for the button even when it doesn't exist (e.g., on removed lines)
        &::after {
            content: '';
            display: inline-block;
            width: 28px; // padding (6px) + icon width (14px) + padding (6px) + margin (6px) + border (2px)
            height: 26px; // matches button height
            margin-left: 6px;
        }
        
        // When the button exists, hide the spacer
        &.has-comment-btn::after {
            display: none;
        }
        
=======

>>>>>>> 3e53122f
        .add-comment-btn {
            opacity: 0;
            visibility: hidden;
            transition: all 0.2s ease;
            padding: 3px 6px;
            margin-left: 6px;
            border: 1px solid #d0d7de;
            background: white;
            color: #57606a;
            cursor: pointer;
            font-size: 13px;
            line-height: 1;
            border-radius: 6px;
            display: inline-flex;
            align-items: center;
            justify-content: center;

            &:hover {
                background: #f6f8fa;
                border-color: #1f232826;
                color: #24292f;
            }

            &:active {
                background: #eaeef2;
                border-color: #1f232826;
            }

            &:focus {
                outline: 2px solid #0969da;
                outline-offset: 2px;
            }

            i {
                font-size: 14px;
            }
        }

        &:hover .add-comment-btn {
            opacity: 1;
            visibility: visible;
        }
    }

    .line-number-text {
        display: inline-block;
    }

    .line-actions {
        grid-column: 1;
        text-align: right;
        white-space: nowrap;
        padding-left: 5px;
        padding-right: 0px;
        border-right: none;
        cursor: pointer;
        position: sticky;
        left: 0;
        background-color: var(--base-fg-color);
        color: var(--base-text-color);
        z-index: 1000;

        span:not(:last-child) {
            margin-right: 5px;
        }
    }

    .toggle-documentation-btn {
        color: transparent;
        &.hide {
            visibility: invisible;
        }
    }

    .toggle-user-comments-btn {
        color: transparent;
        &.hide {
            visibility: invisible;
        }

        &.show {
            color: inherit;
        }
    }

    .comment {
        color: var(--code-comment);
    }

    .keyword {
        color: var(--keyword-color);
    }

    .tname {
        color: var(--class-color);
    }

    .mname {
        color: var(--name-color);
    }

    .enum {
        color: var(--enum-color);
    }

    .literal .sliteral {
        color: var(--literal-color);
    }

    .url-token {
        color: var(--link-color);
    }

    .nav-token:hover , .url-token:hover {
        text-decoration: underline;
        cursor: pointer;
    }

    .deprecated-token {
        text-decoration: line-through;
    }

    .codeline-search-match-highlight {
        background-color: var(--primary-color);
        color: var(--primary-btn-color);
        padding: 0px;
        margin: 0px;

        &.active {
            background-color: red;
        }
    }



    .java {
        .javadoc {
            color: var(--java-doc-color);
            font-style: italic !important;
        }

        .enum {
            color: var(--class-color);
        }

        .comment {
            color: var(--java-comment-color);
            font-style: italic !important;
        }

        .fieldName, .enumConstant {
            color: var(--java-field-name-color);
        }

        .methodName {
            color: var(--java-method-name-color);
        }

        .keyword {
            color: var(--java-keyword-color);
        }

        .annotationName {
            color: var(--java-anotation-name-color);
        }

        .stringLiteral {
            color: var(--java-string-literal-color);
        }

        .number {
            color: var(--java-number-color);
        }
    }

    .python {
        .handwritten {
            font-weight: bold;
            font-style: italic;
        }
    }
}<|MERGE_RESOLUTION|>--- conflicted
+++ resolved
@@ -170,7 +170,6 @@
         position: relative;
         display: inline-flex;
         align-items: center;
-<<<<<<< HEAD
         
         // Reserve space for the button even when it doesn't exist (e.g., on removed lines)
         &::after {
@@ -186,9 +185,6 @@
             display: none;
         }
         
-=======
-
->>>>>>> 3e53122f
         .add-comment-btn {
             opacity: 0;
             visibility: hidden;
