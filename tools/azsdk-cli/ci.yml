# NOTE: Please refer to https://aka.ms/azsdk/engsys/ci-yaml before editing this file.
trigger:
  branches:
    include:
      - main
  paths:
    include:
      - tools/azsdk-cli

pr:
  branches:
    include:
      - main
  paths:
    include:
      - tools/azsdk-cli

variables:
  - name: ToolDir
    value: tools/azsdk-cli/Azure.Sdk.Tools.Cli

extends:
  template: /eng/pipelines/templates/stages/archetype-sdk-tool-dotnet.yml
  parameters:
    ${{ if eq(variables['Build.SourceBranchName'], 'main') }}:
      SkipReleaseStage: false
    PublishEnvironment: 'package-publish'
    ReleaseBinaries: true
    ToolDirectory: $(ToolDir)
    TestDirectory: tools/azsdk-cli/Azure.Sdk.Tools.Cli.Tests    
    VerifyChangelog: true
    StandaloneExeMatrix:
      - rid: linux-x64
        framework: net8.0
        assembly: azsdk
      - rid: linux-arm64
        framework: net8.0
        assembly: azsdk
      - rid: osx-x64
        framework: net8.0
        assembly: azsdk
      - rid: osx-arm64
        framework: net8.0
        assembly: azsdk
      - rid: win-x64
        framework: net8.0
        assembly: azsdk
    ${{ if eq(variables['System.TeamProject'], 'internal') }}:    
      CustomJobs:
      - template: /eng/common/pipelines/templates/jobs/ai-eval-job.yml
        parameters:
          EvalProject: tools/azsdk-cli/Azure.Sdk.Tools.Cli.Evaluations
<<<<<<< HEAD
      CustomReleaseJobs:
      - template: /tools/azsdk-cli/auto-documentation.yml
        parameters:
          ToolDirectory: $(ToolDir)
=======
          EvalRepoCommit: $(Build.SourceVersion)
          TargetRepoName: azure-rest-api-specs
          TargetRepoOwner: Azure
          TargetRepoCommit: main
>>>>>>> 65feff21
<|MERGE_RESOLUTION|>--- conflicted
+++ resolved
@@ -50,14 +50,12 @@
       - template: /eng/common/pipelines/templates/jobs/ai-eval-job.yml
         parameters:
           EvalProject: tools/azsdk-cli/Azure.Sdk.Tools.Cli.Evaluations
-<<<<<<< HEAD
+          EvalRepoCommit: $(Build.SourceVersion)
+          TargetRepoName: azure-rest-api-specs
+          TargetRepoOwner: Azure
+          TargetRepoCommit: main
       CustomReleaseJobs:
       - template: /tools/azsdk-cli/auto-documentation.yml
         parameters:
           ToolDirectory: $(ToolDir)
-=======
-          EvalRepoCommit: $(Build.SourceVersion)
-          TargetRepoName: azure-rest-api-specs
-          TargetRepoOwner: Azure
-          TargetRepoCommit: main
->>>>>>> 65feff21
+          