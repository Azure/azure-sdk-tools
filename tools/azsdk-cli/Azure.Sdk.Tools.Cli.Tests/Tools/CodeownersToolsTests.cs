--- conflicted
+++ resolved
@@ -8,11 +8,8 @@
 using Azure.Sdk.Tools.Cli.Tests.Mocks.Services;
 using Azure.Sdk.Tools.Cli.Tools.EngSys;
 using Azure.Sdk.Tools.Cli.Configuration;
-<<<<<<< HEAD
-=======
 
 using Azure.Sdk.Tools.CodeownersUtils.Editing;
->>>>>>> 94133665
 
 namespace Azure.Sdk.Tools.Cli.Tests.Tools
 {
@@ -46,7 +43,7 @@
         public async Task Update_InvalidInputs_Throws()
         {
             // both serviceLabel and path empty -> method throws
-            var result = await _tool.UpdateCodeowners("repo", false, "", "", new List<string>(), new List<string>(), false);
+            var result = await _tool.AddCodeowners("repo", false, "", "", new List<string>(), new List<string>());
 
             Assert.IsNotNull(result);
             Assert.IsTrue(result.Contains("Service label:  and Path:  are both invalid. At least one must be valid"));
@@ -55,32 +52,26 @@
         [Test]
         public async Task Update_LabelMissing_NotInReview_NoPath_Throws()
         {
-            var result = await _tool.UpdateCodeowners("repo", false, "", "NonExistService", new List<string>(), new List<string>(), true);
-
-<<<<<<< HEAD
+            var gh = new Mock<IGitHubService>();
+            // labels file exists but does not contain the label
+            gh.Setup(s => s.GetContentsSingleAsync(Constants.AZURE_OWNER_PATH, It.IsAny<string>(), Constants.AZURE_COMMON_LABELS_PATH, It.IsAny<string?>()))
+                .ReturnsAsync(new RepositoryContent("labels.md", "labels.md", "sha", 0, ContentType.File, null, null, null, null, "utf-8", Convert.ToBase64String(System.Text.Encoding.UTF8.GetBytes("# Labels\n")), null, null));
+            // no label PRs
+            gh.Setup(s => s.SearchPullRequestsByTitleAsync(It.IsAny<string>(), It.IsAny<string>(), It.IsAny<string>(), It.IsAny<ItemState?>()))
+                .ReturnsAsync(new List<PullRequest?>().AsReadOnly());
+            // provide an (empty) CODEOWNERS file so UpdateCodeowners can proceed
+            gh.Setup(s => s.GetContentsSingleAsync(Constants.AZURE_OWNER_PATH, "repo", Constants.AZURE_CODEOWNERS_PATH, It.IsAny<string>()))
+                .ReturnsAsync(new RepositoryContent("CODEOWNERS", ".github/CODEOWNERS", "shaCode", 0, ContentType.File, null, null, null, null, "utf-8", Convert.ToBase64String(System.Text.Encoding.UTF8.GetBytes("")), null, null));
+
+            var tool = new CodeownersTools(gh.Object, _mockOutput.Object, _mockLogger.Object, _mockCodeownersValidator.Object);
+
+            var result = await tool.AddCodeowners("repo", false, "", "NonExistService", new List<string>(), new List<string>());
+
             Assert.IsNotNull(result);
             Assert.IsTrue(result.Contains("Error: "));
         }
-=======
-            var tool = new CodeownersTools(gh.Object, _mockOutput.Object, _mockLogger.Object, _mockCodeownersValidator.Object);
->>>>>>> 94133665
-
-        [Test]
-        public async Task Update_AddOwnersToExistingEntry_Success()
-        {
-            var validator = new Mock<ICodeownersValidatorHelper>();
-            validator.Setup(v => v.ValidateCodeOwnerAsync(It.IsAny<string>(), It.IsAny<bool>())).ReturnsAsync(new CodeownersValidationResult { Username = "user", IsValidCodeOwner = true });
-
-            var tool = new CodeownersTools(_mockGithub, _mockOutput.Object, _mockLogger.Object, validator.Object);
-            var result = await tool.UpdateCodeowners("repoName", false, "/sdk/myservice/", "MyService", new List<string> { "@oldowner", "@newowner" }, new List<string>() { "@newowner", "@newowner2" }, true);
-            Assert.IsNotNull(result);
-            Assert.IsTrue(result.Contains("URL:") || result.Contains("Created"));
-        }
-
-        [Test]
-<<<<<<< HEAD
-        public async Task Update_RemoveOwnersFromExistingEntry_Success()
-=======
+
+        [Test]
         public async Task Update_AddOwnersToExistingEntry_Success()
         {
             var gh = new Mock<IGitHubService>();
@@ -102,7 +93,7 @@
             validator.Setup(v => v.ValidateCodeOwnerAsync(It.IsAny<string>(), It.IsAny<bool>())).ReturnsAsync(new CodeownersValidationResult { Username = "user", IsValidCodeOwner = true });
 
             var tool = new CodeownersTools(gh.Object, _mockOutput.Object, _mockLogger.Object, validator.Object);
-            var result = await tool.UpdateCodeowners("repoName", false, "/sdk/myservice/", "MyService", new List<string> { "@oldowner", "@newowner" }, new List<string>() { "@newowner", "@newowner2" }, true);
+            var result = await tool.AddCodeowners("repoName", false, "/sdk/myservice/", "MyService", new List<string> { "@oldowner", "@newowner" }, new List<string>() { "@newowner", "@newowner2" });
             Assert.IsNotNull(result);
             Assert.IsTrue(result.Contains("URL:") || result.Contains("Created"));
         }
@@ -130,127 +121,109 @@
 
             var tool = new CodeownersTools(gh.Object, _mockOutput.Object, _mockLogger.Object, validator.Object);
             // Remove @removeowner, keep @oldowner
-            var result = await tool.UpdateCodeowners("repoName", false, "/sdk/myservice/", "MyService", new List<string> { "@oldowner" }, new List<string>(), false);
+            var result = await tool.RemoveCodeowners("repoName", false, "/sdk/myservice/", "MyService", new List<string> { "@oldowner" }, new List<string>());
             Assert.IsNotNull(result);
             Assert.IsTrue(result.Contains("URL:") || result.Contains("Created"));
         }
 
         [Test]
         public async Task Update_CreateNewEntry_PRSuccess()
->>>>>>> 94133665
-        {
-            var gh = new Mock<IGitHubService>();
-            // Simulate CODEOWNERS file with an entry for /sdk/myservice/ with two owners
-            string codeownersContent = "/sdk/myservice/ @oldowner @removeowner\n";
-            gh.Setup(s => s.GetContentsSingleAsync(Constants.AZURE_OWNER_PATH, It.IsAny<string>(), Constants.AZURE_CODEOWNERS_PATH, It.IsAny<string>()))
-                .ReturnsAsync(new RepositoryContent("CODEOWNERS", ".github/CODEOWNERS", "shaCode", 0, ContentType.File, null, null, null, null, "utf-8", Convert.ToBase64String(System.Text.Encoding.UTF8.GetBytes(codeownersContent)), null, null));
-            gh.Setup(s => s.SearchPullRequestsByTitleAsync(It.IsAny<string>(), It.IsAny<string>(), It.IsAny<string>(), It.IsAny<ItemState?>()))
-                .ReturnsAsync(new List<PullRequest?>().AsReadOnly());
-            gh.Setup(s => s.GetContentsSingleAsync(Constants.AZURE_OWNER_PATH, It.IsAny<string>(), Constants.AZURE_COMMON_LABELS_PATH, It.IsAny<string?>()))
-                .ReturnsAsync(new RepositoryContent("labels.md", "labels.md", "sha", 0, ContentType.File, null, null, null, null, "utf-8", Convert.ToBase64String(System.Text.Encoding.UTF8.GetBytes("# Labels\n")), null, null));
-            gh.Setup(s => s.IsExistingBranchAsync(Constants.AZURE_OWNER_PATH, It.IsAny<string>(), It.IsAny<string>())).ReturnsAsync(false);
-            gh.Setup(s => s.CreateBranchAsync(Constants.AZURE_OWNER_PATH, It.IsAny<string>(), It.IsAny<string>(), "main")).ReturnsAsync(CreateBranchStatus.Created);
-            gh.Setup(s => s.UpdateFileAsync(Constants.AZURE_OWNER_PATH, It.IsAny<string>(), Constants.AZURE_CODEOWNERS_PATH, It.IsAny<string>(), It.IsAny<string>(), It.IsAny<string>(), It.IsAny<string>())).Returns(Task.CompletedTask);
-            gh.Setup(s => s.CreatePullRequestAsync(It.IsAny<string>(), Constants.AZURE_OWNER_PATH, "main", It.IsAny<string>(), It.IsAny<string>(), It.IsAny<string>(), true))
-                .ReturnsAsync(new PullRequestResult { Url = "https://pr", Messages = new List<string> { "Created" } });
-
-            var validator = new Mock<ICodeownersValidatorHelper>();
-            validator.Setup(v => v.ValidateCodeOwnerAsync(It.IsAny<string>(), It.IsAny<bool>())).ReturnsAsync(new CodeownersValidationResult { Username = "user", IsValidCodeOwner = true });
-
-            var tool = new CodeownersTools(gh.Object, _mockOutput.Object, _mockLogger.Object, validator.Object);
-            // Remove @removeowner, keep @oldowner
-            var result = await tool.UpdateCodeowners("repoName", false, "/sdk/myservice/", "MyService", new List<string> { "@oldowner" }, new List<string>(), false);
-            Assert.IsNotNull(result);
-            Assert.IsTrue(result.Contains("URL:") || result.Contains("Created"));
-        }
-
-        [Test]
-        public async Task Update_CreateNewEntry_PRSuccess()
-        {
-            var validator = new Mock<ICodeownersValidatorHelper>();
-            validator.Setup(v => v.ValidateCodeOwnerAsync(It.IsAny<string>(), It.IsAny<bool>()))
-                .ReturnsAsync(new CodeownersValidationResult { Username = "user", IsValidCodeOwner = true });
-
-<<<<<<< HEAD
-            var tool = new CodeownersTools(_mockGithub, _mockOutput.Object, _mockLogger.Object, validator.Object);
-=======
-            var tool = new CodeownersTools(gh.Object, _mockOutput.Object, _mockLogger.Object, validator.Object);
->>>>>>> 94133665
-
-            var result = await tool.UpdateCodeowners("repoName", false, "/sdk/newsvc/", "NewSvc", new List<string> { "@a", "@b" }, new List<string> { "@s1", "@s2" }, true);
-            Assert.IsNotNull(result);
-            Assert.IsTrue(result.Contains("URL:") || result.Contains("Created"));
-        }
-
-        [Test]
-        public async Task Update_CreateNewEntry_PRFailure_ReturnsPRFailureMessage()
-        {
-            var gh = new Mock<IGitHubService>();
-
-            gh.Setup(s => s.GetContentsSingleAsync(It.IsAny<string>(), It.IsAny<string>(), It.IsAny<string>(), It.IsAny<string?>()))
-                .ReturnsAsync(new RepositoryContent("CODEOWNERS", ".github/CODEOWNERS", "shaCode", 0, ContentType.File, null, null, null, null, "utf-8", Convert.ToBase64String(System.Text.Encoding.UTF8.GetBytes("/sdk/cosmosdb/ @a @b\n")), null, null));
+        {
+            var gh = new Mock<IGitHubService>();
+
+            // No existing CODEOWNERS PRs
+            gh.Setup(s => s.SearchPullRequestsByTitleAsync(Constants.AZURE_OWNER_PATH, It.IsAny<string>(), "[CODEOWNERS]", It.IsAny<ItemState?>()))
+                .ReturnsAsync(new List<PullRequest?>().AsReadOnly());
+
+            gh.Setup(s => s.GetContentsSingleAsync(Constants.AZURE_OWNER_PATH, It.IsAny<string>(), Constants.AZURE_COMMON_LABELS_PATH, It.IsAny<string?>()))
+                .ReturnsAsync(new RepositoryContent("labels.md", "labels.md", "sha", 0, ContentType.File, null, null, null, null, "utf-8", Convert.ToBase64String(System.Text.Encoding.UTF8.GetBytes("# Labels\n")), null, null));
+
+            gh.Setup(s => s.GetContentsSingleAsync("Azure", "azure-sdk-for-net", ".github/CODEOWNERS", It.IsAny<string>()))
+                .ReturnsAsync(new RepositoryContent("CODEOWNERS", ".github/CODEOWNERS", "shaCode", 0, ContentType.File, null, null, null, null, "utf-8", Convert.ToBase64String(System.Text.Encoding.UTF8.GetBytes("")), null, null));
 
             gh.Setup(s => s.IsExistingBranchAsync(Constants.AZURE_OWNER_PATH, It.IsAny<string>(), It.IsAny<string>()))
                 .ReturnsAsync(false);
             gh.Setup(s => s.CreateBranchAsync(Constants.AZURE_OWNER_PATH, It.IsAny<string>(), It.IsAny<string>(), "main"))
                 .ReturnsAsync(CreateBranchStatus.Created);
 
+            // Also return single-file content when GetContentsSingleAsync is used by CreateCodeownersPR
+            gh.Setup(s => s.GetContentsSingleAsync(Constants.AZURE_OWNER_PATH, It.IsAny<string>(), Constants.AZURE_CODEOWNERS_PATH, It.IsAny<string>()))
+                .ReturnsAsync(new RepositoryContent("CODEOWNERS", ".github/CODEOWNERS", "shaCode", 0, ContentType.File, null, null, null, null, "utf-8", Convert.ToBase64String(System.Text.Encoding.UTF8.GetBytes("")), null, null));
+
             gh.Setup(s => s.UpdateFileAsync(Constants.AZURE_OWNER_PATH, It.IsAny<string>(), Constants.AZURE_CODEOWNERS_PATH, It.IsAny<string>(), It.IsAny<string>(), It.IsAny<string>(), It.IsAny<string>()))
                 .Returns(Task.CompletedTask);
 
+            gh.Setup(s => s.CreatePullRequestAsync(It.IsAny<string>(), Constants.AZURE_OWNER_PATH, "main", It.IsAny<string>(), It.IsAny<string>(), It.IsAny<string>(), true))
+                .ReturnsAsync(new PullRequestResult { Url = "https://pr", Messages = new List<string> { "Created" } });
+
             var validator = new Mock<ICodeownersValidatorHelper>();
             validator.Setup(v => v.ValidateCodeOwnerAsync(It.IsAny<string>(), It.IsAny<bool>()))
                 .ReturnsAsync(new CodeownersValidationResult { Username = "user", IsValidCodeOwner = true });
 
             var tool = new CodeownersTools(gh.Object, _mockOutput.Object, _mockLogger.Object, validator.Object);
 
-            var result = await tool.UpdateCodeowners("repoName", false, "/sdk/cosmosdb/", "Cosmos", new List<string> { "@a", "@b" }, new List<string> { "@s1", "@s2" }, true);
-            Assert.IsNotNull(result);
-            Assert.IsTrue(result.Contains("Failed to create pull request"));
+            var result = await tool.AddCodeowners("repoName", false, "/sdk/newsvc/", "NewSvc", new List<string> { "@a", "@b" }, new List<string> { "@s1", "@s2" });
+            Assert.IsNotNull(result);
+            Assert.IsTrue(result.Contains("URL:") || result.Contains("Created"));
+        }
+
+        [Test]
+        public async Task Update_CreateNewEntry_PRFailure_ReturnsPRFailureMessage()
+        {
+            var gh = new Mock<IGitHubService>();
+
+            gh.Setup(s => s.SearchPullRequestsByTitleAsync(Constants.AZURE_OWNER_PATH, It.IsAny<string>(), "[CODEOWNERS]", It.IsAny<ItemState?>()))
+                .ReturnsAsync(new List<PullRequest?>().AsReadOnly());
+
+            gh.Setup(s => s.GetContentsSingleAsync(Constants.AZURE_OWNER_PATH, It.IsAny<string>(), Constants.AZURE_COMMON_LABELS_PATH, It.IsAny<string?>()))
+                .ReturnsAsync(new RepositoryContent("labels.md", "labels.md", "sha", 0, ContentType.File, null, null, null, null, "utf-8", Convert.ToBase64String(System.Text.Encoding.UTF8.GetBytes("# Labels\n")), null, null));
+
+            gh.Setup(s => s.GetContentsSingleAsync("Azure", "azure-sdk-for-net", ".github/CODEOWNERS", It.IsAny<string>()))
+                .ReturnsAsync(new RepositoryContent("CODEOWNERS", ".github/CODEOWNERS", "shaCode", 0, ContentType.File, null, null, null, null, "utf-8", Convert.ToBase64String(System.Text.Encoding.UTF8.GetBytes("")), null, null));
+
+            gh.Setup(s => s.IsExistingBranchAsync(Constants.AZURE_OWNER_PATH, It.IsAny<string>(), It.IsAny<string>()))
+                .ReturnsAsync(false);
+            gh.Setup(s => s.CreateBranchAsync(Constants.AZURE_OWNER_PATH, It.IsAny<string>(), It.IsAny<string>(), "main"))
+                .ReturnsAsync(CreateBranchStatus.Created);
+
+            gh.Setup(s => s.UpdateFileAsync(Constants.AZURE_OWNER_PATH, It.IsAny<string>(), Constants.AZURE_CODEOWNERS_PATH, It.IsAny<string>(), It.IsAny<string>(), It.IsAny<string>(), It.IsAny<string>()))
+                .Returns(Task.CompletedTask);
+
+            gh.Setup(s => s.CreatePullRequestAsync(It.IsAny<string>(), Constants.AZURE_OWNER_PATH, "main", It.IsAny<string>(), It.IsAny<string>(), It.IsAny<string>(), true))
+                .ReturnsAsync(new PullRequestResult());
+
+            var validator = new Mock<ICodeownersValidatorHelper>();
+            validator.Setup(v => v.ValidateCodeOwnerAsync(It.IsAny<string>(), It.IsAny<bool>()))
+                .ReturnsAsync(new CodeownersValidationResult { Username = "user", IsValidCodeOwner = true });
+
+            var tool = new CodeownersTools(gh.Object, _mockOutput.Object, _mockLogger.Object, validator.Object);
+
+            var result = await tool.AddCodeowners("repoName", false, "/sdk/newsvc/", "NewSvc", new List<string> { "@a", "@b" }, new List<string> { "@s1", "@s2" });
+            Assert.IsNotNull(result);
+            Assert.IsTrue(result.Contains("Failed to create pull request") || result.Contains("Error") || result.Contains("Error: Failed to create pull request"));
         }
 
         // ValidateCodeownersEntryForService - separate tests to avoid null in TestCase attribute
         [Test]
-        [TestCase("test-repo", "TestService", "", 0, "Validation passed")]
-        [TestCase("test-repo", "", "/sdk/testrepo/", 0, "Validation passed")]
-        public async Task ValidateCodeownersEntryForService_ContainsServiceOrPath(string repo, string service, string path, int id, string expectedResult)
-        {
-            // Arrange
-            var gh = new Mock<IGitHubService>();
-            
-            // Provide CODEOWNERS content in the expected moniker+path block format
-            string codeownersContent = string.Join("\n", new[] {
-                "# Client Libraries",
-                "# ServiceLabel: %TestService",
-                "/sdk/cosmosdb/ @a @b",
-                "",
-                "# ServiceLabel: %TestRepo",
-                "/sdk/testrepo/ @s1 @s2",
-                ""
-            }) + "\n";
-
-            gh.Setup(s => s.GetContentsSingleAsync(Constants.AZURE_OWNER_PATH, It.IsAny<string>(), Constants.AZURE_CODEOWNERS_PATH, It.IsAny<string?>()))
-                .ReturnsAsync(new RepositoryContent("CODEOWNERS", ".github/CODEOWNERS", "shaCode", 0, ContentType.File, null, null, null, null, "utf-8",
-                    Convert.ToBase64String(System.Text.Encoding.UTF8.GetBytes(codeownersContent)), null, null));
-
-            _mockCodeownersValidator.Setup(v => v.ValidateCodeOwnerAsync(It.IsAny<string>(), It.IsAny<bool>()))
-                .ReturnsAsync(new CodeownersValidationResult { Username = "user", IsValidCodeOwner = true });
-
-            var tool = new CodeownersTools(gh.Object, _mockOutput.Object, _mockLogger.Object, _mockCodeownersValidator.Object);
-
-            // Act
-            var result = await tool.ValidateCodeownersEntryForService(repo, service, path, id);
-
-            // Assert
+        public async Task ValidateCodeownersEntryForService_MissingLabelAndPath_ReturnsResult()
+        {
+            var result = await _tool.ValidateCodeownersEntryForService("test-repo", string.Empty, string.Empty);
             Assert.IsNotNull(result);
             Assert.IsInstanceOf<ServiceCodeownersResult>(result);
-            Assert.That(result.Message, Does.Contain(expectedResult));
-        }
-
-        [Test]
-        public async Task ValidateCodeownersEntryForService_MissingLabelAndPath_ReturnsResult()
-        {
-            var result = await _tool.ValidateCodeownersEntryForService("test-repo", string.Empty, string.Empty);
+        }
+
+        [Test]
+        public async Task ValidateCodeownersEntryForService_ByServiceLabel_ReturnsResult()
+        {
+            var result = await _tool.ValidateCodeownersEntryForService("test-repo", "My Service", null);
+            Assert.IsNotNull(result);
+            Assert.IsInstanceOf<ServiceCodeownersResult>(result);
+        }
+
+        [Test]
+        public async Task ValidateCodeownersEntryForService_ByPath_ReturnsResult()
+        {
+            var result = await _tool.ValidateCodeownersEntryForService("test-repo", null, "sdk/myservice/");
             Assert.IsNotNull(result);
             Assert.IsInstanceOf<ServiceCodeownersResult>(result);
         }
@@ -294,29 +267,5 @@
             Assert.IsNotNull(result);
             Assert.IsTrue(result.Message.Contains("Validation passed") || result.Message.Length > 0);
         }
-
-        [Test]
-        [TestCase("testUser", "Successfully made testUser")]
-        [TestCase("", "Successfully made mock_user")]
-        public async Task PublicizeOrgMembership(string username, string expectedResult)
-        {
-            // Arrange
-            var gh = new MockGitHubService();
-            var output = new Mock<IOutputHelper>();
-            var logger = new Mock<ILogger<CodeownersTools>>();
-            var validator = new Mock<ICodeownersValidatorHelper>();
-
-            string organization = "Azure";
-
-            var tool = new CodeownersTools(gh, output.Object, logger.Object, validator.Object);
-
-            // Act
-            var result = await tool.PublicizeOrgMembership(organization, username);
-
-            // Assert
-            Assert.IsNotNull(result);
-            Assert.IsNotEmpty(result);
-            Assert.That(result, Does.Contain(expectedResult));
-        }
     }
 }