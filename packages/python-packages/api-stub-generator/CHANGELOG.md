--- conflicted
+++ resolved
@@ -2,11 +2,8 @@
 
 ## Version 0.2.5 (Unreleased)
 Fixed bug in which kwargs were duplicated in certain instances.
-<<<<<<< HEAD
 Fix issue where non-async methods were erroneously marked async.
-=======
 Fixed but where, in some instances, return types were truncated.
->>>>>>> 9aa5773c
 
 ## Version 0.2.2 (Unreleased)
 Bug fixes in type hint parser
