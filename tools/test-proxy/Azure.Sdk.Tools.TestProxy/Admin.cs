// Copyright (c) Microsoft Corporation. All rights reserved.
// Licensed under the MIT License.

using Azure.Sdk.Tools.TestProxy.Common;
using Azure.Sdk.Tools.TestProxy.Common.Exceptions;
using Azure.Sdk.Tools.TestProxy.Store;
using Microsoft.AspNetCore.Http;
using Microsoft.AspNetCore.Mvc;
using Microsoft.Extensions.Logging;
using System;
using System.Collections.Generic;
using System.Linq;
using System.Linq.Expressions;
using System.Net;
using System.Text.Json;
using System.Threading.Tasks;

namespace Azure.Sdk.Tools.TestProxy
{
    [ApiController]
    [Route("[controller]/[action]")]
    public sealed class Admin : ControllerBase
    {
        private readonly RecordingHandler _recordingHandler;
        private readonly ILogger _logger;

        public Admin(RecordingHandler recordingHandler, ILoggerFactory loggingFactory)
        {
            _recordingHandler = recordingHandler;
            _logger = loggingFactory.CreateLogger<Admin>();
        }

        [HttpPost]
        public void Reset()
        {
            DebugLogger.LogAdminRequestDetails(_logger, Request);
            var recordingId = RecordingHandler.GetHeader(Request, "x-recording-id", allowNulls: true);

            _recordingHandler.SetDefaultExtensions(recordingId);
        }

        [HttpGet]
        public void IsAlive()
        {
            DebugLogger.LogAdminRequestDetails(_logger, Request);
            Response.StatusCode = 200;
        }

        [HttpPost]
        public async Task AddTransform()
        {
            DebugLogger.LogAdminRequestDetails(_logger, Request);
            var tName = RecordingHandler.GetHeader(Request, "x-abstraction-identifier");
            var recordingId = RecordingHandler.GetHeader(Request, "x-recording-id", allowNulls: true);

            ResponseTransform t = (ResponseTransform)GetTransform(tName, await HttpRequestInteractions.GetBody(Request));

            if (recordingId != null)
            {
                _recordingHandler.AddTransformToRecording(recordingId, t);
            }
            else
            {
                _recordingHandler.Transforms.Add(t);
            }
        }

        [HttpPost]
        public async Task RemoveSanitizers([FromBody]RemoveSanitizerList sanitizerList)
        {
            DebugLogger.LogAdminRequestDetails(_logger, Request);
            var recordingId = RecordingHandler.GetHeader(Request, "x-recording-id", allowNulls: true);

            var removedSanitizers = new List<string>();
            var exceptionsList = new List<string>();

            if (sanitizerList.Sanitizers.Count == 0)
            {
                throw new HttpException(HttpStatusCode.BadRequest, "At least one sanitizerId for removal must be provided.");
            }

            foreach(var sanitizerId in sanitizerList.Sanitizers) {
                try
                {
                    var removedId = _recordingHandler.UnregisterSanitizer(sanitizerId, recordingId);
                    removedSanitizers.Add(sanitizerId);
                }
                catch (HttpException ex) {
                    exceptionsList.Add(ex.Message);
                }
            }

            if (exceptionsList.Count > 0)
            {
                var varExceptionMessage = $"Unable to remove {exceptionsList.Count} sanitizer{(exceptionsList.Count > 1 ? 's' : string.Empty)}. Detailed list follows: \n"
                    + string.Join("\n", exceptionsList);
                throw new HttpException(HttpStatusCode.BadRequest, varExceptionMessage);
            }
            else
            {
<<<<<<< HEAD
                var json = JsonSerializer.Serialize(new { Removed = removedSanitizers });
=======
                var json = JsonSerializer.Serialize(new { RemovedSanitizers = removedSanitizers });
>>>>>>> 4cb70126
                Response.ContentType = "application/json";
                Response.ContentLength = json.Length;

                await Response.WriteAsync(json);
            }
        }

        [HttpGet]
        public async Task GetSanitizers()
        {
            DebugLogger.LogAdminRequestDetails(_logger, Request);
            var recordingId = RecordingHandler.GetHeader(Request, "x-recording-id", allowNulls: true);

            List<RegisteredSanitizer> sanitizers;

            if (!string.IsNullOrEmpty(recordingId))
            {
                var session = _recordingHandler.GetActiveSession(recordingId);
                sanitizers = _recordingHandler.SanitizerRegistry.GetRegisteredSanitizers(session);
            }
            else
            {
                sanitizers = _recordingHandler.SanitizerRegistry.GetRegisteredSanitizers();
            }

            var json = JsonSerializer.Serialize(new { Sanitizers = sanitizers });
            Response.ContentType = "application/json";
            Response.ContentLength = json.Length;

            await Response.WriteAsync(json);
        }

        [HttpPost]
        public async Task AddSanitizer()
        {
            DebugLogger.LogAdminRequestDetails(_logger, Request);
            var sName = RecordingHandler.GetHeader(Request, "x-abstraction-identifier");
            var recordingId = RecordingHandler.GetHeader(Request, "x-recording-id", allowNulls: true);

            RecordedTestSanitizer s = (RecordedTestSanitizer)GetSanitizer(sName, await HttpRequestInteractions.GetBody(Request));

            string registeredSanitizerId;

            if (recordingId != null)
            {
                registeredSanitizerId = _recordingHandler.RegisterSanitizer(s, recordingId);
            }
            else
            {
                registeredSanitizerId = _recordingHandler.RegisterSanitizer(s);
            }

            var json = JsonSerializer.Serialize(new { Sanitizer = registeredSanitizerId });
            Response.ContentType = "application/json";
            Response.ContentLength = json.Length;

            await Response.WriteAsync(json);
        }

        [HttpPost]
        public async Task AddSanitizers()
        {
            DebugLogger.LogAdminRequestDetails(_logger, Request);
            var recordingId = RecordingHandler.GetHeader(Request, "x-recording-id", allowNulls: true);

            // parse all of them first, any exceptions should pop here
            var workload = (await HttpRequestInteractions.GetBody<List<SanitizerBody>>(Request)).Select(s => (RecordedTestSanitizer)GetSanitizer(s.Name, s.Body)).ToList();

            if (workload.Count == 0)
            {
                throw new HttpException(HttpStatusCode.BadRequest, "When bulk adding sanitizers, ensure there is at least one sanitizer added in each batch. Received 0 work items.");
            }

            var registeredSanitizers = new List<string>();

            // register them all
            foreach(var sanitizer in workload)
            {
                if (recordingId != null)
                {
                    var registeredId = _recordingHandler.RegisterSanitizer(sanitizer, recordingId);
                    registeredSanitizers.Add(registeredId);
                    Response.Headers.Add("x-recording-id", recordingId);
                }
                else
                {
                    var registeredId = _recordingHandler.RegisterSanitizer(sanitizer);
                    registeredSanitizers.Add(registeredId);
                }
            }
            var json = JsonSerializer.Serialize(new { Sanitizers = registeredSanitizers });
            Response.ContentType = "application/json";
            Response.ContentLength = json.Length;

            await Response.WriteAsync(json);
        }


        [HttpPost]
        public async Task SetMatcher()
        {
            DebugLogger.LogAdminRequestDetails(_logger, Request);
            var mName = RecordingHandler.GetHeader(Request, "x-abstraction-identifier");
            var recordingId = RecordingHandler.GetHeader(Request, "x-recording-id", allowNulls: true);

            RecordMatcher m = (RecordMatcher)GetMatcher(mName, await HttpRequestInteractions.GetBody(Request));

            if (recordingId != null)
            {
                _recordingHandler.SetMatcherForRecording(recordingId, m);
            }
            else
            {
                _recordingHandler.Matcher = m;
            }
        }

        [HttpPost]
        [AllowEmptyBody]
        public void SetRecordingOptions([FromBody()] IDictionary<string, object> options = null)
        {
            DebugLogger.LogAdminRequestDetails(_logger, Request);

            var recordingId = RecordingHandler.GetHeader(Request, "x-recording-id", allowNulls: true);

            _recordingHandler.SetRecordingOptions(options, recordingId);
        }

        public object GetSanitizer(string name, JsonDocument body)
        {
            return GenerateInstance("Azure.Sdk.Tools.TestProxy.Sanitizers.", name, new HashSet<string>() { "value" }, documentBody: body);
        }

        public object GetTransform(string name, JsonDocument body)
        {
            return GenerateInstance("Azure.Sdk.Tools.TestProxy.Transforms.", name, new HashSet<string>() { }, documentBody: body);
        }

        public object GetMatcher(string name, JsonDocument body)
        {
            return GenerateInstance("Azure.Sdk.Tools.TestProxy.Matchers.", name, new HashSet<string>() { }, documentBody:body);
        }

        private object GenerateInstance(string typePrefix, string name, HashSet<string> acceptableEmptyArgs, JsonDocument documentBody = null)
        {
            Type t = Type.GetType(typePrefix + name);

            if (t == null)
            {
                throw new HttpException(HttpStatusCode.BadRequest, String.Format("Requested type {0} is not not recognized.", typePrefix + name));
            }

            var arg_list = new List<Object> { };

            // we are deliberately assuming here that there will only be a single constructor
            var ctor = t.GetConstructors()[0];
            var paramsSet = ctor.GetParameters();

            // walk across our constructor params. check inside the body for a resulting value for each of them
            foreach (var param in paramsSet)
            {
                if (documentBody != null && documentBody.RootElement.TryGetProperty(param.Name, out var jsonElement))
                {
                    if (DebugLogger.CheckLogLevel(LogLevel.Debug))
                    {
                        _logger.LogDebug("Request Body Content" + JsonSerializer.Serialize(documentBody.RootElement));
                    }

                    object argumentValue = null;
                    switch (jsonElement.ValueKind)
                    {
                        case JsonValueKind.Null:
                        case JsonValueKind.String:
                            argumentValue = jsonElement.GetString();
                            break;
                        case JsonValueKind.True:
                        case JsonValueKind.False:
                            argumentValue = jsonElement.GetBoolean();
                            break;
                        case JsonValueKind.Object:
                            try
                            {
                                argumentValue = Activator.CreateInstance(param.ParameterType, new List<object> { jsonElement }.ToArray());
                            }
                            catch (Exception e)
                            {
                                if (e.InnerException is HttpException)
                                {
                                    throw e.InnerException;
                                }
                                else throw;
                            }
                            break;
                        default:
                            throw new HttpException(HttpStatusCode.BadRequest, $"{jsonElement.ValueKind} parameters are not supported");
                    }

                    if(argumentValue == null || (argumentValue is string stringResult && string.IsNullOrEmpty(stringResult)))
                    {
                        if (!acceptableEmptyArgs.Contains(param.Name))
                        {
                            throw new HttpException(HttpStatusCode.BadRequest, $"Parameter \"{param.Name}\" was passed with no value. Please check the request body and try again.");
                        }
                    }
                        
                    arg_list.Add((object)argumentValue);
                }
                else
                {
                    if (param.IsOptional)
                    {
                        arg_list.Add(param.DefaultValue);
                    }
                    else
                    {
                        throw new HttpException(HttpStatusCode.BadRequest, $"Required parameter key \"{param.Name}\" was not found in the request body.");
                    }
                }
            }

            try
            {
                return Activator.CreateInstance(t, arg_list.ToArray());
            }
            catch(Exception e)
            {
                if (e.InnerException is HttpException)
                {
                    throw e.InnerException;
                }
                else throw;
            }
        }
    }
}<|MERGE_RESOLUTION|>--- conflicted
+++ resolved
@@ -98,11 +98,8 @@
             }
             else
             {
-<<<<<<< HEAD
                 var json = JsonSerializer.Serialize(new { Removed = removedSanitizers });
-=======
-                var json = JsonSerializer.Serialize(new { RemovedSanitizers = removedSanitizers });
->>>>>>> 4cb70126
+
                 Response.ContentType = "application/json";
                 Response.ContentLength = json.Length;
 
