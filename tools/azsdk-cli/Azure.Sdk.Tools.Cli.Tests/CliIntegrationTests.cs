--- conflicted
+++ resolved
@@ -32,66 +32,6 @@
     }
 
     [Test]
-<<<<<<< HEAD
-    public async Task TestSimpleFailCase()
-    {
-        var (cmd, logger) = GetTestInstanceWithLogger<HelloWorldTool>();
-
-        var output = "";
-        outputServiceMock
-            .Setup(s => s.Output(It.IsAny<string>()))
-            .Callback<string>(s => output = s);
-
-        var exitCode = await cmd.InvokeAsync(["hello-world", "HI. MY NAME IS", "--fail"]);
-        Assert.That(exitCode, Is.EqualTo(1));
-
-        var expectedExitCode = new Random().Next(2);
-        var expected = "[ERROR] RESPONDING TO 'HI. MY NAME IS' with FAIL: 1";
-
-        outputServiceMock
-            .Verify(s => s.Output(It.IsAny<string>()), Times.Once);
-
-        expected = expected.Replace("\r\n", "\n").Replace("\r", "\n");
-        output = output.Replace("\r\n", "\n").Replace("\r", "\n");
-
-        Assert.That(output, Is.EqualTo(expected));
-    }
-
-    [Test]
-    public async Task TestWindows()
-    {
-        if (!OperatingSystem.IsWindows())
-        {
-            Assert.Ignore("This test is only applicable on Windows.");
-        }
-
-        var (cmd, logger) = GetTestInstanceWithLogger<HelloWorldTool>();
-
-        var output = "";
-        outputServiceMock
-            .Setup(s => s.Output(It.IsAny<string>()))
-            .Callback<string>(s => output = s);
-
-        var exitCode = await cmd.InvokeAsync(["hello-world", "HI. MY NAME IS"]);
-        Assert.That(exitCode, Is.EqualTo(0));
-
-        var expected = @"
-Message: RESPONDING TO 'HI. MY NAME IS' with SUCCESS: 0
-Result: null
-Duration: 1ms".TrimStart();
-
-        outputServiceMock
-            .Verify(s => s.Output(It.IsAny<string>()), Times.Once);
-        
-        expected = expected.Replace("\r\n", "\n").Replace("\r", "\n");
-        output = output.Replace("\r\n", "\n").Replace("\r", "\n");
-
-        Assert.That(output, Is.EqualTo(expected));
-    }
-
-    [Test]
-=======
->>>>>>> 45d05344
     public async Task TestHelloWorldCLIOptions()
     {
         var (cmd, logger) = GetTestInstanceWithLogger<HelloWorldTool>();
@@ -112,8 +52,7 @@
         outputServiceMock
             .Verify(s => s.Output(It.IsAny<string>()), Times.Once);
 
-        expected = expected.Replace("\r\n", "\n").Replace("\r", "\n");
-        output = output.Replace("\r\n", "\n").Replace("\r", "\n");
+        var input = output.Replace("\r", "");
 
         Assert.That(output, Is.EqualTo(expected));
     }
@@ -135,9 +74,8 @@
 
         outputServiceMock
             .Verify(s => s.Output(It.IsAny<string>()), Times.Once);
-        
-        expected = expected.Replace("\r\n", "\n").Replace("\r", "\n");
-        output = output.Replace("\r\n", "\n").Replace("\r", "\n");
+
+        var input = output.Replace("\r", "");
 
         Assert.That(output, Is.EqualTo(expected));
     }
