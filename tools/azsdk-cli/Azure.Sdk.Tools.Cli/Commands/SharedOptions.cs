--- conflicted
+++ resolved
@@ -17,12 +17,6 @@
         public static readonly List<Type> ToolsList = [
             typeof(PackageCheckTool),
             typeof(CleanupTool),
-<<<<<<< HEAD
-            typeof(CodeownersTools),
-            typeof(DownloadPromptsTool),
-            typeof(FileValidationTool),
-=======
->>>>>>> 120d69c6
             typeof(GitHubLabelsTool),
             typeof(HostServerTool),
             typeof(LogAnalysisTool),
