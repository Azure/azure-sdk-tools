--- conflicted
+++ resolved
@@ -8,12 +8,7 @@
   const SHOW_DOC_HREF = ".show-document";
   const SHOW_DIFFONLY_CHECKBOX = ".show-diffonly-checkbox";
   const SHOW_DIFFONLY_HREF = ".show-diffonly";
-<<<<<<< HEAD
-  const HIDE_LINE_NUMBERS = "#hide-line-numbers";
-  const HIDE_LEFT_NAVIGATION = "#hide-left-navigation";
   const TOGGLE_DOCUMENTATION = ".line-toggle-documentation-button";
-=======
->>>>>>> d8d288c4
 
   hideCheckboxIfNoDocs();
 
