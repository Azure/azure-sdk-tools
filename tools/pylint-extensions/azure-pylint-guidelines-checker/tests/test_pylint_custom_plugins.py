--- conflicted
+++ resolved
@@ -4846,7 +4846,6 @@
             self.checker.visit_importfrom(imd)
 
 
-
 class TestDoNotImportAsyncio(pylint.testutils.CheckerTestCase):
     """Test that we are blocking imports of asncio directly allowing indirect imports."""
     CHECKER_CLASS = checker.DoNotImportAsyncio
@@ -4894,6 +4893,7 @@
         )
         with self.assertNoMessages():
             self.checker.visit_importfrom(importfrom_node)
+
 
 class TestDoNotLogErrorsEndUpRaising(pylint.testutils.CheckerTestCase):
 
@@ -5222,7 +5222,6 @@
         )
         with self.assertNoMessages():
             self.checker.visit_functiondef(fdef)
-<<<<<<< HEAD
 
 # [Pylint] custom linter check for invalid use of @overload #3229
 
@@ -5405,5 +5404,5 @@
 # [Pylint] Address Commented out Pylint Custom Plugin Checkers #3228
 # [Pylint] Add a check for connection_verify hardcoded settings #35355
 # [Pylint] Investigate pylint rule around missing dependency #3231
-=======
->>>>>>> ce0fb085
+
+
