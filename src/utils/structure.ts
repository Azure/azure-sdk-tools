/**
 * @fileoverview Helper methods for rules pertaining to object structure
 * @author Arpan Laha
 */

import { Rule } from "eslint";
import { Property, ObjectExpression, Literal, ArrayExpression } from "estree";

interface StructureData {
  outer: string;
  inner?: string;
  expected: any;
  fileName?: string;
}

const stripPath = function(pathOrFileName: string): string {
  return pathOrFileName.replace(/^.*[\\\/]/, "");
};

export = function(context: Rule.RuleContext, data: StructureData) {
  return {
    // check to see if if the outer key exists at the outermost level
    existsInFile: function(node: ObjectExpression) {
      const fileName = data.fileName;
      if (stripPath(context.getFilename()) === fileName) {
        const outer = data.outer;

        const properties: Property[] = node.properties as Property[];
        let foundOuter = false;

        for (const property of properties) {
          if (property.key) {
            let key = property.key as Literal;
            if (key.value === outer) {
              foundOuter = true;
              break;
            }
          }
        }

        foundOuter
          ? []
          : context.report({
              node: node,
              message: outer + " does not exist at the outermost level"
            } as any);
      }
    },

    // check to see if the value of the outer key matches the expected value
    outerMatchesExpected: function(node: Property) {
<<<<<<< HEAD
      const outer = data.outer;
      const expected = data.expected;
=======
>>>>>>> c94624d8
      const fileName = data.fileName;
      if (stripPath(context.getFilename()) === fileName) {
        const outer = data.outer;
        const expectedValue = data.expectedValue;

        const nodeValue: Literal = node.value as Literal;

<<<<<<< HEAD
      stripPath(context.getFilename()) === fileName
        ? nodeValue.value === expected
=======
        nodeValue.value === expectedValue
>>>>>>> c94624d8
          ? []
          : context.report({
              node: node,
              message:
                outer +
                " is set to {{ identifier }} when it should be set to " +
                expected,
              data: {
                identifier: nodeValue.value as string
              }
            } as any);
      }
    },

    // check that the inner key is a member of the outer key
    isMemberOf: function(node: Property) {
      const fileName = data.fileName;
      if (stripPath(context.getFilename()) === fileName) {
        const outer = data.outer;
        const inner = data.inner;

        const value: ObjectExpression = node.value as ObjectExpression;
        const properties: Property[] = value.properties as Property[];
        let foundInner = false;
        for (const property of properties) {
          if (property.key) {
            let key = property.key as Literal;
            if (key.value === inner) {
              foundInner = true;
              break;
            }
          }
        }

        foundInner
          ? []
          : context.report({
              node: node,
              message: inner + " is not a member of " + outer
            } as any);
      }
    },

    // check the node corresponding to the inner value to see if it is set to the expected value
    innerMatchesExpected: function(node: Property) {
<<<<<<< HEAD
      const outer = data.outer;
      const inner = data.inner;
      const expected = data.expected;
=======
>>>>>>> c94624d8
      const fileName = data.fileName;
      if (stripPath(context.getFilename()) === fileName) {
        const outer = data.outer;
        const inner = data.inner;
        const expectedValue = data.expectedValue;

        let nodeValue: Literal = node.value as Literal;

<<<<<<< HEAD
      stripPath(context.getFilename()) === fileName
        ? nodeValue.value === expected
=======
        nodeValue.value === expectedValue
>>>>>>> c94624d8
          ? []
          : context.report({
              node: node,
              message:
                outer +
                "." +
                inner +
                " is set to {{ identifier }} when it should be set to " +
                expected,
              data: {
                identifier: nodeValue.value as string
              }
<<<<<<< HEAD
            } as any)
        : [];
    },

    // check the node corresponding to the inner value to see if it contains the expected value
    outerContainsExpected: function(node: Property) {
      const outer = data.outer;
      const expected = data.expected;
      const fileName = data.fileName;

      let nodeValue: ArrayExpression = node.value as ArrayExpression;
      let candidateArray: Literal[] = nodeValue.elements as Literal[];

      if (stripPath(context.getFilename()) === fileName) {
        if (expected instanceof Array) {
          for (const value of expected) {
            let foundValue: boolean = false;
            for (const candidate of candidateArray) {
              if (candidate.value === value) {
                foundValue = true;
                break;
              }
            }

            if (!foundValue) {
              context.report({
                node: node,
                message: fileName + ": " + outer + " does not contain " + value
              } as any);
            }
          }
        } else {
          let foundValue: boolean = false;
          for (const candidate of candidateArray) {
            if (candidate.value === expected) {
              foundValue = true;
              break;
            }
          }

          if (!foundValue) {
            context.report({
              node: node,
              message: fileName + ": " + outer + " does not contain " + expected
            } as any);
          }
        }
=======
            } as any);
>>>>>>> c94624d8
      }
    }
  };
};<|MERGE_RESOLUTION|>--- conflicted
+++ resolved
@@ -49,24 +49,14 @@
 
     // check to see if the value of the outer key matches the expected value
     outerMatchesExpected: function(node: Property) {
-<<<<<<< HEAD
-      const outer = data.outer;
-      const expected = data.expected;
-=======
->>>>>>> c94624d8
       const fileName = data.fileName;
       if (stripPath(context.getFilename()) === fileName) {
         const outer = data.outer;
-        const expectedValue = data.expectedValue;
+        const expected = data.expected;
 
         const nodeValue: Literal = node.value as Literal;
 
-<<<<<<< HEAD
-      stripPath(context.getFilename()) === fileName
-        ? nodeValue.value === expected
-=======
-        nodeValue.value === expectedValue
->>>>>>> c94624d8
+        nodeValue.value === expected
           ? []
           : context.report({
               node: node,
@@ -112,26 +102,15 @@
 
     // check the node corresponding to the inner value to see if it is set to the expected value
     innerMatchesExpected: function(node: Property) {
-<<<<<<< HEAD
-      const outer = data.outer;
-      const inner = data.inner;
-      const expected = data.expected;
-=======
->>>>>>> c94624d8
       const fileName = data.fileName;
       if (stripPath(context.getFilename()) === fileName) {
         const outer = data.outer;
         const inner = data.inner;
-        const expectedValue = data.expectedValue;
+        const expected = data.expected;
 
         let nodeValue: Literal = node.value as Literal;
 
-<<<<<<< HEAD
-      stripPath(context.getFilename()) === fileName
-        ? nodeValue.value === expected
-=======
-        nodeValue.value === expectedValue
->>>>>>> c94624d8
+        nodeValue.value === expected
           ? []
           : context.report({
               node: node,
@@ -144,9 +123,8 @@
               data: {
                 identifier: nodeValue.value as string
               }
-<<<<<<< HEAD
-            } as any)
-        : [];
+            } as any);
+      }
     },
 
     // check the node corresponding to the inner value to see if it contains the expected value
@@ -172,7 +150,7 @@
             if (!foundValue) {
               context.report({
                 node: node,
-                message: fileName + ": " + outer + " does not contain " + value
+                message: outer + " does not contain " + value
               } as any);
             }
           }
@@ -188,13 +166,10 @@
           if (!foundValue) {
             context.report({
               node: node,
-              message: fileName + ": " + outer + " does not contain " + expected
+              message: outer + " does not contain " + expected
             } as any);
           }
         }
-=======
-            } as any);
->>>>>>> c94624d8
       }
     }
   };
