--- conflicted
+++ resolved
@@ -55,7 +55,6 @@
       <scope>test</scope>
     </dependency>
     <dependency>
-<<<<<<< HEAD
       <groupId>commons-lang</groupId>
       <artifactId>commons-lang</artifactId>
       <version>2.6</version>
@@ -86,11 +85,9 @@
       <artifactId>kotlin-test</artifactId>
       <version>1.6.10</version>
       <scope>test</scope>
-=======
       <groupId>org.unbescape</groupId>
       <artifactId>unbescape</artifactId>
       <version>1.1.6.RELEASE</version>
->>>>>>> 5dceca7e
     </dependency>
   </dependencies>
 
