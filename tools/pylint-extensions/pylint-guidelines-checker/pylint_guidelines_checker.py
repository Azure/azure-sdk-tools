# ------------------------------------
# Copyright (c) Microsoft Corporation.
# Licensed under the MIT License.
# ------------------------------------

"""
Pylint custom checkers for SDK guidelines: C4717 - C4748
"""

import logging
import astroid
from pylint.checkers import BaseChecker
from pylint.interfaces import IAstroidChecker
logger = logging.getLogger(__name__)


class ClientConstructorTakesCorrectParameters(BaseChecker):
    __implements__ = IAstroidChecker

    name = "client-constructor"
    priority = -1
    msgs = {
        "C4717": (
            "Client constructor is missing a credential parameter. See details:"
            " https://azure.github.io/azure-sdk/python_design.html#client-configuration",
            "missing-client-constructor-parameter-credential",
            "All client types should accept a credential parameter.",
        ),
        "C4718": (
            "Client constructor is missing a **kwargs parameter. See details:"
            " https://azure.github.io/azure-sdk/python_design.html#client-configuration",
            "missing-client-constructor-parameter-kwargs",
            "All client types should accept a **kwargs parameter.",
        )
    }
    options = (
        (
            "ignore-missing-client-constructor-parameter-credential",
            {
                "default": False,
                "type": "yn",
                "metavar": "<y_or_n>",
                "help": "Allow client constructors without a credential parameter",
            },
        ),
        (
            "ignore-missing-client-constructor-parameter-kwargs",
            {
                "default": False,
                "type": "yn",
                "metavar": "<y_or_n>",
                "help": "Allow client constructors without a **kwargs parameter",
            },
        ),
    )
    ignore_clients = ["PipelineClient", "AsyncPipelineClient", "ARMPipelineClient", "AsyncARMPipelineClient"]

    def __init__(self, linter=None):
        super(ClientConstructorTakesCorrectParameters, self).__init__(linter)

    def visit_functiondef(self, node):
        """Visits the constructor within a client class and checks that it has
        credential and kwargs parameters.

        :param node: function node
        :type node: ast.FunctionDef
        :return: None
        """
        try:
            if node.name == "__init__" and node.parent.name.endswith("Client") and \
                    node.parent.name not in self.ignore_clients:
                arg_names = [argument.name for argument in node.args.args]
                if "credential" not in arg_names:
                    self.add_message(
                        msgid="missing-client-constructor-parameter-credential", node=node, confidence=None
                    )
                if not node.args.kwarg:
                    self.add_message(
                        msgid="missing-client-constructor-parameter-kwargs", node=node, confidence=None
                    )
        except AttributeError:
            logger.debug("Pylint custom checker failed to check if constructor has correct parameters.")
            pass


class ClientHasKwargsInPoliciesForCreateConfigurationMethod(BaseChecker):
    __implements__ = IAstroidChecker

    name = "configuration-policies-kwargs"
    priority = -1
    msgs = {
        "C4719": (
            "A policy in the create_configuration() function is missing a **kwargs argument. See details:"
            " https://azure.github.io/azure-sdk/python_design.html#client-configuration",
            "config-missing-kwargs-in-policy",
            "All policies should take a **kwargs parameter.",
        )
    }
    options = (
        (
            "ignore-config-missing-kwargs-in-policy",
            {
                "default": False,
                "type": "yn",
                "metavar": "<y_or_n>",
                "help": "Allow clients instantiate a policy without a kwargs parameter.",
            },
        ),
    )

    def __init__(self, linter=None):
        super(ClientHasKwargsInPoliciesForCreateConfigurationMethod, self).__init__(linter)

    def visit_functiondef(self, node):
        """Visits the any method called `create_configuration` or `create_config` and checks
        that every policy in the method contains a kwargs parameter.

        :param node: function node
        :type node: ast.FunctionDef
        :return: None
        """
        try:
            if node.name == "create_configuration" or node.name == "create_config":
                node.decorators = None
                for idx in range(len(node.body)):
                    # Gets each line of the method as a string
                    line = list(node.get_children())[idx].as_string()
                    if line.find("Policy") != -1:
                        if line.find("**kwargs") == -1:
                            self.add_message(
                                msgid="config-missing-kwargs-in-policy",
                                node=list(node.get_children())[idx],
                                confidence=None
                            )
        except AttributeError:
            logger.debug("Pylint custom checker failed to check if kwargs parameter in policies.")
            pass


class ClientHasApprovedMethodNamePrefix(BaseChecker):
    __implements__ = IAstroidChecker

    name = "client-approved-method-name-prefix"
    priority = -1
    msgs = {
        "C4720": (
            "Client is not using an approved method name prefix. See details:"
            " https://azure.github.io/azure-sdk/python_design.html#service-operations",
            "unapproved-client-method-name-prefix",
            "All clients should use the preferred verbs for method names.",
        )
    }
    options = (
        (
            "ignore-unapproved-client-method-name-prefix",
            {
                "default": False,
                "type": "yn",
                "metavar": "<y_or_n>",
                "help": "Allow clients to not use preferred method name prefixes",
            },
        ),
    )

    ignore_clients = ["PipelineClient", "AsyncPipelineClient", "ARMPipelineClient", "AsyncARMPipelineClient"]

    def __init__(self, linter=None):
        super(ClientHasApprovedMethodNamePrefix, self).__init__(linter)

    def visit_classdef(self, node):
        """Visits every class in file and checks if it is a client. If it is a client, checks
        that approved method name prefixes are present.

        :param node: class node
        :type node: ast.ClassDef
        :return: None
        """
        try:
            if node.name.endswith("Client") and node.name not in self.ignore_clients:
                client_methods = [child for child in node.get_children() if child.is_function]

                approved_prefixes = ["get", "list", "create", "upsert", "set", "update", "replace", "append", "add",
                                     "delete", "remove", "begin"]
                for idx, method in enumerate(client_methods):
                    if method.name.startswith("__") or "_exists" in method.name or method.name.startswith("_") \
                            or method.name.startswith("from"):
                        continue
                    prefix = method.name.split("_")[0]
                    if prefix.lower() not in approved_prefixes:
                        self.add_message(
                            msgid="unapproved-client-method-name-prefix",
                            node=client_methods[idx],
                            confidence=None
                        )
        except AttributeError:
            logger.debug("Pylint custom checker failed to check if client has approved method name prefix.")
            pass


class ClientMethodsUseKwargsWithMultipleParameters(BaseChecker):
    __implements__ = IAstroidChecker

    name = "client-method-multiple-parameters"
    priority = -1
    msgs = {
        "C4721": (
            "Client has too many positional arguments. Use keyword-only arguments."
            " See details: https://azure.github.io/azure-sdk/python_implementation.html#method-signatures",
            "client-method-has-more-than-5-positional-arguments",
            "Client method should use keyword-only arguments for some parameters.",
        )
    }
    options = (
        (
            "ignore-client-method-has-more-than-5-positional-arguments",
            {
                "default": False,
                "type": "yn",
                "metavar": "<y_or_n>",
                "help": "Allow client method to have more than 5 positional arguments",
            },
        ),
    )

    ignore_clients = ["PipelineClient", "AsyncPipelineClient", "ARMPipelineClient", "AsyncARMPipelineClient"]

    def __init__(self, linter=None):
        super(ClientMethodsUseKwargsWithMultipleParameters, self).__init__(linter)

    def visit_functiondef(self, node):
        """Visits every method in the client and checks that it doesn't have more than 5
        positional arguments.

        :param node: function node
        :type node: ast.FunctionDef
        :return: None
        """
        try:
            if node.parent.name.endswith("Client") and node.is_method() and node.parent.name not in self.ignore_clients:
                # Only bother checking method signatures with > 6 parameters (don't include self/cls/etc)
                if len(node.args.args) > 6:
                    positional_args = len(node.args.args) - len(node.args.defaults)
                    if positional_args > 6:
                        self.add_message(
                            msgid="client-method-has-more-than-5-positional-arguments", node=node, confidence=None
                        )
        except AttributeError:
            logger.debug("Pylint custom checker failed to check if kwargs is used for multiple parameters.")
            pass

    visit_asyncfunctiondef = visit_functiondef


class ClientMethodsHaveTypeAnnotations(BaseChecker):
    __implements__ = IAstroidChecker

    name = "client-method-type-annotations"
    priority = -1
    msgs = {
        "C4722": (
            "Client method is missing type annotations/comments, return type annotations/comments, or "
            "mixing type annotations and comments. See details: "
            " https://azure.github.io/azure-sdk/python_implementation.html#types-or-not",
            "client-method-missing-type-annotations",
            "Client method should use type annotations.",
        )
    }
    options = (
        (
            "ignore-client-method-missing-type-annotations",
            {
                "default": False,
                "type": "yn",
                "metavar": "<y_or_n>",
                "help": "Allow client method without type annotations",
            },
        ),
    )
    ignore_clients = ["PipelineClient", "AsyncPipelineClient", "ARMPipelineClient", "AsyncARMPipelineClient"]

    def __init__(self, linter=None):
        super(ClientMethodsHaveTypeAnnotations, self).__init__(linter)

    def visit_functiondef(self, node):
        """Visits every method in the client and checks that all type comments/annotations
        and type returns are present.

        :param node: function node
        :type node: ast.FunctionDef
        :return: None
        """
        try:
            if node.parent.name.endswith("Client") and node.is_method() and node.parent.name not in self.ignore_clients:
                if not node.name.startswith("_") or node.name == "__init__":
                    # Checks that method has python 2/3 type comments or annotations as shown here:
                    # https://www.python.org/dev/peps/pep-0484/#suggested-syntax-for-python-2-7-and-straddling-code

                    # check for type comments
                    if node.type_comment_args is None or node.type_comment_returns is None:

                        # type annotations default to a list of None when not present,
                        # so need extra logic here to check for any hints that may be present
                        type_annotations = [type_hint for type_hint in node.args.annotations if type_hint is not None]

                        # check for type annotations
                        # node.args.args is a list of ast.AssignName arguments
                        # node.returns is the type annotation return
                        # Note that if the method returns nothing it will be of type ast.Const.NoneType
                        if (type_annotations == [] and len(node.args.args) > 1) or node.returns is None:
                            self.add_message(
                                msgid="client-method-missing-type-annotations", node=node, confidence=None
                            )
        except AttributeError:
            logger.debug("Pylint custom checker failed to check if client methods missing type annotations.")
            pass

    visit_asyncfunctiondef = visit_functiondef


class ClientMethodsHaveTracingDecorators(BaseChecker):
    __implements__ = IAstroidChecker

    name = "client-method-has-tracing-decorator"
    priority = -1
    msgs = {
        "C4723": (
            "Client method is missing the distributed tracing decorator - `distributed_trace`. See details:"
            " https://azure.github.io/azure-sdk/python_implementation.html#distributed-tracing",
            "client-method-missing-tracing-decorator",
            "Client method should support distributed tracing.",
        ),
        "C4724": (
            "Client async method is missing the distributed tracing decorator - `distributed_trace_async`. "
            " See details: https://azure.github.io/azure-sdk/python_implementation.html#distributed-tracing",
            "client-method-missing-tracing-decorator-async",
            "Client method should support distributed tracing.",
        ),
    }
    options = (
        (
            "ignore-client-method-missing-tracing-decorator",
            {
                "default": False,
                "type": "yn",
                "metavar": "<y_or_n>",
                "help": "Allow client method without tracing decorator.",
            },
        ),
        (
            "ignore-client-method-missing-tracing-decorator-async",
            {
                "default": False,
                "type": "yn",
                "metavar": "<y_or_n>",
                "help": "Allow client method without tracing decorator.",
            },
        ),
    )
    ignore_clients = ["PipelineClient", "AsyncPipelineClient", "ARMPipelineClient", "AsyncARMPipelineClient"]

    def __init__(self, linter=None):
        super(ClientMethodsHaveTracingDecorators, self).__init__(linter)

    def visit_functiondef(self, node):
        """Visits every method in the client and checks that a distributed tracing decorator is present.
        Ignores private methods, from_connection_string, and methods that retrieve child clients.

        node.decoratornames() returns a set of the method's decorator names.

        :param node: function node
        :type node: ast.FunctionDef
        :return: None
        """
        try:
            if node.parent.name.endswith("Client") and node.is_method() and not node.name.startswith("_") and \
                    node.parent.name not in self.ignore_clients:
                if node.args.kwarg and "azure.core.tracing.decorator.distributed_trace" not in node.decoratornames() \
                        and "builtins.classmethod" not in node.decoratornames():
                    self.add_message(
                        msgid="client-method-missing-tracing-decorator", node=node, confidence=None
                    )
        except AttributeError:
            pass

    def visit_asyncfunctiondef(self, node):
        """Visits every method in the client and checks that a distributed tracing decorator is present.
        Ignores private methods, from_connection_string, and methods that retrieve child clients.

        node.decoratornames() returns a set of the method's decorator names.

        :param node: function node
        :type node: ast.FunctionDef
        :return: None
        """
        try:
            if node.parent.name.endswith("Client") and node.is_method() and not node.name.startswith("_") and \
                    node.parent.name not in self.ignore_clients:
                if node.args.kwarg and "azure.core.tracing.decorator_async.distributed_trace_async" not in \
                        node.decoratornames() and "builtins.classmethod" not in node.decoratornames():
                    self.add_message(
                        msgid="client-method-missing-tracing-decorator-async", node=node, confidence=None
                    )
        except AttributeError:
            pass


class ClientsDoNotUseStaticMethods(BaseChecker):
    __implements__ = IAstroidChecker

    name = "client-does-not-use-static-methods"
    priority = -1
    msgs = {
        "C4725": (
            "Client should not use static methods (staticmethod). See details:"
            " https://azure.github.io/azure-sdk/python_implementation.html#method-signatures",
            "client-method-should-not-use-static-method",
            "Client method should not use staticmethod.",
        ),
    }
    options = (
        (
            "ignore-client-method-should-not-use-static-method",
            {
                "default": False,
                "type": "yn",
                "metavar": "<y_or_n>",
                "help": "Allow client method to use staticmethod.",
            },
        ),
    )
    ignore_clients = ["PipelineClient", "AsyncPipelineClient", "ARMPipelineClient", "AsyncARMPipelineClient"]

    def __init__(self, linter=None):
        super(ClientsDoNotUseStaticMethods, self).__init__(linter)

    def visit_functiondef(self, node):
        """Visits every method in the client and checks that it does not use staticmethod.

        :param node: function node
        :type node: ast.FunctionDef
        :return: None
        """
        try:
            if node.parent.name.endswith("Client") and node.is_method() and node.parent.name not in self.ignore_clients:
                # ignores private methods or methods that don't have any decorators
                if not node.name.startswith("_") and node.decorators is not None:
                    if "builtins.staticmethod" in node.decoratornames():
                        self.add_message(
                            msgid="client-method-should-not-use-static-method", node=node, confidence=None
                        )
        except AttributeError:
            logger.debug("Pylint custom checker failed to check if client methods do not use staticmethods.")
            pass

    visit_asyncfunctiondef = visit_functiondef


class FileHasCopyrightHeader(BaseChecker):
    __implements__ = IAstroidChecker

    name = "file-has-copyright-header"
    priority = -1
    msgs = {
        "C4726": (
            "File is missing a copyright header. See details:"
            " https://azure.github.io/azure-sdk/policies_opensource.html#",
            "file-needs-copyright-header",
            "Every source file should have a copyright header.",
        ),
    }
    options = (
        (
            "ignore-file-needs-copyright-header",
            {
                "default": False,
                "type": "yn",
                "metavar": "<y_or_n>",
                "help": "Allow file without a copyright header.",
            },
        ),
    )

    def __init__(self, linter=None):
        super(FileHasCopyrightHeader, self).__init__(linter)

    def visit_module(self, node):
        """Visits every file and checks that a copyright header is present.

        :param node: module node
        :type node: ast.Module
        :return: None
        """
        try:
            if not node.package:  # don't throw an error on an __init__.py file
                header = node.stream().read(200).lower()
                if header.find(b'copyright') == -1:
                    self.add_message(
                                msgid="file-needs-copyright-header", node=node, confidence=None
                            )
        except AttributeError:
            logger.debug("Pylint custom checker failed to check if file is missing a copyright header.")
            pass


class ClientUsesCorrectNamingConventions(BaseChecker):
    __implements__ = IAstroidChecker

    name = "client-naming-conventions"
    priority = -1
    msgs = {
        "C4727": (
            "Client is using an incorrect naming convention. See details:"
            " https://azure.github.io/azure-sdk/python_implementation.html#naming-conventions",
            "client-incorrect-naming-convention",
            "Client method should use correct naming conventions.",
        )
    }
    options = (
        (
            "ignore-client-incorrect-naming-convention",
            {
                "default": False,
                "type": "yn",
                "metavar": "<y_or_n>",
                "help": "Allow client to use incorrect naming conventions.",
            },
        ),
    )
    ignore_clients = ["PipelineClient", "AsyncPipelineClient", "ARMPipelineClient", "AsyncARMPipelineClient"]

    def __init__(self, linter=None):
        super(ClientUsesCorrectNamingConventions, self).__init__(linter)

    def visit_classdef(self, node):
        """Visits every class in file and checks if it is a client.
        Checks that correct naming convention is used for the client.
        Also checks that any class constants use uppercase.

        :param node: class node
        :type node: ast.ClassDef
        :return: None
        """
        # check for correct capitalization for "Client" and whatever the first letter of the prefix is
        if "_" in node.name or node.name.endswith("client") or node.name[0] != node.name[0].upper():
            if not node.name.startswith("_") and node.name not in self.ignore_clients:
                self.add_message(
                    msgid="client-incorrect-naming-convention", node=node, confidence=None
                )

        # check for correct naming convention in any class constants
        if node.name.endswith("Client"):
            for idx in range(len(node.body)):
                try:
                    const_name = node.body[idx].targets[0].name
                    if const_name != const_name.upper():
                        self.add_message(
                            msgid="client-incorrect-naming-convention", node=node.body[idx], confidence=None
                        )
                except AttributeError:
                    logger.debug("Pylint custom checker failed to check if client uses correct naming conventions.")
                    pass

            # check that methods in client class do not use camelcase
            try:
                for func in node.body:
                    if func.name != func.name.lower() and not func.name.startswith("_"):
                        self.add_message(
                            msgid="client-incorrect-naming-convention", node=func, confidence=None
                        )
            except AttributeError:
                logger.debug("Pylint custom checker failed to check if client uses correct naming conventions.")
                pass


class ClientMethodsHaveKwargsParameter(BaseChecker):
    __implements__ = IAstroidChecker

    name = "client-methods-have-kwargs"
    priority = -1
    msgs = {
        "C4728": (
            "Client method is missing a **kwargs parameter. See details:"
            " https://azure.github.io/azure-sdk/python_design.html#constructors-and-factory-methods",
            "client-method-missing-kwargs",
            "All client methods should accept a kwargs parameter.",
        ),
    }
    options = (
        (
            "ignore-client-method-missing-kwargs",
            {
                "default": False,
                "type": "yn",
                "metavar": "<y_or_n>",
                "help": "Allow client method without a kwargs parameter",
            },
        ),
    )
    ignore_clients = ["PipelineClient", "AsyncPipelineClient", "ARMPipelineClient", "AsyncARMPipelineClient"]

    def __init__(self, linter=None):
        super(ClientMethodsHaveKwargsParameter, self).__init__(linter)

    def visit_functiondef(self, node):
        """Visits every method in the client and checks that it has a kwargs parameter.

        :param node: function node
        :type node: ast.FunctionDef
        :return: None
        """
        try:
            if node.parent.name.endswith("Client") and node.is_method() and node.parent.name not in self.ignore_clients:
                # avoid false positive with @property
                if node.decorators is not None:
                    if "builtins.property" in node.decoratornames():
                        return
                    if not node.name.startswith("_") and \
                            ("azure.core.tracing.decorator.distributed_trace" in node.decoratornames() or
                             "azure.core.tracing.decorator_async.distributed_trace_async" in node.decoratornames()):
                        if not node.args.kwarg:
                            self.add_message(
                                msgid="client-method-missing-kwargs", node=node, confidence=None
                            )
        except AttributeError:
            logger.debug("Pylint custom checker failed to check if client uses kwargs parameter in method.")
            pass

    visit_asyncfunctiondef = visit_functiondef


class ClientMethodNamesDoNotUseDoubleUnderscorePrefix(BaseChecker):
    __implements__ = IAstroidChecker

    name = "client-methods-no-double-underscore"
    priority = -1
    msgs = {
        "C4729": (
            "Client method name should not use a double underscore prefix. See details:"
            " https://azure.github.io/azure-sdk/python_implementation.html#public-vs-private",
            "client-method-name-no-double-underscore",
            "Client method names should not use a leading double underscore prefix.",
        ),
    }
    options = (
        (
            "ignore-client-method-name-no-double-underscore",
            {
                "default": False,
                "type": "yn",
                "metavar": "<y_or_n>",
                "help": "Allow client method to have double underscore prefix.",
            },
        ),
    )
    ignore_clients = ["PipelineClient", "AsyncPipelineClient", "ARMPipelineClient", "AsyncARMPipelineClient"]
    acceptable_names = ["__init__", "__enter__", "__exit__", "__aenter__", "__aexit__", "__repr__"]

    def __init__(self, linter=None):
        super(ClientMethodNamesDoNotUseDoubleUnderscorePrefix, self).__init__(linter)

    def visit_functiondef(self, node):
        """Visits every method in the client and checks that no name begins with a double underscore.

        :param node: function node
        :type node: ast.FunctionDef
        :return: None
        """
        try:
            if node.parent.name.endswith("Client") and node.is_method() and node.parent.name not in self.ignore_clients:
                if node.name.startswith("__") and node.name not in self.acceptable_names:
                    self.add_message(
                        msgid="client-method-name-no-double-underscore", node=node, confidence=None
                    )
        except AttributeError:
            logger.debug("Pylint custom checker failed to check if client method name does not use double underscore prefix.")
            pass

    visit_asyncfunctiondef = visit_functiondef


class ClientDocstringUsesLiteralIncludeForCodeExample(BaseChecker):
    __implements__ = IAstroidChecker

    name = "client-docstring-literal-include"
    priority = -1
    msgs = {
        "C4730": (
            "Client docstring should use a literal include directive for the code example. See details:"
            " https://azure.github.io/azure-sdk/python_documentation.html#code-snippets",
            "client-docstring-use-literal-include",
            "Client/methods should use literal include directives for code examples.",
        ),
    }
    options = (
        (
            "ignore-client-docstring-use-literal-include",
            {
                "default": False,
                "type": "yn",
                "metavar": "<y_or_n>",
                "help": "Allow client to use code block.",
            },
        ),
    )

    ignore_clients = ["PipelineClient", "AsyncPipelineClient", "ARMPipelineClient", "AsyncARMPipelineClient"]

    def __init__(self, linter=None):
        super(ClientDocstringUsesLiteralIncludeForCodeExample, self).__init__(linter)

    def visit_classdef(self, node):
        """Visits every class in file and checks if it is a client.
        Also checks that the class constructor uses literalinclude over a code-block for the code example.

        :param node: class node
        :type node: ast.ClassDef
        :return: None
        """
        try:
            if node.name.endswith("Client") and node.name not in self.ignore_clients:
                if node.doc.find("code-block") != -1:
                    self.add_message(
                        msgid="client-docstring-use-literal-include", node=node, confidence=None
                    )
        except AttributeError:
            logger.debug("Pylint custom checker failed to check if client uses literalinclude over code-block.")
            pass

    def visit_functiondef(self, node):
        """Visits every method in the client class and checks that it uses literalinclude
         over a code-block for the code example.

        :param node: function node
        :type node: ast.FunctionDef
        :return: None
        """
        try:
            if node.parent.name.endswith("Client") and node.parent.name not in self.ignore_clients and node.is_method():
                if node.doc.find("code-block") != -1:
                    self.add_message(
                        msgid="client-docstring-use-literal-include", node=node, confidence=None
                    )
        except AttributeError:
            logger.debug("Pylint custom checker failed to check if client uses literalinclude over code-block.")
            pass

    visit_asyncfunctiondef = visit_functiondef


class AsyncClientCorrectNaming(BaseChecker):
    __implements__ = IAstroidChecker

    name = "async-client-correct-naming"
    priority = -1
    msgs = {
        "C4731": (
            "Async client should not include `Async` in the client name. See details:"
            " https://azure.github.io/azure-sdk/python_design.html#async-support",
            "async-client-bad-name",
            "Async clients should not have async in the name.",
        ),
    }
    options = (
        (
            "ignore-async-client-bad-name",
            {
                "default": False,
                "type": "yn",
                "metavar": "<y_or_n>",
                "help": "Allow async client to include async in its name.",
            },
        ),
    )
    ignore_clients = ["PipelineClient", "AsyncPipelineClient", "ARMPipelineClient", "AsyncARMPipelineClient"]

    def __init__(self, linter=None):
        super(AsyncClientCorrectNaming, self).__init__(linter)

    def visit_classdef(self, node):
        """Visits every class in file and checks that an async client does not use
        async in its name.

        :param node: class node
        :type node: ast.ClassDef
        :return: None
        """
        try:
            # avoid false positive when async name is used with a base class.
            if node.name.endswith("Client") and "async" in node.name.lower() and "base" not in node.name.lower():
                if not node.name.startswith("_") and node.name not in self.ignore_clients:
                    self.add_message(
                        msgid="async-client-bad-name", node=node, confidence=None
                    )
        except AttributeError:
            logger.debug("Pylint custom checker failed to check if async client uses correct naming.")
            pass


class SpecifyParameterNamesInCall(BaseChecker):
    __implements__ = IAstroidChecker

    name = "specify-parameter-names"
    priority = -1
    msgs = {
        "C4732": (
            "Specify the parameter names when calling methods with more than 2 required positional parameters."
            " See details: https://azure.github.io/azure-sdk/python_implementation.html#python-codestyle-positional-params",
            "specify-parameter-names-in-call",
            "You should specify the parameter names when the method has more than two positional arguments.",
        )
    }
    options = (
        (
            "ignore-specify-parameter-names-in-call",
            {
                "default": False,
                "type": "yn",
                "metavar": "<y_or_n>",
                "help": "Call the method without specifying parameter names.",
            },
        ),
    )
    ignore_clients = ["PipelineClient", "AsyncPipelineClient", "ARMPipelineClient", "AsyncARMPipelineClient"]

    def __init__(self, linter=None):
        super(SpecifyParameterNamesInCall, self).__init__(linter)

    def visit_call(self, node):
        """Visits every call in the client and checks that it specifies the parameter name in
        the call if there are more than 2 require positional parameters.

        :param node: call node
        :type node: ast.Call
        :return: None
        """
        try:
            klass = node.parent.parent.parent
            function = node.parent.parent
            if klass.name.endswith("Client") and klass.name not in self.ignore_clients and function.is_method():
                # node.args represent positional arguments
                if len(node.args) > 2 and node.func.attrname != "format":
                    self.add_message(
                        msgid="specify-parameter-names-in-call", node=node, confidence=None
                    )
        except AttributeError:
            logger.debug("Pylint custom checker failed to check if client methods specify parameters name in call.")
            pass


class ClientListMethodsUseCorePaging(BaseChecker):
    __implements__ = IAstroidChecker

    name = "client-list-methods-use-paging"
    priority = -1
    msgs = {
        "C4733": (
            "Operations that return collections should return a value that implements the Paging protocol. See details:"
            " https://azure.github.io/azure-sdk/python_design.html#response-formats",
            "client-list-methods-use-paging",
            "Client methods that return collections should use the Paging protocol.",
        ),
    }
    options = (
        (
            "ignore-client-list-methods-use-paging",
            {
                "default": False,
                "type": "yn",
                "metavar": "<y_or_n>",
                "help": "Allow collections method to not use paging protocol.",
            },
        ),
    )
    ignore_clients = ["PipelineClient", "AsyncPipelineClient", "ARMPipelineClient", "AsyncARMPipelineClient"]

    def __init__(self, linter=None):
        super(ClientListMethodsUseCorePaging, self).__init__(linter)
    
    def visit_return(self, node):
        """Visits every method in the client and checks that any list_ methods return
        an ItemPaged or AsyncItemPaged value.

        :param node: function node
        :type node: ast.FunctionDef
        :return: None
        """
        try:
            if node.parent.parent.name.endswith("Client") and node.parent.parent.name not in self.ignore_clients and node.parent.is_method():
                if node.parent.name.startswith("list"):
                    paging_class = False

                    try:
                        if "def by_page" in next(node.value.infer()).as_string():
                            paging_class = True
                    except (astroid.exceptions.InferenceError, AttributeError): # astroid can't always infer the return
                        logger.debug("Pylint custom checker failed to check if client list method uses core paging.")
                        pass

                    if not paging_class:
                        self.add_message(
                            msgid="client-list-methods-use-paging", node=node.parent, confidence=None
                        )
        except AttributeError:
            logger.debug("Pylint custom checker failed to check if client list method uses core paging.")
            pass

class ClientLROMethodsUseCorePolling(BaseChecker):
    __implements__ = IAstroidChecker

    name = "client-lro-methods-use-polling"
    priority = -1
    msgs = {
        "C4734": (
            "Long running operations should return a value that implements the Poller protocol. See details:"
            " https://azure.github.io/azure-sdk/python_design.html#response-formats",
            "client-lro-methods-use-polling",
            "Long running operations should use the polling protocol.",
        ),
    }
    options = (
        (
            "ignore-client-lro-methods-use-polling",
            {
                "default": False,
                "type": "yn",
                "metavar": "<y_or_n>",
                "help": "Allow LRO method to not use polling protocol.",
            },
        ),
    )
    ignore_clients = ["PipelineClient", "AsyncPipelineClient", "ARMPipelineClient", "AsyncARMPipelineClient"]

    def __init__(self, linter=None):
        super(ClientLROMethodsUseCorePolling, self).__init__(linter)

    def visit_functiondef(self, node):
        """Visits every method in the client and checks that any begin_ methods return
        an LROPoller value.

        :param node: function node
        :type node: ast.FunctionDef
        :return: None
        """
        try:
            if node.parent.name.endswith("Client") and node.parent.name not in self.ignore_clients and node.is_method():
                if node.name.startswith("begin"):
                    try:
                        # infer_call_result gives the method return value as a string
                        returns = next(node.infer_call_result()).as_string()
                        if returns.find("LROPoller") == -1:
                            self.add_message(
                                msgid="client-lro-methods-use-polling", node=node, confidence=None
                            )
                    except (astroid.exceptions.InferenceError, AttributeError): # astroid can't always infer the return
                        logger.debug("Pylint custom checker failed to check if client begin method uses core polling.")
                        pass
        except AttributeError:
            logger.debug("Pylint custom checker failed to check if client begin method uses core polling.")
            pass


class ClientLROMethodsUseCorrectNaming(BaseChecker):
    __implements__ = IAstroidChecker

    name = "client-lro-methods-use-correct-naming"
    priority = -1
    msgs = {
        "C4735": (
            "Methods that return an LROPoller should be prefixed with `begin_`. See details:"
            " https://azure.github.io/azure-sdk/python_design.html#service-operations",
            "lro-methods-use-correct-naming",
            "Methods that return an LROPoller should be prefixed with `begin_`.",
        ),
    }
    options = (
        (
            "ignore-client-lro-methods-use-correct-naming",
            {
                "default": False,
                "type": "yn",
                "metavar": "<y_or_n>",
                "help": "Allow LRO method to use a different name.",
            },
        ),
    )
    ignore_clients = ["PipelineClient", "AsyncPipelineClient", "ARMPipelineClient", "AsyncARMPipelineClient"]

    def __init__(self, linter=None):
        super(ClientLROMethodsUseCorrectNaming, self).__init__(linter)
        self.is_client = []

    def visit_classdef(self, node):
        """Visits every class in file and checks if it is a client.

        :param node: class node
        :type node: ast.ClassDef
        :return: None
        """
        if node.name.endswith("Client") and node.name not in self.ignore_clients:
            self.is_client.append(True)
        else:
            self.is_client.append(False)

    def visit_return(self, node):
        if self.is_client and self.is_client[-1]:
            try:
                # check for a return value of LROPoller in client class
                if node.value.func.name == "LROPoller":
                    # get the method in which LROPoller is returned
                    method = node.value.func.scope()
                    if not method.name.startswith("begin") and not method.name.startswith("_"):
                        self.add_message(
                            msgid="lro-methods-use-correct-naming", node=method, confidence=None
                        )
            except AttributeError:
                logger.debug("Pylint custom checker failed to check if client method with polling uses correct naming.")
                pass


class ClientConstructorDoesNotHaveConnectionStringParam(BaseChecker):
    __implements__ = IAstroidChecker

    name = "client-conn-str-not-in-constructor"
    priority = -1
    msgs = {
        "C4736": (
            "The constructor must not take a connection string. See details: "
            "https://azure.github.io/azure-sdk/python_design.html#python-client-connection-string",
            "connection-string-should-not-be-constructor-param",
            "Client should have a method to create the client with a connection string.",
        ),
    }
    options = (
        (
            "ignore-connection-string-should-not-be-constructor-param",
            {
                "default": False,
                "type": "yn",
                "metavar": "<y_or_n>",
                "help": "Allow client to use connection string param in constructor.",
            },
        ),
    )
    ignore_clients = ["PipelineClient", "AsyncPipelineClient", "ARMPipelineClient", "AsyncARMPipelineClient"]

    def __init__(self, linter=None):
        super(ClientConstructorDoesNotHaveConnectionStringParam, self).__init__(linter)

    def visit_classdef(self, node):
        """Visits every class in file and checks if it is a client.
        If it is a client, it checks that a connection string parameter is not used in the constructor.

        :param node: class node
        :type node: ast.ClassDef
        :return: None
        """
        try:
            if node.name.endswith("Client") and node.name not in self.ignore_clients:
                for func in node.body:
                    if func.name == "__init__":
                        for argument in func.args.args:
                            if argument.name == "connection_string" or argument.name == "conn_str":
                                self.add_message(
                                    msgid="connection-string-should-not-be-constructor-param", node=node, confidence=None
                                )
        except AttributeError:
            logger.debug("Pylint custom checker failed to check if client uses connection string param in constructor.")
            pass


class PackageNameDoesNotUseUnderscoreOrPeriod(BaseChecker):
    __implements__ = IAstroidChecker

    name = "package-name-incorrect"
    priority = -1
    msgs = {
        "C4737": (
            "Package name should not use an underscore or period. Replace with dash (-). See details: "
            "https://azure.github.io/azure-sdk/python_design.html#packaging",
            "package-name-incorrect",
            "Package name should use dashes instead of underscore or period.",
        ),
    }
    options = (
        (
            "ignore-package-name-incorrect",
            {
                "default": False,
                "type": "yn",
                "metavar": "<y_or_n>",
                "help": "Allow package name to have a different naming convention.",
            },
        ),
    )

    def __init__(self, linter=None):
        super(PackageNameDoesNotUseUnderscoreOrPeriod, self).__init__(linter)

    def visit_module(self, node):
        """Visits setup.py and checks that its package name follows correct naming convention.

        :param node: module node
        :type node: ast.Module
        :return: None
        """
        try:
            if node.file.endswith("setup.py"):
                for nod in node.body:
                    if isinstance(nod, astroid.Assign):
                        if nod.targets[0].name == "PACKAGE_NAME":
                            package = nod.value
                            if package.value.find(".") != -1 or package.value.find("_") != -1:
                                self.add_message(
                                    msgid="package-name-incorrect", node=node, confidence=None
                                )
        except Exception:
            logger.debug("Pylint custom checker failed to check if package name is correct.")
            pass


class ServiceClientUsesNameWithClientSuffix(BaseChecker):
    __implements__ = IAstroidChecker

    name = "client-name-incorrect"
    priority = -1
    msgs = {
        "C4738": (
            "Service client types should use a `Client` suffix. See details: "
            "https://azure.github.io/azure-sdk/python_design.html#service-client",
            "client-suffix-needed",
            "Client should use the correct suffix.",
        ),
    }
    options = (
        (
            "ignore-client-suffix-needed",
            {
                "default": False,
                "type": "yn",
                "metavar": "<y_or_n>",
                "help": "Allow the client to have a different suffix.",
            },
        ),
    )

    def __init__(self, linter=None):
        super(ServiceClientUsesNameWithClientSuffix, self).__init__(linter)

    def visit_module(self, node):
        """Visits a file that has "client" in the file name and checks that the service client
        uses a `Client` suffix.

        :param node: module node
        :type node: ast.Module
        :return: None
        """
        try:
            # ignore base clients
            if node.file.endswith("base_client.py") or node.file.endswith("base_client_async.py"):
                return
            if node.file.endswith("client.py") or node.file.endswith("client_async.py"):
                has_client_suffix = False
                for idx in range(len(node.body)):
                    if isinstance(node.body[idx], astroid.ClassDef):
                        if node.body[idx].name.endswith("Client"):
                            has_client_suffix = True
                if has_client_suffix is False:
                    self.add_message(
                        msgid="client-suffix-needed", node=node, confidence=None
                    )
        except Exception:
            logger.debug("Pylint custom checker failed to check if service client has a client suffix.")
            pass


class CheckDocstringParameters(BaseChecker):
    __implements__ = IAstroidChecker

    name = "check-docstrings"
    priority = -1
    msgs = {
        "C4739": (
            'Params missing in docstring: "%s". See details: '
            'https://azure.github.io/azure-sdk/python_documentation.html#docstrings',
            "docstring-missing-param",
            "Docstring missing for param.",
        ),
        "C4740": (
            'Param types missing in docstring: "%s". See details: '
            'https://azure.github.io/azure-sdk/python_documentation.html#docstrings',
            "docstring-missing-type",
            "Docstring missing for param type.",
        ),
        "C4741": (
            "A return doc is missing in the docstring. See details: "
            "https://azure.github.io/azure-sdk/python_documentation.html#docstrings",
            "docstring-missing-return",
            "Docstring missing for return doc.",
        ),
        "C4742": (
            "A return type is missing in the docstring. See details: "
            "https://azure.github.io/azure-sdk/python_documentation.html#docstrings",
            "docstring-missing-rtype",
            "Docstring missing for return type.",
        ),
        "C4743": (
            '"%s" not found as a parameter. Use :keyword type myarg: if a keyword argument. See details: '
            'https://azure.github.io/azure-sdk/python_documentation.html#docstrings',
            "docstring-should-be-keyword",
            "Docstring should use keywords.",
        ),
    }
    options = (
        (
            "ignore-docstring-missing-param",
            {
                "default": False,
                "type": "yn",
                "metavar": "<y_or_n>",
                "help": "Allow a docstring param mismatch.",
            },
        ),
        (
            "ignore-docstring-missing-type",
            {
                "default": False,
                "type": "yn",
                "metavar": "<y_or_n>",
                "help": "Allow a docstring param type mismatch.",
            },
        ),
        (
            "ignore-docstring-missing-return",
            {
                "default": False,
                "type": "yn",
                "metavar": "<y_or_n>",
                "help": "Allow a docstring return doc mismatch",
            },
        ),
        (
            "ignore-docstring-missing-rtype",
            {
                "default": False,
                "type": "yn",
                "metavar": "<y_or_n>",
                "help": "Allow a docstring rtype mismatch",
            },
        ),
        (
            "ignore-docstring-should-be-keyword",
            {
                "default": False,
                "type": "yn",
                "metavar": "<y_or_n>",
                "help": "Allow a docstring to not use keyword for documentation.",
            },
        ),
    )

    def __init__(self, linter=None):
        super(CheckDocstringParameters, self).__init__(linter)

    def check_parameters(self, node):
        """Parse the docstring for any params and types
        and compares it to the function's parameters.

        Throws a pylint error if...
        1. Missing param in docstring.
        2. Missing a param type in the docstring.
        3. Missing a return doc in the docstring when a function returns something.
        4. Missing an rtype in the docstring when a function returns something.
        5. Extra params in docstring that aren't function parameters. Change to keywords.

        :param node: ast.ClassDef or ast.FunctionDef
        :return: None
        """
        arg_names = []
        # specific case for constructor where docstring found in class def
        if isinstance(node, astroid.ClassDef):
            for constructor in node.body:
                if isinstance(constructor, astroid.FunctionDef) and constructor.name == "__init__":
                    arg_names = [arg.name for arg in constructor.args.args]
                    break

        if isinstance(node, astroid.FunctionDef):
            arg_names = [arg.name for arg in node.args.args]

        try:
            # not every method will have a docstring so don't crash here, just return
            docstring = node.doc.split(":")
        except AttributeError:
            return

        docparams = {}
        for idx, line in enumerate(docstring):
            # this param has its type on a separate line
            if line.startswith("param") and line.count(" ") == 1:
                param = line.split("param ")[1]
                docparams[param] = None
            # this param has its type on the same line
            if line.startswith("param") and line.count(" ") == 2:
                _, param_type, param = line.split(" ")
                docparams[param] = param_type
            if line.startswith("type"):
                param = line.split("type ")[1]
                if param in docparams:
                    docparams[param] = docstring[idx+1]

        # check that all params are documented
        missing_params = []
        for param in arg_names:
            if param == "self" or param == "cls":
                continue
            if param not in docparams:
                missing_params.append(param)

        if missing_params:
            self.add_message(
                msgid="docstring-missing-param", args=(", ".join(missing_params)), node=node, confidence=None
            )

        # check if we have a type for each param and check if documented params that should be keywords
        missing_types = []
        should_be_keywords = []
        for param in docparams:
            if docparams[param] is None:
                missing_types.append(param)
            if param not in arg_names:
                should_be_keywords.append(param)

        if missing_types:
            self.add_message(
                msgid="docstring-missing-type", args=(", ".join(missing_types)), node=node, confidence=None
            )

        if should_be_keywords:
            self.add_message(
                msgid="docstring-should-be-keyword",
                args=(", ".join(should_be_keywords)),
                node=node,
                confidence=None
            )

    def check_return(self, node):
        """Checks if function returns anything.
        If return found, checks that the docstring contains a return doc and rtype.

        :param node: ast.FunctionDef
        :return: None
        """
        try:
            returns = next(node.infer_call_result()).as_string()
            if returns == "None":
                return
        except (astroid.exceptions.InferenceError, AttributeError):
            # this function doesn't return anything, just return
            return

        try:
            # not every method will have a docstring so don't crash here, just return
            docstring = node.doc.split(":")
        except AttributeError:
            return

        has_return, has_rtype = False, False
        for line in docstring:
            if line.startswith("return"):
                has_return = True
            if line.startswith("rtype"):
                has_rtype = True

        if has_return is False:
            self.add_message(
                msgid="docstring-missing-return", node=node, confidence=None
            )
        if has_rtype is False:
            self.add_message(
                msgid="docstring-missing-rtype", node=node, confidence=None
            )

    def visit_classdef(self, node):
        """Visits every class in the file and finds the constructor.
        Makes a call to compare class docstring with constructor params.

        :param node: ast.ClassDef
        :return: None
        """
        try:
            for func in node.body:
                if isinstance(func, astroid.FunctionDef) and func.name == "__init__":
                    self.check_parameters(node)
        except Exception:
            logger.debug("Pylint custom checker failed to check docstrings.")
            pass

    def visit_functiondef(self, node):
        """Visits every function in the file and makes calls
        to check docstring parameters and return statements.

        :param node: ast.FunctionDef
        :return: None
        """
        try:
            if node.name == "__init__":
                return
            self.check_parameters(node)
            self.check_return(node)
        except Exception:
            logger.debug("Pylint custom checker failed to check docstrings.")
            pass

    # this line makes it work for async functions
    visit_asyncfunctiondef = visit_functiondef


class CheckForPolicyUse(BaseChecker):
    __implements__ = IAstroidChecker

    name = "check-for-policies"
    priority = -1
    msgs = {
        "C4739": (
            "You should include a UserAgentPolicy in your HTTP pipeline. See details: "
            "https://azure.github.io/azure-sdk/python_implementation.html#network-operations",
            "missing-user-agent-policy",
            "You should include a UserAgentPolicy in the HTTP Pipeline.",
        ),
        "C4740": (
            "You should include a LoggingPolicy in your HTTP pipeline. See details: "
            "https://azure.github.io/azure-sdk/python_implementation.html#network-operations",
            "missing-logging-policy",
            "You should include a LoggingPolicy in the HTTP Pipeline.",
        ),
        "C4741": (
            "You should include a RetryPolicy in your HTTP pipeline. See details: "
            "https://azure.github.io/azure-sdk/python_implementation.html#network-operations",
            "missing-retry-policy",
            "You should include a RetryPolicy in the HTTP Pipeline.",
        ),
        "C4742": (
            "You should include a DistributedTracingPolicy in your HTTP pipeline. See details: "
            "https://azure.github.io/azure-sdk/python_implementation.html#network-operations",
            "missing-distributed-tracing-policy",
            "You should include a DistributedTracingPolicy in the HTTP Pipeline.",
        ),
    }
    options = (
        (
            "ignore-missing-user-agent-policy",
            {
                "default": False,
                "type": "yn",
                "metavar": "<y_or_n>",
                "help": "Allow the client to not have a UserAgentPolicy",
            },
        ),
        (
            "ignore-missing-logging-policy",
            {
                "default": False,
                "type": "yn",
                "metavar": "<y_or_n>",
                "help": "Allow the client to not have a LoggingPolicy",
            },
        ),
        (
            "ignore-missing-retry-policy",
            {
                "default": False,
                "type": "yn",
                "metavar": "<y_or_n>",
                "help": "Allow the client to not have a RetryPolicy",
            },
        ),
        (
            "ignore-missing-distributed-tracing-policy",
            {
                "default": False,
                "type": "yn",
                "metavar": "<y_or_n>",
                "help": "Allow the client to not have a DistributedTracingPolicy",
            },
        ),
    )

    def __init__(self, linter=None):
        super(CheckForPolicyUse, self).__init__(linter)
        self.node_to_use = None
        self.has_policies = set()
        self.ran_at_package_level = False
        self.disable_logging_error = False
        self.disable_user_agent_error = False
        self.disable_tracing_error = False
        self.disable_retry_error = False

    def visit_function(self, node, policy):
        """Visits the function and searches line by line for the policy being used.
        Also searches for if the policy came from the azure.core.configuration object.

        :param node: ast.FunctionDef
        :param policy: The policy imported in the file.
        :return: None
        """
        for func in node.body:
            if isinstance(func, astroid.FunctionDef):
                for idx, item in enumerate(func.body):
                    try:
                        line = list(node.get_children())[idx].as_string()
                        if line.find(policy) != -1:
                            self.has_policies.add(policy)
                        if line.find("config.logging_policy") != -1:
                            self.has_policies.add("NetworkTraceLoggingPolicy")
                        if line.find("config.retry_policy") != -1:
                            self.has_policies.add("RetryPolicy")
                        if line.find("config.user_agent_policy") != -1:
                            self.has_policies.add("UserAgentPolicy")
                    except IndexError:
                        pass

    def visit_class(self, klass, policy):
        """Visits any classes in the file and then makes a call
        to search its methods for the policy being used.

        :param klass: A class within the file
        :param policy: The policy imported in the file.
        :return: None
        """
        for idx, node in enumerate(klass):
            if isinstance(node, astroid.ClassDef):
                self.visit_function(node, policy)

    def visit_module(self, node):
        """Visits every file in the package and searches for policies as base classes
        or custom policies. If a core policy is imported in a file in calls helper
        methods to check that the policy was used in the code.

        This pylint checker is different from the others as it collects information across
        many files and then reports any errors. Due to this difference, disable commands
        must be searched for manually.

        :param node: ast.Module
        :return: None
        """
        # only throw the error if pylint was run at package level since it needs to check all the files
        # infer run location based on the location of the init file highest in dir hierarchy
        if node.package: # the init file
            count = node.file.split("azure-sdk-for-python")[1].count("-")
            if node.file.split("azure-sdk-for-python")[1].count("\\") <= (5 + count) and \
                    node.file.split("azure-sdk-for-python")[1].count("/") <= (5 + count):
                self.ran_at_package_level = True

        # not really a good place to throw the pylint error, so we'll do it on the init file.
        # By running this checker on all the files first and then reporting errors, pylint disables need to be
        # done manually for some reason
        if node.file.endswith("__init__.py") and self.node_to_use is None:
            header = node.stream().read(200).lower()
            if header.find(b'disable') != -1:
                if header.find(b'missing-logging-policy') != -1:
                    self.disable_logging_error = True
                if header.find(b'missing-user-agent-policy') != -1:
                    self.disable_user_agent_error = True
                if header.find(b'missing-distributed-tracing-policy') != -1:
                    self.disable_tracing_error = True
                if header.find(b'missing-retry-policy') != -1:
                    self.disable_retry_error = True
            self.node_to_use = node

        for idx in range(len(node.body)):
            # Check if the core policy is the base class for some custom policy, or a custom policy is being used
            # and we try our best to find it based on common naming conventions.
            if isinstance(node.body[idx], astroid.ClassDef):
                if "NetworkTraceLoggingPolicy" in node.body[idx].basenames:
                    self.has_policies.add("NetworkTraceLoggingPolicy")
                if node.body[idx].name.find("LoggingPolicy") != -1:
                    self.has_policies.add("NetworkTraceLoggingPolicy")
                if "RetryPolicy" in node.body[idx].basenames or "AsyncRetryPolicy" in node.body[idx].basenames:
                    self.has_policies.add("RetryPolicy")
                if node.body[idx].name.find("RetryPolicy") != -1:
                    self.has_policies.add("RetryPolicy")
                if "UserAgentPolicy" in node.body[idx].basenames:
                    self.has_policies.add("UserAgentPolicy")
                if node.body[idx].name.find("UserAgentPolicy") != -1:
                    self.has_policies.add("UserAgentPolicy")
                if "DistributedTracingPolicy" in node.body[idx].basenames:
                    self.has_policies.add("DistributedTracingPolicy")
                if node.body[idx].name.find("TracingPolicy") != -1:
                    self.has_policies.add("DistributedTracingPolicy")

            # policy is imported in this file, let's check that it gets used in the code
            if isinstance(node.body[idx], astroid.ImportFrom):
                for imp, pol in enumerate(node.body[idx].names):
                    if node.body[idx].names[imp][0].endswith("Policy") and \
                            node.body[idx].names[imp][0] not in self.has_policies:
                        self.visit_class(node.body, node.body[idx].names[imp][0])

    def close(self):
        """This method is inherited from BaseChecker and called at the very end of linting a module.
        It reports any errors and does a final check for any pylint disable statements.

        :return: None
        """
        if self.ran_at_package_level:
            if self.disable_logging_error is False:
                if "NetworkTraceLoggingPolicy" not in self.has_policies:
                    self.add_message(
                        msgid="missing-logging-policy", node=self.node_to_use, confidence=None
                    )
            if self.disable_retry_error is False:
                if "RetryPolicy" not in self.has_policies:
                    self.add_message(
                        msgid="missing-retry-policy", node=self.node_to_use, confidence=None
                    )
            if self.disable_user_agent_error is False:
                if "UserAgentPolicy" not in self.has_policies:
                    self.add_message(
                        msgid="missing-user-agent-policy", node=self.node_to_use, confidence=None
                    )
            if self.disable_tracing_error is False:
                if "DistributedTracingPolicy" not in self.has_policies:
                    self.add_message(
                        msgid="missing-distributed-tracing-policy", node=self.node_to_use, confidence=None
                    )


class CheckDocstringAdmonitionNewline(BaseChecker):
    __implements__ = IAstroidChecker

    name = "check-admonition"
    priority = -1
    msgs = {
        "C4744": (
            "The .. literalinclude statement needs a blank line above it. ",
            "docstring-admonition-needs-newline",
            "Put a newline after the example and before the literalinclude.",
        ),
    }
    options = (
        (
            "ignore-docstring-admonition-needs-newline",
            {
                "default": False,
                "type": "yn",
                "metavar": "<y_or_n>",
                "help": "Allow a docstring to not have newline after admonition example.",
            },
        ),
    )

    def __init__(self, linter=None):
        super(CheckDocstringAdmonitionNewline, self).__init__(linter)

    def check_for_admonition(self, node):
        """Parse the docstring for an admonition statement.
        If found, checks that the literalinclude statement has
        two newlines above it.

        :param node: ast.ClassDef or ast.FunctionDef
        :return: None
        """

        try:
            # not every class/method will have a docstring so don't crash here, just return
            if node.doc.find("admonition") != -1 and node.doc.find(".. literalinclude") != -1:
                literal_include = node.doc.split(".. literalinclude")[0]
                chars_list = list(reversed(literal_include))
                for idx, char in enumerate(chars_list):
                    if char == '\n':
                        if chars_list[idx+1] == '\n':
                            break
                        else:
                            self.add_message(
                                "docstring-admonition-needs-newline", node=node, confidence=None
                            )
                            break
        except Exception:
            return

    def visit_classdef(self, node):
        """Visits every class docstring.

        :param node: ast.ClassDef
        :return: None
        """
        try:
            for func in node.body:
                if isinstance(func, astroid.FunctionDef) and func.name == "__init__":
                    self.check_for_admonition(node)
        except Exception:
            logger.debug("Pylint custom checker failed to check docstrings.")
            pass

    def visit_functiondef(self, node):
        """Visits every method docstring.

        :param node: ast.FunctionDef
        :return: None
        """
        try:
            if node.name == "__init__":
                return
            self.check_for_admonition(node)
        except Exception:
            logger.debug("Pylint custom checker failed to check docstrings.")
            pass

    # this line makes it work for async functions
    visit_asyncfunctiondef = visit_functiondef


class CheckEnum(BaseChecker):
    __implements__ = IAstroidChecker

    name = "check-enum"
    priority = -1
    msgs = {
        "C4746": (
            "The enum must use uppercase naming. See details: "
            "https://azure.github.io/azure-sdk/python_design.html#enumerations",
            "enum-must-be-uppercase",
            "Capitalize enum name.",
        ),
        "C4747":(
            "The enum must inherit from CaseInsensitiveEnumMeta. See details: "
            "https://azure.github.io/azure-sdk/python_implementation.html#extensible-enumerations",
            "enum-must-inherit-case-insensitive-enum-meta",
            "Inherit CaseInsensitiveEnumMeta.",
        ),
    }
    options = (
        (
            "ignore-enum-must-be-uppercase",
            {
                "default": False,
                "type": "yn",
                "metavar": "<y_or_n>",
                "help": "Allow an enum to not be capitalized.",
            },
        ),
        (
            "ignore-enum-must-inherit-case-insensitive-enum-meta",
            {
                "default": False,
                "type": "yn",
                "metavar": "<y_or_n>",
                "help": "Allow an enum to not inherit CaseInsensitiveEnumMeta.",
            },
        ),
    )

    def __init__(self, linter=None):
        super(CheckEnum, self).__init__(linter)

    def visit_classdef(self, node):
        """Visits every enum class.

        :param node: ast.ClassDef
        :return: None
        """
        try:
            
            # If it has a metaclass, and is an enum class, check the capitalization
            if node.declared_metaclass():
                if node.declared_metaclass().name == "CaseInsensitiveEnumMeta":
                    self._enum_uppercase(node)   
            # Else if it does not have a metaclass, but it is an enum class
            # Check both capitalization and throw pylint error for metaclass
            elif node.bases[0].name == "str" and node.bases[1].name == "Enum":
                self.add_message(
                    "enum-must-inherit-case-insensitive-enum-meta", node=node, confidence=None
                )
                self._enum_uppercase(node)  

        except Exception:
            logger.debug("Pylint custom checker failed to check enum.")
            pass
    
    def _enum_uppercase(self, node):
        """Visits every enum within the class.
        Checks if the enum is uppercase, if it isn't it
        adds a pylint error message.

        :param node: ast.ClassDef
        :return: None
        """

        # Check capitalization of enums assigned in the class
        for nod in node.body:
            if isinstance(nod, astroid.Assign):
                if not nod.targets[0].name.isupper():
                    self.add_message(
                        "enum-must-be-uppercase", node=nod.targets[0], confidence=None
                    )


class CheckAPIVersion(BaseChecker):
    __implements__ = IAstroidChecker

    name = "check-api-version-kwarg"
    priority = -1
    msgs = {
        "C4748": (
            "The client constructor needs to take in an optional keyword-only api_version argument. See details: "
            "https://azure.github.io/azure-sdk/python_design.html#specifying-the-service-version",
            "client-accepts-api-version-keyword",
            "Accept a keyword argument called api_version.",
        ),
    }
    options = (
        (
            "ignore-client-accepts-api-version-keyword",
            {
                "default": False,
                "type": "yn",
                "metavar": "<y_or_n>",
                "help": "Allow for no keyword api version.",
            },
        ),
    )
    ignore_clients = ["PipelineClient", "AsyncPipelineClient", "ARMPipelineClient", "AsyncARMPipelineClient"]

    def __init__(self, linter=None):
        super(CheckAPIVersion, self).__init__(linter)             

    def visit_classdef(self, node):
        """Visits every class in file and checks if it is a client.
        If it is a client, it checks that there is an api_version keyword.

        :param node: class node
        :type node: ast.ClassDef
        :return: None
        """

        try:
            api_version = False
            
            if node.name.endswith("Client") and node.name not in self.ignore_clients:
                if node.doc:
                    if ":keyword api_version:" in node.doc or ":keyword str api_version:" in node.doc:
                        api_version = True
                if not api_version:    
                    for func in node.body:
                        if isinstance(func, astroid.FunctionDef):
                            if func.name == '__init__':
                                if func.doc: 
                                    if ":keyword api_version:" in func.doc or ":keyword str api_version:" in func.doc:
                                        api_version = True
                                if not api_version:
                                    self.add_message(
                                        msgid="client-accepts-api-version-keyword", node=node, confidence=None
                                    )   
    
      
        except AttributeError:
            logger.debug("Pylint custom checker failed to check if client takes in an optional keyword-only api_version argument.")
            pass                                                                                    


class CheckNamingMismatchGeneratedCode(BaseChecker):
    __implements__ = IAstroidChecker

    name = "check-naming-mismatch"
    priority = -1
    msgs = {
        "C4745": (
            "Do not alias generated code. "
            "This messes up sphinx, intellisense, and apiview, so please modify the name of the generated code through"
            " the swagger / directives, or code customizations. See Details: "
            "https://github.com/Azure/autorest/blob/main/docs/generate/built-in-directives.md",
            "naming-mismatch",
            "Do not alias models imported from the generated code.",
        ),
    }
    options = (
        (
            "ignore-naming-mismatch",
            {
                "default": False,
                "type": "yn",
                "metavar": "<y_or_n>",
                "help": "Allow generated code to be aliased.",
            },
        ),
    )

    def __init__(self, linter=None):
        super(CheckNamingMismatchGeneratedCode, self).__init__(linter)

    def visit_module(self, node):
        """Visits __init__.py and checks that there are not aliased models.

        :param node: module node
        :type node: ast.Module
        :return: None
        """
        try:
            if node.file.endswith("__init__.py"):
                aliased = []
            
                for nod in node.body:
                    if isinstance(nod, astroid.ImportFrom) or isinstance(nod, astroid.Import):
                        # If the model has been aliased
                        for name in nod.names:
                            if name[1] is not None:
                                aliased.append(name[1])

                for nod in node.body:
                    if isinstance(nod, astroid.Assign):
                        if nod.targets[0].as_string() == "__all__":
                            for models in nod.assigned_stmts():
                                for model_name in models.elts:
                                    if model_name.value in aliased:
                                        self.add_message(
                                            msgid="naming-mismatch", node=model_name, confidence=None
                                        )
    
        except Exception:
                logger.debug("Pylint custom checker failed to check if model is aliased.")

class BlockedImport(BaseChecker):
    """There are certain imports that should only occur in the core package.
    For example, instead of using `requests` to make requests, clients should
    take a `azure.core.pipeline.Pipeline` as input to make requests.
    """
    name = "blocked-import"
    priority = -1
    msgs = {
        "C4749": (
            "This import is not allowed. Consider importing an abstract"
            " alternative from `azure.core`",
            "blocked-import",
            "Do not import this module",
        ),
    }
    BLOCKED_MODULES = ["aiohttp", "requests", "trio"]
    AZURE_CORE_NAME = "azure.core.pipeline.transport"

    def visit_import(self, node):
        """Check that we dont have blocked imports."""
        if node.root().name.startswith(self.AZURE_CORE_NAME):
            return
        for import_, _ in node.names:
            self._check_import(import_, node)

    def visit_importfrom(self, node):
        """Check that we aren't import from a blocked package."""
        if node.root().name.startswith(self.AZURE_CORE_NAME):
            return
        self._check_import(node.modname, node)
    
    def _check_import(self, name, node):
        """Check if an import is blocked."""
        for blocked in self.BLOCKED_MODULES:
            if name.startswith(blocked):
                self.add_message(
                    msgid=f"blocked-import", node=node, confidence=None
                )
                break


# if a linter is registered in this function then it will be checked with pylint
def register(linter):
    linter.register_checker(ClientsDoNotUseStaticMethods(linter))
    linter.register_checker(ClientConstructorTakesCorrectParameters(linter))
    linter.register_checker(ClientMethodsUseKwargsWithMultipleParameters(linter))
    linter.register_checker(ClientMethodsHaveTypeAnnotations(linter))
    linter.register_checker(ClientUsesCorrectNamingConventions(linter))
    linter.register_checker(ClientMethodsHaveKwargsParameter(linter))
    linter.register_checker(ClientHasKwargsInPoliciesForCreateConfigurationMethod(linter))
    linter.register_checker(AsyncClientCorrectNaming(linter))
    linter.register_checker(FileHasCopyrightHeader(linter))
    linter.register_checker(ClientMethodNamesDoNotUseDoubleUnderscorePrefix(linter))
    linter.register_checker(SpecifyParameterNamesInCall(linter))
    linter.register_checker(ClientConstructorDoesNotHaveConnectionStringParam(linter))
    linter.register_checker(PackageNameDoesNotUseUnderscoreOrPeriod(linter))
    linter.register_checker(ServiceClientUsesNameWithClientSuffix(linter))
    linter.register_checker(CheckDocstringAdmonitionNewline(linter))
    linter.register_checker(CheckNamingMismatchGeneratedCode(linter))
    linter.register_checker(CheckAPIVersion(linter))
    linter.register_checker(CheckEnum(linter))
<<<<<<< HEAD
    linter.register_checker(BlockedImport(linter))
=======
    linter.register_checker(ClientListMethodsUseCorePaging(linter))

>>>>>>> 8ee58890


    # disabled by default, use pylint --enable=check-docstrings if you want to use it
    # linter.register_checker(CheckDocstringParameters(linter))

    # Rules are disabled until false positive rate improved
    # linter.register_checker(CheckForPolicyUse(linter))
    # linter.register_checker(ClientHasApprovedMethodNamePrefix(linter))
    # linter.register_checker(ClientMethodsHaveTracingDecorators(linter))
    # linter.register_checker(ClientDocstringUsesLiteralIncludeForCodeExample(linter))
    # linter.register_checker(ClientLROMethodsUseCorePolling(linter))
    # linter.register_checker(ClientLROMethodsUseCorrectNaming(linter))

<|MERGE_RESOLUTION|>--- conflicted
+++ resolved
@@ -1978,12 +1978,9 @@
     linter.register_checker(CheckNamingMismatchGeneratedCode(linter))
     linter.register_checker(CheckAPIVersion(linter))
     linter.register_checker(CheckEnum(linter))
-<<<<<<< HEAD
     linter.register_checker(BlockedImport(linter))
-=======
     linter.register_checker(ClientListMethodsUseCorePaging(linter))
 
->>>>>>> 8ee58890
 
 
     # disabled by default, use pylint --enable=check-docstrings if you want to use it
