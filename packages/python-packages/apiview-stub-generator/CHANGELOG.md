--- conflicted
+++ resolved
@@ -1,13 +1,9 @@
 # Release History
 
-<<<<<<< HEAD
-## Version 0.3.14 (Unreleased)
-=======
 ## Version 0.3.15 (Unreleased)
 Fixed issue where module-level overloads were not being parsed.
 
 ## Version 0.3.14 (2025-02-22)
->>>>>>> 335fd89f
 Update for tree token style parser.
 
 ## Version 0.3.13 (2025-01-13)
