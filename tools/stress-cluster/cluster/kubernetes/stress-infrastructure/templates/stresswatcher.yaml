apiVersion: apps/v1
kind: Deployment
metadata:
  name: stress-watcher
  namespace: {{ .Release.Namespace }}
  labels:
    app: stress-watcher
spec:
  replicas: 1
  selector:
    matchLabels:
      app: stress-watcher
  template:
    metadata:
      namespace: {{ .Release.Namespace }}
      labels:
        app: stress-watcher
    spec:
      containers:
      - name: stresswatcher
<<<<<<< HEAD
        imagePullPolicy: Always
        image: azsdkengsys.azurecr.io/stress/stresswatcher:latest
=======
        image: azsdkengsys.azurecr.io/stress/watcher:{{ .Values.tag }}
>>>>>>> e14e4f4a
        command: ["dotnet", "Stress.Watcher.dll"]
        volumeMounts:
        - name: public
          mountPath: /mnt/outputs
          readOnly: true
      volumes:
      - name: public
        secret:
          secretName: public
          items:
          - key: value
            path: .env
---
apiVersion: rbac.authorization.k8s.io/v1
kind: ClusterRole
metadata:
  name: stress-writer
rules:
- apiGroups:
  - '*'
  resources:
  - '*'
  verbs:
  - get
  - list
  - watch
  - update
  - patch
---
apiVersion: rbac.authorization.k8s.io/v1
kind: ClusterRoleBinding
metadata:
  name: stress-watcher-cluster-role-binding
subjects:
- namespace: {{ .Release.Namespace }}
  kind: ServiceAccount
  name: default
roleRef:
  apiGroup: rbac.authorization.k8s.io
  kind: ClusterRole
  name: stress-writer<|MERGE_RESOLUTION|>--- conflicted
+++ resolved
@@ -18,12 +18,8 @@
     spec:
       containers:
       - name: stresswatcher
-<<<<<<< HEAD
         imagePullPolicy: Always
-        image: azsdkengsys.azurecr.io/stress/stresswatcher:latest
-=======
         image: azsdkengsys.azurecr.io/stress/watcher:{{ .Values.tag }}
->>>>>>> e14e4f4a
         command: ["dotnet", "Stress.Watcher.dll"]
         volumeMounts:
         - name: public
