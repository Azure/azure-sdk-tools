--- conflicted
+++ resolved
@@ -26,13 +26,8 @@
 }
 
 var SourceTopK = map[model.Source]int{
-<<<<<<< HEAD
 	model.Source_TypeSpecMigration:              3,
 	model.Source_StaticTypeSpecToSwaggerMapping: 3,
-=======
-	model.Source_TypeSpecMigration: 3,
-	model.Source_TypeSpecQA:        3,
->>>>>>> 4a5bf366
 }
 
 var tenantConfigMap = map[model.TenantID]TenantConfig{
