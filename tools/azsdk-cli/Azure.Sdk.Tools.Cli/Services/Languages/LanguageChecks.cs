using System.ComponentModel;
using System.Threading;
using Azure.Sdk.Tools.Cli.Configuration;
using Azure.Sdk.Tools.Cli.Helpers;
using Azure.Sdk.Tools.Cli.Microagents;
using Azure.Sdk.Tools.Cli.Microagents.Tools;
using Azure.Sdk.Tools.Cli.Models;
using Azure.Sdk.Tools.Cli.Prompts;
using Azure.Sdk.Tools.Cli.Prompts.Templates;
using ModelContextProtocol.Protocol;

namespace Azure.Sdk.Tools.Cli.Services;

/// <summary>
/// Interface for language repository service operations.
/// </summary>
public interface ILanguageChecks
{
    /// <summary>
    /// Analyzes dependencies for the specific package.
    /// </summary>
    /// <param name="packagePath">Path to the package directory</param>
    /// <param name="fixCheckErrors">Whether to attempt to automatically fix dependency issues</param>
    /// <param name="ct">Cancellation token</param>
    /// <returns>Result of the dependency analysis</returns>
    Task<CLICheckResponse> AnalyzeDependenciesAsync(string packagePath, bool fixCheckErrors = false, CancellationToken ct = default);

    /// <summary>
    /// Validates the changelog for the specific package.
    /// </summary>
    /// <param name="packagePath">Path to the package directory</param>
    /// <param name="fixCheckErrors">Whether to attempt to automatically fix changelog issues</param>
    /// <param name="ct">Cancellation token</param>
    /// <returns>Result of the changelog validation</returns>
    Task<CLICheckResponse> ValidateChangelogAsync(string packagePath, bool fixCheckErrors = false, CancellationToken ct = default);

    /// <summary>
    /// Validates the README for the specific package.
    /// </summary>
    /// <param name="packagePath">Path to the package directory</param>
    /// <param name="fixCheckErrors">Whether to attempt to automatically fix README issues</param>
    /// <param name="ct">Cancellation token</param>
    /// <returns>Result of the README validation</returns>
    Task<CLICheckResponse> ValidateReadmeAsync(string packagePath, bool fixCheckErrors = false, CancellationToken ct = default);

    /// <summary>
    /// Checks spelling in the specific package.
    /// </summary>
    /// <param name="packagePath">Path to the package directory</param>
    /// <param name="fixCheckErrors">Whether to attempt to automatically fix spelling issues where supported by cspell</param>
    /// <param name="ct">Cancellation token</param>
    /// <returns>Result of the spelling check</returns>
    Task<CLICheckResponse> CheckSpellingAsync(string packagePath, bool fixCheckErrors = false, CancellationToken ct = default);

    /// <summary>
    /// Updates code snippets in the specific package.
    /// </summary>
    /// <param name="packagePath">Path to the package directory</param>
    /// <param name="fixCheckErrors">Whether to attempt to automatically fix snippet issues</param>
    /// <param name="ct">Cancellation token</param>
    /// <returns>Result of the snippet update operation</returns>
    Task<CLICheckResponse> UpdateSnippetsAsync(string packagePath, bool fixCheckErrors = false, CancellationToken ct = default);

    /// <summary>
    /// Lints code in the specific package.
    /// </summary>
    /// <param name="packagePath">Path to the package directory</param>
    /// <param name="fixCheckErrors">Whether to automatically fix linting issues</param>
    /// <param name="ct">Cancellation token</param>
    /// <returns>Result of the code linting operation</returns>
    Task<CLICheckResponse> LintCodeAsync(string packagePath, bool fixCheckErrors = false, CancellationToken ct = default);

    /// <summary>
    /// Formats code in the specific package.
    /// </summary>
    /// <param name="packagePath">Path to the package directory</param>
    /// <param name="fixCheckErrors">Whether to automatically apply code formatting</param>
    /// <param name="ct">Cancellation token</param>
    /// <returns>Result of the code formatting operation</returns>
    Task<CLICheckResponse> FormatCodeAsync(string packagePath, bool fixCheckErrors = false, CancellationToken ct = default);

    /// <summary>
<<<<<<< HEAD
    /// Checks AOT compatibility for the specific package.
    /// </summary>
    /// <param name="packagePath">Path to the package directory</param>
    /// <param name="ct">Cancellation token</param>
    /// <returns>Result of the AOT compatibility check</returns>
    Task<CLICheckResponse> CheckAotCompatAsync(string packagePath, bool fixCheckErrors = false, CancellationToken ct = default);

    /// <summary>
    /// Checks generated code for the specific package.
    /// </summary>
    /// <param name="packagePath">Path to the package directory</param>
    /// <param name="ct">Cancellation token</param>
    /// <returns>Result of the generated code check</returns>
    Task<CLICheckResponse> CheckGeneratedCodeAsync(string packagePath, bool fixCheckErrors = false, CancellationToken ct = default);
=======
    /// Validates samples for the specific package.
    /// </summary>
    /// <param name="packagePath">Path to the package directory</param>
    /// <param name="ct">Cancellation token</param>
    /// <returns>Result of the sample validation</returns>
    Task<CLICheckResponse> ValidateSamplesAsync(string packagePath, bool fixCheckErrors = false, CancellationToken ct = default);
>>>>>>> 684237a3
}

/// <summary>
/// Implementation of language repository service.
/// </summary>
public class LanguageChecks : ILanguageChecks
{
    private readonly IProcessHelper _processHelper;
    private readonly INpxHelper _npxHelper;
    private readonly IGitHelper _gitHelper;
    private readonly ILogger<LanguageChecks> _logger;
    private readonly ILanguageSpecificResolver<ILanguageSpecificChecks> _languageSpecificChecks;
    private readonly IMicroagentHostService _microagentHostService;
    private const string PowerShellCommand = "pwsh";

    public LanguageChecks(IProcessHelper processHelper, INpxHelper npxHelper, IGitHelper gitHelper, ILogger<LanguageChecks> logger, ILanguageSpecificResolver<ILanguageSpecificChecks> languageSpecificChecks, IMicroagentHostService microagentHostService)
    {
        _processHelper = processHelper;
        _npxHelper = npxHelper;
        _gitHelper = gitHelper;
        _logger = logger;
        _languageSpecificChecks = languageSpecificChecks;
        _microagentHostService = microagentHostService;
    }

    /// <summary>
    /// Validates package path and discovers repository root.
    /// </summary>
    /// <param name="packagePath">Absolute path to the package directory</param>
    /// <returns>Repository root path if successful, or CLICheckResponse with error if validation fails</returns>
    private (string? repoRoot, CLICheckResponse? errorResponse) ValidatePackageAndDiscoverRepo(string packagePath)
    {
        if (!Directory.Exists(packagePath))
        {
            return (null, new CLICheckResponse(1, "", $"Package path does not exist: {packagePath}"));
        }

        // Find the SDK repository root by looking for common repository indicators
        var packageRepoRoot = _gitHelper.DiscoverRepoRoot(packagePath);
        if (string.IsNullOrEmpty(packageRepoRoot))
        {
            return (null, new CLICheckResponse(1, "", $"Could not find repository root from package path: {packagePath}"));
        }

        return (packageRepoRoot, null);
    }

    public virtual async Task<CLICheckResponse> AnalyzeDependenciesAsync(string packagePath, bool fixCheckErrors = false, CancellationToken ct = default)
    {
        var languageSpecificCheck = await _languageSpecificChecks.Resolve(packagePath);

        if (languageSpecificCheck == null)
        {
            _logger.LogError("No language-specific check handler found for package at {PackagePath}. Supported languages may not include this package type.", packagePath);
            return new CLICheckResponse(
                exitCode: 1,
                checkStatusDetails: $"No language-specific check handler found for package at {packagePath}. Supported languages may not include this package type.",
                error: "Unsupported package type"
            );
        }

        return await languageSpecificCheck.AnalyzeDependenciesAsync(packagePath, fixCheckErrors, ct);
    }

    public virtual async Task<CLICheckResponse> ValidateChangelogAsync(string packagePath, bool fixCheckErrors = false, CancellationToken ct = default)
    {
        return await ValidateChangelogCommonAsync(packagePath, fixCheckErrors, ct);
    }

    public virtual async Task<CLICheckResponse> ValidateReadmeAsync(string packagePath, bool fixCheckErrors = false, CancellationToken ct = default)
    {
        return await ValidateReadmeCommonAsync(packagePath, fixCheckErrors, ct);
    }

    public virtual async Task<CLICheckResponse> CheckSpellingAsync(string packagePath, bool fixCheckErrors = false, CancellationToken ct = default)
    {
        return await CheckSpellingCommonAsync(packagePath, fixCheckErrors, ct);
    }

    public virtual async Task<CLICheckResponse> UpdateSnippetsAsync(string packagePath, bool fixCheckErrors = false, CancellationToken ct = default)
    {
        var languageSpecificCheck = await _languageSpecificChecks.Resolve(packagePath);

        if (languageSpecificCheck == null)
        {
            _logger.LogError("No language-specific check handler found for package at {PackagePath}. Supported languages may not include this package type.", packagePath);
            return new CLICheckResponse(
                exitCode: 1,
                checkStatusDetails: $"No language-specific check handler found for package at {packagePath}. Supported languages may not include this package type.",
                error: "Unsupported package type"
            );
        }

        return await languageSpecificCheck.UpdateSnippetsAsync(packagePath, fixCheckErrors, ct);
    }

    public virtual async Task<CLICheckResponse> LintCodeAsync(string packagePath, bool fixCheckErrors = false, CancellationToken ct = default)
    {
        var languageSpecificCheck = await _languageSpecificChecks.Resolve(packagePath);

        if (languageSpecificCheck == null)
        {
            _logger.LogError("No language-specific check handler found for package at {PackagePath}. Supported languages may not include this package type.", packagePath);
            return new CLICheckResponse(
                exitCode: 1,
                checkStatusDetails: $"No language-specific check handler found for package at {packagePath}. Supported languages may not include this package type.",
                error: "Unsupported package type"
            );
        }

        return await languageSpecificCheck.LintCodeAsync(packagePath, fixCheckErrors, ct);
    }

    public virtual async Task<CLICheckResponse> FormatCodeAsync(string packagePath, bool fixCheckErrors = false, CancellationToken ct = default)
    {
        var languageSpecificCheck = await _languageSpecificChecks.Resolve(packagePath);

        if (languageSpecificCheck == null)
        {
            _logger.LogError("No language-specific check handler found for package at {PackagePath}. Supported languages may not include this package type.", packagePath);
            return new CLICheckResponse(
                exitCode: 1,
                checkStatusDetails: $"No language-specific check handler found for package at {packagePath}. Supported languages may not include this package type.",
                error: "Unsupported package type"
            );
        }

        return await languageSpecificCheck.FormatCodeAsync(packagePath, fixCheckErrors, ct);
    }

<<<<<<< HEAD
    public virtual async Task<CLICheckResponse> CheckAotCompatAsync(string packagePath, bool fixCheckErrors = false, CancellationToken ct = default)
=======
    public virtual async Task<CLICheckResponse> ValidateSamplesAsync(string packagePath, bool fixCheckErrors = false, CancellationToken ct = default)
>>>>>>> 684237a3
    {
        var languageSpecificCheck = await _languageSpecificChecks.Resolve(packagePath);

        if (languageSpecificCheck == null)
        {
            _logger.LogError("No language-specific check handler found for package at {PackagePath}. Supported languages may not include this package type.", packagePath);
            return new CLICheckResponse(
                exitCode: 1,
                checkStatusDetails: $"No language-specific check handler found for package at {packagePath}. Supported languages may not include this package type.",
                error: "Unsupported package type"
            );
        }

<<<<<<< HEAD
        return await languageSpecificCheck.CheckAotCompatAsync(packagePath, fixCheckErrors, ct);
    }

    public virtual async Task<CLICheckResponse> CheckGeneratedCodeAsync(string packagePath, bool fixCheckErrors = false, CancellationToken ct = default)
    {
        var languageSpecificCheck = await _languageSpecificChecks.Resolve(packagePath);

        if (languageSpecificCheck == null)
        {
            _logger.LogError("No language-specific check handler found for package at {PackagePath}. Supported languages may not include this package type.", packagePath);
            return new CLICheckResponse(
                exitCode: 1,
                checkStatusDetails: $"No language-specific check handler found for package at {packagePath}. Supported languages may not include this package type.",
                error: "Unsupported package type"
            );
        }

        return await languageSpecificCheck.CheckGeneratedCodeAsync(packagePath, fixCheckErrors, ct);
    }
=======
        return await languageSpecificCheck.ValidateSamplesAsync(packagePath, fixCheckErrors, ct);
    }

>>>>>>> 684237a3

    /// <summary>
    /// Common changelog validation implementation that works for most Azure SDK languages.
    /// Uses the PowerShell script from eng/common/scripts/Verify-ChangeLog.ps1.
    /// </summary>
    /// <param name="packagePath">Absolute path to the package directory</param>
    /// <param name="fixCheckErrors">Whether to attempt to automatically fix changelog issues</param>
    /// <param name="ct">Cancellation token</param>
    /// <returns>CLI check response containing success/failure status and response message</returns>
    protected async Task<CLICheckResponse> ValidateChangelogCommonAsync(string packagePath, bool fixCheckErrors = false, CancellationToken ct = default)
    {
        var stopwatch = System.Diagnostics.Stopwatch.StartNew();

        try
        {
            var (packageRepoRoot, errorResponse) = ValidatePackageAndDiscoverRepo(packagePath);
            if (errorResponse != null)
            {
                return errorResponse;
            }

            var languageSpecificCheck = await _languageSpecificChecks.Resolve(packagePath);
            if (languageSpecificCheck == null)
            {
                return new CLICheckResponse(1, "", $"No language-specific check handler found for package at {packagePath}. Supported languages may not include this package type.");
            }

            // Construct the path to the PowerShell script in the SDK repository
            var scriptPath = Path.Combine(packageRepoRoot, "eng", "common", "scripts", "Verify-ChangeLog.ps1");

            if (!File.Exists(scriptPath))
            {
                return new CLICheckResponse(1, "", $"PowerShell script not found at expected location: {scriptPath}");
            }

            var command = "pwsh";
            var args = new[] { "-File", scriptPath, "-PackageName", await languageSpecificCheck.GetSDKPackageName(packageRepoRoot, packagePath, ct) };

            // Use a longer timeout for changelog validation - 5 minutes should be sufficient
            var timeout = TimeSpan.FromMinutes(5);
            var processResult = await _processHelper.Run(new(command, args, timeout: timeout, workingDirectory: packagePath), ct);
            stopwatch.Stop();

            return new CLICheckResponse(processResult);
        }
        catch (Exception ex)
        {
            _logger.LogError(ex, "Error in ValidateChangelogCommonAsync");
            return new CLICheckResponse(1, "", $"Unhandled exception: {ex.Message}");
        }
    }

    /// <summary>
    /// Common README validation implementation that works for most Azure SDK languages.
    /// Uses the PowerShell script from eng/common/scripts/Verify-Readme.ps1.
    /// </summary>
    /// <param name="packagePath">Absolute path to the package directory</param>
    /// <param name="fixCheckErrors">Whether to attempt to automatically fix README issues</param>
    /// <param name="ct">Cancellation token</param>
    /// <returns>CLI check response containing success/failure status and response message</returns>
    protected async Task<CLICheckResponse> ValidateReadmeCommonAsync(string packagePath, bool fixCheckErrors = false, CancellationToken ct = default)
    {
        try
        {
            var (packageRepoRoot, errorResponse) = ValidatePackageAndDiscoverRepo(packagePath);
            if (errorResponse != null)
            {
                return errorResponse;
            }

            // Construct the path to the PowerShell script in the SDK repository
            var scriptPath = Path.Combine(packageRepoRoot, Constants.ENG_COMMON_SCRIPTS_PATH, "Verify-Readme.ps1");

            if (!File.Exists(scriptPath))
            {
                return new CLICheckResponse(1, "", $"PowerShell script not found at expected location: {scriptPath}");
            }

            // Construct the path to the doc settings file
            var settingsPath = Path.Combine(packageRepoRoot, "eng", ".docsettings.yml");

            if (!File.Exists(settingsPath))
            {
                return new CLICheckResponse(1, "", $"Doc settings file not found at expected location: {settingsPath}");
            }

            var command = "pwsh";
            var args = new[] {
                "-File", scriptPath,
                "-SettingsPath", settingsPath,
                "-ScanPaths", packagePath,
            };

            var timeout = TimeSpan.FromMinutes(10);
            var processResult = await _processHelper.Run(new(command, args, timeout: timeout, workingDirectory: packagePath), ct: ct);

            return new CLICheckResponse(processResult);
        }
        catch (Exception ex)
        {
            _logger.LogError(ex, "Error in ValidateReadmeCommonAsync");
            return new CLICheckResponse(1, "", $"Unhandled exception: {ex.Message}");
        }
    }

    /// <summary>
    /// Common spelling check implementation that checks for spelling issues and optionally applies fixes.
    /// </summary>
    /// <param name="packagePath">Absolute path to the package directory</param>
    /// <param name="fixCheckErrors">Whether to attempt to automatically fix spelling issues where supported by cspell</param>
    /// <param name="ct">Cancellation token</param>
    /// <returns>CLI check response containing success/failure status and response message</returns>
    protected async Task<CLICheckResponse> CheckSpellingCommonAsync(string packagePath, bool fixCheckErrors = false, CancellationToken ct = default)
    {
        try
        {
            var (packageRepoRoot, errorResponse) = ValidatePackageAndDiscoverRepo(packagePath);
            if (errorResponse != null)
            {
                return errorResponse;
            }

            // Construct the path to the cspell config file
            var cspellConfigPath = Path.Combine(packageRepoRoot, ".vscode", "cspell.json");

            if (!File.Exists(cspellConfigPath))
            {
                return new CLICheckResponse(1, "", $"Cspell config file not found at expected location: {cspellConfigPath}");
            }

            // Convert absolute path to relative path from repo root
            var relativePath = Path.GetRelativePath(packageRepoRoot, packagePath);

            var npxOptions = new NpxOptions(
                null,
                ["cspell", "lint", "--config", cspellConfigPath, "--root", packageRepoRoot, $"." + Path.DirectorySeparatorChar + relativePath + Path.DirectorySeparatorChar + "**"],
                logOutputStream: true
            );
            var processResult = await _npxHelper.Run(npxOptions, ct: ct);

            // If fix is requested and there are spelling issues, use Microagent to automatically apply fixes
            if (fixCheckErrors && processResult.ExitCode != 0 && !string.IsNullOrWhiteSpace(processResult.Output))
            {
                try
                {
                    var fixResult = await RunSpellingFixMicroagent(packageRepoRoot, processResult.Output, ct);
                    return new CLICheckResponse(0, fixResult.Summary);
                }
                catch (Exception ex)
                {
                    _logger.LogError(ex, "Error running spelling fix microagent");
                    return new CLICheckResponse(processResult.ExitCode, processResult.Output, ex.Message);
                }
            }

            return new CLICheckResponse(processResult);
        }
        catch (Exception ex)
        {
            _logger.LogError(ex, "Error in CheckSpellingCommonAsync");
            return new CLICheckResponse(1, "", ex.Message);
        }
    }

    /// <summary>
    /// Result of the spelling fix microagent operation.
    /// </summary>
    public record SpellingFixResult(
        [property: Description("Summary of the operations performed")] string Summary
    );

    /// <summary>
    /// Runs a microagent to automatically fix spelling issues by either correcting typos or adding legitimate terms to cspell.json.
    /// </summary>
    /// <param name="repoRoot">Repository root path</param>
    /// <param name="cspellOutput">Output from cspell lint command</param>
    /// <param name="ct">Cancellation token</param>
    /// <returns>Result of the spelling fix operation</returns>
    private async Task<SpellingFixResult> RunSpellingFixMicroagent(string repoRoot, string cspellOutput, CancellationToken ct)
    {
        var spellingTemplate = new SpellingValidationTemplate(cspellOutput, repoRoot);
        var agent = new Microagent<SpellingFixResult>
        {
            Instructions = spellingTemplate.BuildPrompt(),
            MaxToolCalls = 10,
            Model = "gpt-4",
            Tools = new IAgentTool[]
            {
                new ReadFileTool(repoRoot),
                new WriteFileTool(repoRoot),
                new UpdateCspellWordsTool(repoRoot)
            }
        };

        return await _microagentHostService.RunAgentToCompletion(agent, ct);
    }
}<|MERGE_RESOLUTION|>--- conflicted
+++ resolved
@@ -80,7 +80,6 @@
     Task<CLICheckResponse> FormatCodeAsync(string packagePath, bool fixCheckErrors = false, CancellationToken ct = default);
 
     /// <summary>
-<<<<<<< HEAD
     /// Checks AOT compatibility for the specific package.
     /// </summary>
     /// <param name="packagePath">Path to the package directory</param>
@@ -95,14 +94,14 @@
     /// <param name="ct">Cancellation token</param>
     /// <returns>Result of the generated code check</returns>
     Task<CLICheckResponse> CheckGeneratedCodeAsync(string packagePath, bool fixCheckErrors = false, CancellationToken ct = default);
-=======
+    
+    /// <summary>
     /// Validates samples for the specific package.
     /// </summary>
     /// <param name="packagePath">Path to the package directory</param>
     /// <param name="ct">Cancellation token</param>
     /// <returns>Result of the sample validation</returns>
     Task<CLICheckResponse> ValidateSamplesAsync(string packagePath, bool fixCheckErrors = false, CancellationToken ct = default);
->>>>>>> 684237a3
 }
 
 /// <summary>
@@ -233,26 +232,37 @@
         return await languageSpecificCheck.FormatCodeAsync(packagePath, fixCheckErrors, ct);
     }
 
-<<<<<<< HEAD
+
     public virtual async Task<CLICheckResponse> CheckAotCompatAsync(string packagePath, bool fixCheckErrors = false, CancellationToken ct = default)
-=======
+    {
+        var languageSpecificCheck = await _languageSpecificChecks.Resolve(packagePath);
+
+        if (languageSpecificCheck == null)
+        {
+            _logger.LogError("No language-specific check handler found for package at {PackagePath}. Supported languages may not include this package type.", packagePath);
+            return new CLICheckResponse(
+                exitCode: 1,
+                checkStatusDetails: $"No language-specific check handler found for package at {packagePath}. Supported languages may not include this package type.",
+                error: "Unsupported package type"
+            );
+        }
+        return await languageSpecificCheck.CheckAotCompatAsync(packagePath, fixCheckErrors, ct);
+    }
+
     public virtual async Task<CLICheckResponse> ValidateSamplesAsync(string packagePath, bool fixCheckErrors = false, CancellationToken ct = default)
->>>>>>> 684237a3
-    {
-        var languageSpecificCheck = await _languageSpecificChecks.Resolve(packagePath);
-
-        if (languageSpecificCheck == null)
-        {
-            _logger.LogError("No language-specific check handler found for package at {PackagePath}. Supported languages may not include this package type.", packagePath);
-            return new CLICheckResponse(
-                exitCode: 1,
-                checkStatusDetails: $"No language-specific check handler found for package at {packagePath}. Supported languages may not include this package type.",
-                error: "Unsupported package type"
-            );
-        }
-
-<<<<<<< HEAD
-        return await languageSpecificCheck.CheckAotCompatAsync(packagePath, fixCheckErrors, ct);
+    {
+        var languageSpecificCheck = await _languageSpecificChecks.Resolve(packagePath);
+
+        if (languageSpecificCheck == null)
+        {
+            _logger.LogError("No language-specific check handler found for package at {PackagePath}. Supported languages may not include this package type.", packagePath);
+            return new CLICheckResponse(
+                exitCode: 1,
+                checkStatusDetails: $"No language-specific check handler found for package at {packagePath}. Supported languages may not include this package type.",
+                error: "Unsupported package type"
+            );
+        }
+        return await languageSpecificCheck.ValidateSamplesAsync(packagePath, fixCheckErrors, ct);
     }
 
     public virtual async Task<CLICheckResponse> CheckGeneratedCodeAsync(string packagePath, bool fixCheckErrors = false, CancellationToken ct = default)
@@ -271,11 +281,6 @@
 
         return await languageSpecificCheck.CheckGeneratedCodeAsync(packagePath, fixCheckErrors, ct);
     }
-=======
-        return await languageSpecificCheck.ValidateSamplesAsync(packagePath, fixCheckErrors, ct);
-    }
-
->>>>>>> 684237a3
 
     /// <summary>
     /// Common changelog validation implementation that works for most Azure SDK languages.
