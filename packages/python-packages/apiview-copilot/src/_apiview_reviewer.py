from azure.identity import DefaultAzureCredential
import concurrent.futures
import json
import logging
import os
import prompty
import pathlib
import prompty.azure_beta
import sys
import threading
from time import time
from typing import Literal, List

from ._sectioned_document import SectionedDocument
from ._search_manager import SearchManager
from ._models import ReviewResult, GeneralReviewResult

# Set up paths
_PACKAGE_ROOT = os.path.abspath(os.path.join(os.path.dirname(__file__), ".."))
_PROMPTS_FOLDER = os.path.join(_PACKAGE_ROOT, "prompts")

# Configure logger to write to project root error.log
log_file = os.path.join(_PACKAGE_ROOT, "error.log")

logging.basicConfig(
    filename=log_file,
    filemode="w",  # overwrite on each run
    level=logging.ERROR,
    format="%(asctime)s - %(levelname)s - %(message)s",
    force=True,
)

for handler in logging.root.handlers:
    if isinstance(handler, logging.FileHandler):
        handler.setLevel(logging.ERROR)
        handler.formatter = logging.Formatter(
            "%(asctime)s - %(levelname)s - %(message)s"
        )

# Create module-level logger
logger = logging.getLogger(__name__)

if "APPSETTING_WEBSITE_SITE_NAME" not in os.environ:
    # running on dev machine, loadenv
    import dotenv

    dotenv.load_dotenv()

CREDENTIAL = DefaultAzureCredential()

model_map = {
    "gpt-4o-mini": "regular",
    "gpt-4.1-nano": "regular",
    "gpt-4o": "regular",
    "gpt-4.1": "regular",
    "o3": "reasoning",
    "o3-mini": "reasoning",
    "o4-mini": "reasoning",
}

supported_models = [x for x in model_map.keys()]

DEFAULT_MODEL = "o3-mini"
DEFAULT_USE_RAG = False
DEFAULT_CHUNK_INPUT = False


class ApiViewReview:

    def __init__(
        self,
        *,
        language: str,
        model: str = DEFAULT_MODEL,
        use_rag: bool = DEFAULT_USE_RAG,
        chunk_input: bool = DEFAULT_CHUNK_INPUT,
    ):
        if model not in supported_models:
            raise ValueError(
                f"Model {model} not supported. Supported models are: {', '.join(supported_models)}"
            )
        self.language = language
        self.model = model
        self.use_rag = use_rag
        self.chunk_input = chunk_input
        self.search = SearchManager(language=language)
        self.semantic_search_failed = False

    def _hash(self, obj) -> str:
        return str(hash(json.dumps(obj)))

    def _ensure_env_vars(self, vars: List[str]):
        """
        Ensures that the given environment variables are set.
        """
        missing = []
        for var in vars:
            if os.getenv(var) is None:
                missing.append(var)
        if missing:
            raise ValueError(f"Environment variables not set: {', '.join(missing)}")

<<<<<<< HEAD
    def get_general_review_response(self, apiview: str) -> GeneralReviewResult:
        lines = self.unescape(apiview).splitlines()
        start_line_no = 0
        numbered_lines = []
        for i, line in enumerate(lines):
            numbered_lines.append(f"{start_line_no + i + 1:4d}: {line}")
        apiview = "\n".join(numbered_lines)

        prompt_path = pathlib.Path(_PROMPTS_FOLDER) / f"review_apiview_{self.language}.prompty"
        judge_path = pathlib.Path(_PROMPTS_FOLDER) / f"review_apiview_{self.language}_judge.prompty"

        response = prompty.execute(
            prompt_path,
            inputs={
                "language": self.language,
                "apiview": apiview,
            }
        )
        initial_review = json.loads(response)

        response = prompty.execute(
            judge_path,
            inputs={
                "language": self.language,
                "apiview": apiview,
                "review_results": initial_review,
                "guidelines": self.search.retrieve_static_guidelines(
                    self.language, include_general_guidelines=False
                ),
            }
        )
        final_review = json.loads(response)
        return GeneralReviewResult(**final_review)

    def get_response(
        self, apiview: str, *, chunk_input: bool = False, use_rag: bool = False
    ) -> ReviewResult:
=======
    def get_response(self, apiview: str) -> ReviewResult:
>>>>>>> bb5dd777
        print(f"Generating review...")

        logger.info(
            f"Starting review with model: {self.model}, language: {self.language}, RAG: {self.use_rag}"
        )

        start_time = time()
        apiview = self.unescape(apiview)
        static_guidelines = self.search.retrieve_static_guidelines(
            self.language, include_general_guidelines=False
        )
        static_guideline_ids = [x["id"] for x in static_guidelines]

        # Prepare the document
        chunked_apiview = SectionedDocument(
            apiview.splitlines(), chunk=self.chunk_input
        )
        final_results = ReviewResult(
            guideline_ids=static_guideline_ids, status="Success", violations=[]
        )

        # Skip header if multiple sections
        chunks_to_process = []
        for i, chunk in enumerate(chunked_apiview):
            if i == 0 and len(chunked_apiview.sections) > 1:
                # the first chunk is the header, so skip it
                continue
            chunks_to_process.append((i, chunk))

        # Define status characters with colors
        PENDING = "░"
        PROCESSING = "▒"
        SUCCESS = "\033[32m█\033[0m"  # Green square
        FAILURE = "\033[31m█\033[0m"  # Red square
        RED_TEXT = "\033[31m"  # Red text
        RESET_COLOR = "\033[0m"  # Reset to default text color

        # Print initial progress bar
        print("Processing chunks: ", end="", flush=True)
        chunk_status = [PENDING] * len(chunks_to_process)

        # select the appropriate prompty file
        prompty_type = model_map[self.model]
        prompt_file = f"review_apiview_{prompty_type}.prompty".replace("-", "_")
        prompt_path = os.path.join(_PROMPTS_FOLDER, prompt_file)
        # set the model name in the env var so we don't need a prompty file per model
        os.environ["PROMPTY_MODEL_DEPLOYMENT"] = self.model

        # Flag to indicate cancellation
        cancel_event = threading.Event()

        # Set up keyboard interrupt handler for more responsive cancellation
        def keyboard_interrupt_handler(signal, frame):
            print("\n\nCancellation requested! Terminating process...")
            cancel_event.set()
            # Exit immediately without further processing
            os._exit(1)  # Force immediate exit

        # Register the handler for SIGINT (Ctrl+C)
        import signal

        original_handler = signal.getsignal(signal.SIGINT)
        signal.signal(signal.SIGINT, keyboard_interrupt_handler)

        try:
            # Define a function to process a single chunk and update progress
            def process_chunk(chunk_info):
                # Check for cancellation
                if cancel_event.is_set():
                    return chunk_info[1], None

                i, chunk = chunk_info
                chunk_idx = chunks_to_process.index((i, chunk))
                max_retries = 5

                for j in range(max_retries):
                    # Check for cancellation again
                    if cancel_event.is_set():
                        return chunk, None

                    chunk_status[chunk_idx] = PROCESSING
                    print(
                        "\r" + "Processing chunks: " + "".join(chunk_status),
                        end="",
                        flush=True,
                    )

                    try:
                        # build the context string
                        if self.use_rag:
                            context = self._retrieve_and_resolve_guidelines(str(chunk))
                            if context:
                                context_string = context.to_markdown()
                            else:
                                # Use static guidelines as fallback if semantic search fails
                                logger.warning(
                                    f"Failed to retrieve guidelines for chunk {i}, using static guidelines instead."
                                )
                                self.semantic_search_failed = True
                                context_string = json.dumps(static_guidelines)
                        else:
                            context_string = json.dumps(static_guidelines)

                        response = prompty.execute(
                            prompt_path,
                            inputs={
                                "language": self.language,
                                "context": context_string,
                                "apiview": chunk.numbered(),
                            },
                        )
                        json_response = json.loads(response)
                        chunk_status[chunk_idx] = SUCCESS  # Green for success
                        print(
                            "\r" + "Processing chunks: " + "".join(chunk_status),
                            end="",
                            flush=True,
                        )
                        return chunk, json_response
                    except json.JSONDecodeError as e:
                        # handle JSON errors
                        error_msg = f"JSON decode error in chunk {i}, attempt {j+1}/{max_retries}: {str(e)}"
                        logger.error(error_msg)

                        if j == max_retries - 1:
                            chunk_status[chunk_idx] = FAILURE
                            print(
                                "\r" + "Processing chunks: " + "".join(chunk_status),
                                end="",
                                flush=True,
                            )
                            return chunk, None
                    except Exception as e:
                        # Catch all other exceptions
                        error_msg = f"Error processing chunk {i}, attempt {j+1}/{max_retries}: {str(e)}"
                        logger.error(error_msg)

                        if j == max_retries - 1:
                            chunk_status[chunk_idx] = FAILURE
                            print(
                                "\r" + "Processing chunks: " + "".join(chunk_status),
                                end="",
                                flush=True,
                            )
                            return chunk, None

                # If we get here, we've exhausted all retries
                logger.error(
                    f"Failed to process chunk {i} after {max_retries} attempts"
                )
                chunk_status[chunk_idx] = FAILURE
                print(
                    "\r" + "Processing chunks: " + "".join(chunk_status),
                    end="",
                    flush=True,
                )
                return chunk, None

            # Process chunks in parallel using ThreadPoolExecutor
            with concurrent.futures.ThreadPoolExecutor() as executor:
                # Submit all tasks
                future_to_chunk = {
                    executor.submit(process_chunk, chunk_info): chunk_info
                    for chunk_info in chunks_to_process
                }

                # Process results as they complete - silently log errors without terminal output
                results = []
                try:
                    for future in concurrent.futures.as_completed(future_to_chunk):
                        chunk_info = future_to_chunk[future]
                        try:
                            result = future.result()
                            results.append(result)
                        except Exception as e:
                            i, chunk = chunk_info
                            chunk_idx = chunks_to_process.index((i, chunk))
                            chunk_status[chunk_idx] = FAILURE
                            print(
                                "\r" + "Processing chunks: " + "".join(chunk_status),
                                end="",
                                flush=True,
                            )
                            logger.error(f"Error processing chunk {i}: {str(e)}")
                            results.append((chunk, None))
                except KeyboardInterrupt:
                    # This should not be reached as our signal handler will catch it,
                    # but just in case the signal handler isn't active
                    print("\n\nCancellation requested! Terminating process...")
                    sys.exit(1)  # Force exit without further processing

                print()  # Add newline after progress bar is complete

        except KeyboardInterrupt:
            # This should not be reached as our signal handler will catch it,
            # but just in case the signal handler isn't active
            print("\n\nCancellation requested! Terminating process...")
            os._exit(1)  # Force exit without further processing

        bad_chunks = [chunk for chunk, chunk_result in results if chunk_result is None]

        # Merge results from completed chunks
        for chunk, chunk_response in results:
            if chunk_response is not None:
                chunk_result = ReviewResult(**chunk_response)
                final_results.merge(chunk_result, section=chunk)

        final_results.sort()
        end_time = time()
        print(f"Review generated in {end_time - start_time:.2f} seconds.")
        if bad_chunks:
            print(
                f"{RED_TEXT}WARN: {len(bad_chunks)}/{len(chunks_to_process)} chunks had errors (see error.log){RESET_COLOR}"
            )
        if self.semantic_search_failed:
            print(
                f"{RED_TEXT}WARN: Semantic search failed for some chunks (see error.log).{RESET_COLOR}"
            )

        return final_results

    def _retrieve_and_resolve_guidelines(self, query: str) -> List[object] | None:
        try:
            """
            Given a code query, searches the examples index for relevant examples
            and the guidelines index for relevant guidelines based on a structual
            description of the code. Then, it resolves the two sets of results.
            """
            self._ensure_env_vars(["AZURE_SEARCH_NAME"])

            # search the examples index directly with the code snippet
            example_results = self.search.search_examples(query)

            # use a prompt to convert the code snippet to text
            # then do a hybrid search of the guidelines index against this description
            prompt = os.path.join(_PROMPTS_FOLDER, "code_to_text.prompty")
            response = prompty.execute(prompt, inputs={"question": query})
            guideline_results = self.search.search_guidelines(response)

            context = self.search.build_context(guideline_results, example_results)
            return context
        except Exception as e:
            # Log search errors
            logger.error(f"Error retrieving guidelines: {str(e)}")
            # Return empty context as fallback
            return None

    def unescape(self, text: str) -> str:
        return str(bytes(text, "utf-8").decode("unicode_escape"))<|MERGE_RESOLUTION|>--- conflicted
+++ resolved
@@ -100,7 +100,6 @@
         if missing:
             raise ValueError(f"Environment variables not set: {', '.join(missing)}")
 
-<<<<<<< HEAD
     def get_general_review_response(self, apiview: str) -> GeneralReviewResult:
         lines = self.unescape(apiview).splitlines()
         start_line_no = 0
@@ -135,12 +134,7 @@
         final_review = json.loads(response)
         return GeneralReviewResult(**final_review)
 
-    def get_response(
-        self, apiview: str, *, chunk_input: bool = False, use_rag: bool = False
-    ) -> ReviewResult:
-=======
     def get_response(self, apiview: str) -> ReviewResult:
->>>>>>> bb5dd777
         print(f"Generating review...")
 
         logger.info(
