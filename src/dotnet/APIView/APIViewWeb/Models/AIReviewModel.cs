--- conflicted
+++ resolved
@@ -26,14 +26,11 @@
         public string Source { get; set; }
         [JsonPropertyName("is_generic")]
         public bool IsGeneric { get; set; }
-<<<<<<< HEAD
 
         [JsonPropertyName("correlationId")]
         public string CorrelationId { get; set; }
-=======
         [JsonPropertyName("severity")]
         public string Severity { get; set; }
->>>>>>> 2a741ba7
     }
 
     public class AIReviewJobPolledResponseModel
