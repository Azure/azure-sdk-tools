﻿// Copyright (c) Microsoft Corporation. All rights reserved.
// Licensed under the MIT License.

using System;
using System.Diagnostics;
using System.IO;
using System.Threading.Tasks;
using ApiView;

namespace APIViewWeb
{
    public class JavaLanguageService : LanguageProcessor
    {
        public override string Name { get; } = "Java";
        public override string Extension { get; } = ".jar";
        public override string ProcessName { get; } = "java";
        public override string VersionString { get; } = "apiview-java-processor-1.4.0.jar";

<<<<<<< HEAD
        public string JarName = "apiview-java-processor-1.5.0.jar";

        public bool IsSupportedExtension(string extension)
        {
            return string.Equals(extension, ".jar", comparisonType: StringComparison.OrdinalIgnoreCase);
        }

        public bool CanUpdate(string versionString)
        {
            return versionString != JarName;
        }

        public async Task<CodeFile> GetCodeFileAsync(string originalName, Stream stream, bool runAnalysis)
=======
        public override string GetProccessorArguments(string originalName, string tempDirectory, string jsonPath)
>>>>>>> d7171ed2
        {
            var jarPath = Path.Combine(
                    Path.GetDirectoryName(typeof(JavaLanguageService).Assembly.Location),
                    VersionString);
            return $"-jar {jarPath} \"{originalName}\" \"{tempDirectory}\"";
        }

    }
}<|MERGE_RESOLUTION|>--- conflicted
+++ resolved
@@ -14,25 +14,9 @@
         public override string Name { get; } = "Java";
         public override string Extension { get; } = ".jar";
         public override string ProcessName { get; } = "java";
-        public override string VersionString { get; } = "apiview-java-processor-1.4.0.jar";
+        public override string VersionString { get; } = "apiview-java-processor-1.5.0.jar";
 
-<<<<<<< HEAD
-        public string JarName = "apiview-java-processor-1.5.0.jar";
-
-        public bool IsSupportedExtension(string extension)
-        {
-            return string.Equals(extension, ".jar", comparisonType: StringComparison.OrdinalIgnoreCase);
-        }
-
-        public bool CanUpdate(string versionString)
-        {
-            return versionString != JarName;
-        }
-
-        public async Task<CodeFile> GetCodeFileAsync(string originalName, Stream stream, bool runAnalysis)
-=======
         public override string GetProccessorArguments(string originalName, string tempDirectory, string jsonPath)
->>>>>>> d7171ed2
         {
             var jarPath = Path.Combine(
                     Path.GetDirectoryName(typeof(JavaLanguageService).Assembly.Location),
