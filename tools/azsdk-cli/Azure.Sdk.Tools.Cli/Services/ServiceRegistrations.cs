// Copyright (c) Microsoft Corporation.
// Licensed under the MIT License.
using System.Reflection;
using System.Text.Json;
using Microsoft.Extensions.Azure;
using ModelContextProtocol.Server;
using Azure.AI.OpenAI;
using Azure.Sdk.Tools.Cli.Commands;
using Azure.Sdk.Tools.Cli.Microagents;
using Azure.Sdk.Tools.Cli.Helpers;
using Azure.Sdk.Tools.Cli.Tools;
using Azure.Sdk.Tools.Cli.Services.ClientUpdate;

namespace Azure.Sdk.Tools.Cli.Services
{
    public static class ServiceRegistrations
    {
        /// <summary>
        /// This is the function that defines all of the services available to any of the MCPTool instantiations. This
        /// same collection modification is run within the HostServerTool::CreateAppBuilder.
        /// </summary>
        /// <param name="services"></param>
        /// todo: make this use reflection to populate itself with all of our services and helpers
        public static void RegisterCommonServices(IServiceCollection services)
        {
            // Services
            services.AddSingleton<IAzureService, AzureService>();
            services.AddSingleton<IAzureAgentServiceFactory, AzureAgentServiceFactory>();
            services.AddSingleton<IDevOpsConnection, DevOpsConnection>();
            services.AddSingleton<IDevOpsService, DevOpsService>();
            services.AddSingleton<IGitHubService, GitHubService>();

            // Language Check Services (Composition-based)
            services.AddSingleton<ILanguageChecks, LanguageChecks>();
            services.AddSingleton<ILanguageSpecificChecks, PythonLanguageSpecificChecks>();
            services.AddSingleton<ILanguageSpecificChecks, JavaLanguageSpecificChecks>();
            services.AddSingleton<ILanguageSpecificChecks, JavaScriptLanguageSpecificChecks>();
            services.AddSingleton<ILanguageSpecificChecks, DotNetLanguageSpecificChecks>();
            services.AddSingleton<ILanguageSpecificChecks, GoLanguageSpecificChecks>();
            services.AddSingleton<ILanguageSpecificCheckResolver, LanguageSpecificCheckResolver>();

            // Client update language services
            services.AddSingleton<IClientUpdateLanguageService, JavaUpdateLanguageService>();
            services.AddSingleton<IClientUpdateLanguageServiceResolver, ClientUpdateLanguageServiceResolver>();
            // Future: services.AddSingleton<IClientUpdateLanguageService, PythonClientUpdateLanguageService>(); etc.

            // Helper classes
            services.AddSingleton<ILogAnalysisHelper, LogAnalysisHelper>();
            services.AddSingleton<IGitHelper, GitHelper>();
            services.AddSingleton<ITestHelper, TestHelper>();
            services.AddSingleton<ITypeSpecHelper, TypeSpecHelper>();
            services.AddSingleton<ISpecPullRequestHelper, SpecPullRequestHelper>();
            services.AddSingleton<IUserHelper, UserHelper>();
            services.AddSingleton<ICodeownersValidatorHelper, CodeownersValidatorHelper>();
            services.AddSingleton<IEnvironmentHelper, EnvironmentHelper>();
<<<<<<< HEAD
            services.AddSingleton<ISdkRepoConfigHelper, SdkRepoConfigHelper>();
=======
            services.AddSingleton<IInputSanitizer, InputSanitizer>();
>>>>>>> e73e4beb

            // Process Helper Classes
            services.AddSingleton<INpxHelper, NpxHelper>();
            services.AddSingleton<IPowershellHelper, PowershellHelper>();
            services.AddSingleton<IProcessHelper, ProcessHelper>();

            services.AddSingleton<IMicroagentHostService, MicroagentHostService>();

            services.AddAzureClients(clientBuilder =>
            {
                // For more information about this pattern: https://learn.microsoft.com/en-us/dotnet/azure/sdk/dependency-injection
                var service = new AzureService();
                clientBuilder.UseCredential(service.GetCredential());

                // Azure OpenAI client does not, for some reason, have an
                // in-package facade for this, so register manually.
                clientBuilder.AddClient<AzureOpenAIClient, AzureOpenAIClientOptions>(
                    (options, credential, _) =>
                    {
                        var endpointEnvVar = Environment.GetEnvironmentVariable("AZURE_OPENAI_ENDPOINT");
                        var ep = string.IsNullOrWhiteSpace(endpointEnvVar) ?
                            "https://openai-shared.openai.azure.com"
                            : endpointEnvVar;

                        return new AzureOpenAIClient(new Uri(ep), credential, options);
                    });
            });
        }

        public static void RegisterInstrumentedMcpTools(IServiceCollection services, string[] args)
        {
            JsonSerializerOptions? serializerOptions = null;
            var toolTypes = SharedOptions.GetFilteredToolTypes(args);

            foreach (var toolType in toolTypes)
            {
                if (toolType is null)
                {
                    continue;
                }

                foreach (var toolMethod in toolType.GetMethods(BindingFlags.Public | BindingFlags.NonPublic | BindingFlags.Static | BindingFlags.Instance))
                {
                    if (toolMethod.GetCustomAttribute<McpServerToolAttribute>() is not null)
                    {
                        services.AddSingleton((Func<IServiceProvider, McpServerTool>)(services =>
                        {
                            var options = new McpServerToolCreateOptions { Services = services, SerializerOptions = serializerOptions };
                            var innerTool = toolMethod.IsStatic
                                ? McpServerTool.Create(toolMethod, options: options)
                                : McpServerTool.Create(toolMethod, r => ActivatorUtilities.CreateInstance(r.Services, toolType), options);

                            var loggerFactory = services.GetRequiredService<ILoggerFactory>();
                            var logger = loggerFactory.CreateLogger(toolType);
                            return new InstrumentedTool(logger, innerTool, toolMethod.Name);
                        }));
                    }
                }
            }
        }
    }
}<|MERGE_RESOLUTION|>--- conflicted
+++ resolved
@@ -53,11 +53,8 @@
             services.AddSingleton<IUserHelper, UserHelper>();
             services.AddSingleton<ICodeownersValidatorHelper, CodeownersValidatorHelper>();
             services.AddSingleton<IEnvironmentHelper, EnvironmentHelper>();
-<<<<<<< HEAD
             services.AddSingleton<ISdkRepoConfigHelper, SdkRepoConfigHelper>();
-=======
             services.AddSingleton<IInputSanitizer, InputSanitizer>();
->>>>>>> e73e4beb
 
             // Process Helper Classes
             services.AddSingleton<INpxHelper, NpxHelper>();
