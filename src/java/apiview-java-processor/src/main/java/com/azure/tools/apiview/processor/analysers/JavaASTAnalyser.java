--- conflicted
+++ resolved
@@ -105,11 +105,8 @@
     public static final String MODULE_INFO_KEY = "module-info";
 
     private static final boolean SHOW_JAVADOC = true;
-<<<<<<< HEAD
     public static final Set<String> BLOCKED_ANNOTATIONS =
         new HashSet<>(Arrays.asList("ServiceMethod", "SuppressWarnings"));
-=======
->>>>>>> 5dceca7e
 
     private static final Map<String, AnnotationRule> ANNOTATION_RULE_MAP;
     private static final JavaParserAdapter JAVA_8_PARSER;
