resources:
  repositories:
    - repository: azure-sdk-build-tools
      type: git
      name: internal/azure-sdk-build-tools
<<<<<<< HEAD
      ref: refs/tags/azure-sdk-build-tools_20211215.1
=======
      ref: refs/tags/azure-sdk-build-tools_20211209.1
>>>>>>> 68a0c283

parameters:
  - name: ToolDirectory
    type: string
    default: ''
  - name: DotNetCoreVersion
    type: string
    default: ''
  - name: SkipDotNetInstall
    type: boolean
    default: false
  - name: NoWarn
    type: boolean
    default: false
  - name: TestPostSteps
    type: object
    default: []
variables:
  - template: ../variables/globals.yml
  - name: Warn
    ${{ if parameters.NoWarn }}:
      value: ''
    ${{ if not(parameters.NoWarn) }}:
      value: -warnaserror

stages:
  - stage: BuildTestAndPackage

    pool:
      name: azsdk-pool-mms-ubuntu-2004-general
      vmImage: MMSUbuntu20.04

    jobs:
      - job: BuildAndPackage

        steps:
          - task: UseDotNet@2
            condition: eq(${{ parameters.SkipDotNetInstall }}, false)
            displayName: 'Use .NET Core sdk ${{ coalesce( parameters.DotNetCoreVersion, variables.DotNetCoreVersion) }}'
            inputs:
              version: '${{ coalesce( parameters.DotNetCoreVersion, variables.DotNetCoreVersion) }}'

          - script: 'dotnet pack /p:ArtifactsPackagesDir=$(Build.ArtifactStagingDirectory) $(Warn) -c Release'
            displayName: 'Build and Package'
            workingDirectory: $(Build.SourcesDirectory)/${{parameters.ToolDirectory}}
            env:
              DOTNET_SKIP_FIRST_TIME_EXPERIENCE: 1
              DOTNET_CLI_TELEMETRY_OPTOUT: 1
              DOTNET_MULTILEVEL_LOOKUP: 0

          - publish: $(Build.ArtifactStagingDirectory)
            displayName: Publish package to run artifacts
            artifact: packages
            condition: succeededOrFailed()

      - job: Test

        steps:
          - task: UseDotNet@2
            condition: eq(${{ parameters.SkipDotNetInstall }}, false)
            displayName: 'Use .NET Core sdk ${{ coalesce( parameters.DotNetCoreVersion, variables.DotNetCoreVersion) }}'
            inputs:
              version: '${{ coalesce( parameters.DotNetCoreVersion, variables.DotNetCoreVersion) }}'

          - script: 'dotnet test /p:ArtifactsPackagesDir=$(Build.ArtifactStagingDirectory) -warnaserror --logger trx'
            displayName: 'Test'
            workingDirectory: $(Build.SourcesDirectory)/${{parameters.ToolDirectory}}
            env:
              DOTNET_SKIP_FIRST_TIME_EXPERIENCE: 1
              DOTNET_CLI_TELEMETRY_OPTOUT: 1
              DOTNET_MULTILEVEL_LOOKUP: 0
          
          - ${{ parameters.TestPostSteps }}
          
          - task: PublishTestResults@2
            condition: succeededOrFailed()
            inputs:
              testResultsFiles: '**/*.trx'
              testRunTitle: 'Windows DotNet $(DotNetCoreVersion)'
              testResultsFormat: 'VSTest'
              mergeTestResults: true

  - ${{if and(ne(variables['Build.Reason'], 'PullRequest'), eq(variables['System.TeamProject'], 'internal'))}}:
    - template: pipelines/stages/net-release-to-feed.yml@azure-sdk-build-tools
      parameters:
        # Publish to https://dev.azure.com/azure-sdk/public/_packaging?_a=feed&feed=azure-sdk-for-net
        DevOpsFeedId: '29ec6040-b234-4e31-b139-33dc4287b756/fa8c16a3-dbe0-4de2-a297-03065ec1ba3f'<|MERGE_RESOLUTION|>--- conflicted
+++ resolved
@@ -3,11 +3,7 @@
     - repository: azure-sdk-build-tools
       type: git
       name: internal/azure-sdk-build-tools
-<<<<<<< HEAD
       ref: refs/tags/azure-sdk-build-tools_20211215.1
-=======
-      ref: refs/tags/azure-sdk-build-tools_20211209.1
->>>>>>> 68a0c283
 
 parameters:
   - name: ToolDirectory
