--- conflicted
+++ resolved
@@ -772,14 +772,14 @@
     z-index: 1;
 }
 
-<<<<<<< HEAD
 .icon-chevron-right {
     background: url(/icons/chevron-right.svg) center center no-repeat;
 }
 
 .icon-chevron-up {
     background: url(/icons/chevron-up.svg) center center no-repeat;
-=======
+}
+
 .icon-language {
     width: 34px;
     height: 34px;
@@ -835,9 +835,7 @@
 
 .icon-swagger {
     background: url(/icons/swagger-original.svg) center center no-repeat;
->>>>>>> d8d288c4
-}
-
+}
 /*---------------------------------------------------------------------*/
 
 .info-text {
