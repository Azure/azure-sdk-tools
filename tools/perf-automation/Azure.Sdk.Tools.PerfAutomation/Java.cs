﻿using Azure.Sdk.Tools.PerfAutomation.Models;
using System;
using System.Collections.Generic;
using System.IO;
using System.Linq;
using System.Text;
using System.Text.RegularExpressions;
using System.Threading.Tasks;
using System.Xml;

namespace Azure.Sdk.Tools.PerfAutomation
{
    public class Java : LanguageBase
    {
        private IDictionary<string, string> SourceVersions;

        protected override Language Language => Language.Java;

        private string PerfCoreProjectFile => Path.Combine(WorkingDirectory, "common", "perf-test-core", "pom.xml");
        private string VersionFile => Path.Combine(WorkingDirectory, "eng", "versioning", "version_client.txt");

        private static int profileCount = 0;

        private static readonly Dictionary<string, string> _buildEnvironment = new Dictionary<string, string>()
        {
            // Prevents error "InvocationTargetException: Java heap space" in azure-storage-file-datalake when compiling azure-storage-perf
            { "MAVEN_OPTS", "-Xmx1024m" },
        };

        public override async Task<(string output, string error, object context)> SetupAsync(
            string project, string languageVersion, string primaryPackage, IDictionary<string, string> packageVersions)
        {
            var projectFile = Path.Combine(WorkingDirectory, project, "pom.xml");

            SourceVersions ??= LoadSourceVersions();

            UpdatePackageVersions(PerfCoreProjectFile, packageVersions, SourceVersions);
            UpdatePackageVersions(projectFile, packageVersions, SourceVersions);

            var result = await Util.RunAsync(
                "mvn",
                "clean install -T1C -am" +
                " -Denforcer.skip=true -DskipTests=true -Dmaven.javadoc.skip=true -Dcodesnippet.skip=true " +
                " -Dspotbugs.skip=true -Dcheckstyle.skip=true -Drevapi.skip=true" +
                $" --no-transfer-progress --pl {project}",
                WorkingDirectory,
                environmentVariables: _buildEnvironment
            );

            /*
            [11:27:11.796] [INFO] Building jar: C:\Git\java\sdk\storage\azure-storage-perf\target\azure-storage-perf-1.0.0-beta.1-jar-with-dependencies.jar
            */

            var buildMatch = Regex.Match(result.StandardOutput, @"Building jar: (.*with-dependencies\.jar)",
                RegexOptions.IgnoreCase | RegexOptions.RightToLeft);
            var jar = buildMatch.Groups[1].Value;

            return (result.StandardOutput, result.StandardError, jar);
        }

        private static void UpdatePackageVersions(string projectFile, IDictionary<string, string> packageVersions, IDictionary<string, string> sourceVersions)
        {
            // Create backup.  Throw if exists, since this shouldn't happen
            File.Copy(projectFile, projectFile + ".bak", overwrite: false);

            var doc = new XmlDocument() { PreserveWhitespace = true };
            doc.Load(projectFile);

            var nsmgr = new XmlNamespaceManager(doc.NameTable);
            nsmgr.AddNamespace("mvn", "http://maven.apache.org/POM/4.0.0");

            foreach (var v in packageVersions)
            {
                var nameParts = v.Key.Split(':');
                var groupId = nameParts[0];
                var artifactId = nameParts[1];
                var packageVersion = v.Value;

                if (packageVersion == Program.PackageVersionSource)
                {
                    if (!sourceVersions.TryGetValue(v.Key, out packageVersion))
                    {
                        continue;
                    }
                }

                var versionNode = doc.SelectSingleNode(
                    $"/mvn:project/mvn:dependencies/mvn:dependency[mvn:groupId='{groupId}' and mvn:artifactId='{artifactId}']/mvn:version",
                    nsmgr);

                if (versionNode != null)
                {
                    versionNode.InnerText = packageVersion;
                }
            }

            Console.WriteLine(doc.OuterXml);

            doc.Save(projectFile);
        }

        public override async Task<IterationResult> RunAsync(string project, string languageVersion,
<<<<<<< HEAD
            IDictionary<string, string> packageVersions, string testName, string arguments, string context, bool profile)
=======
            string primaryPackage, IDictionary<string, string> packageVersions, string testName, string arguments, object context)
>>>>>>> 6237a00f
        {
            var jarFile = (string)context;

            var outputBuilder = new StringBuilder();
            var errorBuilder = new StringBuilder();

            var dependencyListResult = await Util.RunAsync("mvn", $"dependency:list --no-transfer-progress --pl {project}", WorkingDirectory,
                outputBuilder: outputBuilder, errorBuilder: errorBuilder);
            var runtimePackageVersions = GetRuntimePackageVersions(dependencyListResult.StandardOutput);

<<<<<<< HEAD
            // '-XX:+UnlockCommercialFeatures' isn't required and fails when used in a version higher than Java 8, need to inspect the Java version to determine if it should be added.
            var profilingConfig = "";
            if (profile)
            {
                var profileOutputPath = Path.GetFullPath(Path.Combine(ProfileDirectory, $"{testName}_{profileCount++}.jfr"));
                profilingConfig = $"-XX:+UnlockCommercialFeatures -XX:+FlightRecorder -XX:StartFlightRecording=filename={profileOutputPath},maxsize=1gb";

                var jfrConfigurationFile = Path.Combine(WorkingDirectory, "eng", "PerfAutomation.jfc");
                if (File.Exists(jfrConfigurationFile))
                {
                    profilingConfig += $",settings={jfrConfigurationFile}";
                }
            }

            var processArguments = $"-XX:+CrashOnOutOfMemoryError {profilingConfig} -jar {context} -- {testName} {arguments}";
=======
            var processArguments = $"-XX:+CrashOnOutOfMemoryError -jar {jarFile} -- {testName} {arguments}";
>>>>>>> 6237a00f

            var result = await Util.RunAsync("java", processArguments, WorkingDirectory, throwOnError: false,
                outputBuilder: outputBuilder, errorBuilder: errorBuilder);

            // Completed 157,630 operations in a weighted-average of 1.01s (156,225.73 ops/s, 0.000 s/op)
            var match = Regex.Match(result.StandardOutput, @"\((.*) ops/s", RegexOptions.IgnoreCase | RegexOptions.RightToLeft);

            var opsPerSecond = -1d;
            if (match.Success)
            {
                opsPerSecond = double.Parse(match.Groups[1].Value);
            }

            return new IterationResult
            {
                PackageVersions = runtimePackageVersions,
                OperationsPerSecond = opsPerSecond,
                StandardOutput = outputBuilder.ToString(),
                StandardError = errorBuilder.ToString()
            };
        }

        // [08:13:01.622] [INFO] The following files have been resolved:
        // [08:13:01.622] [INFO]    io.projectreactor:reactor-core:jar:3.4.22:compile
        // [08:13:01.622] [INFO]    io.netty:netty-codec-http:jar:4.1.79.Final:compile
        // [08:13:01.622] [INFO]    com.azure:azure-core-http-okhttp:jar:1.11.2:compile
        // [08:13:01.623] [INFO]    io.netty:netty-tcnative-boringssl-static:jar:linux-x86_64:2.0.53.Final:compile
        // ...
        // [08:13:01.624] [INFO]    org.jetbrains:annotations:jar:13.0:compile
        // [08:13:01.624] [INFO] 
        // [08:13:01.624] [INFO] ------------------------------------------------------------------------
        // [08:13:01.625] [INFO] BUILD SUCCESS
        // [08:13:01.625] [INFO] ------------------------------------------------------------------------
        public static Dictionary<string, string> GetRuntimePackageVersions(string standardOutput)
        {
            var runtimePackageVersions = new Dictionary<string, string>();

            var versionLines = standardOutput.ToLines()
                .SkipWhile(s => !s.Contains("the following files have been resolved", StringComparison.OrdinalIgnoreCase))
                .Skip(1)
                .TakeWhile(s => !s.Trim().EndsWith("[INFO]", StringComparison.OrdinalIgnoreCase));

            foreach (var line in versionLines)
            {
                var versionInfo = Regex.Replace(line, @"^.*\[INFO\]\s+", string.Empty);
                var versionParts = versionInfo.Split(':');

                string groupId = null;
                string artifactId = null;
                string version = null;

                if (versionParts.Length == 5)
                {
                    // io.projectreactor:reactor-core:jar:3.4.22:compile
                    groupId = versionParts[0];
                    artifactId = versionParts[1];
                    version = versionParts[3];
                }
                else if (versionParts.Length == 6)
                {
                    // io.netty:netty-tcnative-boringssl-static:jar:linux-x86_64:2.0.53.Final:compile
                    groupId = versionParts[0];
                    artifactId = versionParts[1];
                    version = versionParts[4];
                }
                else
                {
                    // Skip non-matching lines
                    continue;
                }

                if (groupId.StartsWith("com.azure", StringComparison.OrdinalIgnoreCase) ||
                    groupId.StartsWith("io.projectreactor", StringComparison.OrdinalIgnoreCase))
                {
                    runtimePackageVersions[$"{groupId}:{artifactId}"] = version;
                }
            }

            return runtimePackageVersions;
        }

        public override IDictionary<string, string> FilterRuntimePackageVersions(IDictionary<string, string> runtimePackageVersions)
        {
            return runtimePackageVersions?
                .Where(kvp => !kvp.Key.Equals("com.azure:perf-test-core", StringComparison.OrdinalIgnoreCase))
                .ToDictionary(kvp => kvp.Key, kvp => kvp.Value);
        }

        public override Task CleanupAsync(string project)
        {
            var projectFile = Path.Combine(WorkingDirectory, project, "pom.xml");

            // Restore backups
            File.Move(PerfCoreProjectFile + ".bak", PerfCoreProjectFile, overwrite: true);
            File.Move(projectFile + ".bak", projectFile, overwrite: true);

            return Task.CompletedTask;
        }

        private IDictionary<string, string> LoadSourceVersions()
        {
            var sourceVersions = new Dictionary<string, string>();
            foreach (var line in File.ReadAllLines(VersionFile))
            {
                var trimmedLine = line.Trim();
                if (string.IsNullOrEmpty(trimmedLine) ||
                    trimmedLine.StartsWith('#') ||
                    trimmedLine.StartsWith("beta_", StringComparison.Ordinal) ||
                    trimmedLine.StartsWith("unreleased_", StringComparison.Ordinal))
                {
                    continue;
                }

                var splitVersionLine = trimmedLine.Split(';');
                sourceVersions.Add(splitVersionLine[0], splitVersionLine[2]);
            }

            return sourceVersions;
        }
    }
}<|MERGE_RESOLUTION|>--- conflicted
+++ resolved
@@ -100,11 +100,7 @@
         }
 
         public override async Task<IterationResult> RunAsync(string project, string languageVersion,
-<<<<<<< HEAD
-            IDictionary<string, string> packageVersions, string testName, string arguments, string context, bool profile)
-=======
-            string primaryPackage, IDictionary<string, string> packageVersions, string testName, string arguments, object context)
->>>>>>> 6237a00f
+            string primaryPackage, IDictionary<string, string> packageVersions, string testName, string arguments, object context, bool profile)
         {
             var jarFile = (string)context;
 
@@ -115,7 +111,6 @@
                 outputBuilder: outputBuilder, errorBuilder: errorBuilder);
             var runtimePackageVersions = GetRuntimePackageVersions(dependencyListResult.StandardOutput);
 
-<<<<<<< HEAD
             // '-XX:+UnlockCommercialFeatures' isn't required and fails when used in a version higher than Java 8, need to inspect the Java version to determine if it should be added.
             var profilingConfig = "";
             if (profile)
@@ -130,10 +125,7 @@
                 }
             }
 
-            var processArguments = $"-XX:+CrashOnOutOfMemoryError {profilingConfig} -jar {context} -- {testName} {arguments}";
-=======
-            var processArguments = $"-XX:+CrashOnOutOfMemoryError -jar {jarFile} -- {testName} {arguments}";
->>>>>>> 6237a00f
+            var processArguments = $"-XX:+CrashOnOutOfMemoryError {profilingConfig} -jar {jarFile} -- {testName} {arguments}";
 
             var result = await Util.RunAsync("java", processArguments, WorkingDirectory, throwOnError: false,
                 outputBuilder: outputBuilder, errorBuilder: errorBuilder);
