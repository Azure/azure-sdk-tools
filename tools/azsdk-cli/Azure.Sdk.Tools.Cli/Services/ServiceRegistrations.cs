--- conflicted
+++ resolved
@@ -12,12 +12,8 @@
 using Azure.Sdk.Tools.Cli.Services.ClientUpdate;
 using Azure.Sdk.Tools.Cli.Telemetry;
 using Azure.Sdk.Tools.Cli.Tools;
-<<<<<<< HEAD
 using Azure.Sdk.Tools.Cli.SampleGeneration;
-=======
 using Azure.Sdk.Tools.Cli.Services.Tests;
-using Azure.Sdk.Tools.Cli.Models;
->>>>>>> ddd1c730
 
 namespace Azure.Sdk.Tools.Cli.Services
 {
@@ -54,7 +50,6 @@
                 // Future: Python = typeof(PythonUpdateLanguageService), etc
             });
 
-<<<<<<< HEAD
             services.AddLanguageSpecific<IPackageInfo>(new LanguageSpecificImplementations
             {
                 DotNet = typeof(DotNetPackageInfo),
@@ -71,11 +66,11 @@
                 Python = typeof(PythonSampleLanguageContext),
                 JavaScript = typeof(TypeScriptSampleLanguageContext),
                 Go = typeof(GoSampleLanguageContext),
-=======
+            });
+
             services.AddLanguageSpecific<ITestRunner>(new LanguageSpecificImplementations
             {
                 JavaScript = typeof(JavaScriptTestRunner),
->>>>>>> ddd1c730
             });
 
             // Helper classes
