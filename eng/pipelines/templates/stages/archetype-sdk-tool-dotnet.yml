resources:
  repositories:
    - repository: azure-sdk-build-tools
      type: git
      name: internal/azure-sdk-build-tools
      ref: refs/tags/azure-sdk-build-tools_20230206.1

parameters:
  - name: ToolDirectory
    type: string
    default: ''
  - name: PackageDirectory
    type: string
    default: ''
  - name: TestDirectory
    type: string
    default: ''
  - name: NoWarn
    type: boolean
    default: false
  - name: TestPostSteps
    type: object
    default: []
  - name: DockerDeployments
    type: object
    default: []
  - name: DockerTagPrefix
    type: string
    default: '1.0.0-dev'
  - name: ManifestDeployment
    type: object
    default: []
  - name: StandaloneExeMatrix
    type: object
    default: []
  - name: ReleaseBinaries
    type: boolean
    default: false

variables:
  - template: ../variables/globals.yml
  - name: Warn
    ${{ if parameters.NoWarn }}:
      value: ''
    ${{ if not(parameters.NoWarn) }}:
      value: -warnaserror
  # A path to directory to contain the output of "dotnet pack" call,
  # to be consumed as input by "publish" task.
  - name: packagesToPublishDir
    value: $(Build.ArtifactStagingDirectory)/packages

stages:
  - stage: BuildTestAndPackage

    pool:
      name: azsdk-pool-mms-ubuntu-2204-general
      vmImage: MMSUbuntu22.04

    jobs:
      - job: BuildAndPackage
        displayName: Build and Package

        steps:
          - template: /eng/pipelines/templates/steps/install-dotnet.yml
<<<<<<< HEAD
              
=======
            parameters:
              DotNetCoreVersion: ${{ parameters.DotNetCoreVersion }}

>>>>>>> 2c09d935
          - script: 'dotnet pack /p:ArtifactsPackagesDir=$(packagesToPublishDir) $(Warn) -c Release'
            displayName: 'Build and Package'
            workingDirectory: '${{ coalesce(parameters.PackageDirectory, parameters.ToolDirectory) }}'
            env:
              DOTNET_SKIP_FIRST_TIME_EXPERIENCE: 1
              DOTNET_CLI_TELEMETRY_OPTOUT: 1
              DOTNET_MULTILEVEL_LOOKUP: 0

          # This step creates "$(packagesToPublishDir)" directory if it doesn't exist.
          # This step is necessary since migration to net6.0. This is because since net6.0, 
          # in case the "Build and Package" above would not output any packages to this directory, 
          # the "Publish to packages artifact" step below would fail on missing directory.
          - pwsh: |
              if (!(Test-Path -PathType container "$(packagesToPublishDir)")) {
                New-Item -ItemType Directory -Path "$(packagesToPublishDir)"
                Write-Host "Created directory ""$(packagesToPublishDir)"""
              } else {
                Write-Host "Directory ""$(packagesToPublishDir)"" already exists. Nothing to do."
                Write-Host "Directory ""$(packagesToPublishDir)"" contents:"
                Get-ChildItem $(packagesToPublishDir) | ForEach-Object { Write-Host $_ }
              }
            displayName: Create dir for packages to publish or list its contents

          - publish: $(packagesToPublishDir)
            displayName: Publish to packages artifact
            artifact: packages
            condition: succeededOrFailed()

      - job: Produce_Executables

        strategy:
          matrix:
            linux:
              imageName: 'ubuntu-22.04'
              poolName: 'azsdk-pool-mms-ubuntu-2204-general'
              artifactName: 'linux_windows'
            mac:
              imageName: 'macos-11'
              poolName: 'Azure Pipelines'
              artifactName: 'mac'

        pool:
          name: $(poolName)
          vmImage: $(imageName)

        steps:
          - template: /eng/pipelines/templates/steps/install-dotnet.yml

          - template: /eng/pipelines/templates/steps/produce-net-standalone-packs.yml
            parameters:
              StagingDirectory: $(Build.ArtifactStagingDirectory)
              BuildMatrix: ${{ parameters.StandaloneExeMatrix }}
              TargetDirectory: '${{ coalesce(parameters.PackageDirectory, parameters.ToolDirectory) }}'

      - job: Test

        strategy:
          matrix:
            Windows:
              Pool: azsdk-pool-mms-win-2022-general
              Image: MMS2022
            Linux:
              Pool: azsdk-pool-mms-ubuntu-2204-general
              Image: MMSUbuntu22.04
            Mac:
              Pool: Azure Pipelines
              Image: macos-11

        pool:
          name: $(Pool)
          vmImage: $(Image)

        steps:
          - template: /eng/pipelines/templates/steps/install-dotnet.yml

          - script: 'dotnet test /p:ArtifactsPackagesDir=$(Build.ArtifactStagingDirectory) $(Warn) --logger trx'
            displayName: 'Test'
            workingDirectory: '${{ coalesce(parameters.TestDirectory, parameters.ToolDirectory) }}'
            env:
              DOTNET_SKIP_FIRST_TIME_EXPERIENCE: 1
              DOTNET_CLI_TELEMETRY_OPTOUT: 1
              DOTNET_MULTILEVEL_LOOKUP: 0
          
          - ${{ parameters.TestPostSteps }}
          
          - task: PublishTestResults@2
            condition: succeededOrFailed()
            inputs:
              testResultsFiles: '**/*.trx'
              testRunTitle: $(System.JobDisplayName)
              testResultsFormat: 'VSTest'
              mergeTestResults: true

      - ${{ if not(eq(length(parameters.DockerDeployments), 0)) }}:
        - template: /eng/pipelines/publish-docker-image.yml
          parameters:
            DockerDeployments: ${{ parameters.DockerDeployments }}
            Publish: false
            ImageTag: "${{ parameters.DockerTagPrefix }}$(Build.BuildNumber)"

  - ${{if and(ne(variables['Build.Reason'], 'PullRequest'), eq(variables['System.TeamProject'], 'internal'))}}:
    - template: pipelines/stages/net-release-to-feed.yml@azure-sdk-build-tools
      parameters:
        # Publish to https://dev.azure.com/azure-sdk/public/_packaging?_a=feed&feed=azure-sdk-for-net
        DevOpsFeedId: '29ec6040-b234-4e31-b139-33dc4287b756/fa8c16a3-dbe0-4de2-a297-03065ec1ba3f'
        ExeMatrix: ${{ parameters.StandaloneExeMatrix }}
        ShouldPublishExecutables: ${{ parameters.ReleaseBinaries }}

  - ${{if and(not(eq(length(parameters.DockerDeployments), 0)), ne(variables['Build.Reason'], 'PullRequest'), eq(variables['System.TeamProject'], 'internal'))}}:
    - stage: PublishDockerImages
      displayName: Publish Docker Images
      dependsOn: BuildTestAndPackage
      jobs:
        - template: /eng/pipelines/publish-docker-image.yml
          parameters:
            DockerDeployments: ${{ parameters.DockerDeployments }}
            ManifestDeployment: ${{ parameters.ManifestDeployment }}
            ImageTag: "${{ parameters.DockerTagPrefix }}$(Build.BuildNumber)"<|MERGE_RESOLUTION|>--- conflicted
+++ resolved
@@ -62,13 +62,7 @@
 
         steps:
           - template: /eng/pipelines/templates/steps/install-dotnet.yml
-<<<<<<< HEAD
-              
-=======
-            parameters:
-              DotNetCoreVersion: ${{ parameters.DotNetCoreVersion }}
 
->>>>>>> 2c09d935
           - script: 'dotnet pack /p:ArtifactsPackagesDir=$(packagesToPublishDir) $(Warn) -c Release'
             displayName: 'Build and Package'
             workingDirectory: '${{ coalesce(parameters.PackageDirectory, parameters.ToolDirectory) }}'
