import shell from 'shelljs';
import path, { join, posix } from 'path';
import fs from 'fs';
import { SDKType } from './types.js';
import { logger } from '../utils/logger.js';
import { Project, ScriptTarget, SourceFile } from 'ts-morph';
import { readFile } from 'fs/promises';
import { parse } from 'yaml';
import { access } from 'node:fs/promises';
import { SpawnOptions, spawn } from 'child_process';
import * as compiler from '@typespec/compiler';
<<<<<<< HEAD
import { dump, load as yamlLoad } from 'js-yaml';
=======
import { NpmViewParameters, tryCreateLastestStableNpmViewFromGithub } from './npmUtils.js';

>>>>>>> 78969531

// ./eng/common/scripts/TypeSpec-Project-Process.ps1 script forces to use emitter '@azure-tools/typespec-ts',
// so do NOT change the emitter
const emitterName = '@azure-tools/typespec-ts';

// 1 hour in milliseconds unit
export const defaultChildProcessTimeout = 60 * 60 * 1000;

// TODO: remove it after we generate and use options by ourselves
const messageToTspConfigSample =
    'Please refer to https://github.com/Azure/azure-rest-api-specs/blob/main/specification/contosowidgetmanager/Contoso.WidgetManager/tspconfig.yaml for the right schema.';

const errorKeywordsInLowercase = new Set<string>(['error', 'err_pnpm_no_matching_version']);

function removeLastNewline(line: string): string {
    return line.replace(/\n$/, '')
}

function replaceAll(original: string, from: string, to: string) {
    return original.split(from).join(to);
}

function printErrorDetails(
    output: { stdout: string; stderr: string; code: number | null } | undefined,
    printDetails: boolean = false,
    errorAsWarning: boolean = false
) {
    if (!output) return;
    const getErrorSummary = (content: string) =>
        content
            .split('\n')
            .filter((line) => {
                for (const keyword of errorKeywordsInLowercase) {
                    if (line.toLowerCase().includes(keyword)) return true;
                }
                return false;
            })
            .map((line) => `  ${line}\n`);
    let summary = [...getErrorSummary(output.stderr), ...getErrorSummary(output.stdout)];
    logError(errorAsWarning)(`Exit code: ${output.code}`);
    if (summary.length > 0) {
        logError(errorAsWarning)(`Summary:`);
        summary.forEach((line) => logError(errorAsWarning)(removeLastNewline(line)));
    }
    if (printDetails) {
        const stderr = removeLastNewline(output.stderr);
        const stdout = removeLastNewline(output.stdout);
        logError(errorAsWarning)(`Details:`);
        if (stderr) {
            logError(errorAsWarning)(`  stderr:`);
            stderr.split('\n').forEach((line) => logger.warn(`    ${line}`));
        }
        if (stdout) {
            logError(errorAsWarning)(`  stdout:`);
            stdout.split('\n').forEach((line) => logger.warn(`    ${line}`));
        }
    }
}

function getDistClassicClientParametersPath(packageRoot: string): string {
    return path.join(packageRoot, 'dist/esm/models/parameters.js');
}

export const runCommandOptions: SpawnOptions = { shell: true, stdio: ['pipe', 'pipe', 'pipe'] };

function logError(errorAsWarning: boolean) {
    return errorAsWarning ? logger.warn : logger.error;
}

export function getClassicClientParametersPath(packageRoot: string): string {
    return path.join(packageRoot, 'src', 'models', 'parameters.ts');
}

// NOTE: due to migration tool, the folder structure is changed,
//       and src folder is removed in new packages, 
//       so we need to check both src and dist folders
export function getSDKType(packageRoot: string): SDKType {
    const packageName = getNpmPackageName(packageRoot);
    if (packageName.startsWith('@azure-rest/')) {
        return SDKType.RestLevelClient;
    }

    const srcParaPath = getClassicClientParametersPath(packageRoot);
    const distParaPath = getDistClassicClientParametersPath(packageRoot);

    const srcParameterExist = shell.test('-e', srcParaPath);
    const distParameterExist = shell.test('-e', distParaPath);

    const type = srcParameterExist || distParameterExist ? SDKType.HighLevelClient : SDKType.ModularClient;
    logger.info(`SDK type '${type}' is detected in '${packageRoot}'.`);
    return type;
}

export function getNpmPackageName(packageRoot: string): string {
    const packageJsonPath = path.join(packageRoot, 'package.json');
    const packageJson = fs.readFileSync(packageJsonPath, { encoding: 'utf-8' });
    const packageName = JSON.parse(packageJson).name;
    return packageName;
}

export function getApiReviewPath(packageRoot: string): string {
    const sdkType = getSDKType(packageRoot);
    const npmPackageName = getNpmPackageName(packageRoot);
    switch (sdkType) {
        case SDKType.ModularClient:
            const modularPackageName = npmPackageName.substring('@azure/'.length);
            const apiViewFileName = `${modularPackageName}.api.md`;
            return path.join(packageRoot, 'review', apiViewFileName);
        case SDKType.HighLevelClient:
        case SDKType.RestLevelClient:
        default:
            // only one xxx.api.md
            const packageName = npmPackageName.split('/')[1];
            return path.join(packageRoot, 'review', `${packageName}.api.md`);
    }
}

export function getTsSourceFile(filePath: string): SourceFile | undefined {
    const target = ScriptTarget.ES2015;
    const compilerOptions = { target };
    const project = new Project({ compilerOptions });
    project.addSourceFileAtPath(filePath);
    return project.getSourceFile(filePath);
}

// changelog policy: https://aka.ms/azsdk/guideline/changelogs
export function fixChangelogFormat(content: string) {
    content = replaceAll(content, '**Features**', '### Features Added')!;
    content = replaceAll(content, '**Breaking Changes**', '### Breaking Changes')!;
    content = replaceAll(content, '**Bugs Fixed**', '### Bugs Fixed')!;
    content = replaceAll(content, '**Other Changes**', '### Other Changes')!;
    return content;
}

export function tryReadNpmPackageChangelog(changelogPathFromNpm: string, NpmViewParameters?: NpmViewParameters): string {
    try {
        if (!fs.existsSync(changelogPathFromNpm)) {
            logger.warn(`Failed to find NPM package's changelog '${changelogPathFromNpm}'`);
            if (NpmViewParameters) {
                tryCreateLastestStableNpmViewFromGithub(NpmViewParameters);
            }
            else {
                return ""
            }
        }
        const originalChangeLogContent = fs.readFileSync(changelogPathFromNpm, { encoding: 'utf-8' });
        return originalChangeLogContent;
    } catch (err) {
        logger.warn(`Failed to read NPM package's changelog '${changelogPathFromNpm}': ${(err as Error)?.stack ?? err}`);
        return '';
    }
}

export async function isMgmtPackage(typeSpecDirectory: string): Promise<Boolean> {
    const mainTspPath = join(typeSpecDirectory, 'main.tsp');
    const content = await readFile(mainTspPath, { encoding: 'utf-8' });
    if (!content) {
        throw new Error(`Failed to get main.tsp in ${typeSpecDirectory}`);
    }
    return content.includes("armProviderNamespace");
}

export async function loadTspConfig(typeSpecDirectory: string): Promise<Exclude<any, null | undefined>> {
    const configPath = join(typeSpecDirectory, 'tspconfig.yaml');
    const content = await readFile(configPath, { encoding: 'utf-8' });
    const config = parse(content.toString());
    if (!config) {
        throw new Error(`Failed to parse tspconfig.yaml in ${typeSpecDirectory}`);
    }
    return config;
}

// generated path is in posix format
// e.g. sdk/mongocluster/arm-mongocluster
export async function getGeneratedPackageDirectory(typeSpecDirectory: string, sdkRepoRoot: string): Promise<string> {
    const tspConfig = await resolveOptions(typeSpecDirectory);
    let packageDir = tspConfig.configFile.parameters?.["package-dir"]?.default;
    let serviceDir = tspConfig.configFile.parameters?.["service-dir"]?.default;
    const emitterOptions = tspConfig.options?.[emitterName];
    const serviceDirFromEmitter = emitterOptions?.['service-dir'];
    if (serviceDirFromEmitter) {
        serviceDir = serviceDirFromEmitter;
    }
    const packageDirFromEmitter = emitterOptions?.['package-dir'];
    if (packageDirFromEmitter) {
        packageDir = packageDirFromEmitter;
    }
    if (!serviceDir) {
        throw new Error(`Miss service-dir in parameters section of tspconfig.yaml. ${messageToTspConfigSample}`);
    }
    if (!packageDir) {
        throw new Error(`Miss package-dir in ${emitterName} options of tspconfig.yaml. ${messageToTspConfigSample}`);
    }
    const packageDirFromRoot = posix.join(sdkRepoRoot, serviceDir, packageDir);
    return packageDirFromRoot;
}


export async function runCommand(
    command: string,
    args: readonly string[],
    options: SpawnOptions = runCommandOptions,
    realtimeOutput: boolean = true,
    timeoutSeconds: number | undefined = undefined,
    errorAsWarning: boolean = false
): Promise<{ stdout: string; stderr: string; code: number | null }> {
    let stdout = '';
    let stderr = '';
    const commandStr = `${command} ${args.join(' ')}`;
    logger.info(`Start to run command: '${commandStr}'.`);
    const child = spawn(command, args, options);

    let timedOut = false;
    const timer =
        timeoutSeconds &&
        setTimeout(() => {
            timedOut = true;
            child.kill();
            throw new Error(`Process timed out after ${timeoutSeconds}s`);
        }, timeoutSeconds * 1000);

    child.stdout?.setEncoding('utf8');
    child.stderr?.setEncoding('utf8');

    child.stdout?.on('data', (data) => {
        const str = data.toString();
        stdout += str;
        if (realtimeOutput) logger.info(str);
    });

    child.stderr?.on('data', (data) => {
        const str = data.toString();
        stderr += str;
        if (realtimeOutput) logger.warn(str);
    });

    let resolve: (value: void | PromiseLike<void>) => void;
    let reject: (reason?: any) => void;
    const promise = new Promise<void>((res, rej) => {
        resolve = res;
        reject = rej;
    });
    let code: number | null = 0;

    child.on('exit', (exitCode, signal) => {
        if (timer) clearTimeout(timer);
        if (timedOut || !signal) { return; }
        logError(errorAsWarning)(`Command '${commandStr}' exited with signal '${signal ?? 'SIGTERM'}' and code ${exitCode}.`);
    });

    child.on('close', (exitCode) => {
        if (exitCode === 0) {
            resolve();
            logger.info(`Command '${commandStr}' closed with code '${exitCode}'.`);
            return;
        }
        code = exitCode;
        logError(errorAsWarning)(`Command closed with code '${exitCode}'.`);
        printErrorDetails({ stdout, stderr, code: exitCode }, !realtimeOutput, errorAsWarning);
        reject(Error(`Command closed with code '${exitCode}'.`));

    });

    child.on('error', (err) => {
        logError(errorAsWarning)((err as Error)?.stack ?? err);
        printErrorDetails({ stdout, stderr, code: null }, !realtimeOutput, errorAsWarning);
        reject(err);
    });

    await promise;
    return { stdout, stderr, code };
}

export async function existsAsync(path: string): Promise<boolean> {
    try {
        await access(path);
        return true;
    } catch (error) {
        logger.warn(`Fail to find ${path} for error: ${error}`);
        return false;
    }
}

export async function resolveOptions(typeSpecDirectory: string): Promise<Exclude<any, null | undefined>> {
    const [{ config, ...options }, diagnostics] = await compiler.resolveCompilerOptions(
        compiler.NodeHost,
        {
            cwd: process.cwd(),
            entrypoint: typeSpecDirectory, // not really used here
            configPath: typeSpecDirectory,
        });
    return options
}

export function specifyApiVersionToGenerateSDKByTypeSpec(typeSpecDirectory: string, apiVersion: string) {
    const tspConfigPath = path.join(typeSpecDirectory, 'tspconfig.yaml');
    if (!fs.existsSync(tspConfigPath)) {
        throw new Error(`Failed to find tspconfig.yaml in ${typeSpecDirectory}.`);
    }

    const tspConfigContent = fs.readFileSync(tspConfigPath, 'utf8');

    let tspConfig;
    try {
        tspConfig = yamlLoad(tspConfigContent);
    } catch (error) {
        throw new Error(`Failed to parse tspconfig.yaml: ${error}`);
    }    

    const emitterOptions = tspConfig.options?.[emitterName];
    if (!emitterOptions) {
        throw new Error(`Failed to find ${emitterName} options in tspconfig.yaml.`);
    }

    const apiVersionInTspConfig = emitterOptions['api-version'];
    if (apiVersionInTspConfig !== apiVersion) {
        logger.warn(`The specified api-version ${apiVersion} is going to override ${apiVersionInTspConfig} in tspconfig.yaml`);
        emitterOptions['api-version'] = apiVersion;
        const updatedTspConfigContent = dump(tspConfig);
        fs.writeFileSync(tspConfigPath, updatedTspConfigContent, 'utf8');
    }

    logger.info(`Use api-version: ${apiVersion} to generate SDK.`);
}

// Get the spec repo where the project is defined to set into tsp-location.yaml
export function generateRepoDataInTspLocation(repoUrl: string) {
    return repoUrl.replace("https://github.com/", "")
}<|MERGE_RESOLUTION|>--- conflicted
+++ resolved
@@ -9,12 +9,9 @@
 import { access } from 'node:fs/promises';
 import { SpawnOptions, spawn } from 'child_process';
 import * as compiler from '@typespec/compiler';
-<<<<<<< HEAD
 import { dump, load as yamlLoad } from 'js-yaml';
-=======
 import { NpmViewParameters, tryCreateLastestStableNpmViewFromGithub } from './npmUtils.js';
 
->>>>>>> 78969531
 
 // ./eng/common/scripts/TypeSpec-Project-Process.ps1 script forces to use emitter '@azure-tools/typespec-ts',
 // so do NOT change the emitter
