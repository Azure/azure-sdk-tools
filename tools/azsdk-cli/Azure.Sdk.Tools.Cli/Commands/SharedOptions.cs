using System.CommandLine;
using Azure.Sdk.Tools.Cli.Tools;
using Azure.Sdk.Tools.Cli.Tools.EngSys;
using Azure.Sdk.Tools.Cli.Tools.GitHub;
using Azure.Sdk.Tools.Cli.Tools.Package;
using Azure.Sdk.Tools.Cli.Tools.Pipeline;
using Azure.Sdk.Tools.Cli.Tools.ReleasePlan;
using Azure.Sdk.Tools.Cli.Tools.Example;
using Azure.Sdk.Tools.Cli.Tools.TypeSpec;
using Azure.Sdk.Tools.Cli.Tools.Verify;
using Azure.Sdk.Tools.Cli.Tools.Samples;

namespace Azure.Sdk.Tools.Cli.Commands
{
    public static class SharedOptions
    {
        public static readonly List<Type> ToolsList = [
            typeof(PackageCheckTool),
            typeof(CleanupTool),
            typeof(CodeownersTools),
            typeof(GitHubLabelsTool),
            typeof(LogAnalysisTool),
            typeof(PipelineTool),
            typeof(PipelineAnalysisTool),
            typeof(PipelineTestsTool),
            typeof(QuokkaTool),
            typeof(ReadMeGeneratorTool),
            typeof(SampleGeneratorTool),
            typeof(ReleasePlanTool),
            typeof(ReleaseReadinessTool),
            typeof(SdkBuildTool),
            typeof(SdkGenerationTool),
            typeof(SdkReleaseTool),
            typeof(SpecCommonTools),
            typeof(PullRequestTools),
            typeof(SpecWorkflowTool),
            typeof(SpecValidationTools),
            typeof(TestAnalysisTool),
            typeof(TypeSpecConvertTool),
            typeof(TypeSpecInitTool),
            typeof(TspClientUpdateTool),
            typeof(TypeSpecPublicRepoValidationTool),
<<<<<<< HEAD
            typeof(AiCompletionTool),

=======
            typeof(VerifySetupTool),
            typeof(TestTool),
>>>>>>> 108d6cf1
#if DEBUG
            // only add these tools in debug mode
            typeof(ExampleTool),
            typeof(HelloWorldTool),
#endif
        ];

        public static Option<string> ToolOption = new("--tools")
        {
            Description = "If provided, the tools server will only respond to CLI or MCP server requests for tools named the same as provided in this option. Glob matching is honored.",
            Required = false,
        };

        public static Option<string> Format = new("--output", "-o")
        {
            Description = "The format of the output. Supported formats are: plain, json",
            Required = false,
            Recursive = true,
            DefaultValueFactory = _ => "plain",
        };

        public static Option<bool> Debug = new("--debug")
        {
            Description = "Enable debug logging",
            Required = false,
            Recursive = true,
            DefaultValueFactory = _ => false,
        };

        public static Option<string> PackagePath = new("--package-path", "-p")
        {
            Description = "Path to the package directory to check. Defaults to the current working directory",
            Required = false,
            DefaultValueFactory = _ => Environment.CurrentDirectory,
        };

        public static (string outputFormat, bool debug) GetGlobalOptionValues(string[] args)
        {
            var root = new RootCommand
            {
                TreatUnmatchedTokensAsErrors = false
            };
            root.Options.Add(Format);
            root.Options.Add(Debug);

            var result = root.Parse(args);

            // Note: When --help is present, GetValue returns null instead of calling DefaultValueFactory
            // because the command isn't actually being invoked. The ?? "plain" fallback handles this case.
            var outputFormat = result.GetValue(Format)?.ToLowerInvariant() ?? "plain";
            var debug = result.GetValue(Debug);
            return (outputFormat, debug);
        }

        public static string[] GetToolsFromArgs(string[] args)
        {
            var root = new RootCommand
            {
                TreatUnmatchedTokensAsErrors = false
            };
            root.Options.Add(ToolOption);

            var result = root.Parse(args);

            var raw = result.GetValue(ToolOption);
            if (string.IsNullOrWhiteSpace(raw))
            {
                return new string[] { };
            }

            return raw
                .Split(',', StringSplitOptions.RemoveEmptyEntries | StringSplitOptions.TrimEntries)
                .Select(s => s.ToLowerInvariant())
                .ToArray();
        }
    }
}<|MERGE_RESOLUTION|>--- conflicted
+++ resolved
@@ -40,13 +40,10 @@
             typeof(TypeSpecInitTool),
             typeof(TspClientUpdateTool),
             typeof(TypeSpecPublicRepoValidationTool),
-<<<<<<< HEAD
             typeof(AiCompletionTool),
 
-=======
             typeof(VerifySetupTool),
             typeof(TestTool),
->>>>>>> 108d6cf1
 #if DEBUG
             // only add these tools in debug mode
             typeof(ExampleTool),
