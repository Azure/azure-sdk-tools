--- conflicted
+++ resolved
@@ -21,27 +21,13 @@
 
 export async function buildGeneratedCodes(sdkrepo: string, packagePath: string, packageName: string) {
     shell.cd(sdkrepo);
-<<<<<<< HEAD
-    logger.info(`Start to update rush.`);
-    execSync('node common/scripts/install-run-rush.js update', {stdio: 'inherit'});
-    logger.info(`Start to build '${packageName}', except for tests and samples, which may be written manually`);
-    // To build generated codes except test and sample, we need to change tsconfig.json.
-    changeConfigOfTestAndSample(packagePath, ChangeModel.Change, SdkType.Rlc);
-    execSync(`node common/scripts/install-run-rush.js build -t ${packageName} --verbose`, {stdio: 'inherit'});
-    changeConfigOfTestAndSample(packagePath, ChangeModel.Revert, SdkType.Rlc);
-    shell.cd(packagePath);
-    logger.info(`Start to Generate changelog.`);
-    await generateChangelog(packagePath);
-    logger.info(`Start to clean compiled outputs.`);
-    execSync('rushx clean', {stdio: 'inherit'});
-=======
     if (isRushRepo(sdkrepo)) {
         logger.info(`Start to update rush.`);
         execSync('node common/scripts/install-run-rush.js update', {stdio: 'inherit'});
         logger.info(`Start to build '${packageName}', except for tests and samples, which may be written manually`);
         // To build generated codes except test and sample, we need to change tsconfig.json.
         changeConfigOfTestAndSample(packagePath, ChangeModel.Change, SdkType.Rlc);
-        execSync(`node common/scripts/install-run-rush.js build -t ${packageName}`, {stdio: 'inherit'});
+        execSync(`node common/scripts/install-run-rush.js build -t ${packageName} --verbose`, {stdio: 'inherit'});
         changeConfigOfTestAndSample(packagePath, ChangeModel.Revert, SdkType.Rlc);
         shell.cd(packagePath);
         logger.info(`Start to Generate changelog.`);
@@ -63,5 +49,4 @@
         execSync('pnpm clean', {stdio: 'inherit'});
     }
     
->>>>>>> 2281c407
 }