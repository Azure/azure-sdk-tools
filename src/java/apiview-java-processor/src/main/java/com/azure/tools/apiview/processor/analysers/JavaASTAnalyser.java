--- conflicted
+++ resolved
@@ -55,7 +55,14 @@
 import java.nio.charset.StandardCharsets;
 import java.nio.file.Files;
 import java.nio.file.Path;
-import java.util.*;
+import java.util.ArrayList;
+import java.util.Arrays;
+import java.util.Comparator;
+import java.util.HashMap;
+import java.util.List;
+import java.util.Map;
+import java.util.Optional;
+import java.util.TreeMap;
 import java.util.concurrent.atomic.AtomicInteger;
 import java.util.function.Consumer;
 import java.util.regex.Matcher;
@@ -63,7 +70,6 @@
 import java.util.stream.Collectors;
 import java.util.stream.Stream;
 
-<<<<<<< HEAD
 import static com.azure.tools.apiview.processor.analysers.util.ASTUtils.attemptToFindJavadocComment;
 import static com.azure.tools.apiview.processor.analysers.util.ASTUtils.getNodeFullyQualifiedName;
 import static com.azure.tools.apiview.processor.analysers.util.ASTUtils.getPackageName;
@@ -72,12 +78,7 @@
 import static com.azure.tools.apiview.processor.analysers.util.ASTUtils.isPublicOrProtected;
 import static com.azure.tools.apiview.processor.analysers.util.ASTUtils.isTypeAPublicAPI;
 import static com.azure.tools.apiview.processor.analysers.util.ASTUtils.makeId;
-=======
-import org.apache.commons.lang.StringEscapeUtils;
-
-import static com.azure.tools.apiview.processor.analysers.util.ASTUtils.*;
-import static com.azure.tools.apiview.processor.analysers.util.MiscUtils.*;
->>>>>>> bca1ac5a
+import static com.azure.tools.apiview.processor.analysers.util.MiscUtils.upperCase;
 import static com.azure.tools.apiview.processor.analysers.util.TokenModifier.INDENT;
 import static com.azure.tools.apiview.processor.analysers.util.TokenModifier.NEWLINE;
 import static com.azure.tools.apiview.processor.analysers.util.TokenModifier.NOTHING;
@@ -1054,26 +1055,9 @@
             final boolean showAnnotationProperties,
             final boolean addNewline) {
             Consumer<AnnotationExpr> consumer = annotation -> {
-<<<<<<< HEAD
-                if (addNewline) {
-                    addToken(makeWhitespace());
-                }
-
-                addToken(new Token(TYPE_NAME, "@" + annotation.getName().asString(), makeId(annotation, nodeWithAnnotations)));
-                if (showAnnotationProperties) {
-                    if (annotation instanceof NormalAnnotationExpr) {
-                        addToken(new Token(PUNCTUATION, "("));
-                        NodeList<MemberValuePair> pairs = ((NormalAnnotationExpr) annotation).getPairs();
-                        for (int i = 0; i < pairs.size(); i++) {
-                            MemberValuePair pair = pairs.get(i);
-
-                            addToken(new Token(TEXT, pair.getNameAsString()));
-                            addToken(new Token(PUNCTUATION, " = "));
-=======
                 // Check the annotation rules map for any overrides
                 final String annotationName = annotation.getName().toString();
                 AnnotationRule annotationRule = ANNOTATION_RULE_MAP.get(annotationName);
->>>>>>> bca1ac5a
 
                 AnnotationRendererModel model = new AnnotationRendererModel(
                         annotation, nodeWithAnnotations, annotationRule, showAnnotationProperties, addNewline);
