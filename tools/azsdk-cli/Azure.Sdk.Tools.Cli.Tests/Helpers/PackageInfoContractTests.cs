--- conflicted
+++ resolved
@@ -156,16 +156,12 @@
 
         SetupPackageForLanguage(language, pkgPath, package, expectedVersion);
 
-<<<<<<< HEAD
         if (language == SdkLanguage.Go)
         {
             processHelper = new ProcessHelper(Mock.Of<ILogger<ProcessHelper>>(), Mock.Of<IRawOutputHelper>());
         }
 
-        var helper = CreateHelperForLanguage(language, gitHelper, outputHelper, processHelper, powershellHelper, microAgentMock, npxHelper, commonValidationHelper);
-=======
         var helper = CreateHelperForLanguage(language, gitHelper, outputHelper, processHelper, powershellHelper, microAgentMock, npxHelper, pythonHelper, commonValidationHelper);
->>>>>>> 8f39e5da
         var info = await helper.GetPackageInfo(pkgPath);
         Assert.That(info.PackageVersion, Is.EqualTo(expectedVersion));
     }
