# Copyright (c) Microsoft Corporation. All rights reserved.
# Licensed under the MIT License.

<<<<<<< HEAD
VERSION = "0.3.14"
=======
VERSION = "0.3.15"
>>>>>>> 335fd89f
<|MERGE_RESOLUTION|>--- conflicted
+++ resolved
@@ -1,8 +1,4 @@
 # Copyright (c) Microsoft Corporation. All rights reserved.
 # Licensed under the MIT License.
 
-<<<<<<< HEAD
-VERSION = "0.3.14"
-=======
-VERSION = "0.3.15"
->>>>>>> 335fd89f
+VERSION = "0.3.15"