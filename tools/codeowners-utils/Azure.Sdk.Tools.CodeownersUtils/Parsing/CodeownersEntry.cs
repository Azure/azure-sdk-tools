using System;
using System.Collections;
using System.Collections.Generic;
using System.Linq;
using System.Text;
using System.Threading.Tasks;
using Azure.Sdk.Tools.CodeownersUtils.Constants;
using Azure.Sdk.Tools.CodeownersUtils.Caches;
using Azure.Sdk.Tools.CodeownersUtils.Utils;

namespace Azure.Sdk.Tools.CodeownersUtils.Parsing
{
    /// <summary>
    /// The entry for CODEOWNERS has one othe following structures:
    /// <para>
    /// A plain source path/owner entry
    /// </para>
    /// <code>
    ///   path @owner @owner
    /// </code>
    /// <para>
    /// A source path/owner entry with a PRLabel
    /// </para> 
    /// <code>
    ///   # PRLabel: %Label
    ///   path @owner @owner
    /// </code>
    /// <para>
    /// A source path/owner entry PRLabel and ServiceLabel entries. In this case Service Owners
    /// will be same as source owners.
    /// </para> 
    /// <code>
    ///   # PRLabel: %Label
    ///   # ServiceLabel: %Label
    ///   path @owner @owner
    /// </code>
    /// <para>
    /// A source path/owner entry PRLabel, ServiceLabel entries
    /// </para> 
    /// <code>
    ///   # PRLabel: %Label1 %Label2
    ///   # ServiceLabel: %Label3 %Label4
    ///   path @owner @owner
    /// </code>
    /// <para>
    /// ServiceLabel and ServiceOwners entry OR /&lt;NotInRepo&gt;/ (one or the other, not both). ServiceOwners is preferred going forward.
    /// </para> 
    /// <code>
    ///   # ServiceLabel: %Label3 %Label4
    ///   # ServiceOwners: @owner @owner
    ///   or, the old style
    ///   # ServiceLabel: %Label3 %Label4
    ///   # /&lt;NotInRepo&gt;/: @owner @owner
    /// </code>
    /// </summary>
    public class CodeownersEntry
    {
        public string PathExpression { get; set; } = "";

        public bool ContainsWildcard => !string.IsNullOrEmpty(PathExpression) && PathExpression.Contains('*');
        public bool ContainsDoubleWildcard => !string.IsNullOrEmpty(PathExpression) && PathExpression.Contains("**");

        public List<string> SourceOwners { get; set; } = new List<string>();

        // PRLabels are tied to a source path/owner line
        // In theory, there should only have be one PR Label.
        public List<string> PRLabels { get; set; } = new List<string>();

        // ServiceLabels are tied to either, ServiceOwners or /<NotInRepo>/ (MissingLabel moniker), or
        // the owners from a source path/owners line (meaning that the owners for the source are also
        // the service owners)
        // In theory, there should only have ever be one ServiceLabel, aside from the ServiceAttention label
        public List<string> ServiceLabels { get; set; } = new List<string>();

        public List<string> ServiceOwners { get; set; } = new List<string>();

        // AzureSdkOwners are directly tied to the source path. If the AzureSdkOwners are defined
        // on the same line as the moniker, it'll use those, if it's empty it'll use the owners from
        // the source path/owner line.
        public List<string> AzureSdkOwners { get; set; } = new List<string>();

        public int startLine { get; set; } = -1;
        public int endLine { get; set; } = -1;

        public bool IsValid => !string.IsNullOrWhiteSpace(PathExpression);

        public CodeownersEntry()
        {
        }

        public CodeownersEntry(CodeownersEntry other)
        {
            if (other == null)
            {
                return;
            }

            PathExpression = other.PathExpression;
            SourceOwners = other.SourceOwners != null ? new List<string>(other.SourceOwners) : new List<string>();
            PRLabels = other.PRLabels != null ? new List<string>(other.PRLabels) : new List<string>();
            ServiceLabels = other.ServiceLabels != null ? new List<string>(other.ServiceLabels) : new List<string>();
            ServiceOwners = other.ServiceOwners != null ? new List<string>(other.ServiceOwners) : new List<string>();
            AzureSdkOwners = other.AzureSdkOwners != null ? new List<string>(other.AzureSdkOwners) : new List<string>();

            startLine = other.startLine;
            endLine = other.endLine;
        }

        public override string ToString()
        {
            return string.Join(
                        Environment.NewLine,
                        $"PathExpression:{PathExpression}, HasWildcard:{ContainsWildcard}, HasDoubleWildcard:{ContainsDoubleWildcard}",
                        $"SourceOwners:{string.Join(", ", SourceOwners)}",
                        $"PRLabels:{string.Join(", ", PRLabels)}",
                        $"ServiceLabels:{string.Join(", ", ServiceLabels)}",
                        $"ServiceOwners:{string.Join(", ", ServiceOwners)}",
                        $"AzureSdkOwners:{string.Join(", ", AzureSdkOwners)}",
                        $"Start line: {startLine}",
                        $"End line: {endLine}"
                   );
        }

        /// <summary>
        /// Remove all code owners which are not github alias.
        /// Even with team expansion there can still be teams in lists. This
        /// can happen if the team is not a child team under azure-sdk-write, which
        /// are the only teams expanded.
        /// </summary>
        public void ExcludeNonUserAliases()
        {
            SourceOwners.RemoveAll(r => ParsingUtils.IsGitHubTeam(r));
            ServiceOwners.RemoveAll(r => ParsingUtils.IsGitHubTeam(r));
            AzureSdkOwners.RemoveAll(r => ParsingUtils.IsGitHubTeam(r));
        }

        protected bool Equals(CodeownersEntry other)
            => PathExpression == other.PathExpression
               && SourceOwners.SequenceEqual(other.SourceOwners)
               && ServiceOwners.SequenceEqual(other.ServiceOwners)
               && AzureSdkOwners.SequenceEqual(other.AzureSdkOwners)
               && PRLabels.SequenceEqual(other.PRLabels)
               && ServiceLabels.SequenceEqual(other.ServiceLabels);

        public override bool Equals(object obj)
        {
            // @formatter:off
            if (ReferenceEquals(null, obj)) return false;
            if (ReferenceEquals(this, obj)) return true;
            if (obj.GetType() != this.GetType()) return false;
            return Equals((CodeownersEntry)obj);
            // @formatter:on
        }

        /// <summary>
        /// Implementation of GetHashCode that properly hashes collections.
        /// Implementation based on
        /// https://stackoverflow.com/a/10567544/986533
        ///
        /// This implementation is candidate to be moved to:
        /// https://github.com/Azure/azure-sdk-tools/issues/5281
        /// </summary>
        public override int GetHashCode()
        {
            int hashCode = 0;
            // ReSharper disable NonReadonlyMemberInGetHashCode
            hashCode = AddHashCodeForObject(hashCode, PathExpression);
            hashCode = AddHashCodeForEnumerable(hashCode, SourceOwners);
            hashCode = AddHashCodeForEnumerable(hashCode, ServiceOwners);
            hashCode = AddHashCodeForEnumerable(hashCode, AzureSdkOwners);
            hashCode = AddHashCodeForEnumerable(hashCode, PRLabels);
            hashCode = AddHashCodeForEnumerable(hashCode, ServiceLabels);
            // ReSharper restore NonReadonlyMemberInGetHashCode
            return hashCode;

            // ReSharper disable once VariableHidesOuterVariable
            int AddHashCodeForEnumerable(int hashCode, IEnumerable enumerable)
            {
                foreach (var item in enumerable)
                {
                    hashCode = AddHashCodeForObject(hashCode, item);
                }
                return hashCode;
            }

            int AddHashCodeForObject(int hc, object item)
            {
                // Based on https://stackoverflow.com/a/10567544/986533
                hc ^= item.GetHashCode();
                hc = (hc << 7) |
                     (hc >> (32 - 7)); // rotate hashCode to the left to swipe over all bits
                return hc;
            }
        }

        public string FormatCodeownersEntry()
        {
            var lines = new List<string>();

<<<<<<< HEAD
            bool addSeperationLine = false;
=======
            bool addSeparationLine = false;
>>>>>>> 94133665

            string path = this.PathExpression ?? string.Empty;
            List<string> serviceLabels = this.ServiceLabels ?? new List<string>();
            List<string> prLabels = this.PRLabels ?? new List<string>();
            List<string> serviceOwners = this.ServiceOwners ?? new List<string>();
            List<string> sourceOwners = this.SourceOwners ?? new List<string>();
            List<string> azureSDKOwners = this.AzureSdkOwners ?? new List<string>();

            // Helper to compute pad width: start at basePad and if the left content length exceeds it,
            // round up to the next multiple of 5.
            int basePad = 67;
            int ComputePad(int leftLength)
            {
                int candidate = ((leftLength + 5) / 5) * 5; // next multiple of 5 >= leftLength+? small margin
                return Math.Max(basePad, candidate);
            }

            // Add all PRLabels first (each on its own line) - derived from service labels
            if (prLabels.Any())
            {
                // ensure label is prefixed without duplicate %
                var formattedPRLabels = prLabels
                    .Where(lbl => !string.IsNullOrWhiteSpace(lbl))
                    .Select(lbl => lbl.StartsWith("%") ? lbl : $"%{lbl}");
                lines.Add($"# PRLabel: {string.Join(" ", formattedPRLabels)}");
<<<<<<< HEAD
                addSeperationLine = true;
=======
                addSeparationLine = true;
>>>>>>> 94133665
            }

            // Add the path and source owners line
            if (!string.IsNullOrEmpty(path) && sourceOwners != null && sourceOwners.Count > 0)
            {
<<<<<<< HEAD
                addSeperationLine = true;
                // Normalize and deduplicate source owners while preserving original casing
                var normalizedSourceOwners = sourceOwners
                    .Where(o => !string.IsNullOrWhiteSpace(o))
                    .Select(o => o.Trim())
                    .Select(o => o.StartsWith("@") ? o.Substring(1) : o)
                    .Select(o => o.Trim())
=======
                addSeparationLine = true;
                // Normalize and deduplicate source owners while preserving original casing
                var normalizedSourceOwners = sourceOwners
                    .Where(o => !string.IsNullOrWhiteSpace(o))
                    .Select(o => o.Trim().TrimStart('@').Trim())
>>>>>>> 94133665
                    .ToList();

                var uniqueSourceOwners = new List<string>();
                var seenSource = new HashSet<string>(StringComparer.OrdinalIgnoreCase);
                foreach (var owner in normalizedSourceOwners)
                {
                    if (seenSource.Add(owner))
                    {
                        uniqueSourceOwners.Add("@" + owner);
                    }
                }

                // Compute pad width based on the path length (start at basePad and increase in steps of 5)
                int padWidth = ComputePad(path.Length);
                var pathLine = $"{path}".PadRight(padWidth) + $"{string.Join(" ", uniqueSourceOwners)}";
                lines.Add(pathLine);
            }

<<<<<<< HEAD
            if (addSeperationLine)
=======
            if (addSeparationLine)
>>>>>>> 94133665
            {
                lines.Add("");
            }

            // Add ServiceLabel(s) on a single line if provided
            if (serviceLabels.Any())
            {
                var formattedServiceLabels = serviceLabels
                    .Where(lbl => !string.IsNullOrWhiteSpace(lbl))
                    .Select(lbl => lbl.StartsWith("%") ? lbl : $"%{lbl}");
                lines.Add($"# ServiceLabel: {string.Join(" ", formattedServiceLabels)}");
            }

            // Add AzureSDKOwners if provided (normalize/dedupe)
            if (azureSDKOwners != null && azureSDKOwners.Count > 0)
            {
                var normalizedAzureSdkOwners = azureSDKOwners
                    .Where(o => !string.IsNullOrWhiteSpace(o))
<<<<<<< HEAD
                    .Select(o => o.Trim())
                    .Select(o => o.StartsWith("@") ? o.Substring(1) : o)
                    .Select(o => o.Trim())
=======
                    .Select(o => o.Trim().TrimStart('@').Trim())
>>>>>>> 94133665
                    .ToList();

                var uniqueAzureSdkOwnersList = new List<string>();
                var seenAzure = new HashSet<string>(StringComparer.OrdinalIgnoreCase);
                foreach (var owner in normalizedAzureSdkOwners)
                {
                    if (seenAzure.Add(owner))
                    {
                        uniqueAzureSdkOwnersList.Add("@" + owner);
                    }
                }

                // Use computed pad width so owners align even when the path is long
                int padForAzure = ComputePad(Math.Max(path.Length, "# AzureSdkOwners: ".Length));
                var azureSDKOwnersLine = $"# AzureSdkOwners: ".PadRight(padForAzure) + $"{string.Join(" ", uniqueAzureSdkOwnersList)}";
                lines.Add(azureSDKOwnersLine);
            }

            // Add ServiceOwners if provided (normalize/dedupe)
            if (serviceOwners != null && serviceOwners.Count > 0)
            {
                var normalizedServiceOwners = serviceOwners
                    .Where(o => !string.IsNullOrWhiteSpace(o))
<<<<<<< HEAD
                    .Select(o => o.Trim())
                    .Select(o => o.StartsWith("@") ? o.Substring(1) : o)
                    .Select(o => o.Trim())
=======
                    .Select(o => o.Trim().TrimStart('@').Trim())
>>>>>>> 94133665
                    .ToList();

                var uniqueServiceOwners = new List<string>();
                var seenService = new HashSet<string>(StringComparer.OrdinalIgnoreCase);
                foreach (var owner in normalizedServiceOwners)
                {
                    if (seenService.Add(owner))
                    {
                        uniqueServiceOwners.Add("@" + owner);
                    }
                }

                int padForService = ComputePad(Math.Max(path.Length, "# ServiceOwners: ".Length));
                var serviceOwnersLine = $"# ServiceOwners: ".PadRight(padForService) + $"{string.Join(" ", uniqueServiceOwners)}";
                lines.Add(serviceOwnersLine);
            }

            var formattedCodeownersEntry = string.Join("\n", lines);
            return formattedCodeownersEntry;
        }
    }
}<|MERGE_RESOLUTION|>--- conflicted
+++ resolved
@@ -197,11 +197,7 @@
         {
             var lines = new List<string>();
 
-<<<<<<< HEAD
-            bool addSeperationLine = false;
-=======
             bool addSeparationLine = false;
->>>>>>> 94133665
 
             string path = this.PathExpression ?? string.Empty;
             List<string> serviceLabels = this.ServiceLabels ?? new List<string>();
@@ -227,31 +223,17 @@
                     .Where(lbl => !string.IsNullOrWhiteSpace(lbl))
                     .Select(lbl => lbl.StartsWith("%") ? lbl : $"%{lbl}");
                 lines.Add($"# PRLabel: {string.Join(" ", formattedPRLabels)}");
-<<<<<<< HEAD
-                addSeperationLine = true;
-=======
                 addSeparationLine = true;
->>>>>>> 94133665
             }
 
             // Add the path and source owners line
             if (!string.IsNullOrEmpty(path) && sourceOwners != null && sourceOwners.Count > 0)
             {
-<<<<<<< HEAD
-                addSeperationLine = true;
-                // Normalize and deduplicate source owners while preserving original casing
-                var normalizedSourceOwners = sourceOwners
-                    .Where(o => !string.IsNullOrWhiteSpace(o))
-                    .Select(o => o.Trim())
-                    .Select(o => o.StartsWith("@") ? o.Substring(1) : o)
-                    .Select(o => o.Trim())
-=======
                 addSeparationLine = true;
                 // Normalize and deduplicate source owners while preserving original casing
                 var normalizedSourceOwners = sourceOwners
                     .Where(o => !string.IsNullOrWhiteSpace(o))
                     .Select(o => o.Trim().TrimStart('@').Trim())
->>>>>>> 94133665
                     .ToList();
 
                 var uniqueSourceOwners = new List<string>();
@@ -270,11 +252,7 @@
                 lines.Add(pathLine);
             }
 
-<<<<<<< HEAD
-            if (addSeperationLine)
-=======
             if (addSeparationLine)
->>>>>>> 94133665
             {
                 lines.Add("");
             }
@@ -293,13 +271,7 @@
             {
                 var normalizedAzureSdkOwners = azureSDKOwners
                     .Where(o => !string.IsNullOrWhiteSpace(o))
-<<<<<<< HEAD
-                    .Select(o => o.Trim())
-                    .Select(o => o.StartsWith("@") ? o.Substring(1) : o)
-                    .Select(o => o.Trim())
-=======
                     .Select(o => o.Trim().TrimStart('@').Trim())
->>>>>>> 94133665
                     .ToList();
 
                 var uniqueAzureSdkOwnersList = new List<string>();
@@ -323,13 +295,7 @@
             {
                 var normalizedServiceOwners = serviceOwners
                     .Where(o => !string.IsNullOrWhiteSpace(o))
-<<<<<<< HEAD
-                    .Select(o => o.Trim())
-                    .Select(o => o.StartsWith("@") ? o.Substring(1) : o)
-                    .Select(o => o.Trim())
-=======
                     .Select(o => o.Trim().TrimStart('@').Trim())
->>>>>>> 94133665
                     .ToList();
 
                 var uniqueServiceOwners = new List<string>();
