--- conflicted
+++ resolved
@@ -1,304 +1,285 @@
-﻿@page "{id}/{revisionId?}"
-@model APIViewWeb.Pages.Assemblies.ReviewPageModel
-@{
-    Layout = "ReviewLayout";
-    ViewData["Title"] = Model.Review.DisplayName;
-}
-
-<div class="container-fluid">
-    <div class="row mt-2 mb-1 pl-1">
-        <div class="col">
-            <h3>
-                @if (Model.Review.ServiceName != null)
-                {
-                    @Model.Review.ServiceName
-                    <span>&nbsp;|&nbsp;</span>
-                }
-<<<<<<< HEAD
-                <small class="text-muted">@Model.Review.PackageName&nbsp;&nbsp;<span class="badge badge-info"><em>@Model.Review.Language</em></span></small>
-=======
-                <small class="text-muted">@Model.Review.PackageDisplayName&nbsp;&nbsp;<span class="badge badge-info"><em>@Model.Review.Language</em></span></small>
->>>>>>> 55beefc9
-            </h3>
-        </div>
-    </div>
-    <div class="row mb-1">
-        <div class="col-md-6 my-1">
-            <div class="d-flex flex-md-wrap flex-lg-nowrap justify-content-between">
-                <div class="input-group input-group-sm shadow-sm mr-2 my-1" id="rXXeview-select-box">
-                    <div class="input-group-prepend">
-                        <label class="input-group-text" for="rXXeview-input-group-select">Review</label>
-                    </div>
-                    <select class="custom-select" data-width="100%" id="rXXeview-input-group-select">
-                        <option selected>azure-core-amqp (version 2.3.0-beta.1) - Candidate 2.3.0-beta-1</option>
-                        <option value="1">azure-security-attestation (version 1.0.0-beta.2)</option>
-                        <option value="2">@@azure/communication-phone-numbers - Phone Numbers including basic Short Codes client functionalitie</option>
-                        <option value="3">azure-communication-phonenumbers (version 1.0.3)</option>
-                    </select>
-                </div>
-                <div class="input-group input-group-sm shadow-sm mr-2 my-1" id="revision-select-input-group">
-                    <div class="input-group-prepend">
-                        <label class="input-group-text" for="revision-select-input-group">Revision</label>
-                    </div>
-                    <select class="custom-select" data-width="100%" id="revisions-custom-select">
-                        @foreach (var revision in Model.Review.Revisions.Reverse())
-                        {
-                            var optionName = revision.IsApproved ? $"{@revision.DisplayName} [APPROVED]" : @revision.DisplayName;
-                            var urlValue = @Url.ActionLink("Review", "Assemblies", new {
-                                id = @Model.Review.ReviewId,
-                                revisionId = @revision.RevisionId,
-                                doc = @Model.ShowDocumentation
-                            });
-                            if (@revision.DisplayName == @Model.Revision.DisplayName)
-                            {
-                                <option selected value="@urlValue">@optionName</option>
-                            }
-                            else
-                            {
-                                <option value="@urlValue">@optionName</option>
-                            }
-                        }
-                    </select>
-                </div>
-                @if (@Model.PreviousRevisions.Any())
-                {
-                    <div class="input-group input-group-sm shadow-sm mr-2 my-1" id="diff-select-input-group">
-                        <div class="input-group-prepend">
-                            @if (Model.DiffRevisionId != null)
-<<<<<<< HEAD
-                            {
-                                var urlValue = @Url.ActionLink("Review", "Assemblies", new {
-                                    id = @Model.Review.ReviewId,
-                                    revisionId = "",
-                                    doc = @Model.ShowDocumentation
-                                });
-                                <button class="btn btn-outline-secondary diff-button" type="button" value="@urlValue">Diff with</button>
-                            }
-                            else
-                            {
-                                var urlValue = @Url.ActionLink("Review", "Assemblies", new {
-                                    id = @Model.Review.ReviewId,
-=======
-                            {
-                                var urlValue = @Url.ActionLink("Review", "Assemblies", new {
-                                    id = @Model.Review.ReviewId,
-                                    revisionId = "",
-                                    doc = @Model.ShowDocumentation
-                                });
-                                <button class="btn btn-outline-secondary diff-button" type="button" value="@urlValue">Diff with</button>
-                            }
-                            else
-                            {
-                                var urlValue = @Url.ActionLink("Review", "Assemblies", new {
-                                    id = @Model.Review.ReviewId,
->>>>>>> 55beefc9
-                                    diffRevisionId = @Model.PreviousRevisions.Last().RevisionId,
-                                    doc = @Model.ShowDocumentation,
-                                    diffOnly = @Model.ShowDiffOnly
-                                });
-                                <button class="btn btn-outline-secondary diff-button" type="button" value="@urlValue">Diff</button>
-                            }
-                        </div>
-                        <select class="custom-select" data-width="100%" id="diff-custom-select">
-                            if (@Model.DiffRevisionId == null)
-                            {
-                                <option value="" selected></option>
-                            }
-                            @foreach (var revision in Model.PreviousRevisions.Reverse())
-                            {
-                                var optionName = revision.IsApproved ? $"{@revision.DisplayName} [APPROVED]" : @revision.DisplayName;
-                                var urlValue = @Url.ActionLink("Review", "Assemblies", new {
-                                    id = @Model.Review.ReviewId,
-                                    diffRevisionId = @revision.RevisionId,
-                                    doc = @Model.ShowDocumentation,
-                                    diffOnly = @Model.ShowDiffOnly
-                                });
-                                if (@Model.DiffRevisionId != null)
-                                {
-                                    if (@Model.DiffRevisionId == @revision.RevisionId)
-                                    {
-                                        <option value="@urlValue" selected>@optionName</option>
-                                    }
-                                    else
-                                    {
-                                        <option value="@urlValue">@optionName</option>
-                                    }
-                                }
-                                else
-                                {
-                                    if (@Model.DiffRevisionId != @revision.RevisionId)
-                                    {
-                                        <option value="@urlValue">@optionName</option>
-                                    }
-                                }
-                            }
-                        </select>
-                    </div>
-                }
-            </div>
-        </div>
-        <div class="col-md-6 my-1">
-            <div class="float-right ml-2 my-1">
-                <form asp-resource="@Model.Review" class="form-inline" method="post" asp-page-handler="ToggleClosed">
-                    @if (Model.Review.IsClosed)
-                    {
-                        <button type="submit" class="btn btn-sm border shadow-sm btn-light">
-                            <i class="fa fa-sm fa-undo" aria-hidden="true"></i>&nbsp;&nbsp;Reopen
-                        </button>
-                    }
-                    else
-                    {
-                        <button type="submit" class="btn btn-sm border shadow-sm btn-light">
-                            <i class="far fa-window-close" aria-hidden="true"></i>&nbsp;&nbsp;Close
-                        </button>
-                    }
-                </form>
-            </div>
-            <div class="float-right ml-2 my-1">
-                <form asp-resource="@Model.Review" class="form-inline" method="post" asp-page-handler="ToggleSubscribed">
-                    @if (Model.Review.GetUserEmail(User) != null)
-                    {
-                        if (Model.Review.IsUserSubscribed(User))
-                        {
-                            <button type="submit" class="btn border btn-sm shadow-sm btn-light">
-                                <i class="far fa-minus-square" aria-hidden="true"></i>&nbsp;&nbsp;Unsubscribe
-                            </button>
-                        }
-                        else
-                        {
-                            <button type="submit" class="btn border btn-sm shadow-sm btn-light">
-                                <i class="far fa-plus-square" aria-hidden="true"></i>&nbsp;&nbsp;Subscribe
-                            </button>
-                        }
-                    }
-                    else
-                    {
-                        <button type="submit" class="btn btn-sm shadow-sm btn-light" disabled data-placement="bottom" data-toggle="tooltip" title="Link a microsoft.com email to your Github account to subscribe">
-                            <i class="fa fa-plus-square" aria-hidden="true"></i>&nbsp;&nbsp;Subscribe
-                        </button>
-                    }
-                </form>
-            </div>
-            <div class="dropdown d-inline-block float-right ml-2 my-1">
-                <a class="btn btn-light btn-sm border shadow-sm dropdown-toggle" href="#" role="button" data-toggle="dropdown">
-                    <i class="fas fa-sm fa-sliders-h"></i>&nbsp;&nbsp;Options
-                </a>
-                <div class="dropdown-menu dropdown-menu-right">
-                    <span class="dropdown-item checkbox">
-                        <label>
-                            <input type="checkbox" checked="checked" id="show-comments-checkbox">
-                            &nbsp;Show comments
-                        </label>
-                    </span>
-                    <span class="dropdown-item" id="show-documentation-component">
-                        <input asp-for="@Model.ShowDocumentation" class="show-doc-checkbox">
-                        <a class="text-dark show-document" asp-all-route-data=@Model.GetRoutingData(diffRevisionId: Model.DiffRevisionId, showDocumentation: !Model.ShowDocumentation, showDiffOnly: Model.ShowDiffOnly)>
-                            <label>&nbsp;Show documentation</label>
-                        </a>
-                    </span>
-                    <span class="dropdown-item checkbox">
-                        <label>
-                            <input type="checkbox" id="hide-line-numbers">
-                            &nbsp;Hide Line Number
-                        </label>
-                    </span>
-                    @if (!String.IsNullOrEmpty(Model.DiffRevisionId))
-                    {
-                        <span class="dropdown-item">
-                            <input asp-for="@Model.ShowDiffOnly" class="show-diffonly-checkbox">
-                            <a class="text-dark show-diffonly" asp-all-route-data=@Model.GetRoutingData(diffRevisionId: Model.DiffRevisionId, showDocumentation: Model.ShowDocumentation, showDiffOnly: !Model.ShowDiffOnly)>
-                                <label>&nbsp;Show only diff</label>
-                            </a>
-                        </span>
-                    }
-                </div>
-            </div>
-            <div class="float-right my-1">
-                <form asp-resource="@Model.Review" class="form-inline" asp-page-handler="ToggleApproval" method="post" asp-requirement="@ApproverRequirement.Instance">
-                    <input type="hidden" name="revisionId" value="@Model.Revision.RevisionId" />
-                    @if (Model.DiffRevision == null || Model.DiffRevision.Approvers.Count > 0)
-                    {
-                        @if(Model.Revision.Approvers.Contains(User.GetGitHubLogin()))
-                        {
-                            <button type="submit" class="btn btn-sm shadow-sm btn-light ml-2">
-                                <i class="fa fa-sm fa-undo" aria-hidden="true"></i>&nbsp;&nbsp;Revert Approval
-                            </button>
-                        }
-                        else
-                        {
-                            <button type="submit" class="btn btn-sm shadow-sm btn-success ml-2">
-                                <i class="far fa-thumbs-up" aria-hidden="true"></i>&nbsp;&nbsp;Approve
-                            </button>
-                        }
-                    }
-                    else
-                    {
-                        @if(Model.Revision.Approvers.Contains(User.GetGitHubLogin()))
-                        {
-                            <button type="submit" class="btn btn-sm shadow-sm btn-light ml-2" disabled data-placement="bottom" data-toggle="tooltip" title="API review cannot be approved when comparing against unapproved revision.">
-                                <i class="fa fa-sm fa-thumbs-down" aria-hidden="true"></i>&nbsp;&nbsp;Revert Approval
-                            </button>
-                        }
-                        else
-                        {
-                            <button type="submit" class="btn btn-sm shadow-sm btn-light ml-2" disabled data-placement="bottom" data-toggle="tooltip" title="API review cannot be approved when comparing against unapproved revision.">
-                                <i class="far fa-thumbs-up" aria-hidden="true"></i>&nbsp;&nbsp;Approve
-                            </button>
-                        }
-                    }
-                </form>
-            </div>
-            <div class="float-right ml-2 my-1">
-                @{
-                    var popOverContent = $"<b>{Model.ActiveConversations}</b> active revision threads.<br><b>{Model.TotalActiveConversations}</b> total active threads.<br>"
-                    + $"<b>Current Revision:</b> <em>{@Model.Revision.DisplayName}</em>";
-                    @if (Model.DiffRevisionId != null)
-                    {
-                        popOverContent += $"<br><b>Current Diff:</b> <em>{@Model.DiffRevision?.DisplayName}</em>";
-                    }
-                    <button type="button" class="btn btn-info btn-sm shadow-sm" data-placement="bottom" data-trigger="focus" data-toggle="popover" data-html="true" data-title="Page Info" data-content="@popOverContent">
-                        <i class="far fa-comment-alt mr-2"></i><span class="badge badge-light">@Model.ActiveConversations / @Model.TotalActiveConversations</span>
-                    </button>
-                }
-            </div>
-            <div class="float-right ml-2 my-1">
-                @if (Model.Revision.Approvers.Count > 0)
-                {
-                    var approvers = String.Join(", ", Model.Revision.Approvers);
-                    <button type="button" class="btn btn-sm shadow-sm btn-success" data-placement="bottom" data-trigger="focus" data-toggle="popover" data-title="Approvers" data-content="@approvers">
-                        <i class="fas fa-check-circle"></i> APPROVED
-                        <span class="badge badge-light">@Model.Revision.Approvers.Count</span>
-                    </button>
-                }
-                else
-                {
-                    <button type="button" class="btn btn-light btn-sm shadow-sm">
-                        PENDING
-                    </button>
-                }
-            </div>
-        </div>
-    </div>
-    <div class="row px-3" data-review-id="@Model.Review.ReviewId" data-revision-id="@Model.Revision.RevisionId" data-language="@Model.Review.Language">
-        <div id="review-left" class="col-2 rounded-1 border">
-            <div class="namespace-view">
-                @if (Model.CodeFile != null)
-                {
-                    <partial name="Shared/Navigation" model=" Model.CodeFile.Navigation" />
-                }
-            </div>
-        </div>
-
-        <div id="review-right" class="col-10 rounded-1 border">
-            <table class="code-window">
-                <tbody>
-                    @foreach (var line in Model.Lines)
-                    {
-                        <partial name="_CodeLine" model="@line" />
-                    }
-                </tbody>
-            </table>
-        </div>
-    </div>
-    <partial name="_CommentFormPartial" /> 
+﻿@page "{id}/{revisionId?}"
+@model APIViewWeb.Pages.Assemblies.ReviewPageModel
+@{
+    Layout = "ReviewLayout";
+    ViewData["Title"] = Model.Review.DisplayName;
+}
+
+<div class="container-fluid">
+    <div class="row mt-2 mb-1 pl-1">
+        <div class="col">
+            <h3>
+                @if (Model.Review.ServiceName != null)
+                {
+                    @Model.Review.ServiceName
+                    <span>&nbsp;|&nbsp;</span>
+                }
+                <small class="text-muted">@Model.Review.PackageDisplayName&nbsp;&nbsp;<span class="badge badge-info"><em>@Model.Review.Language</em></span></small>
+            </h3>
+        </div>
+    </div>
+    <div class="row mb-1">
+        <div class="col-md-6 my-1">
+            <div class="d-flex flex-md-wrap flex-lg-nowrap justify-content-between">
+                <div class="input-group input-group-sm shadow-sm mr-2 my-1" id="rXXeview-select-box">
+                    <div class="input-group-prepend">
+                        <label class="input-group-text" for="rXXeview-input-group-select">Review</label>
+                    </div>
+                    <select class="custom-select" data-width="100%" id="rXXeview-input-group-select">
+                        <option selected>azure-core-amqp (version 2.3.0-beta.1) - Candidate 2.3.0-beta-1</option>
+                        <option value="1">azure-security-attestation (version 1.0.0-beta.2)</option>
+                        <option value="2">@@azure/communication-phone-numbers - Phone Numbers including basic Short Codes client functionalitie</option>
+                        <option value="3">azure-communication-phonenumbers (version 1.0.3)</option>
+                    </select>
+                </div>
+                <div class="input-group input-group-sm shadow-sm mr-2 my-1" id="revision-select-input-group">
+                    <div class="input-group-prepend">
+                        <label class="input-group-text" for="revision-select-input-group">Revision</label>
+                    </div>
+                    <select class="custom-select" data-width="100%" id="revisions-custom-select">
+                        @foreach (var revision in Model.Review.Revisions.Reverse())
+                        {
+                            var optionName = revision.IsApproved ? $"{@revision.DisplayName} [APPROVED]" : @revision.DisplayName;
+                            var urlValue = @Url.ActionLink("Review", "Assemblies", new {
+                                id = @Model.Review.ReviewId,
+                                revisionId = @revision.RevisionId,
+                                doc = @Model.ShowDocumentation
+                            });
+                            if (@revision.DisplayName == @Model.Revision.DisplayName)
+                            {
+                                <option selected value="@urlValue">@optionName</option>
+                            }
+                            else
+                            {
+                                <option value="@urlValue">@optionName</option>
+                            }
+                        }
+                    </select>
+                </div>
+                @if (@Model.PreviousRevisions.Any())
+                {
+                    <div class="input-group input-group-sm shadow-sm mr-2 my-1" id="diff-select-input-group">
+                        <div class="input-group-prepend">
+                            @if (Model.DiffRevisionId != null)
+                            {
+                                var urlValue = @Url.ActionLink("Review", "Assemblies", new {
+                                    id = @Model.Review.ReviewId,
+                                    revisionId = "",
+                                    doc = @Model.ShowDocumentation
+                                });
+                                <button class="btn btn-outline-secondary diff-button" type="button" value="@urlValue">Diff with</button>
+                            }
+                            else
+                            {
+                                var urlValue = @Url.ActionLink("Review", "Assemblies", new {
+                                    id = @Model.Review.ReviewId,
+                                    diffRevisionId = @Model.PreviousRevisions.Last().RevisionId,
+                                    doc = @Model.ShowDocumentation,
+                                    diffOnly = @Model.ShowDiffOnly
+                                });
+                                <button class="btn btn-outline-secondary diff-button" type="button" value="@urlValue">Diff</button>
+                            }
+                        </div>
+                        <select class="custom-select" data-width="100%" id="diff-custom-select">
+                            if (@Model.DiffRevisionId == null)
+                            {
+                                <option value="" selected></option>
+                            }
+                            @foreach (var revision in Model.PreviousRevisions.Reverse())
+                            {
+                                var optionName = revision.IsApproved ? $"{@revision.DisplayName} [APPROVED]" : @revision.DisplayName;
+                                var urlValue = @Url.ActionLink("Review", "Assemblies", new {
+                                    id = @Model.Review.ReviewId,
+                                    diffRevisionId = @revision.RevisionId,
+                                    doc = @Model.ShowDocumentation,
+                                    diffOnly = @Model.ShowDiffOnly
+                                });
+                                if (@Model.DiffRevisionId != null)
+                                {
+                                    if (@Model.DiffRevisionId == @revision.RevisionId)
+                                    {
+                                        <option value="@urlValue" selected>@optionName</option>
+                                    }
+                                    else
+                                    {
+                                        <option value="@urlValue">@optionName</option>
+                                    }
+                                }
+                                else
+                                {
+                                    if (@Model.DiffRevisionId != @revision.RevisionId)
+                                    {
+                                        <option value="@urlValue">@optionName</option>
+                                    }
+                                }
+                            }
+                        </select>
+                    </div>
+                }
+            </div>
+        </div>
+        <div class="col-md-6 my-1">
+            <div class="float-right ml-2 my-1">
+                <form asp-resource="@Model.Review" class="form-inline" method="post" asp-page-handler="ToggleClosed">
+                    @if (Model.Review.IsClosed)
+                    {
+                        <button type="submit" class="btn btn-sm border shadow-sm btn-light">
+                            <i class="fa fa-sm fa-undo" aria-hidden="true"></i>&nbsp;&nbsp;Reopen
+                        </button>
+                    }
+                    else
+                    {
+                        <button type="submit" class="btn btn-sm border shadow-sm btn-light">
+                            <i class="far fa-window-close" aria-hidden="true"></i>&nbsp;&nbsp;Close
+                        </button>
+                    }
+                </form>
+            </div>
+            <div class="float-right ml-2 my-1">
+                <form asp-resource="@Model.Review" class="form-inline" method="post" asp-page-handler="ToggleSubscribed">
+                    @if (Model.Review.GetUserEmail(User) != null)
+                    {
+                        if (Model.Review.IsUserSubscribed(User))
+                        {
+                            <button type="submit" class="btn border btn-sm shadow-sm btn-light">
+                                <i class="far fa-minus-square" aria-hidden="true"></i>&nbsp;&nbsp;Unsubscribe
+                            </button>
+                        }
+                        else
+                        {
+                            <button type="submit" class="btn border btn-sm shadow-sm btn-light">
+                                <i class="far fa-plus-square" aria-hidden="true"></i>&nbsp;&nbsp;Subscribe
+                            </button>
+                        }
+                    }
+                    else
+                    {
+                        <button type="submit" class="btn btn-sm shadow-sm btn-light" disabled data-placement="bottom" data-toggle="tooltip" title="Link a microsoft.com email to your Github account to subscribe">
+                            <i class="fa fa-plus-square" aria-hidden="true"></i>&nbsp;&nbsp;Subscribe
+                        </button>
+                    }
+                </form>
+            </div>
+            <div class="dropdown d-inline-block float-right ml-2 my-1">
+                <a class="btn btn-light btn-sm border shadow-sm dropdown-toggle" href="#" role="button" data-toggle="dropdown">
+                    <i class="fas fa-sm fa-sliders-h"></i>&nbsp;&nbsp;Options
+                </a>
+                <div class="dropdown-menu dropdown-menu-right">
+                    <span class="dropdown-item checkbox">
+                        <label>
+                            <input type="checkbox" checked="checked" id="show-comments-checkbox">
+                            &nbsp;Show comments
+                        </label>
+                    </span>
+                    <span class="dropdown-item" id="show-documentation-component">
+                        <input asp-for="@Model.ShowDocumentation" class="show-doc-checkbox">
+                        <a class="text-dark show-document" asp-all-route-data=@Model.GetRoutingData(diffRevisionId: Model.DiffRevisionId, showDocumentation: !Model.ShowDocumentation, showDiffOnly: Model.ShowDiffOnly)>
+                            <label>&nbsp;Show documentation</label>
+                        </a>
+                    </span>
+                    <span class="dropdown-item checkbox">
+                        <label>
+                            <input type="checkbox" id="hide-line-numbers">
+                            &nbsp;Hide Line Number
+                        </label>
+                    </span>
+                    @if (!String.IsNullOrEmpty(Model.DiffRevisionId))
+                    {
+                        <span class="dropdown-item">
+                            <input asp-for="@Model.ShowDiffOnly" class="show-diffonly-checkbox">
+                            <a class="text-dark show-diffonly" asp-all-route-data=@Model.GetRoutingData(diffRevisionId: Model.DiffRevisionId, showDocumentation: Model.ShowDocumentation, showDiffOnly: !Model.ShowDiffOnly)>
+                                <label>&nbsp;Show only diff</label>
+                            </a>
+                        </span>
+                    }
+                </div>
+            </div>
+            <div class="float-right my-1">
+                <form asp-resource="@Model.Review" class="form-inline" asp-page-handler="ToggleApproval" method="post" asp-requirement="@ApproverRequirement.Instance">
+                    <input type="hidden" name="revisionId" value="@Model.Revision.RevisionId" />
+                    @if (Model.DiffRevision == null || Model.DiffRevision.Approvers.Count > 0)
+                    {
+                        @if(Model.Revision.Approvers.Contains(User.GetGitHubLogin()))
+                        {
+                            <button type="submit" class="btn btn-sm shadow-sm btn-light ml-2">
+                                <i class="fa fa-sm fa-undo" aria-hidden="true"></i>&nbsp;&nbsp;Revert Approval
+                            </button>
+                        }
+                        else
+                        {
+                            <button type="submit" class="btn btn-sm shadow-sm btn-success ml-2">
+                                <i class="far fa-thumbs-up" aria-hidden="true"></i>&nbsp;&nbsp;Approve
+                            </button>
+                        }
+                    }
+                    else
+                    {
+                        @if(Model.Revision.Approvers.Contains(User.GetGitHubLogin()))
+                        {
+                            <button type="submit" class="btn btn-sm shadow-sm btn-light ml-2" disabled data-placement="bottom" data-toggle="tooltip" title="API review cannot be approved when comparing against unapproved revision.">
+                                <i class="fa fa-sm fa-thumbs-down" aria-hidden="true"></i>&nbsp;&nbsp;Revert Approval
+                            </button>
+                        }
+                        else
+                        {
+                            <button type="submit" class="btn btn-sm shadow-sm btn-light ml-2" disabled data-placement="bottom" data-toggle="tooltip" title="API review cannot be approved when comparing against unapproved revision.">
+                                <i class="far fa-thumbs-up" aria-hidden="true"></i>&nbsp;&nbsp;Approve
+                            </button>
+                        }
+                    }
+                </form>
+            </div>
+            <div class="float-right ml-2 my-1">
+                @{
+                    var popOverContent = $"<b>{Model.ActiveConversations}</b> active revision threads.<br><b>{Model.TotalActiveConversations}</b> total active threads.<br>"
+                    + $"<b>Current Revision:</b> <em>{@Model.Revision.DisplayName}</em>";
+                    @if (Model.DiffRevisionId != null)
+                    {
+                        popOverContent += $"<br><b>Current Diff:</b> <em>{@Model.DiffRevision?.DisplayName}</em>";
+                    }
+                    <button type="button" class="btn btn-info btn-sm shadow-sm" data-placement="bottom" data-trigger="focus" data-toggle="popover" data-html="true" data-title="Page Info" data-content="@popOverContent">
+                        <i class="far fa-comment-alt mr-2"></i><span class="badge badge-light">@Model.ActiveConversations / @Model.TotalActiveConversations</span>
+                    </button>
+                }
+            </div>
+            <div class="float-right ml-2 my-1">
+                @if (Model.Revision.Approvers.Count > 0)
+                {
+                    var approvers = String.Join(", ", Model.Revision.Approvers);
+                    <button type="button" class="btn btn-sm shadow-sm btn-success" data-placement="bottom" data-trigger="focus" data-toggle="popover" data-title="Approvers" data-content="@approvers">
+                        <i class="fas fa-check-circle"></i> APPROVED
+                        <span class="badge badge-light">@Model.Revision.Approvers.Count</span>
+                    </button>
+                }
+                else
+                {
+                    <button type="button" class="btn btn-light btn-sm shadow-sm">
+                        PENDING
+                    </button>
+                }
+            </div>
+        </div>
+    </div>
+    <div class="row px-3" data-review-id="@Model.Review.ReviewId" data-revision-id="@Model.Revision.RevisionId" data-language="@Model.Review.Language">
+        <div id="review-left" class="col-2 rounded-1 border">
+            <div class="namespace-view">
+                @if (Model.CodeFile != null)
+                {
+                    <partial name="Shared/Navigation" model=" Model.CodeFile.Navigation" />
+                }
+            </div>
+        </div>
+
+        <div id="review-right" class="col-10 rounded-1 border">
+            <table class="code-window">
+                <tbody>
+                    @foreach (var line in Model.Lines)
+                    {
+                        <partial name="_CodeLine" model="@line" />
+                    }
+                </tbody>
+            </table>
+        </div>
+    </div>
+    <partial name="_CommentFormPartial" /> 
 </div>