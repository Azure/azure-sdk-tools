--- conflicted
+++ resolved
@@ -292,17 +292,7 @@
       </div>
     </p-dialog>
 
-<<<<<<< HEAD
     <p-dialog header="Disable Lazy Loading"
-    [modal]="true" [(visible)]="showDisableCodeLinesLazyLoadingModal"
-    [style]="{ width: '30dvw' }" (onHide)="disableCodeLinesLazyLoading = userProfile?.preferences?.disableCodeLinesLazyLoading!">
-    <p>Disabling lazy loading will load all code lines at once. This may lead to degraded performance.</p>
-    <div class="d-grid gap-2 mt-2">
-    <button class="btn btn-primary" type="button" (click)="disableCodeLinesLazyLoadingEmitter.emit(disableCodeLinesLazyLoading); showDisableCodeLinesLazyLoadingModal = false">Disable</button>
-    <button class="btn btn-link" type="button" (click)="showDisableCodeLinesLazyLoadingModal = false;">Cancel</button>
-    </div>
-=======
-    <p-dialog header="Disable Lazy Loading" 
         [modal]="true" [(visible)]="showDisableCodeLinesLazyLoadingModal"
         [style]="{ width: '30dvw' }" (onHide)="disableCodeLinesLazyLoading = userProfile?.preferences?.disableCodeLinesLazyLoading!">
         <p>Disabling lazy loading will load all code lines at once. This may lead to degraded performance.</p>
@@ -310,7 +300,6 @@
         <button class="btn btn-primary" type="button" (click)="disableCodeLinesLazyLoadingEmitter.emit(disableCodeLinesLazyLoading); showDisableCodeLinesLazyLoadingModal = false">Disable</button>
         <button class="btn btn-link" type="button" (click)="showDisableCodeLinesLazyLoadingModal = false;">Cancel</button>
         </div>
->>>>>>> f195788c
     </p-dialog>
 </ng-container>
 <ng-template #loadingOrFailedTemplate>
