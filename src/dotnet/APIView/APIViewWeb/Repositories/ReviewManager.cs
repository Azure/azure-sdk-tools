--- conflicted
+++ resolved
@@ -1,1017 +1,965 @@
-// Copyright (c) Microsoft Corporation. All rights reserved.
-// Licensed under the MIT License.
-
-using System;
-using System.Collections.Generic;
-using System.Diagnostics;
-using System.IO;
-using System.IO.Compression;
-using System.Linq;
-using System.Security.Claims;
-using System.Text;
-using System.Text.Json;
-using System.Threading.Tasks;
-using ApiView;
-using APIView;
-using APIView.DIff;
-using APIView.Model;
-using APIViewWeb.Models;
-using Microsoft.ApplicationInsights;
-using Microsoft.ApplicationInsights.DataContracts;
-using Microsoft.ApplicationInsights.Extensibility;
-using Microsoft.AspNetCore.Authorization;
-using Microsoft.AspNetCore.Mvc.ViewEngines;
-using Microsoft.Extensions.Configuration;
-using Octokit;
-
-namespace APIViewWeb.Repositories
-{
-    public class ReviewManager
-    {
-
-        private readonly IAuthorizationService _authorizationService;
-
-        private readonly CosmosReviewRepository _reviewsRepository;
-
-        private readonly BlobCodeFileRepository _codeFileRepository;
-
-        private readonly BlobOriginalsRepository _originalsRepository;
-
-        private readonly CosmosCommentsRepository _commentsRepository;
-
-        private readonly IEnumerable<LanguageService> _languageServices;
-
-        private readonly NotificationManager _notificationManager;
-
-        private readonly IDevopsArtifactRepository _devopsArtifactRepository;
-
-        private readonly PackageNameManager _packageNameManager;
-
-        static TelemetryClient _telemetryClient = new(TelemetryConfiguration.CreateDefault());
-
-        public ReviewManager(
-            IAuthorizationService authorizationService,
-            CosmosReviewRepository reviewsRepository,
-            BlobCodeFileRepository codeFileRepository,
-            BlobOriginalsRepository originalsRepository,
-            CosmosCommentsRepository commentsRepository,
-            IEnumerable<LanguageService> languageServices,
-            NotificationManager notificationManager,
-            IDevopsArtifactRepository devopsClient,
-            PackageNameManager packageNameManager)
-        {
-            _authorizationService = authorizationService;
-            _reviewsRepository = reviewsRepository;
-            _codeFileRepository = codeFileRepository;
-            _originalsRepository = originalsRepository;
-            _commentsRepository = commentsRepository;
-            _languageServices = languageServices;
-            _notificationManager = notificationManager;
-            _devopsArtifactRepository = devopsClient;
-            _packageNameManager = packageNameManager;
-        }
-
-        public async Task<ReviewModel> CreateReviewAsync(ClaimsPrincipal user, string originalName, string label, Stream fileStream, bool runAnalysis, bool awaitComputeDiff = false)
-        {
-            ReviewModel review = new ReviewModel
-            {
-                Author = user.GetGitHubLogin(),
-                CreationDate = DateTime.UtcNow,
-                RunAnalysis = runAnalysis,
-                Name = originalName,
-                FilterType = ReviewType.Manual
-            };
-            await AddRevisionAsync(user, review, originalName, label, fileStream, awaitComputeDiff);
-            return review;
-        }
-
-        public Task<IEnumerable<ReviewModel>> GetReviewsAsync(bool closed, string language, string packageName = null, ReviewType filterType = ReviewType.Manual)
-        {
-            return _reviewsRepository.GetReviewsAsync(closed, language, packageName: packageName, filterType: filterType);
-        }
-
-        public async Task<IEnumerable<ReviewModel>> GetReviewsAsync(string ServiceName, string PackageName, IEnumerable<ReviewType> filterTypes)
-        {
-            return await _reviewsRepository.GetReviewsAsync(ServiceName, PackageName, filterTypes);
-        }
-
-        public async Task<IEnumerable<string>> GetReviewPropertiesAsync(string propertyName)
-        {
-            return await _reviewsRepository.GetReviewFirstLevelPropertiesAsync(propertyName);
-        }
-
-        public async Task<IEnumerable<ReviewModel>> GetRequestedReviews(string userName)
-        {
-            return await _reviewsRepository.GetRequestedReviews(userName);
-        }
-
-        public async Task<(IEnumerable<ReviewModel> Reviews, int TotalCount, int TotalPages, int CurrentPage, int? PreviousPage, int? NextPage)> GetPagedReviewsAsync(
-            IEnumerable<string> search, IEnumerable<string> languages, bool? isClosed, IEnumerable<int> filterTypes, bool? isApproved, int offset, int limit, string orderBy) 
-        {
-            var result = await _reviewsRepository.GetReviewsAsync(search, languages, isClosed, filterTypes, isApproved, offset, limit, orderBy);
-
-            // Calculate and add Previous and Next and Current page to the returned result
-            var totalPages = (int)Math.Ceiling((double)result.TotalCount / (double)limit);
-            var currentPage = (offset == 0) ? 1 : ((offset / limit) + 1);
-
-            (IEnumerable<ReviewModel> Reviews, int TotalCount, int TotalPages, int CurrentPage, int? PreviousPage, int? NextPage) resultToReturn = (
-                Reviews: result.Reviews, TotalCount: result.TotalCount, TotalPages: totalPages,
-                CurrentPage: currentPage,
-                PreviousPage: (currentPage == 1) ? null : currentPage - 1,
-                NextPage: (currentPage >= totalPages) ? null : currentPage + 1
-            );
-            return resultToReturn;
-        }
-
-        public async Task DeleteReviewAsync(ClaimsPrincipal user, string id)
-        {
-            var reviewModel = await _reviewsRepository.GetReviewAsync(id);
-            await AssertReviewOwnerAsync(user, reviewModel);
-
-            await _reviewsRepository.DeleteReviewAsync(reviewModel);
-
-            foreach (var revision in reviewModel.Revisions)
-            {
-                foreach (var file in revision.Files)
-                {
-                    if (file.HasOriginal)
-                    {
-                        await _originalsRepository.DeleteOriginalAsync(file.ReviewFileId);
-                    }
-
-                    await _codeFileRepository.DeleteCodeFileAsync(revision.RevisionId, file.ReviewFileId);
-                }
-            }
-
-            await _commentsRepository.DeleteCommentsAsync(id);
-        }
-
-        public async Task<ReviewModel> GetReviewAsync(ClaimsPrincipal user, string id)
-        {
-            if (user == null)
-            {
-                throw new UnauthorizedAccessException();
-            }
-
-            var review = await _reviewsRepository.GetReviewAsync(id);
-            review.UpdateAvailable = IsUpdateAvailable(review);
-
-            // Handle old model
-#pragma warning disable CS0618 // Type or member is obsolete
-            if (review.Revisions.Count == 0 && review.Files.Count == 1)
-            {
-                var file = review.Files[0];
-#pragma warning restore CS0618 // Type or member is obsolete
-                review.Revisions.Add(new ReviewRevisionModel()
-                {
-                    RevisionId = file.ReviewFileId,
-                    CreationDate = file.CreationDate,
-                    Files =
-                    {
-                        file
-                    }
-                });
-            }
-
-            if (review.PackageName != null && review.PackageDisplayName == null)
-            {
-                var p = await _packageNameManager.GetPackageDetails(review.PackageName);
-                review.PackageDisplayName = p?.DisplayName;
-                review.ServiceName = p?.ServiceName;
-            }
-
-            //If current review doesn't have package name approved status then check if package name is approved for any reviews for the same package.
-            if (!review.IsPackageNameApproved)
-            {
-                var reviews = await _reviewsRepository.GetPackageNameApprovedReviews(review.Language, review.PackageName);
-                if (reviews.Any())
-                {
-                    var nameApprovedReview = reviews.First();
-                    review.PackageNameApprovedBy = nameApprovedReview.PackageNameApprovedBy;
-                    review.ApprovalDate = nameApprovedReview.PackageNameApprovedOn;
-                    review.IsPackageNameApproved = true;
-                }
-                else
-                {
-                    // Mark package name as approved if review is already approved. Copy approval details from review approval.
-                    reviews = await _reviewsRepository.GetApprovedReviews(review.Language, review.PackageName);
-                    if (reviews.Any())
-                    {
-                        var approvedRevision = reviews.First(r => r.Revisions.Any(rev => rev.IsApproved)).Revisions.First(rev => rev.IsApproved);
-                        review.PackageNameApprovedBy = approvedRevision.Approvers.FirstOrDefault();
-                        review.PackageNameApprovedOn = reviews.First().ApprovalDate;
-                        review.IsPackageNameApproved = true;
-                    }
-                }
-            }            
-            return review;
-        }
-
-        private async Task UpdateReviewAsync(ReviewModel review)
-        {
-            foreach (var revision in review.Revisions.Reverse())
-            {
-                foreach (var file in revision.Files)
-                {
-                    if (!file.HasOriginal)
-                    {
-                        continue;
-                    }
-
-                    try
-                    {
-                        var fileOriginal = await _originalsRepository.GetOriginalAsync(file.ReviewFileId);
-                        var languageService = GetLanguageService(file.Language);
-                        if (languageService == null)
-                            continue;
-
-                        // file.Name property has been repurposed to store package name and version string
-                        // This is causing issue when updating review using latest parser since it expects Name field as file name
-                        // We have added a new property FileName which is only set for new reviews
-                        // All older reviews needs to be handled by checking review name field
-                        var fileName = file.FileName ?? (Path.HasExtension(review.Name) ? review.Name : file.Name);
-                        if (languageService.IsReviewGenByPipeline)
-                        {
-                            GenerateReviewOffline(review, revision.RevisionId, file.ReviewFileId, fileName);
-                        }
-                        else
-                        {
-                            var codeFile = await languageService.GetCodeFileAsync(fileName, fileOriginal, review.RunAnalysis);
-                            await _codeFileRepository.UpsertCodeFileAsync(revision.RevisionId, file.ReviewFileId, codeFile);
-                            // update only version string
-                            file.VersionString = codeFile.VersionString;
-                            await _reviewsRepository.UpsertReviewAsync(review);
-                        }                        
-                    }
-                    catch (Exception ex) {
-                        _telemetryClient.TrackTrace("Failed to update review " + review.ReviewId);
-                        _telemetryClient.TrackException(ex);
-                    }                    
-                }
-            }            
-        }
-
-        public async Task AddRevisionAsync(
-            ClaimsPrincipal user,
-            string reviewId,
-            string name,
-            string label,
-            Stream fileStream, bool awaitComputeDiff = false)
-        {
-            var review = await GetReviewAsync(user, reviewId);
-            await AssertAutomaticReviewModifier(user, review);
-            await AddRevisionAsync(user, review, name, label, fileStream, awaitComputeDiff);
-        }
-
-        private async Task AddRevisionAsync(
-            ClaimsPrincipal user,
-            ReviewModel review,
-            string name,
-            string label,
-            Stream fileStream,
-            bool awaitComputeDiff = false)
-        {
-            var revision = new ReviewRevisionModel();
-
-            ReviewCodeFileModel codeFile = await CreateFileAsync(
-                revision.RevisionId,
-                name,
-                fileStream,
-                review.RunAnalysis);
-
-            revision.Files.Add(codeFile);
-            revision.Author = user.GetGitHubLogin();
-            revision.Label = label;
-
-            review.Revisions.Add(revision);
-
-            if (review.PackageName != null)
-            {
-                var p = await _packageNameManager.GetPackageDetails(review.PackageName);
-                review.PackageDisplayName = p?.DisplayName ?? review.PackageDisplayName;
-                review.ServiceName = p?.ServiceName ?? review.ServiceName;
-            }
-
-            var languageService = _languageServices.FirstOrDefault(s => s.IsSupportedFile(name));
-            //Run pipeline to generateteh review if sandbox is enabled
-            if (languageService != null && languageService.IsReviewGenByPipeline)
-            {
-                // Run offline review gen for review and reviewCodeFileModel
-                GenerateReviewOffline(review, revision.RevisionId, codeFile.ReviewFileId, name);
-            }
-
-            // auto subscribe revision creation user
-            await _notificationManager.SubscribeAsync(review, user);
-            await _reviewsRepository.UpsertReviewAsync(review);
-            await _notificationManager.NotifySubscribersOnNewRevisionAsync(revision, user);
-            if (awaitComputeDiff)
-            {
-                await GetLineNumbersOfHeadingsOfSectionsWithDiff(review.ReviewId, revision);
-            }
-            else
-            {
-                _ = Task.Run(async () => await GetLineNumbersOfHeadingsOfSectionsWithDiff(review.ReviewId, revision));
-            }
-        }
-
-        private async Task<ReviewCodeFileModel> CreateFileAsync(
-            string revisionId,
-            string originalName,
-            Stream fileStream,
-            bool runAnalysis)
-        {
-            using var memoryStream = new MemoryStream();
-            var codeFile = await CreateCodeFile(originalName, fileStream, runAnalysis, memoryStream);
-            var reviewCodeFileModel = await CreateReviewCodeFileModel(revisionId, memoryStream, codeFile);
-            reviewCodeFileModel.FileName = originalName;            
-            return reviewCodeFileModel;
-        }
-
-        public async Task<CodeFile> CreateCodeFile(
-            string originalName,
-            Stream fileStream,
-            bool runAnalysis,
-            MemoryStream memoryStream)
-        {
-            var languageService = _languageServices.FirstOrDefault(s => s.IsSupportedFile(originalName));
-            await fileStream.CopyToAsync(memoryStream);
-            memoryStream.Position = 0;
-            CodeFile codeFile = null;
-            if (languageService.IsReviewGenByPipeline)
-            {
-                codeFile = languageService.GetReviewGenPendingCodeFile(originalName);
-            }
-            else
-            {
-                codeFile = await languageService.GetCodeFileAsync(
-                originalName,
-                memoryStream,
-                runAnalysis);
-            }
-            return codeFile;
-        }
-
-        public async Task<ReviewCodeFileModel> CreateReviewCodeFileModel(string revisionId, MemoryStream memoryStream, CodeFile codeFile)
-        {
-            var reviewCodeFileModel = new ReviewCodeFileModel
-            {
-                HasOriginal = true,
-            };
-
-            InitializeFromCodeFile(reviewCodeFileModel, codeFile);
-            memoryStream.Position = 0;
-            await _originalsRepository.UploadOriginalAsync(reviewCodeFileModel.ReviewFileId, memoryStream);
-            await _codeFileRepository.UpsertCodeFileAsync(revisionId, reviewCodeFileModel.ReviewFileId, codeFile);
-
-            return reviewCodeFileModel;
-        }
-
-        public async Task DeleteRevisionAsync(ClaimsPrincipal user, string id, string revisionId)
-        {
-            ReviewModel review = await GetReviewAsync(user, id);
-            ReviewRevisionModel revision = review.Revisions.Single(r => r.RevisionId == revisionId);
-            await AssertRevisionOwner(user, revision);
-
-            if (review.Revisions.Count < 2)
-            {
-                return;
-            }
-            review.Revisions.Remove(revision);
-            await _reviewsRepository.UpsertReviewAsync(review);
-        }
-
-        public async Task UpdateRevisionLabelAsync(ClaimsPrincipal user, string id, string revisionId, string label)
-        {
-            ReviewModel review = await GetReviewAsync(user, id);
-            ReviewRevisionModel revision = review.Revisions.Single(r => r.RevisionId == revisionId);
-            await AssertRevisionOwner(user, revision);
-            revision.Label = label;
-            await _reviewsRepository.UpsertReviewAsync(review);
-        }
-
-        public async Task ToggleIsClosedAsync(ClaimsPrincipal user, string id)
-        {
-            var review = await GetReviewAsync(user, id);
-            review.IsClosed = !review.IsClosed;
-            if (review.FilterType == ReviewType.Automatic)
-            {
-                throw new AuthorizationFailedException();
-            }
-            await _reviewsRepository.UpsertReviewAsync(review);
-        }
-
-        private void InitializeFromCodeFile(ReviewCodeFileModel file, CodeFile codeFile)
-        {
-            file.Language = codeFile.Language;
-            file.LanguageVariant = codeFile.LanguageVariant;
-            file.VersionString = codeFile.VersionString;
-            file.Name = codeFile.Name;
-            file.PackageName = codeFile.PackageName;
-        }
-
-        private LanguageService GetLanguageService(string language)
-        {
-           return _languageServices.FirstOrDefault(service => service.Name == language);
-        }
-
-        private async Task AssertReviewOwnerAsync(ClaimsPrincipal user, ReviewModel reviewModel)
-        {
-            var result = await _authorizationService.AuthorizeAsync(user, reviewModel, new[] { ReviewOwnerRequirement.Instance });
-            if (!result.Succeeded)
-            {
-                throw new AuthorizationFailedException();
-            }
-        }
-
-        private async Task AssertRevisionOwner(ClaimsPrincipal user, ReviewRevisionModel revisionModel)
-        {
-            var result = await _authorizationService.AuthorizeAsync(
-                user,
-                revisionModel,
-                new[] { RevisionOwnerRequirement.Instance });
-            if (!result.Succeeded)
-            {
-                throw new AuthorizationFailedException();
-            }
-        }
-
-        public async Task ToggleApprovalAsync(ClaimsPrincipal user, string id, string revisionId)
-        {
-            ReviewModel review = await GetReviewAsync(user, id);
-            ReviewRevisionModel revision = review.Revisions.Single(r => r.RevisionId == revisionId);
-            await AssertApprover(user, revision);
-            var userId = user.GetGitHubLogin();
-            if (revision.Approvers.Contains(userId))
-            {
-                //Revert approval
-                revision.Approvers.Remove(userId);
-            }
-            else
-            {
-                //Approve revision
-                revision.Approvers.Add(userId);
-                review.ApprovalDate = DateTime.Now;
-            }
-            await _reviewsRepository.UpsertReviewAsync(review);
-        }
-
-        public async Task ApprovePackageNameAsync(ClaimsPrincipal user, string id)
-        {
-            ReviewModel review = await GetReviewAsync(user, id);
-            await AssertApprover(user, review.Revisions.Last());
-            review.PackageNameApprovedBy = user.GetGitHubLogin();
-            review.PackageNameApprovedOn = DateTime.Now;
-            review.IsPackageNameApproved = true;
-            await _reviewsRepository.UpsertReviewAsync(review);
-        }
-
-        private async Task AssertApprover(ClaimsPrincipal user, ReviewRevisionModel revisionModel)
-        {
-            var result = await _authorizationService.AuthorizeAsync(
-                user,
-                revisionModel,
-                new[] { ApproverRequirement.Instance });
-            if (!result.Succeeded)
-            {
-                throw new AuthorizationFailedException();
-            }
-        }
-
-        private bool IsUpdateAvailable(ReviewModel review)
-        {
-            return review.Revisions
-               .SelectMany(r => r.Files)
-               .Any(f => f.HasOriginal && GetLanguageService(f.Language)?.CanUpdate(f.VersionString) == true);
-        }
-
-        public async Task<bool> IsReviewSame(ReviewRevisionModel revision, RenderedCodeFile renderedCodeFile)
-        {
-            //This will compare and check if new code file content is same as revision in parameter
-            var lastRevisionFile = await _codeFileRepository.GetCodeFileAsync(revision, false);
-            var lastRevisionTextLines = lastRevisionFile.RenderText(false, skipDiff: true);
-            var fileTextLines = renderedCodeFile.RenderText(false,skipDiff: true);
-            return lastRevisionTextLines.SequenceEqual(fileTextLines);
-        }
-
-        public async Task<ReviewRevisionModel> CreateMasterReviewAsync(ClaimsPrincipal user, string originalName, string label, Stream fileStream, bool compareAllRevisions)
-        {
-            //Generate code file from new uploaded package
-            using var memoryStream = new MemoryStream();
-            var codeFile = await CreateCodeFile(originalName, fileStream, false, memoryStream);
-            return await CreateMasterReviewAsync(user, codeFile, originalName, label, memoryStream, compareAllRevisions);
-        }
-
-        private async Task<ReviewRevisionModel> CreateMasterReviewAsync(ClaimsPrincipal user,  CodeFile codeFile, string originalName, string label, MemoryStream memoryStream, bool compareAllRevisions)
-        { 
-            var renderedCodeFile = new RenderedCodeFile(codeFile);
-
-            //Get current master review for package and language
-            var review = await _reviewsRepository.GetMasterReviewForPackageAsync(codeFile.Language, codeFile.PackageName);
-            bool createNewRevision = true;
-            ReviewRevisionModel reviewRevision = null;
-            if (review != null)
-            {
-                // Delete pending revisions if it is not in approved state and if it doesn't have any comments before adding new revision
-                // This is to keep only one pending revision since last approval or from initial review revision
-                var lastRevision = review.Revisions.LastOrDefault();
-                var comments = await _commentsRepository.GetCommentsAsync(review.ReviewId);
-                while (lastRevision.Approvers.Count == 0 &&
-                       review.Revisions.Count > 1 &&
-                       !await IsReviewSame(lastRevision, renderedCodeFile) &&
-                       !comments.Any(c => lastRevision.RevisionId == c.RevisionId))
-                {
-                    review.Revisions.Remove(lastRevision);
-                    lastRevision = review.Revisions.LastOrDefault();
-                }
-                // We should compare against only latest revision when calling this API from scheduled CI runs
-                // But any manual pipeline run at release time should compare against all approved revisions to ensure hotfix release doesn't have API change
-                // If review surface doesn't match with any approved revisions then we will create new revision if it doesn't match pending latest revision
-                if (compareAllRevisions)
-                {
-                    foreach (var approvedRevision in review.Revisions.Where(r => r.IsApproved).Reverse())
-                    {
-                        if (await IsReviewSame(approvedRevision, renderedCodeFile))
-                        {
-                            return approvedRevision;
-                        }
-                    }
-                }
-
-                if (await IsReviewSame(lastRevision, renderedCodeFile))
-                {
-                    reviewRevision = lastRevision;
-                    createNewRevision = false;
-                }
-            }
-            else
-            {
-                // Package and language combination doesn't have automatically created review. Create a new review.
-                review = new ReviewModel
-                {
-                    Author = user.GetGitHubLogin(),
-                    CreationDate = DateTime.UtcNow,
-                    RunAnalysis = false,
-                    Name = originalName,
-                    FilterType = ReviewType.Automatic
-                };
-            }
-
-            // Check if user is authorized to modify automatic review
-            await AssertAutomaticReviewModifier(user, review);
-            if (createNewRevision)
-            {
-                // Update or insert review with new revision
-                reviewRevision = new ReviewRevisionModel()
-                {
-                    Author = user.GetGitHubLogin(),
-                    Label = label
-                };
-                var reviewCodeFileModel = await CreateReviewCodeFileModel(reviewRevision.RevisionId, memoryStream, codeFile);
-                reviewCodeFileModel.FileName = originalName;
-                reviewRevision.Files.Add(reviewCodeFileModel);
-                review.Revisions.Add(reviewRevision);
-            }
-            
-            // Check if review can be marked as approved if another review with same surface level is in approved status
-            if (review.Revisions.Last().Approvers.Count() == 0)
-            {
-                var matchingApprovedRevision = await FindMatchingApprovedRevision(review);
-                if (matchingApprovedRevision != null)
-                {
-                    foreach (var approver in matchingApprovedRevision.Approvers)
-                    {
-                        review.Revisions.Last().Approvers.Add(approver);
-                    }
-                }
-            }
-            await _reviewsRepository.UpsertReviewAsync(review);
-            return reviewRevision;
-        }
-
-        private async Task AssertAutomaticReviewModifier(ClaimsPrincipal user, ReviewModel reviewModel)
-        {
-            var result = await _authorizationService.AuthorizeAsync(
-                user,
-                reviewModel,
-                new[] { AutoReviewModifierRequirement.Instance });
-            if (!result.Succeeded)
-            {
-                throw new AuthorizationFailedException();
-            }
-        }
-
-        private async Task<ReviewRevisionModel> FindMatchingApprovedRevision(ReviewModel review)
-        {
-            var revisionModel = review.Revisions.LastOrDefault();
-            var revisionFile = revisionModel.Files.FirstOrDefault();
-            var codeFile = await _codeFileRepository.GetCodeFileAsync(revisionModel);
-
-            // Get manual reviews to check if a matching review is in approved state
-            var reviews = await _reviewsRepository.GetReviewsAsync(false, revisionFile.Language, revisionFile.PackageName, ReviewType.Manual);
-            var prReviews = await _reviewsRepository.GetReviewsAsync(false, revisionFile.Language, revisionFile.PackageName, ReviewType.PullRequest);
-            reviews = reviews.Concat(prReviews);
-            foreach (var r in reviews)
-            {
-                var approvedRevision = r.Revisions.Where(r => r.IsApproved).LastOrDefault();
-                if (approvedRevision != null)
-                {
-                    bool isReviewSame = await IsReviewSame(approvedRevision, codeFile);
-                    if (isReviewSame)
-                    {
-                        return approvedRevision;
-                    }
-                }
-            }
-            return null;
-        }
-
-        public async Task UpdateReviewBackground()
-        {
-            var reviews = await _reviewsRepository.GetReviewsAsync(false, "All", fetchAllPages: true);
-            foreach (var review in reviews.Where(r => IsUpdateAvailable(r)))
-            {
-                var requestTelemetry = new RequestTelemetry { Name = "Updating Review " + review.ReviewId };
-                var operation = _telemetryClient.StartOperation(requestTelemetry);
-                try
-                {
-                    await Task.Delay(500);
-                    await UpdateReviewAsync(review);
-                }
-                catch (Exception e)
-                {
-                    _telemetryClient.TrackException(e);
-                }
-                finally
-                {
-                    _telemetryClient.StopOperation(operation);
-                }
-            }
-        }
-
-        public async Task<CodeFile> GetCodeFile(string repoName,
-            string buildId,
-            string artifactName,
-            string packageName,
-            string originalFileName,
-            string codeFileName,
-            MemoryStream originalFileStream,
-            string baselineCodeFileName = "",
-            MemoryStream baselineStream = null,
-            string project = "public"
-            )
-        {
-            Stream stream = null;
-            CodeFile codeFile = null;
-            if (string.IsNullOrEmpty(codeFileName))
-            {
-                // backward compatibility until all languages moved to sandboxing of codefile to pipeline
-                stream = await _devopsArtifactRepository.DownloadPackageArtifact(repoName, buildId, artifactName, originalFileName, format: "file", project: project);
-                codeFile = await CreateCodeFile(Path.GetFileName(originalFileName), stream, false, originalFileStream);
-            }
-            else
-            {
-                stream = await _devopsArtifactRepository.DownloadPackageArtifact(repoName, buildId, artifactName, packageName, format: "zip", project: project);
-                var archive = new ZipArchive(stream);
-                foreach (var entry in archive.Entries)
-                {
-                    var fileName = Path.GetFileName(entry.Name);
-                    if (fileName == originalFileName)
-                    {
-                        await entry.Open().CopyToAsync(originalFileStream);
-                    }
-
-                    if (fileName == codeFileName)
-                    {
-                        codeFile = await CodeFile.DeserializeAsync(entry.Open());
-                    }
-                    else if (fileName == baselineCodeFileName)
-                    {
-                        await entry.Open().CopyToAsync(baselineStream);
-                    }
-                }
-            }
-
-            return codeFile;
-        }
-
-        public async Task<ReviewRevisionModel> CreateApiReview(
-            ClaimsPrincipal user,
-            string buildId,
-            string artifactName,
-            string originalFileName,
-            string label,
-            string repoName,
-            string packageName,
-            string codeFileName,
-            bool compareAllRevisions,
-            string project
-            )
-        {
-            using var memoryStream = new MemoryStream();
-            var codeFile = await GetCodeFile(repoName, buildId, artifactName, packageName, originalFileName, codeFileName, memoryStream, project: project);
-            return await CreateMasterReviewAsync(user, codeFile, originalFileName, label, memoryStream, compareAllRevisions);
-        }
-
-        public async Task<List<ServiceGroupModel>> GetReviewsByServicesAsync(ReviewType filterType)
-        {
-            SortedDictionary<string, ServiceGroupModel> response = new ();
-            var reviews = await _reviewsRepository.GetReviewsAsync(false, "All", filterType: filterType);
-            foreach (var review in reviews)
-            {
-                var packageDisplayName = review.PackageDisplayName ?? "Other";
-                var serviceName = review.ServiceName ?? "Other";
-                if (!response.ContainsKey(serviceName))
-                {
-                    response[serviceName] = new ServiceGroupModel()
-                    {
-                        ServiceName = serviceName
-                    };
-                }
-
-                var packageDict = response[serviceName].packages;
-                if (!packageDict.ContainsKey(packageDisplayName))
-                {
-                    packageDict[packageDisplayName] = new PackageGroupModel()
-                    {
-                        PackageDisplayName = packageDisplayName
-                    };
-                }
-                packageDict[packageDisplayName].reviews.Add(new ReviewDisplayModel(review));
-            }
-            return response.Values.ToList();
-        }
-
-        public async Task AutoArchiveReviews(int archiveAfterMonths)
-        {
-            var reviews = await _reviewsRepository.GetReviewsAsync(false, "All", filterType: ReviewType.Manual, fetchAllPages: true);
-            // Find all inactive reviews
-            reviews = reviews.Where(r => r.LastUpdated.AddMonths(archiveAfterMonths) < DateTime.Now);
-            foreach (var review in reviews)
-            {
-                var requestTelemetry = new RequestTelemetry { Name = "Archiving Review " + review.ReviewId };
-                var operation = _telemetryClient.StartOperation(requestTelemetry);
-                try
-                {
-                    review.IsClosed = true;
-                    await _reviewsRepository.UpsertReviewAsync(review);
-                    await Task.Delay(500);
-                }
-                catch (Exception e)
-                {
-                    _telemetryClient.TrackException(e);
-                }
-                finally
-                {
-                    _telemetryClient.StopOperation(operation);
-                }
-            }
-        }
-        private void GenerateReviewOffline(ReviewModel review, string revisionId, string fileId, string fileName)
-        {
-            var param = new ReviewGenPipelineParamModel()
-            {
-                FileID = fileId,
-                ReviewID = review.ReviewId,
-                RevisionID = revisionId,
-                FileName = fileName
-            };
-            var paramList = new List<ReviewGenPipelineParamModel>();
-            paramList.Add(param);
-            var languageService = _languageServices.Single(s => s.Name == review.Language);
-            RunReviewGenPipeline(paramList, languageService.Name);
-        }
-
-        public async Task UpdateReviewCodeFiles(string repoName, string buildId, string artifact, string project)
-        {
-            var stream = await _devopsArtifactRepository.DownloadPackageArtifact(repoName, buildId, artifact, filePath: null, project: project, format: "zip");
-            var archive = new ZipArchive(stream);
-            foreach (var entry in archive.Entries)
-            {
-                var reviewFilePath = entry.FullName;
-                var reviewDetails = reviewFilePath.Split("/");
-
-                if (reviewDetails.Length < 4 || !reviewFilePath.EndsWith(".json"))
-                    continue;
-
-                var reviewId = reviewDetails[1];
-                var revisionId = reviewDetails[2];
-                var codeFile = await CodeFile.DeserializeAsync(entry.Open());
-
-                // Update code file with one downloaded from pipeline
-                var review = await _reviewsRepository.GetReviewAsync(reviewId);
-                if (review != null)
-                {
-                    var revision = review.Revisions.SingleOrDefault(review => review.RevisionId == revisionId);
-                    if (revision != null)
-                    {
-                        await _codeFileRepository.UpsertCodeFileAsync(revisionId, revision.SingleFile.ReviewFileId, codeFile);
-                        revision.Files.FirstOrDefault().VersionString = codeFile.VersionString;
-                        await _reviewsRepository.UpsertReviewAsync(review);
-
-                        // Trigger diff calculation using updated code file from sandboxing pipeline
-                        await GetLineNumbersOfHeadingsOfSectionsWithDiff(review.ReviewId, revision);
-                    }
-                }
-            }
-        }
-        private async void RunReviewGenPipeline(List<ReviewGenPipelineParamModel> reviewGenParams, string language)
-        {
-            var jsonSerializerOptions = new JsonSerializerOptions()
-            {
-                AllowTrailingCommas = true,
-                ReadCommentHandling = JsonCommentHandling.Skip
-            };
-            var reviewParamString = JsonSerializer.Serialize(reviewGenParams, jsonSerializerOptions);
-            reviewParamString = reviewParamString.Replace("\"", "'");
-            await _devopsArtifactRepository.RunPipeline($"tools - generate-{language}-apireview", 
-                reviewParamString, 
-                _originalsRepository.GetContainerUrl());
-        }
-
-        public async Task RequestApproversAsync(ClaimsPrincipal User, string ReviewId, HashSet<string> reviewers)
-        {
-            var review = await GetReviewAsync(User, ReviewId);
-            review.RequestedReviewers = reviewers;
-            review.ApprovalRequestedOn = DateTime.Now;
-            await _reviewsRepository.UpsertReviewAsync(review);
-<<<<<<< HEAD
-        }
-
-        /// <summary>
-        /// Get the LineNumbers of the Heading that have diff changes in their sections
-        /// </summary>
-        private async Task GetLineNumbersOfHeadingsOfSectionsWithDiff(string reviewId, ReviewRevisionModel revision)
-        {
-                var review = await _reviewsRepository.GetReviewAsync(reviewId);
-                var latestRevisionCodeFile = await _codeFileRepository.GetCodeFileAsync(revision, false);
-                var latestRevisionHtmlLines = latestRevisionCodeFile.Render(false);
-                var latestRevisionTextLines = latestRevisionCodeFile.RenderText(false);
-
-                foreach (var rev in review.Revisions)
-                {
-                    // Calculate diff against previous revisions only. APIView only shows diff against revision lower than current one.
-                    if (rev.RevisionId !=  revision.RevisionId && rev.RevisionNumber < revision.RevisionNumber)
-                    {
-                        HashSet<int> lineNumbersForHeadingOfSectionWithDiff = new HashSet<int>();
-                        var earlierRevisionCodeFile = await _codeFileRepository.GetCodeFileAsync(rev, false);
-                        var earlierRevisionHtmlLines = earlierRevisionCodeFile.RenderReadOnly(false);
-                        var earlierRevisionTextLines = earlierRevisionCodeFile.RenderText(false);
-
-                        var diffLines = InlineDiff.Compute(earlierRevisionTextLines, latestRevisionTextLines, earlierRevisionHtmlLines, latestRevisionHtmlLines);
-
-                        foreach (var diffLine in diffLines)
-                        {
-                            if (diffLine.Kind == DiffLineKind.Unchanged && (diffLine.Line.SectionKey != null && diffLine.OtherLine.SectionKey != null))
-                            {
-                                var latestRevisionRootNode = latestRevisionCodeFile.GetCodeLineSectionRoot((int)diffLine.Line.SectionKey);
-                                var earlierRevisionRootNode = earlierRevisionCodeFile.GetCodeLineSectionRoot((int)diffLine.OtherLine.SectionKey);
-                                var diffSectionRoot = ComputeSectionDiff(earlierRevisionRootNode, latestRevisionRootNode, earlierRevisionCodeFile, latestRevisionCodeFile);
-                                if (latestRevisionCodeFile.ChildNodeHasDiff(diffSectionRoot))
-                                    lineNumbersForHeadingOfSectionWithDiff.Add((int)diffLine.Line.LineNumber);
-                            }
-                        }
-                        if(rev.HeadingsOfSectionsWithDiff.ContainsKey(revision.RevisionId))
-                        {
-                            rev.HeadingsOfSectionsWithDiff.Remove(revision.RevisionId);
-                        }
-                        rev.HeadingsOfSectionsWithDiff.Add(revision.RevisionId, lineNumbersForHeadingOfSectionWithDiff);
-                    }
-                }
-                await _reviewsRepository.UpsertReviewAsync(review);
-        }
-
-        /// <summary>
-        /// Computes diff for each level of the tree hierachy of a section
-        /// </summary>
-        public TreeNode<InlineDiffLine<CodeLine>> ComputeSectionDiff(TreeNode<CodeLine> before, TreeNode<CodeLine> after, RenderedCodeFile beforeFile, RenderedCodeFile afterFile)
-=======
-        }
-
-        /// <summary>
-        /// Get the LineNumbers of the Heading that have diff changes in their sections
-        /// </summary>
-        public async Task GetLineNumbersOfHeadingsOfSectionsWithDiff(string reviewId, ReviewRevisionModel revision)
-        {
-                var review = await _reviewsRepository.GetReviewAsync(reviewId);
-                var latestRevisionCodeFile = await _codeFileRepository.GetCodeFileAsync(revision, false);
-                var latestRevisionHtmlLines = latestRevisionCodeFile.Render(false);
-                var latestRevisionTextLines = latestRevisionCodeFile.RenderText(false);
-
-                foreach (var rev in review.Revisions)
-                {
-                    // Calculate diff against previous revisions only. APIView only shows diff against revision lower than current one.
-                    if (rev.RevisionId !=  revision.RevisionId && rev.RevisionNumber < revision.RevisionNumber)
-                    {
-                        HashSet<int> lineNumbersForHeadingOfSectionWithDiff = new HashSet<int>();
-                        var earlierRevisionCodeFile = await _codeFileRepository.GetCodeFileAsync(rev, false);
-                        var earlierRevisionHtmlLines = earlierRevisionCodeFile.RenderReadOnly(false);
-                        var earlierRevisionTextLines = earlierRevisionCodeFile.RenderText(false);
-
-                        var diffLines = InlineDiff.Compute(earlierRevisionTextLines, latestRevisionTextLines, earlierRevisionHtmlLines, latestRevisionHtmlLines);
-
-                        foreach (var diffLine in diffLines)
-                        {
-                            if (diffLine.Kind == DiffLineKind.Unchanged && (diffLine.Line.SectionKey != null && diffLine.OtherLine.SectionKey != null))
-                            {
-                                var latestRevisionRootNode = latestRevisionCodeFile.GetCodeLineSectionRoot((int)diffLine.Line.SectionKey);
-                                var earlierRevisionRootNode = earlierRevisionCodeFile.GetCodeLineSectionRoot((int)diffLine.OtherLine.SectionKey);
-                                var diffSectionRoot = ComputeSectionDiff(earlierRevisionRootNode, latestRevisionRootNode, earlierRevisionCodeFile, latestRevisionCodeFile);
-                                if (latestRevisionCodeFile.ChildNodeHasDiff(diffSectionRoot))
-                                    lineNumbersForHeadingOfSectionWithDiff.Add((int)diffLine.Line.LineNumber);
-                            }
-                        }
-                        if(rev.HeadingsOfSectionsWithDiff.ContainsKey(revision.RevisionId))
-                        {
-                            rev.HeadingsOfSectionsWithDiff.Remove(revision.RevisionId);
-                        }
-                        rev.HeadingsOfSectionsWithDiff.Add(revision.RevisionId, lineNumbersForHeadingOfSectionWithDiff);
-                    }
-                }
-                await _reviewsRepository.UpsertReviewAsync(review);
-        }
-
-        /// <summary>
-        /// Computes diff for each level of the tree hierachy of a section
-        /// </summary>
-        public TreeNode<InlineDiffLine<CodeLine>> ComputeSectionDiff(TreeNode<CodeLine> before, TreeNode<CodeLine> after, RenderedCodeFile beforeFile, RenderedCodeFile afterFile)
->>>>>>> 8193912b
-        {
-            InlineDiffLine<CodeLine> rootDiff = new InlineDiffLine<CodeLine>(before.Data, after.Data, DiffLineKind.Unchanged);
-            TreeNode<InlineDiffLine<CodeLine>> resultRoot = new TreeNode<InlineDiffLine<CodeLine>>(rootDiff);
-
-            Queue<(TreeNode<CodeLine> before, TreeNode<CodeLine> after, TreeNode<InlineDiffLine<CodeLine>> current)>
-                queue = new Queue<(TreeNode<CodeLine> before, TreeNode<CodeLine> after, TreeNode<InlineDiffLine<CodeLine>> current)>();
-
-            queue.Enqueue((before, after, resultRoot));
-
-            while (queue.Count > 0)
-            {
-                var nodesInProcess = queue.Dequeue();
-                var (beforeHTMLLines, beforeTextLines) = GetCodeLinesForDiff(nodesInProcess.before, nodesInProcess.current, beforeFile);
-                var (afterHTMLLines, afterTextLines) = GetCodeLinesForDiff(nodesInProcess.after, nodesInProcess.current, afterFile);
-
-                var diffResult = InlineDiff.Compute(beforeTextLines, afterTextLines, beforeHTMLLines, afterHTMLLines);
-
-                if (diffResult.Count() == 2 && 
-                    (diffResult[0]!.Line.NodeRef != null && diffResult[1]!.Line.NodeRef != null) &&
-                    (diffResult[0]!.Line.NodeRef.IsLeaf && diffResult[1]!.Line.NodeRef.IsLeaf)) // Detached Leaf Parents which are Eventually Discarded
-                {
-                    var inlineDiffLine = new InlineDiffLine<CodeLine>(diffResult[1].Line, diffResult[0].Line, DiffLineKind.Unchanged);
-                    diffResult = new InlineDiffLine<CodeLine>[] { inlineDiffLine };
-                }
-
-                foreach (var diff in diffResult)
-                {
-                    TreeNode<InlineDiffLine<CodeLine>> addedChild = nodesInProcess.current.AddChild(diff);
-
-                    switch (diff.Kind)
-                    {
-                        case DiffLineKind.Removed:
-                            queue.Enqueue((diff.Line.NodeRef, null, addedChild));
-                            break;
-                        case DiffLineKind.Added:
-                            queue.Enqueue((null, diff.Line.NodeRef, addedChild));
-                            break;
-                        case DiffLineKind.Unchanged:
-                            queue.Enqueue((diff.OtherLine.NodeRef, diff.Line.NodeRef, addedChild));
-                            break;
-                    }
-                }
-            }
-            return resultRoot;
-        }
-
-        private (CodeLine[] htmlLines, CodeLine[] textLines) GetCodeLinesForDiff(TreeNode<CodeLine> node, TreeNode<InlineDiffLine<CodeLine>> curr, RenderedCodeFile codeFile)
-        {
-            (CodeLine[] htmlLines, CodeLine[] textLines) result = (new CodeLine[] { }, new CodeLine[] { });
-            if (node != null)
-            {
-                if (node.IsLeaf)
-                {
-                    result.htmlLines = codeFile.GetDetachedLeafSectionLines(node);
-                    result.textLines = codeFile.GetDetachedLeafSectionLines(node, renderType: RenderType.Text, skipDiff: true);
-
-                    if (result.htmlLines.Count() > 0)
-                    {
-                        curr.WasDetachedLeafParent = true;
-                    }
-                }
-                else
-                {
-                    result.htmlLines = result.textLines = node.Children.Select(x => new CodeLine(x.Data, nodeRef: x)).ToArray();
-                }
-            }
-            return result;
-        }
-
-        public async Task<bool> IsPackageNameApproved(string language, string packageName)
-        {
-            var reviews = await _reviewsRepository.GetPackageNameApprovedReviews(language, packageName);
-            if (!reviews.Any())
-            {
-                reviews = await _reviewsRepository.GetApprovedReviews(language, packageName);                
-            }
-            return reviews.Any();
-        }
-    }
-}
+// Copyright (c) Microsoft Corporation. All rights reserved.
+// Licensed under the MIT License.
+
+using System;
+using System.Collections.Generic;
+using System.Diagnostics;
+using System.IO;
+using System.IO.Compression;
+using System.Linq;
+using System.Security.Claims;
+using System.Text;
+using System.Text.Json;
+using System.Threading.Tasks;
+using ApiView;
+using APIView;
+using APIView.DIff;
+using APIView.Model;
+using APIViewWeb.Models;
+using Microsoft.ApplicationInsights;
+using Microsoft.ApplicationInsights.DataContracts;
+using Microsoft.ApplicationInsights.Extensibility;
+using Microsoft.AspNetCore.Authorization;
+using Microsoft.AspNetCore.Mvc.ViewEngines;
+using Microsoft.Extensions.Configuration;
+using Octokit;
+
+namespace APIViewWeb.Repositories
+{
+    public class ReviewManager
+    {
+
+        private readonly IAuthorizationService _authorizationService;
+
+        private readonly CosmosReviewRepository _reviewsRepository;
+
+        private readonly BlobCodeFileRepository _codeFileRepository;
+
+        private readonly BlobOriginalsRepository _originalsRepository;
+
+        private readonly CosmosCommentsRepository _commentsRepository;
+
+        private readonly IEnumerable<LanguageService> _languageServices;
+
+        private readonly NotificationManager _notificationManager;
+
+        private readonly IDevopsArtifactRepository _devopsArtifactRepository;
+
+        private readonly PackageNameManager _packageNameManager;
+
+        static TelemetryClient _telemetryClient = new(TelemetryConfiguration.CreateDefault());
+
+        public ReviewManager(
+            IAuthorizationService authorizationService,
+            CosmosReviewRepository reviewsRepository,
+            BlobCodeFileRepository codeFileRepository,
+            BlobOriginalsRepository originalsRepository,
+            CosmosCommentsRepository commentsRepository,
+            IEnumerable<LanguageService> languageServices,
+            NotificationManager notificationManager,
+            IDevopsArtifactRepository devopsClient,
+            PackageNameManager packageNameManager)
+        {
+            _authorizationService = authorizationService;
+            _reviewsRepository = reviewsRepository;
+            _codeFileRepository = codeFileRepository;
+            _originalsRepository = originalsRepository;
+            _commentsRepository = commentsRepository;
+            _languageServices = languageServices;
+            _notificationManager = notificationManager;
+            _devopsArtifactRepository = devopsClient;
+            _packageNameManager = packageNameManager;
+        }
+
+        public async Task<ReviewModel> CreateReviewAsync(ClaimsPrincipal user, string originalName, string label, Stream fileStream, bool runAnalysis, bool awaitComputeDiff = false)
+        {
+            ReviewModel review = new ReviewModel
+            {
+                Author = user.GetGitHubLogin(),
+                CreationDate = DateTime.UtcNow,
+                RunAnalysis = runAnalysis,
+                Name = originalName,
+                FilterType = ReviewType.Manual
+            };
+            await AddRevisionAsync(user, review, originalName, label, fileStream, awaitComputeDiff);
+            return review;
+        }
+
+        public Task<IEnumerable<ReviewModel>> GetReviewsAsync(bool closed, string language, string packageName = null, ReviewType filterType = ReviewType.Manual)
+        {
+            return _reviewsRepository.GetReviewsAsync(closed, language, packageName: packageName, filterType: filterType);
+        }
+
+        public async Task<IEnumerable<ReviewModel>> GetReviewsAsync(string ServiceName, string PackageName, IEnumerable<ReviewType> filterTypes)
+        {
+            return await _reviewsRepository.GetReviewsAsync(ServiceName, PackageName, filterTypes);
+        }
+
+        public async Task<IEnumerable<string>> GetReviewPropertiesAsync(string propertyName)
+        {
+            return await _reviewsRepository.GetReviewFirstLevelPropertiesAsync(propertyName);
+        }
+
+        public async Task<IEnumerable<ReviewModel>> GetRequestedReviews(string userName)
+        {
+            return await _reviewsRepository.GetRequestedReviews(userName);
+        }
+
+        public async Task<(IEnumerable<ReviewModel> Reviews, int TotalCount, int TotalPages, int CurrentPage, int? PreviousPage, int? NextPage)> GetPagedReviewsAsync(
+            IEnumerable<string> search, IEnumerable<string> languages, bool? isClosed, IEnumerable<int> filterTypes, bool? isApproved, int offset, int limit, string orderBy) 
+        {
+            var result = await _reviewsRepository.GetReviewsAsync(search, languages, isClosed, filterTypes, isApproved, offset, limit, orderBy);
+
+            // Calculate and add Previous and Next and Current page to the returned result
+            var totalPages = (int)Math.Ceiling((double)result.TotalCount / (double)limit);
+            var currentPage = (offset == 0) ? 1 : ((offset / limit) + 1);
+
+            (IEnumerable<ReviewModel> Reviews, int TotalCount, int TotalPages, int CurrentPage, int? PreviousPage, int? NextPage) resultToReturn = (
+                Reviews: result.Reviews, TotalCount: result.TotalCount, TotalPages: totalPages,
+                CurrentPage: currentPage,
+                PreviousPage: (currentPage == 1) ? null : currentPage - 1,
+                NextPage: (currentPage >= totalPages) ? null : currentPage + 1
+            );
+            return resultToReturn;
+        }
+
+        public async Task DeleteReviewAsync(ClaimsPrincipal user, string id)
+        {
+            var reviewModel = await _reviewsRepository.GetReviewAsync(id);
+            await AssertReviewOwnerAsync(user, reviewModel);
+
+            await _reviewsRepository.DeleteReviewAsync(reviewModel);
+
+            foreach (var revision in reviewModel.Revisions)
+            {
+                foreach (var file in revision.Files)
+                {
+                    if (file.HasOriginal)
+                    {
+                        await _originalsRepository.DeleteOriginalAsync(file.ReviewFileId);
+                    }
+
+                    await _codeFileRepository.DeleteCodeFileAsync(revision.RevisionId, file.ReviewFileId);
+                }
+            }
+
+            await _commentsRepository.DeleteCommentsAsync(id);
+        }
+
+        public async Task<ReviewModel> GetReviewAsync(ClaimsPrincipal user, string id)
+        {
+            if (user == null)
+            {
+                throw new UnauthorizedAccessException();
+            }
+
+            var review = await _reviewsRepository.GetReviewAsync(id);
+            review.UpdateAvailable = IsUpdateAvailable(review);
+
+            // Handle old model
+#pragma warning disable CS0618 // Type or member is obsolete
+            if (review.Revisions.Count == 0 && review.Files.Count == 1)
+            {
+                var file = review.Files[0];
+#pragma warning restore CS0618 // Type or member is obsolete
+                review.Revisions.Add(new ReviewRevisionModel()
+                {
+                    RevisionId = file.ReviewFileId,
+                    CreationDate = file.CreationDate,
+                    Files =
+                    {
+                        file
+                    }
+                });
+            }
+
+            if (review.PackageName != null && review.PackageDisplayName == null)
+            {
+                var p = await _packageNameManager.GetPackageDetails(review.PackageName);
+                review.PackageDisplayName = p?.DisplayName;
+                review.ServiceName = p?.ServiceName;
+            }
+
+            //If current review doesn't have package name approved status then check if package name is approved for any reviews for the same package.
+            if (!review.IsPackageNameApproved)
+            {
+                var reviews = await _reviewsRepository.GetPackageNameApprovedReviews(review.Language, review.PackageName);
+                if (reviews.Any())
+                {
+                    var nameApprovedReview = reviews.First();
+                    review.PackageNameApprovedBy = nameApprovedReview.PackageNameApprovedBy;
+                    review.ApprovalDate = nameApprovedReview.PackageNameApprovedOn;
+                    review.IsPackageNameApproved = true;
+                }
+                else
+                {
+                    // Mark package name as approved if review is already approved. Copy approval details from review approval.
+                    reviews = await _reviewsRepository.GetApprovedReviews(review.Language, review.PackageName);
+                    if (reviews.Any())
+                    {
+                        var approvedRevision = reviews.First(r => r.Revisions.Any(rev => rev.IsApproved)).Revisions.First(rev => rev.IsApproved);
+                        review.PackageNameApprovedBy = approvedRevision.Approvers.FirstOrDefault();
+                        review.PackageNameApprovedOn = reviews.First().ApprovalDate;
+                        review.IsPackageNameApproved = true;
+                    }
+                }
+            }            
+            return review;
+        }
+
+        private async Task UpdateReviewAsync(ReviewModel review)
+        {
+            foreach (var revision in review.Revisions.Reverse())
+            {
+                foreach (var file in revision.Files)
+                {
+                    if (!file.HasOriginal)
+                    {
+                        continue;
+                    }
+
+                    try
+                    {
+                        var fileOriginal = await _originalsRepository.GetOriginalAsync(file.ReviewFileId);
+                        var languageService = GetLanguageService(file.Language);
+                        if (languageService == null)
+                            continue;
+
+                        // file.Name property has been repurposed to store package name and version string
+                        // This is causing issue when updating review using latest parser since it expects Name field as file name
+                        // We have added a new property FileName which is only set for new reviews
+                        // All older reviews needs to be handled by checking review name field
+                        var fileName = file.FileName ?? (Path.HasExtension(review.Name) ? review.Name : file.Name);
+                        if (languageService.IsReviewGenByPipeline)
+                        {
+                            GenerateReviewOffline(review, revision.RevisionId, file.ReviewFileId, fileName);
+                        }
+                        else
+                        {
+                            var codeFile = await languageService.GetCodeFileAsync(fileName, fileOriginal, review.RunAnalysis);
+                            await _codeFileRepository.UpsertCodeFileAsync(revision.RevisionId, file.ReviewFileId, codeFile);
+                            // update only version string
+                            file.VersionString = codeFile.VersionString;
+                            await _reviewsRepository.UpsertReviewAsync(review);
+                        }                        
+                    }
+                    catch (Exception ex) {
+                        _telemetryClient.TrackTrace("Failed to update review " + review.ReviewId);
+                        _telemetryClient.TrackException(ex);
+                    }                    
+                }
+            }            
+        }
+
+        public async Task AddRevisionAsync(
+            ClaimsPrincipal user,
+            string reviewId,
+            string name,
+            string label,
+            Stream fileStream, bool awaitComputeDiff = false)
+        {
+            var review = await GetReviewAsync(user, reviewId);
+            await AssertAutomaticReviewModifier(user, review);
+            await AddRevisionAsync(user, review, name, label, fileStream, awaitComputeDiff);
+        }
+
+        private async Task AddRevisionAsync(
+            ClaimsPrincipal user,
+            ReviewModel review,
+            string name,
+            string label,
+            Stream fileStream,
+            bool awaitComputeDiff = false)
+        {
+            var revision = new ReviewRevisionModel();
+
+            ReviewCodeFileModel codeFile = await CreateFileAsync(
+                revision.RevisionId,
+                name,
+                fileStream,
+                review.RunAnalysis);
+
+            revision.Files.Add(codeFile);
+            revision.Author = user.GetGitHubLogin();
+            revision.Label = label;
+
+            review.Revisions.Add(revision);
+
+            if (review.PackageName != null)
+            {
+                var p = await _packageNameManager.GetPackageDetails(review.PackageName);
+                review.PackageDisplayName = p?.DisplayName ?? review.PackageDisplayName;
+                review.ServiceName = p?.ServiceName ?? review.ServiceName;
+            }
+
+            var languageService = _languageServices.FirstOrDefault(s => s.IsSupportedFile(name));
+            //Run pipeline to generateteh review if sandbox is enabled
+            if (languageService != null && languageService.IsReviewGenByPipeline)
+            {
+                // Run offline review gen for review and reviewCodeFileModel
+                GenerateReviewOffline(review, revision.RevisionId, codeFile.ReviewFileId, name);
+            }
+
+            // auto subscribe revision creation user
+            await _notificationManager.SubscribeAsync(review, user);
+            await _reviewsRepository.UpsertReviewAsync(review);
+            await _notificationManager.NotifySubscribersOnNewRevisionAsync(revision, user);
+            if (awaitComputeDiff)
+            {
+                await GetLineNumbersOfHeadingsOfSectionsWithDiff(review.ReviewId, revision);
+            }
+            else
+            {
+                _ = Task.Run(async () => await GetLineNumbersOfHeadingsOfSectionsWithDiff(review.ReviewId, revision));
+            }
+        }
+
+        private async Task<ReviewCodeFileModel> CreateFileAsync(
+            string revisionId,
+            string originalName,
+            Stream fileStream,
+            bool runAnalysis)
+        {
+            using var memoryStream = new MemoryStream();
+            var codeFile = await CreateCodeFile(originalName, fileStream, runAnalysis, memoryStream);
+            var reviewCodeFileModel = await CreateReviewCodeFileModel(revisionId, memoryStream, codeFile);
+            reviewCodeFileModel.FileName = originalName;            
+            return reviewCodeFileModel;
+        }
+
+        public async Task<CodeFile> CreateCodeFile(
+            string originalName,
+            Stream fileStream,
+            bool runAnalysis,
+            MemoryStream memoryStream)
+        {
+            var languageService = _languageServices.FirstOrDefault(s => s.IsSupportedFile(originalName));
+            await fileStream.CopyToAsync(memoryStream);
+            memoryStream.Position = 0;
+            CodeFile codeFile = null;
+            if (languageService.IsReviewGenByPipeline)
+            {
+                codeFile = languageService.GetReviewGenPendingCodeFile(originalName);
+            }
+            else
+            {
+                codeFile = await languageService.GetCodeFileAsync(
+                originalName,
+                memoryStream,
+                runAnalysis);
+            }
+            return codeFile;
+        }
+
+        public async Task<ReviewCodeFileModel> CreateReviewCodeFileModel(string revisionId, MemoryStream memoryStream, CodeFile codeFile)
+        {
+            var reviewCodeFileModel = new ReviewCodeFileModel
+            {
+                HasOriginal = true,
+            };
+
+            InitializeFromCodeFile(reviewCodeFileModel, codeFile);
+            memoryStream.Position = 0;
+            await _originalsRepository.UploadOriginalAsync(reviewCodeFileModel.ReviewFileId, memoryStream);
+            await _codeFileRepository.UpsertCodeFileAsync(revisionId, reviewCodeFileModel.ReviewFileId, codeFile);
+
+            return reviewCodeFileModel;
+        }
+
+        public async Task DeleteRevisionAsync(ClaimsPrincipal user, string id, string revisionId)
+        {
+            ReviewModel review = await GetReviewAsync(user, id);
+            ReviewRevisionModel revision = review.Revisions.Single(r => r.RevisionId == revisionId);
+            await AssertRevisionOwner(user, revision);
+
+            if (review.Revisions.Count < 2)
+            {
+                return;
+            }
+            review.Revisions.Remove(revision);
+            await _reviewsRepository.UpsertReviewAsync(review);
+        }
+
+        public async Task UpdateRevisionLabelAsync(ClaimsPrincipal user, string id, string revisionId, string label)
+        {
+            ReviewModel review = await GetReviewAsync(user, id);
+            ReviewRevisionModel revision = review.Revisions.Single(r => r.RevisionId == revisionId);
+            await AssertRevisionOwner(user, revision);
+            revision.Label = label;
+            await _reviewsRepository.UpsertReviewAsync(review);
+        }
+
+        public async Task ToggleIsClosedAsync(ClaimsPrincipal user, string id)
+        {
+            var review = await GetReviewAsync(user, id);
+            review.IsClosed = !review.IsClosed;
+            if (review.FilterType == ReviewType.Automatic)
+            {
+                throw new AuthorizationFailedException();
+            }
+            await _reviewsRepository.UpsertReviewAsync(review);
+        }
+
+        private void InitializeFromCodeFile(ReviewCodeFileModel file, CodeFile codeFile)
+        {
+            file.Language = codeFile.Language;
+            file.LanguageVariant = codeFile.LanguageVariant;
+            file.VersionString = codeFile.VersionString;
+            file.Name = codeFile.Name;
+            file.PackageName = codeFile.PackageName;
+        }
+
+        private LanguageService GetLanguageService(string language)
+        {
+           return _languageServices.FirstOrDefault(service => service.Name == language);
+        }
+
+        private async Task AssertReviewOwnerAsync(ClaimsPrincipal user, ReviewModel reviewModel)
+        {
+            var result = await _authorizationService.AuthorizeAsync(user, reviewModel, new[] { ReviewOwnerRequirement.Instance });
+            if (!result.Succeeded)
+            {
+                throw new AuthorizationFailedException();
+            }
+        }
+
+        private async Task AssertRevisionOwner(ClaimsPrincipal user, ReviewRevisionModel revisionModel)
+        {
+            var result = await _authorizationService.AuthorizeAsync(
+                user,
+                revisionModel,
+                new[] { RevisionOwnerRequirement.Instance });
+            if (!result.Succeeded)
+            {
+                throw new AuthorizationFailedException();
+            }
+        }
+
+        public async Task ToggleApprovalAsync(ClaimsPrincipal user, string id, string revisionId)
+        {
+            ReviewModel review = await GetReviewAsync(user, id);
+            ReviewRevisionModel revision = review.Revisions.Single(r => r.RevisionId == revisionId);
+            await AssertApprover(user, revision);
+            var userId = user.GetGitHubLogin();
+            if (revision.Approvers.Contains(userId))
+            {
+                //Revert approval
+                revision.Approvers.Remove(userId);
+            }
+            else
+            {
+                //Approve revision
+                revision.Approvers.Add(userId);
+                review.ApprovalDate = DateTime.Now;
+            }
+            await _reviewsRepository.UpsertReviewAsync(review);
+        }
+
+        public async Task ApprovePackageNameAsync(ClaimsPrincipal user, string id)
+        {
+            ReviewModel review = await GetReviewAsync(user, id);
+            await AssertApprover(user, review.Revisions.Last());
+            review.PackageNameApprovedBy = user.GetGitHubLogin();
+            review.PackageNameApprovedOn = DateTime.Now;
+            review.IsPackageNameApproved = true;
+            await _reviewsRepository.UpsertReviewAsync(review);
+        }
+
+        private async Task AssertApprover(ClaimsPrincipal user, ReviewRevisionModel revisionModel)
+        {
+            var result = await _authorizationService.AuthorizeAsync(
+                user,
+                revisionModel,
+                new[] { ApproverRequirement.Instance });
+            if (!result.Succeeded)
+            {
+                throw new AuthorizationFailedException();
+            }
+        }
+
+        private bool IsUpdateAvailable(ReviewModel review)
+        {
+            return review.Revisions
+               .SelectMany(r => r.Files)
+               .Any(f => f.HasOriginal && GetLanguageService(f.Language)?.CanUpdate(f.VersionString) == true);
+        }
+
+        public async Task<bool> IsReviewSame(ReviewRevisionModel revision, RenderedCodeFile renderedCodeFile)
+        {
+            //This will compare and check if new code file content is same as revision in parameter
+            var lastRevisionFile = await _codeFileRepository.GetCodeFileAsync(revision, false);
+            var lastRevisionTextLines = lastRevisionFile.RenderText(false, skipDiff: true);
+            var fileTextLines = renderedCodeFile.RenderText(false,skipDiff: true);
+            return lastRevisionTextLines.SequenceEqual(fileTextLines);
+        }
+
+        public async Task<ReviewRevisionModel> CreateMasterReviewAsync(ClaimsPrincipal user, string originalName, string label, Stream fileStream, bool compareAllRevisions)
+        {
+            //Generate code file from new uploaded package
+            using var memoryStream = new MemoryStream();
+            var codeFile = await CreateCodeFile(originalName, fileStream, false, memoryStream);
+            return await CreateMasterReviewAsync(user, codeFile, originalName, label, memoryStream, compareAllRevisions);
+        }
+
+        private async Task<ReviewRevisionModel> CreateMasterReviewAsync(ClaimsPrincipal user,  CodeFile codeFile, string originalName, string label, MemoryStream memoryStream, bool compareAllRevisions)
+        { 
+            var renderedCodeFile = new RenderedCodeFile(codeFile);
+
+            //Get current master review for package and language
+            var review = await _reviewsRepository.GetMasterReviewForPackageAsync(codeFile.Language, codeFile.PackageName);
+            bool createNewRevision = true;
+            ReviewRevisionModel reviewRevision = null;
+            if (review != null)
+            {
+                // Delete pending revisions if it is not in approved state and if it doesn't have any comments before adding new revision
+                // This is to keep only one pending revision since last approval or from initial review revision
+                var lastRevision = review.Revisions.LastOrDefault();
+                var comments = await _commentsRepository.GetCommentsAsync(review.ReviewId);
+                while (lastRevision.Approvers.Count == 0 &&
+                       review.Revisions.Count > 1 &&
+                       !await IsReviewSame(lastRevision, renderedCodeFile) &&
+                       !comments.Any(c => lastRevision.RevisionId == c.RevisionId))
+                {
+                    review.Revisions.Remove(lastRevision);
+                    lastRevision = review.Revisions.LastOrDefault();
+                }
+                // We should compare against only latest revision when calling this API from scheduled CI runs
+                // But any manual pipeline run at release time should compare against all approved revisions to ensure hotfix release doesn't have API change
+                // If review surface doesn't match with any approved revisions then we will create new revision if it doesn't match pending latest revision
+                if (compareAllRevisions)
+                {
+                    foreach (var approvedRevision in review.Revisions.Where(r => r.IsApproved).Reverse())
+                    {
+                        if (await IsReviewSame(approvedRevision, renderedCodeFile))
+                        {
+                            return approvedRevision;
+                        }
+                    }
+                }
+
+                if (await IsReviewSame(lastRevision, renderedCodeFile))
+                {
+                    reviewRevision = lastRevision;
+                    createNewRevision = false;
+                }
+            }
+            else
+            {
+                // Package and language combination doesn't have automatically created review. Create a new review.
+                review = new ReviewModel
+                {
+                    Author = user.GetGitHubLogin(),
+                    CreationDate = DateTime.UtcNow,
+                    RunAnalysis = false,
+                    Name = originalName,
+                    FilterType = ReviewType.Automatic
+                };
+            }
+
+            // Check if user is authorized to modify automatic review
+            await AssertAutomaticReviewModifier(user, review);
+            if (createNewRevision)
+            {
+                // Update or insert review with new revision
+                reviewRevision = new ReviewRevisionModel()
+                {
+                    Author = user.GetGitHubLogin(),
+                    Label = label
+                };
+                var reviewCodeFileModel = await CreateReviewCodeFileModel(reviewRevision.RevisionId, memoryStream, codeFile);
+                reviewCodeFileModel.FileName = originalName;
+                reviewRevision.Files.Add(reviewCodeFileModel);
+                review.Revisions.Add(reviewRevision);
+            }
+            
+            // Check if review can be marked as approved if another review with same surface level is in approved status
+            if (review.Revisions.Last().Approvers.Count() == 0)
+            {
+                var matchingApprovedRevision = await FindMatchingApprovedRevision(review);
+                if (matchingApprovedRevision != null)
+                {
+                    foreach (var approver in matchingApprovedRevision.Approvers)
+                    {
+                        review.Revisions.Last().Approvers.Add(approver);
+                    }
+                }
+            }
+            await _reviewsRepository.UpsertReviewAsync(review);
+            return reviewRevision;
+        }
+
+        private async Task AssertAutomaticReviewModifier(ClaimsPrincipal user, ReviewModel reviewModel)
+        {
+            var result = await _authorizationService.AuthorizeAsync(
+                user,
+                reviewModel,
+                new[] { AutoReviewModifierRequirement.Instance });
+            if (!result.Succeeded)
+            {
+                throw new AuthorizationFailedException();
+            }
+        }
+
+        private async Task<ReviewRevisionModel> FindMatchingApprovedRevision(ReviewModel review)
+        {
+            var revisionModel = review.Revisions.LastOrDefault();
+            var revisionFile = revisionModel.Files.FirstOrDefault();
+            var codeFile = await _codeFileRepository.GetCodeFileAsync(revisionModel);
+
+            // Get manual reviews to check if a matching review is in approved state
+            var reviews = await _reviewsRepository.GetReviewsAsync(false, revisionFile.Language, revisionFile.PackageName, ReviewType.Manual);
+            var prReviews = await _reviewsRepository.GetReviewsAsync(false, revisionFile.Language, revisionFile.PackageName, ReviewType.PullRequest);
+            reviews = reviews.Concat(prReviews);
+            foreach (var r in reviews)
+            {
+                var approvedRevision = r.Revisions.Where(r => r.IsApproved).LastOrDefault();
+                if (approvedRevision != null)
+                {
+                    bool isReviewSame = await IsReviewSame(approvedRevision, codeFile);
+                    if (isReviewSame)
+                    {
+                        return approvedRevision;
+                    }
+                }
+            }
+            return null;
+        }
+
+        public async Task UpdateReviewBackground()
+        {
+            var reviews = await _reviewsRepository.GetReviewsAsync(false, "All", fetchAllPages: true);
+            foreach (var review in reviews.Where(r => IsUpdateAvailable(r)))
+            {
+                var requestTelemetry = new RequestTelemetry { Name = "Updating Review " + review.ReviewId };
+                var operation = _telemetryClient.StartOperation(requestTelemetry);
+                try
+                {
+                    await Task.Delay(500);
+                    await UpdateReviewAsync(review);
+                }
+                catch (Exception e)
+                {
+                    _telemetryClient.TrackException(e);
+                }
+                finally
+                {
+                    _telemetryClient.StopOperation(operation);
+                }
+            }
+        }
+
+        public async Task<CodeFile> GetCodeFile(string repoName,
+            string buildId,
+            string artifactName,
+            string packageName,
+            string originalFileName,
+            string codeFileName,
+            MemoryStream originalFileStream,
+            string baselineCodeFileName = "",
+            MemoryStream baselineStream = null,
+            string project = "public"
+            )
+        {
+            Stream stream = null;
+            CodeFile codeFile = null;
+            if (string.IsNullOrEmpty(codeFileName))
+            {
+                // backward compatibility until all languages moved to sandboxing of codefile to pipeline
+                stream = await _devopsArtifactRepository.DownloadPackageArtifact(repoName, buildId, artifactName, originalFileName, format: "file", project: project);
+                codeFile = await CreateCodeFile(Path.GetFileName(originalFileName), stream, false, originalFileStream);
+            }
+            else
+            {
+                stream = await _devopsArtifactRepository.DownloadPackageArtifact(repoName, buildId, artifactName, packageName, format: "zip", project: project);
+                var archive = new ZipArchive(stream);
+                foreach (var entry in archive.Entries)
+                {
+                    var fileName = Path.GetFileName(entry.Name);
+                    if (fileName == originalFileName)
+                    {
+                        await entry.Open().CopyToAsync(originalFileStream);
+                    }
+
+                    if (fileName == codeFileName)
+                    {
+                        codeFile = await CodeFile.DeserializeAsync(entry.Open());
+                    }
+                    else if (fileName == baselineCodeFileName)
+                    {
+                        await entry.Open().CopyToAsync(baselineStream);
+                    }
+                }
+            }
+
+            return codeFile;
+        }
+
+        public async Task<ReviewRevisionModel> CreateApiReview(
+            ClaimsPrincipal user,
+            string buildId,
+            string artifactName,
+            string originalFileName,
+            string label,
+            string repoName,
+            string packageName,
+            string codeFileName,
+            bool compareAllRevisions,
+            string project
+            )
+        {
+            using var memoryStream = new MemoryStream();
+            var codeFile = await GetCodeFile(repoName, buildId, artifactName, packageName, originalFileName, codeFileName, memoryStream, project: project);
+            return await CreateMasterReviewAsync(user, codeFile, originalFileName, label, memoryStream, compareAllRevisions);
+        }
+
+        public async Task<List<ServiceGroupModel>> GetReviewsByServicesAsync(ReviewType filterType)
+        {
+            SortedDictionary<string, ServiceGroupModel> response = new ();
+            var reviews = await _reviewsRepository.GetReviewsAsync(false, "All", filterType: filterType);
+            foreach (var review in reviews)
+            {
+                var packageDisplayName = review.PackageDisplayName ?? "Other";
+                var serviceName = review.ServiceName ?? "Other";
+                if (!response.ContainsKey(serviceName))
+                {
+                    response[serviceName] = new ServiceGroupModel()
+                    {
+                        ServiceName = serviceName
+                    };
+                }
+
+                var packageDict = response[serviceName].packages;
+                if (!packageDict.ContainsKey(packageDisplayName))
+                {
+                    packageDict[packageDisplayName] = new PackageGroupModel()
+                    {
+                        PackageDisplayName = packageDisplayName
+                    };
+                }
+                packageDict[packageDisplayName].reviews.Add(new ReviewDisplayModel(review));
+            }
+            return response.Values.ToList();
+        }
+
+        public async Task AutoArchiveReviews(int archiveAfterMonths)
+        {
+            var reviews = await _reviewsRepository.GetReviewsAsync(false, "All", filterType: ReviewType.Manual, fetchAllPages: true);
+            // Find all inactive reviews
+            reviews = reviews.Where(r => r.LastUpdated.AddMonths(archiveAfterMonths) < DateTime.Now);
+            foreach (var review in reviews)
+            {
+                var requestTelemetry = new RequestTelemetry { Name = "Archiving Review " + review.ReviewId };
+                var operation = _telemetryClient.StartOperation(requestTelemetry);
+                try
+                {
+                    review.IsClosed = true;
+                    await _reviewsRepository.UpsertReviewAsync(review);
+                    await Task.Delay(500);
+                }
+                catch (Exception e)
+                {
+                    _telemetryClient.TrackException(e);
+                }
+                finally
+                {
+                    _telemetryClient.StopOperation(operation);
+                }
+            }
+        }
+        private void GenerateReviewOffline(ReviewModel review, string revisionId, string fileId, string fileName)
+        {
+            var param = new ReviewGenPipelineParamModel()
+            {
+                FileID = fileId,
+                ReviewID = review.ReviewId,
+                RevisionID = revisionId,
+                FileName = fileName
+            };
+            var paramList = new List<ReviewGenPipelineParamModel>();
+            paramList.Add(param);
+            var languageService = _languageServices.Single(s => s.Name == review.Language);
+            RunReviewGenPipeline(paramList, languageService.Name);
+        }
+
+        public async Task UpdateReviewCodeFiles(string repoName, string buildId, string artifact, string project)
+        {
+            var stream = await _devopsArtifactRepository.DownloadPackageArtifact(repoName, buildId, artifact, filePath: null, project: project, format: "zip");
+            var archive = new ZipArchive(stream);
+            foreach (var entry in archive.Entries)
+            {
+                var reviewFilePath = entry.FullName;
+                var reviewDetails = reviewFilePath.Split("/");
+
+                if (reviewDetails.Length < 4 || !reviewFilePath.EndsWith(".json"))
+                    continue;
+
+                var reviewId = reviewDetails[1];
+                var revisionId = reviewDetails[2];
+                var codeFile = await CodeFile.DeserializeAsync(entry.Open());
+
+                // Update code file with one downloaded from pipeline
+                var review = await _reviewsRepository.GetReviewAsync(reviewId);
+                if (review != null)
+                {
+                    var revision = review.Revisions.SingleOrDefault(review => review.RevisionId == revisionId);
+                    if (revision != null)
+                    {
+                        await _codeFileRepository.UpsertCodeFileAsync(revisionId, revision.SingleFile.ReviewFileId, codeFile);
+                        revision.Files.FirstOrDefault().VersionString = codeFile.VersionString;
+                        await _reviewsRepository.UpsertReviewAsync(review);
+
+                        // Trigger diff calculation using updated code file from sandboxing pipeline
+                        await GetLineNumbersOfHeadingsOfSectionsWithDiff(review.ReviewId, revision);
+                    }
+                }
+            }
+        }
+        private async void RunReviewGenPipeline(List<ReviewGenPipelineParamModel> reviewGenParams, string language)
+        {
+            var jsonSerializerOptions = new JsonSerializerOptions()
+            {
+                AllowTrailingCommas = true,
+                ReadCommentHandling = JsonCommentHandling.Skip
+            };
+            var reviewParamString = JsonSerializer.Serialize(reviewGenParams, jsonSerializerOptions);
+            reviewParamString = reviewParamString.Replace("\"", "'");
+            await _devopsArtifactRepository.RunPipeline($"tools - generate-{language}-apireview", 
+                reviewParamString, 
+                _originalsRepository.GetContainerUrl());
+        }
+
+        public async Task RequestApproversAsync(ClaimsPrincipal User, string ReviewId, HashSet<string> reviewers)
+        {
+            var review = await GetReviewAsync(User, ReviewId);
+            review.RequestedReviewers = reviewers;
+            review.ApprovalRequestedOn = DateTime.Now;
+            await _reviewsRepository.UpsertReviewAsync(review);
+        }
+
+        /// <summary>
+        /// Get the LineNumbers of the Heading that have diff changes in their sections
+        /// </summary>
+        public async Task GetLineNumbersOfHeadingsOfSectionsWithDiff(string reviewId, ReviewRevisionModel revision)
+        {
+                var review = await _reviewsRepository.GetReviewAsync(reviewId);
+                var latestRevisionCodeFile = await _codeFileRepository.GetCodeFileAsync(revision, false);
+                var latestRevisionHtmlLines = latestRevisionCodeFile.Render(false);
+                var latestRevisionTextLines = latestRevisionCodeFile.RenderText(false);
+
+                foreach (var rev in review.Revisions)
+                {
+                    // Calculate diff against previous revisions only. APIView only shows diff against revision lower than current one.
+                    if (rev.RevisionId !=  revision.RevisionId && rev.RevisionNumber < revision.RevisionNumber)
+                    {
+                        HashSet<int> lineNumbersForHeadingOfSectionWithDiff = new HashSet<int>();
+                        var earlierRevisionCodeFile = await _codeFileRepository.GetCodeFileAsync(rev, false);
+                        var earlierRevisionHtmlLines = earlierRevisionCodeFile.RenderReadOnly(false);
+                        var earlierRevisionTextLines = earlierRevisionCodeFile.RenderText(false);
+
+                        var diffLines = InlineDiff.Compute(earlierRevisionTextLines, latestRevisionTextLines, earlierRevisionHtmlLines, latestRevisionHtmlLines);
+
+                        foreach (var diffLine in diffLines)
+                        {
+                            if (diffLine.Kind == DiffLineKind.Unchanged && (diffLine.Line.SectionKey != null && diffLine.OtherLine.SectionKey != null))
+                            {
+                                var latestRevisionRootNode = latestRevisionCodeFile.GetCodeLineSectionRoot((int)diffLine.Line.SectionKey);
+                                var earlierRevisionRootNode = earlierRevisionCodeFile.GetCodeLineSectionRoot((int)diffLine.OtherLine.SectionKey);
+                                var diffSectionRoot = ComputeSectionDiff(earlierRevisionRootNode, latestRevisionRootNode, earlierRevisionCodeFile, latestRevisionCodeFile);
+                                if (latestRevisionCodeFile.ChildNodeHasDiff(diffSectionRoot))
+                                    lineNumbersForHeadingOfSectionWithDiff.Add((int)diffLine.Line.LineNumber);
+                            }
+                        }
+                        if(rev.HeadingsOfSectionsWithDiff.ContainsKey(revision.RevisionId))
+                        {
+                            rev.HeadingsOfSectionsWithDiff.Remove(revision.RevisionId);
+                        }
+                        rev.HeadingsOfSectionsWithDiff.Add(revision.RevisionId, lineNumbersForHeadingOfSectionWithDiff);
+                    }
+                }
+                await _reviewsRepository.UpsertReviewAsync(review);
+        }
+
+        /// <summary>
+        /// Computes diff for each level of the tree hierachy of a section
+        /// </summary>
+        public TreeNode<InlineDiffLine<CodeLine>> ComputeSectionDiff(TreeNode<CodeLine> before, TreeNode<CodeLine> after, RenderedCodeFile beforeFile, RenderedCodeFile afterFile)
+        {
+            InlineDiffLine<CodeLine> rootDiff = new InlineDiffLine<CodeLine>(before.Data, after.Data, DiffLineKind.Unchanged);
+            TreeNode<InlineDiffLine<CodeLine>> resultRoot = new TreeNode<InlineDiffLine<CodeLine>>(rootDiff);
+
+            Queue<(TreeNode<CodeLine> before, TreeNode<CodeLine> after, TreeNode<InlineDiffLine<CodeLine>> current)>
+                queue = new Queue<(TreeNode<CodeLine> before, TreeNode<CodeLine> after, TreeNode<InlineDiffLine<CodeLine>> current)>();
+
+            queue.Enqueue((before, after, resultRoot));
+
+            while (queue.Count > 0)
+            {
+                var nodesInProcess = queue.Dequeue();
+                var (beforeHTMLLines, beforeTextLines) = GetCodeLinesForDiff(nodesInProcess.before, nodesInProcess.current, beforeFile);
+                var (afterHTMLLines, afterTextLines) = GetCodeLinesForDiff(nodesInProcess.after, nodesInProcess.current, afterFile);
+
+                var diffResult = InlineDiff.Compute(beforeTextLines, afterTextLines, beforeHTMLLines, afterHTMLLines);
+
+                if (diffResult.Count() == 2 && 
+                    (diffResult[0]!.Line.NodeRef != null && diffResult[1]!.Line.NodeRef != null) &&
+                    (diffResult[0]!.Line.NodeRef.IsLeaf && diffResult[1]!.Line.NodeRef.IsLeaf)) // Detached Leaf Parents which are Eventually Discarded
+                {
+                    var inlineDiffLine = new InlineDiffLine<CodeLine>(diffResult[1].Line, diffResult[0].Line, DiffLineKind.Unchanged);
+                    diffResult = new InlineDiffLine<CodeLine>[] { inlineDiffLine };
+                }
+
+                foreach (var diff in diffResult)
+                {
+                    TreeNode<InlineDiffLine<CodeLine>> addedChild = nodesInProcess.current.AddChild(diff);
+
+                    switch (diff.Kind)
+                    {
+                        case DiffLineKind.Removed:
+                            queue.Enqueue((diff.Line.NodeRef, null, addedChild));
+                            break;
+                        case DiffLineKind.Added:
+                            queue.Enqueue((null, diff.Line.NodeRef, addedChild));
+                            break;
+                        case DiffLineKind.Unchanged:
+                            queue.Enqueue((diff.OtherLine.NodeRef, diff.Line.NodeRef, addedChild));
+                            break;
+                    }
+                }
+            }
+            return resultRoot;
+        }
+
+        private (CodeLine[] htmlLines, CodeLine[] textLines) GetCodeLinesForDiff(TreeNode<CodeLine> node, TreeNode<InlineDiffLine<CodeLine>> curr, RenderedCodeFile codeFile)
+        {
+            (CodeLine[] htmlLines, CodeLine[] textLines) result = (new CodeLine[] { }, new CodeLine[] { });
+            if (node != null)
+            {
+                if (node.IsLeaf)
+                {
+                    result.htmlLines = codeFile.GetDetachedLeafSectionLines(node);
+                    result.textLines = codeFile.GetDetachedLeafSectionLines(node, renderType: RenderType.Text, skipDiff: true);
+
+                    if (result.htmlLines.Count() > 0)
+                    {
+                        curr.WasDetachedLeafParent = true;
+                    }
+                }
+                else
+                {
+                    result.htmlLines = result.textLines = node.Children.Select(x => new CodeLine(x.Data, nodeRef: x)).ToArray();
+                }
+            }
+            return result;
+        }
+
+        public async Task<bool> IsPackageNameApproved(string language, string packageName)
+        {
+            var reviews = await _reviewsRepository.GetPackageNameApprovedReviews(language, packageName);
+            if (!reviews.Any())
+            {
+                reviews = await _reviewsRepository.GetApprovedReviews(language, packageName);                
+            }
+            return reviews.Any();
+        }
+    }
+}