package main

import (
	"bufio"
	"fmt"
	"io"
	"os"
	"path/filepath"
	"regexp"
	"sort"
	"strings"
	"time"

	"github.com/azure-sdk-tools/tools/sdk-ai-bots/azure-sdk-qa-bot-backend/config"
	"github.com/azure-sdk-tools/tools/sdk-ai-bots/azure-sdk-qa-bot-backend/service/storage"
)

// Defines the structure for source directories
type Source struct {
<<<<<<< HEAD
	path   string
	folder string
	name   string
=======
	path              string
	folder            string
	name              string
	fileNameLowerCase bool
>>>>>>> 808cfbbd
}

func main() {
	// Process both repositories
	sources := []Source{
		{
<<<<<<< HEAD
			path:   "docs/typespec/website/src/content/docs/docs",
			folder: "typespec_docs",
			name:   "TypeSpec",
		},
		{
			path:   "docs/typespec-azure/website/src/content/docs/docs",
			folder: "typespec_azure_docs",
			name:   "TypeSpec Azure",
=======
			path:              "docs/typespec/website/src/content/docs/docs",
			folder:            "typespec_docs",
			name:              "TypeSpec",
			fileNameLowerCase: true,
		},
		{
			path:              "docs/typespec-azure/website/src/content/docs/docs",
			folder:            "typespec_azure_docs",
			name:              "TypeSpec Azure",
			fileNameLowerCase: true,
		},
		{
			path:   "docs/azure-rest-api-specs.wiki",
			folder: "azure_rest_api_specs_wiki",
		},
		{
			path:   "docs/azure-sdk-for-python.wiki",
			folder: "azure_sdk_for_python_wiki",
		},
		{
			path:   "docs/azure-sdk-for-python/doc",
			folder: "azure_sdk_for_python_docs",
>>>>>>> 808cfbbd
		},
	}

	// Process each source directory
	for _, source := range sources {
		sourceDir := source.path
		targetDir := "temp_docs/" + source.folder
		// Create target directory
		if err := os.MkdirAll(targetDir, 0755); err != nil {
			fmt.Printf("Error creating target directory: %v\n", err)
			return
		}
		err := createReleaseNotesIndex(source, targetDir)
		if err != nil {
			fmt.Printf("Error creating release notes index: %v\n", err)
			return
		}
		// Walk through all markdown files in source directory
		err = filepath.Walk(sourceDir, func(path string, info os.FileInfo, err error) error {
			if err != nil {
				return err
			}
			if info.IsDir() {
				return nil
			}

			if !strings.HasSuffix(path, ".md") && !strings.HasSuffix(path, ".mdx") {
				return nil
			}

			relPath, err := filepath.Rel(source.path, path)
			if err != nil {
				return fmt.Errorf("error getting relative path: %w", err)
			}
			if strings.HasPrefix(relPath, "reference") {
				return nil
			}
			if strings.HasPrefix(info.Name(), "release-") {
				return nil
			}

			if err := processMarkdownFile(path, source, targetDir); err != nil {
				fmt.Printf("Error processing file %s: %v\n", path, err)
			}
			return nil
		})

		if err != nil {
			fmt.Printf("Error walking through directory: %v\n", err)
			return
		}
	}
	// Upload all files to blob storage
	storageService, err := storage.NewStorageService()
	if err != nil {
		fmt.Printf("Error creating storage service: %v\n", err)
		return
	}
	currentFiles := []string{}
	for _, source := range sources {
		targetDir := "temp_docs/" + source.folder
		err := filepath.Walk(targetDir, func(path string, info os.FileInfo, err error) error {
			if err != nil {
				return err
			}

			if info.IsDir() {
				return nil
			}
			fileName := info.Name()
			if source.fileNameLowerCase {
				fileName = strings.ToLower(strings.ReplaceAll(info.Name(), " ", "-"))
			}
			blobPath := filepath.Join(source.folder, fileName)
			currentFiles = append(currentFiles, blobPath)
			// read the content of the target file
			content, err := os.ReadFile(path)
			if err != nil {
				return fmt.Errorf("error reading target file: %w", err)
			}
			if err := storageService.PutBlob(config.STORAGE_KNOWLEDGE_CONTAINER, blobPath, content); err != nil {
				fmt.Printf("Error uploading file %s: %v\n", path, err)
			}
			fmt.Printf("Uploaded %s to blob storage\n", blobPath)
			return nil
		})
		if err != nil {
			fmt.Printf("Error walking through directory: %v\n", err)
			return
		}
	}
	// Delete expired blobs
	err = deleteExpiredBlobs(currentFiles)
	if err != nil {
		fmt.Printf("Error deleting expired blobs: %v\n", err)
		return
	}
	// Remove the temp_docs directory
	if err := os.RemoveAll("temp_docs"); err != nil {
		fmt.Printf("Error removing temp_docs directory: %v\n", err)
		return
	}
	fmt.Println("Processing completed successfully.")
}

func processMarkdownFile(filePath string, source Source, targetDir string) error {
	// Read source file
	file, err := os.Open(filePath)
	if err != nil {
		return fmt.Errorf("error opening file: %w", err)
	}
	defer file.Close()

	// Generate new filename: replace path separators with underscores
	relPath, err := filepath.Rel(source.path, filePath)
	if err != nil {
		return fmt.Errorf("error getting relative path: %w", err)
	}
	// Replace path separators with underscores to create unique filename
	newFileName := strings.ReplaceAll(relPath, string(os.PathSeparator), "#")
	targetPath := filepath.Join(targetDir, newFileName)

	// Create target file
	outFile, err := os.Create(targetPath)
	if err != nil {
		return fmt.Errorf("error creating target file: %w", err)
	}
	defer outFile.Close()

	// Process file content
	return convertMarkdown(file, outFile)
}

func convertMarkdown(r io.Reader, w io.Writer) error {
	scanner := bufio.NewScanner(r)
	writer := bufio.NewWriter(w)
	defer writer.Flush()

	var title string
	inFrontmatter := false
	foundTitle := false
	firstContentLine := true

	for scanner.Scan() {
		line := scanner.Text()

		// Process frontmatter
		if line == "---" {
			if !inFrontmatter {
				inFrontmatter = true
				continue
			} else {
				inFrontmatter = false
				continue
			}
		}

		if inFrontmatter {
			if strings.HasPrefix(line, "title:") {
				title = strings.TrimSpace(strings.TrimPrefix(line, "title:"))
				// Remove possible quotes
				title = strings.Trim(title, "\"'")
				foundTitle = true
			}
			continue
		}

		// Add title at the beginning of file content
		if !inFrontmatter && firstContentLine {
			if foundTitle {
				if _, err := writer.WriteString(fmt.Sprintf("# %s\n\n", title)); err != nil {
					return fmt.Errorf("error writing title: %w", err)
				}
			}
			firstContentLine = false
		}

		// Write non-empty lines
		if !inFrontmatter {
			if _, err := writer.WriteString(line + "\n"); err != nil {
				return fmt.Errorf("error writing line: %w", err)
			}
		}
	}

	if err := scanner.Err(); err != nil {
		return fmt.Errorf("error scanning file: %w", err)
	}

	return nil
}

func deleteExpiredBlobs(currentFiles []string) error {
	currentFileMap := make(map[string]bool)
	for _, file := range currentFiles {
		currentFileMap[file] = true
	}
	storageService, err := storage.NewStorageService()
	if err != nil {
		fmt.Printf("Error creating storage service: %v\n", err)
		return err
	}

	// List all blobs in the container
	blobs := storageService.GetBlobs(config.STORAGE_KNOWLEDGE_CONTAINER)
	// Iterate through blobs and delete those not in the current files list
	for _, blob := range blobs {
		if _, exists := currentFileMap[blob]; !exists {
			if err := storageService.DeleteBlob(config.STORAGE_KNOWLEDGE_CONTAINER, blob); err != nil {
				fmt.Printf("Error deleting blob %s: %v\n", blob, err)
				return err
			} else {
				fmt.Printf("Deleted blob %s\n", blob)
			}
		}
	}
	return nil
}

// createReleaseNotesIndex creates an index file with content from the 10 most recent release notes
func createReleaseNotesIndex(source Source, targetDir string) error {
	// Path to release notes directory
	releaseNotesDir := filepath.Join(source.path, "release-notes")

	// Check if release notes directory exists
	if _, err := os.Stat(releaseNotesDir); os.IsNotExist(err) {
		fmt.Printf("Release notes directory not found for %s, skipping index creation\n", source.folder)
		return nil
	}

	releaseFiles := []string{}
	err := filepath.Walk(releaseNotesDir, func(path string, info os.FileInfo, err error) error {
		if err != nil {
			return err
		}

		if info.IsDir() {
			return nil
		}

		// Match files with pattern release-YYYY-MM-DD.md or release-YYYY-MM-DD.mdx
		matched, err := regexp.MatchString(`release-\d{4}-\d{2}-\d{2}\.(md|mdx)$`, info.Name())
		if err != nil {
			return err
		}

		if matched {
			releaseFiles = append(releaseFiles, path)
		}

		return nil
	})

	if err != nil {
		return fmt.Errorf("error walking release notes directory: %w", err)
	}

	// Sort files by date (newest first)
	sort.Slice(releaseFiles, func(i, j int) bool {
		// Extract dates from filenames
		dateI := extractDateFromFilename(releaseFiles[i])
		dateJ := extractDateFromFilename(releaseFiles[j])

		// Compare dates (reverse order for newest first)
		return dateI.After(dateJ)
	})

	// Take only the 10 most recent files (or fewer if less than 10 exist)
	maxFiles := 10
	if len(releaseFiles) < maxFiles {
		maxFiles = len(releaseFiles)
	}
	recentReleaseFiles := releaseFiles[:maxFiles]

	// Create index content
	indexTitle := fmt.Sprintf("# %s - Recent Version Release Notes\n", source.folder)
	description := fmt.Sprintf("There contains latest release version and changes of %s\n\n", source.name)
	content := indexTitle + description

	// Add content from each release note file
	for _, filePath := range recentReleaseFiles {
		fileContent, err := os.ReadFile(filePath)
		if err != nil {
			fmt.Printf("Error reading release note file %s: %v\n", filePath, err)
			continue
		}

		// Get relative file path for building the release link
		relFilePath, err := filepath.Rel(source.path, filePath)
		if err != nil {
			fmt.Printf("Error getting relative path for %s: %v\n", filePath, err)
			relFilePath = filepath.Base(filePath)
		}

		// Prepare release link based on the source repository
		var releaseLink string
		if source.folder == "typespec_docs" {
			releaseLink = fmt.Sprintf("https://typespec.io/docs/%s", relFilePath)
		} else if source.folder == "typespec_azure_docs" {
			releaseLink = fmt.Sprintf("https://azure.github.io/typespec-azure/docs/%s", relFilePath)
		}

		// Remove file extension from link
		releaseLink = strings.TrimSuffix(releaseLink, filepath.Ext(releaseLink))

		// Extract title, release date, and version from frontmatter
		title, releaseDate, version := extractReleaseInfo(string(fileContent))

		// Create section header with extracted information and link
		releaseHeader := fmt.Sprintf("## [version-%s-%s](%s)\n", title, releaseDate, releaseLink)
		if version != "" {
			releaseHeader = fmt.Sprintf("## [version-%s-%s (v%s)](%s)\n", title, releaseDate, version, releaseLink)
		}

		// Extract and organize sections
		sections := extractSections(string(fileContent))

		// Add the release header and sections to content
		content += releaseHeader + sections + "\n"
	}

	// Create the index file in the target directory
	indexPath := filepath.Join(targetDir, "version-release-notes-index.md")
	err = os.WriteFile(indexPath, []byte(content), 0644)
	if err != nil {
		return fmt.Errorf("error writing release notes index: %w", err)
	}

	fmt.Printf("Created release notes index for %s\n", source.folder)
	return nil
}

// extractDateFromFilename extracts date from a filename in the format release-YYYY-MM-DD.md
func extractDateFromFilename(path string) time.Time {
	filename := filepath.Base(path)
	re := regexp.MustCompile(`release-(\d{4}-\d{2}-\d{2})`)
	matches := re.FindStringSubmatch(filename)

	if len(matches) < 2 {
		// Return zero time if no match found
		return time.Time{}
	}

	// Parse the date
	t, err := time.Parse("2006-01-02", matches[1])
	if err != nil {
		// Return zero time on error
		return time.Time{}
	}

	return t
}

// extractReleaseInfo extracts title, releaseDate and version from release note frontmatter
func extractReleaseInfo(content string) (string, string, string) {
	// Default values
	title := ""
	releaseDate := ""
	version := ""

	// Look for frontmatter between --- markers
	frontmatterRegex := regexp.MustCompile(`(?s)---\s*(.*?)\s*---`)
	matches := frontmatterRegex.FindStringSubmatch(content)
	if len(matches) < 2 {
		return title, releaseDate, version
	}

	frontmatter := matches[1]

	// Split frontmatter into lines and process each line
	scanner := bufio.NewScanner(strings.NewReader(frontmatter))
	for scanner.Scan() {
		line := scanner.Text()
		line = strings.TrimSpace(line)

		// Look for title, releaseDate, and version fields
		if strings.HasPrefix(line, "title:") {
			title = strings.TrimSpace(strings.TrimPrefix(line, "title:"))
			// Remove quotes if present
			title = strings.Trim(title, "\"'")
		} else if strings.HasPrefix(line, "releaseDate:") {
			releaseDate = strings.TrimSpace(strings.TrimPrefix(line, "releaseDate:"))
		} else if strings.HasPrefix(line, "version:") {
			version = strings.TrimSpace(strings.TrimPrefix(line, "version:"))
			// Remove quotes if present
			version = strings.Trim(version, "\"'")
		}
	}

	return title, releaseDate, version
}

// extractSections extracts content and downgrades the heading levels
func extractSections(content string) string {
	// Remove frontmatter
	frontmatterRegex := regexp.MustCompile(`(?s)---.*?---\s*`)
	contentWithoutFrontmatter := frontmatterRegex.ReplaceAllString(content, "")

	// Remove special markups like caution blocks
	cautionRegex := regexp.MustCompile(`(?s):::caution.*?:::\s*`)
	contentWithoutMarkup := cautionRegex.ReplaceAllString(contentWithoutFrontmatter, "")

	// Downgrade all headers (add one more # to each header)
	// Match headers with any number of # characters
	headerRegex := regexp.MustCompile(`(?m)^(#+)\s+(.+)$`)
	downgradedContent := headerRegex.ReplaceAllString(contentWithoutMarkup, "#$1 $2")

	return strings.TrimSpace(downgradedContent)
}<|MERGE_RESOLUTION|>--- conflicted
+++ resolved
@@ -17,32 +17,16 @@
 
 // Defines the structure for source directories
 type Source struct {
-<<<<<<< HEAD
-	path   string
-	folder string
-	name   string
-=======
 	path              string
 	folder            string
 	name              string
 	fileNameLowerCase bool
->>>>>>> 808cfbbd
 }
 
 func main() {
 	// Process both repositories
 	sources := []Source{
 		{
-<<<<<<< HEAD
-			path:   "docs/typespec/website/src/content/docs/docs",
-			folder: "typespec_docs",
-			name:   "TypeSpec",
-		},
-		{
-			path:   "docs/typespec-azure/website/src/content/docs/docs",
-			folder: "typespec_azure_docs",
-			name:   "TypeSpec Azure",
-=======
 			path:              "docs/typespec/website/src/content/docs/docs",
 			folder:            "typespec_docs",
 			name:              "TypeSpec",
@@ -65,7 +49,6 @@
 		{
 			path:   "docs/azure-sdk-for-python/doc",
 			folder: "azure_sdk_for_python_docs",
->>>>>>> 808cfbbd
 		},
 	}
 
