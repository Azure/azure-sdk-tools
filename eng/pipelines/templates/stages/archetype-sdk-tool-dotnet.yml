--- conflicted
+++ resolved
@@ -3,11 +3,7 @@
     - repository: azure-sdk-build-tools
       type: git
       name: internal/azure-sdk-build-tools
-<<<<<<< HEAD
       ref: refs/tags/azure-sdk-build-tools_20220920.1
-=======
-      ref: refs/tags/azure-sdk-build-tools_20220329.1
->>>>>>> db7c7c1d
 
 parameters:
   - name: ToolDirectory
