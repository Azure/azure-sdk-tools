using Azure.Sdk.Tools.Cli.Services;
using System.Text;
using CsvHelper;
using CsvHelper.Configuration;

namespace Azure.Sdk.Tools.Cli.Helpers
{
    public interface ILabelHelper
    {
        public LabelHelper.ServiceLabelStatus CheckServiceLabel(string csvContent, string serviceName);
        public string CreateServiceLabel(string csvContent, string serviceLabel);
        public string NormalizeLabel(string label);
    }

    public class LabelHelper(ILogger<LabelHelper> logger) : ILabelHelper
    {
        internal const string ServiceLabelColorCode = "e99695"; // color code for service labels in common-labels.csv

        public static IList<LabelData> getLabelsFromCsv(string csvContent)
        {
            using var reader = new StringReader(csvContent);
            using var csvReader = new CsvReader(reader, config);
            return csvReader.GetRecords<LabelData>().ToList();
        }

        private static CsvConfiguration config = new CsvConfiguration(System.Globalization.CultureInfo.InvariantCulture)
        {
            HasHeaderRecord = false,
            NewLine = "\n",
        };

        public enum ServiceLabelStatus
        {
            Exists,
            DoesNotExist,
            NotAServiceLabel
        }

        public ServiceLabelStatus CheckServiceLabel(string csvContent, string serviceName)
        {
            var records = getLabelsFromCsv(csvContent);

            foreach (var record in records)
            {
                if (record.Name.Equals(serviceName, StringComparison.OrdinalIgnoreCase))
                {
                    if (record.Color.Equals(ServiceLabelColorCode, StringComparison.OrdinalIgnoreCase))
                    {
                        logger.LogInformation($"Service label '{serviceName}' exists in common-labels.csv.");
                        return ServiceLabelStatus.Exists;
                    }
                    else
                    {
                        logger.LogWarning($"Label '{serviceName}' exists but is not a service label.");
                        return ServiceLabelStatus.NotAServiceLabel;
                    }
                }

            }

            return ServiceLabelStatus.DoesNotExist;
        }

        public string CreateServiceLabel(string csvContent, string serviceLabel)
        {
<<<<<<< HEAD
            IList<LabelData> records;

            records = getLabelsFromCsv(csvContent);
=======
            var records = getLabelsFromCsv(csvContent);
>>>>>>> 114e79d1

            var newRecords = records
                .Append(new LabelData { Name = serviceLabel, Description = "", Color = ServiceLabelColorCode })
                .OrderBy(label => label.Name, StringComparer.Ordinal);

            var writer = new StringWriter();
            var csvWriter = new CsvWriter(writer, config);
            csvWriter.WriteRecords(newRecords);
            return writer.ToString();
        }

        public string NormalizeLabel(string label)
        {
            var normalizedLabel = label
                    .Replace(" - ", "-")
                    .Replace(" ", "-")
                    .Replace("/", "-")
                    .Replace("_", "-")
                    .Trim('-')
                    .ToLowerInvariant();
            return normalizedLabel;
        }
    }

    public class LabelData
    {
        public string Name { get; set; }
        public string Description { get; set; }
        public string Color { get; set; }
    }
}<|MERGE_RESOLUTION|>--- conflicted
+++ resolved
@@ -63,13 +63,9 @@
 
         public string CreateServiceLabel(string csvContent, string serviceLabel)
         {
-<<<<<<< HEAD
             IList<LabelData> records;
 
             records = getLabelsFromCsv(csvContent);
-=======
-            var records = getLabelsFromCsv(csvContent);
->>>>>>> 114e79d1
 
             var newRecords = records
                 .Append(new LabelData { Name = serviceLabel, Description = "", Color = ServiceLabelColorCode })
