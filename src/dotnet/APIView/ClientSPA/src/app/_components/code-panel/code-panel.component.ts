--- conflicted
+++ resolved
@@ -37,14 +37,9 @@
   @Input() activeApiRevisionId: string | undefined;
   @Input() userProfile: UserProfile | undefined;
   @Input() showLineNumbers: boolean = true;
-<<<<<<< HEAD
   @Input() showDocumentation: boolean = true;
-  @Input() loadFailed : boolean = false;
-  @Input() loadFailedMessage : string | undefined;
-=======
   @Input() loadFailed: boolean = false;
   @Input() loadFailedMessage: string | undefined;
->>>>>>> 1a8cff0d
   @Input() codeLineSearchText: string | undefined;
   @Input() codeLineSearchInfo: CodeLineSearchInfo | undefined = undefined;
   @Input() preferredApprovers: string[] = [];
@@ -203,7 +198,6 @@
     const nodeIdHashed = codeLine.getAttribute('data-node-id')!;
     const rowPositionInGroup = parseInt(codeLine.getAttribute('data-row-position-in-group')!, 10);
     const rowType = codeLine.getAttribute('data-row-type')!;
-<<<<<<< HEAD
     const existingCommentThread = this.codePanelData?.nodeMetaData[nodeIdHashed]?.commentThread;
     const existingCodeLine = this.codePanelData?.nodeMetaData[nodeIdHashed]?.codeLines[rowPositionInGroup];
     
@@ -213,30 +207,6 @@
 
       if (!this.codePanelData!.nodeMetaData[nodeIdHashed].commentThread) {
         this.codePanelData!.nodeMetaData[nodeIdHashed].commentThread = {};
-=======
-    const existingCommentThread = this.codePanelData?.nodeMetaData[nodeIdHashed!]?.commentThread;
-    const exisitngCodeLine = this.codePanelData?.nodeMetaData[nodeIdHashed!]?.codeLines[rowPositionInGroup];
-
-    if (!existingCommentThread || !existingCommentThread[rowPositionInGroup]) {
-      const commentThreadRow = new CodePanelRowData();
-      commentThreadRow.type = CodePanelRowDatatype.CommentThread;
-      commentThreadRow.nodeId = exisitngCodeLine?.nodeId!;
-      commentThreadRow.nodeIdHashed = exisitngCodeLine?.nodeIdHashed!;
-      commentThreadRow.rowClasses = new Set<string>(['user-comment-thread']);
-      commentThreadRow.showReplyTextBox = true;
-      commentThreadRow.associatedRowPositionInGroup = rowPositionInGroup;
-      this.codePanelData!.nodeMetaData[nodeIdHashed!].commentThread = {};
-      this.codePanelData!.nodeMetaData[nodeIdHashed!].commentThread[rowPositionInGroup] = commentThreadRow;
-      this.insertItemsIntoScroller([commentThreadRow], nodeIdHashed!, rowType, rowPositionInGroup, "toggleCommentsClasses", "can-show", "show");
-    }
-    else {
-      for (let i = 0; i < this.codePanelRowData.length; i++) {
-        if (this.codePanelRowData[i].nodeIdHashed === nodeIdHashed && this.codePanelRowData[i].type === CodePanelRowDatatype.CommentThread &&
-          this.codePanelRowData[i].rowPositionInGroup === rowPositionInGroup) {
-          this.codePanelRowData[i].showReplyTextBox = true;
-          break;
-        }
->>>>>>> 1a8cff0d
       }
       this.codePanelData!.nodeMetaData[nodeIdHashed].commentThread[rowPositionInGroup] = [commentThreadRow];
       this.insertItemsIntoScroller([commentThreadRow], nodeIdHashed, rowType, rowPositionInGroup, "toggleCommentsClasses", "can-show", "show");
@@ -419,20 +389,14 @@
     });
   }
 
-<<<<<<< HEAD
   async removeItemsFromScroller(nodeIdHashed: string, codePanelRowDatatype:  CodePanelRowDatatype,
     propertyToChange?: string, iconClassToremove?: string, iconClassToAdd?: string, associatedRowPositionInGroup?: number, threadId?: string) {
-=======
-  async removeItemsFromScroller(nodeIdHashed: string, codePanelRowDatatype: CodePanelRowDatatype,
-    propertyToChange?: string, iconClassToremove?: string, iconClassToAdd?: string, associatedRowPositionInGroup?: number) {
->>>>>>> 1a8cff0d
     await this.codePanelRowSource?.adapter?.relax();
 
     const indexesToRemove: number[] = [];
     const filteredCodeLinesData: CodePanelRowData[] = [];
 
     for (let i = 0; i < this.codePanelRowData.length; i++) {
-<<<<<<< HEAD
       const shouldRemove = this.codePanelRowData[i].nodeIdHashed === nodeIdHashed && 
         this.codePanelRowData[i].type === codePanelRowDatatype &&
         (!associatedRowPositionInGroup || this.codePanelRowData[i].associatedRowPositionInGroup === associatedRowPositionInGroup) &&
@@ -441,13 +405,6 @@
       if (!shouldRemove) {
         filteredCodeLinesData.push(this.codePanelRowData[i]);
       } else {
-=======
-      if (this.codePanelRowData[i].nodeIdHashed != nodeIdHashed || this.codePanelRowData[i].type != codePanelRowDatatype
-        || (associatedRowPositionInGroup && this.codePanelRowData[i].associatedRowPositionInGroup !== associatedRowPositionInGroup)) {
-        filteredCodeLinesData.push(this.codePanelRowData[i]);
-      }
-      else {
->>>>>>> 1a8cff0d
         indexesToRemove.push(i);
       }
     }
@@ -497,11 +454,8 @@
       return;
     }
 
-<<<<<<< HEAD
     this.codePanelRowData[targetIndex] = updateData;
 
-=======
->>>>>>> 1a8cff0d
     await this.codePanelRowSource?.adapter?.relax();
     await this.codePanelRowSource?.adapter?.fix({
       updater: ({ data }) => {
@@ -678,7 +632,6 @@
     else {
       this.commentsService.createComment(this.reviewId!, this.activeApiRevisionId!, commentUpdates.nodeId!, commentUpdates.commentText!, CommentType.APIRevision, commentUpdates.allowAnyOneToResolve, commentUpdates.severity, commentUpdates.threadId)
         .pipe(take(1)).subscribe({
-<<<<<<< HEAD
             next: (response: CommentItemModel) => {
               if (!commentUpdates.threadId && response.threadId) {
                 commentUpdates.threadId = response.threadId;
@@ -686,15 +639,9 @@
               this.addCommentToCommentThread(commentUpdates, response);
               commentUpdates.comment = response;
             }
-=======
-          next: (response: CommentItemModel) => {
-            this.addCommentToCommentThread(commentUpdates, response);
-            commentUpdates.comment = response;
->>>>>>> 1a8cff0d
           }
-        }
-        );
-    }
+        );    
+      }
   }
 
   handleDeleteCommentActionEmitter(commentUpdates: CommentUpdatesDto) {
@@ -726,10 +673,6 @@
 
   handleBatchResolutionActionEmitter(commentUpdates: CommentUpdatesDto) {
     commentUpdates.reviewId = this.reviewId!;
-<<<<<<< HEAD
-=======
-
->>>>>>> 1a8cff0d
     switch (commentUpdates.commentThreadUpdateAction) {
       case CommentThreadUpdateAction.CommentCreated:
         if (commentUpdates.comment) {
@@ -1214,7 +1157,6 @@
   }
 
   private updateCommentTextInCommentThread(data: CommentUpdatesDto) {
-<<<<<<< HEAD
     const commentThreads = this.codePanelData!.nodeMetaData[data.nodeIdHashed!].commentThread[data.associatedRowPositionInGroup!];
     const commentThread = this.findCommentThread(commentThreads, data.threadId);
     if (commentThread) {
@@ -1228,20 +1170,6 @@
         }
         this.updateItemInScroller(commentThread);
       }
-=======
-    const commentThread = this.codePanelData!.nodeMetaData[data.nodeIdHashed!].commentThread[data.associatedRowPositionInGroup!];
-    const comment = commentThread.comments.find(c => c.id === data.commentId);
-
-    if (!comment) {
-      return;
-    }
-
-    if (data.commentText) {
-      comment.commentText = data.commentText;
-    }
-    if (data.severity !== undefined && data.severity !== null) {
-      comment.severity = data.severity;
->>>>>>> 1a8cff0d
     }
     this.updateHasActiveConversations();
   }
@@ -1334,7 +1262,6 @@
   }
 
   private applyCommentResolutionUpdate(commentUpdates: CommentUpdatesDto) {
-<<<<<<< HEAD
     const commentThreads = this.codePanelData!.nodeMetaData[commentUpdates.nodeIdHashed!].commentThread[commentUpdates.associatedRowPositionInGroup!];
     const commentThread = this.findCommentThread(commentThreads, commentUpdates.threadId);
     
@@ -1351,15 +1278,6 @@
       
       this.updateItemInScroller({ ...commentThread });
     }
-=======
-    const commentThread = this.codePanelData!.nodeMetaData[commentUpdates.nodeIdHashed!].commentThread[commentUpdates.associatedRowPositionInGroup!];
-    const isResolved = (commentUpdates.commentThreadUpdateAction === CommentThreadUpdateAction.CommentResolved);
-
-    commentThread.isResolvedCommentThread = isResolved;
-    commentThread.commentThreadIsResolvedBy = commentUpdates.resolvedBy!;
-
-    this.updateItemInScroller(commentThread);
->>>>>>> 1a8cff0d
     this.updateHasActiveConversations();
   }
 
