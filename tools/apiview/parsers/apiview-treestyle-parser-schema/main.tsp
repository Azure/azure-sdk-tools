--- conflicted
+++ resolved
@@ -4,12 +4,9 @@
 using Azure.ClientGenerator.Core;
 using TypeSpec.JsonSchema;
 
-<<<<<<< HEAD
 @usage(Usage.input | Usage.output)
 @jsonSchema
 @service({title: "Schemas"})  // TODO: remove the @service decorator, keeping for now for generation
-=======
->>>>>>> f189fe4e
 namespace Schemas;
 
 /** ReviewFile represents entire API review object. This will be processed to render review lines. */
@@ -105,13 +102,9 @@
 }
 
 enum TokenKind {
-<<<<<<< HEAD
-  Text: 0, // is newline just a text token kind, \n?
-=======
   /** Text: Token kind should be set as Text for any plan text token. for e.g documentation, namespace value, or attribute or decorator tokens **/
   Text: 0,
   /** Punctuation **/
->>>>>>> f189fe4e
   Punctuation: 1,
   /** Keyword **/
   Keyword: 2,
