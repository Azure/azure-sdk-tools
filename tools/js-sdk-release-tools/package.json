--- conflicted
+++ resolved
@@ -1,10 +1,6 @@
 {
   "name": "@azure-tools/js-sdk-release-tools",
-<<<<<<< HEAD
-  "version": "2.5.3",
-=======
   "version": "2.5.4",
->>>>>>> 4f6a9fde
   "description": "",
   "scripts": {
     "start": "node dist/changelogToolCli.js",
