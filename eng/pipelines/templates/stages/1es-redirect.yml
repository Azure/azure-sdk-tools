--- conflicted
+++ resolved
@@ -7,11 +7,7 @@
     - repository: azure-sdk-build-tools
       type: git
       name: internal/azure-sdk-build-tools
-<<<<<<< HEAD
-      ref: refs/heads/remove-optional-publish
-=======
       ref: refs/tags/azure-sdk-build-tools_20240409.1
->>>>>>> 2bd4b377
 
 parameters:
 - name: stages
