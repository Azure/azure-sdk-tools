--- conflicted
+++ resolved
@@ -688,7 +688,7 @@
 
             Assert.Equal(0, matcher.CompareHeaderDictionaries(targetUntouchedEntry.Request.Headers, targetEntry.Request.Headers, new HashSet<string>(), new HashSet<string>()));
             Assert.Equal(0, matcher.CompareHeaderDictionaries(targetUntouchedEntry.Response.Headers, targetEntry.Response.Headers, new HashSet<string>(), new HashSet<string>()));
-            
+
             targetUntouchedEntry.Request.TryGetContentType(out var contentType);
             Assert.Equal(0, matcher.CompareBodies(targetUntouchedEntry.Request.Body, targetEntry.Request.Body, contentType));
             Assert.Equal(0, matcher.CompareBodies(targetUntouchedEntry.Response.Body, targetEntry.Response.Body, contentType));
@@ -836,21 +836,8 @@
         {
             var session = TestHelpers.LoadRecordSession(targetFile);
 
-<<<<<<< HEAD
             var targetEntry = session.Session.Entries[0];
             var matcher = new RecordMatcher();
-=======
-        // Re-enable w/ Azure/azure-sdk-tools#2900
-        //[Theory]
-        //[InlineData("batchresponse_00000000-0000-0000-0000-000000000000", "batchresponse_boundary", "Test.RecordEntries/multipart_request.json")]
-        //[InlineData("changesetresponse_955358ab-62b1-4d6c-804b-41cebb7c5e42", "changeset_boundry", "Test.RecordEntries/multipart_request.json")]
-        //public void GeneralRegexSanitizerAffectsMultipartRequest(string regex, string replacementValue, string targetFile)
-        //{
-        //    var session = TestHelpers.LoadRecordSession(targetFile);
-
-        //    var targetEntry = session.Session.Entries[0];
-        //    var matcher = new RecordMatcher();
->>>>>>> a343b859
 
             var sanitizer = new GeneralRegexSanitizer(value: replacementValue, regex: regex);
             session.Session.Sanitize(sanitizer);
