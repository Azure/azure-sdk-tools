﻿using System;
using System.IO;
using Microsoft.CodeAnalysis;
using Microsoft.CodeAnalysis.CSharp;

namespace APIView
{
    /// <summary>
    /// Class representing a C# assembly. Each assembly has a name and global namespace, 
    /// which may or may not contain further types.
    /// 
    /// AssemblyAPIV is an immutable, thread-safe type.
    /// </summary>
    public class AssemblyAPIV
    {
        public string Name { get; set; }
        public NamespaceAPIV GlobalNamespace { get; set; }

<<<<<<< HEAD

=======
>>>>>>> ea704513
        public AssemblyAPIV() { }

        /// <summary>
        /// Construct a new AssemblyAPIV instance, represented by the provided symbol.
        /// </summary>
        /// <param name="symbol">The symbol representing the assembly.</param>
        public AssemblyAPIV(IAssemblySymbol symbol)
        {
            this.Name = symbol.Name;
            this.GlobalNamespace = new NamespaceAPIV(symbol.GlobalNamespace);
        }

        public static AssemblyAPIV AssemblyFromFile(string dllPath)
        {
            using (var fileStream = File.OpenRead(dllPath))
            {
                return AssemblyFromStream(fileStream);
            }
        }
<<<<<<< HEAD

        public static AssemblyAPIV AssemblyFromStream(Stream stream)
        {
            var compilation = GetCompilation(stream);

=======

        public static AssemblyAPIV AssemblyFromStream(Stream stream)
        {
            var compilation = GetCompilation(stream);

>>>>>>> ea704513
            return new AssemblyAPIV(compilation);
        }

        public static IAssemblySymbol GetCompilation(string dllPath)
        {
            using (var fileStream = File.OpenRead(dllPath))
            {
                return GetCompilation(fileStream);
            }
        }

        public static IAssemblySymbol GetCompilation(Stream stream)
        {
            var reference = MetadataReference.CreateFromStream(stream);
            var compilation = CSharpCompilation.Create(null).AddReferences(reference);
            var corlibLocation = typeof(object).Assembly.Location;
            var runtimeFolder = Path.GetDirectoryName(corlibLocation);

            compilation = compilation.AddReferences(MetadataReference.CreateFromFile(corlibLocation));

            var trustedAssemblies = ((string)AppContext.GetData("TRUSTED_PLATFORM_ASSEMBLIES")).Split(Path.PathSeparator);
            foreach (var tpl in trustedAssemblies)
            {
                if (tpl.StartsWith(runtimeFolder))
                {
                    compilation = compilation.AddReferences(MetadataReference.CreateFromFile(tpl));
                }
            }

            return (IAssemblySymbol)compilation.GetAssemblyOrModuleSymbol(reference);
        }

        public override string ToString()
        {
            return TreeRendererAPIV.RenderText(this);
        }
    }
}<|MERGE_RESOLUTION|>--- conflicted
+++ resolved
@@ -16,10 +16,6 @@
         public string Name { get; set; }
         public NamespaceAPIV GlobalNamespace { get; set; }
 
-<<<<<<< HEAD
-
-=======
->>>>>>> ea704513
         public AssemblyAPIV() { }
 
         /// <summary>
@@ -39,19 +35,11 @@
                 return AssemblyFromStream(fileStream);
             }
         }
-<<<<<<< HEAD
 
         public static AssemblyAPIV AssemblyFromStream(Stream stream)
         {
             var compilation = GetCompilation(stream);
 
-=======
-
-        public static AssemblyAPIV AssemblyFromStream(Stream stream)
-        {
-            var compilation = GetCompilation(stream);
-
->>>>>>> ea704513
             return new AssemblyAPIV(compilation);
         }
 
