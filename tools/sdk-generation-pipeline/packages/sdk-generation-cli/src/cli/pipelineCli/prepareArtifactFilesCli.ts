--- conflicted
+++ resolved
@@ -18,18 +18,13 @@
 import * as fs from 'fs';
 import * as path from 'path';
 
-<<<<<<< HEAD
 import {
     PrepareArtifactFilesInput,
     prepareArtifactFilesInput,
     prepareResultArtifactInput,
     PrepareResultArtifactInput,
 } from '../../cliSchema/prepareArtifactFilesCliConfig';
-import { getFileListInPackageFolder } from '../../utils/git';
-=======
-import { PrepareArtifactFilesInput, prepareArtifactFilesInput } from '../../cliSchema/prepareArtifactFilesCliConfig';
 import { GitOperationWrapper } from '../../utils/GitOperationWrapper';
->>>>>>> 860441d6
 
 function copyFile(filePath: string, targetDir: string) {
     if (!fs.existsSync(filePath)) {
@@ -58,16 +53,11 @@
             }
 
             if (fs.lstatSync(packagePath).isDirectory()) {
-<<<<<<< HEAD
-                for (const filePath of getFileListInPackageFolder(packagePath)) {
+                for (const filePath of await gitOperationWrapper.getFileListInPackageFolder(packagePath)) {
                     copyFile(
                         `${path.join(packagePath, filePath)}`,
                         `${artifactDir}/${language}/sourceCode/${packageName}`
                     );
-=======
-                for (const filePath of await gitOperationWrapper.getFileListInPackageFolder(packagePath)) {
-                    copyFile(`${path.join(packagePath, filePath)}`, `${artifactDir}/${language}/${packageName}`);
->>>>>>> 860441d6
                 }
             } else {
                 copyFile(packagePath, `${artifactDir}/${language}/sourceCode/${packageName}`);
