﻿using Azure.Cosmos;
using Azure.Sdk.Tools.PipelineWitness;
using Azure.Sdk.Tools.PipelineWitness.Services.FailureAnalysis;
using Microsoft.Azure.Functions.Extensions.DependencyInjection;
using Microsoft.Extensions.Azure;
using Microsoft.Extensions.DependencyInjection;
using Microsoft.Extensions.Http;
using System;
using System.Collections.Generic;
using System.Net.NetworkInformation;
using System.Text;

[assembly: FunctionsStartup(typeof(Startup))]

namespace Azure.Sdk.Tools.PipelineWitness
{
    public class Startup : FunctionsStartup
    {
        public override void Configure(IFunctionsHostBuilder builder)
        {
            builder.Services.AddLogging();
            builder.Services.AddMemoryCache();
            builder.Services.AddSingleton<RunProcessor>();
            builder.Services.AddSingleton<IFailureAnalyzer, FailureAnalyzer>();
            builder.Services.AddSingleton<IFailureClassifier, CancelledTaskClassifier>();
<<<<<<< HEAD
            builder.Services.AddSingleton<IFailureClassifier, CosmosDbEmulatorStartFailureClassifier>();
=======
            builder.Services.AddSingleton<IFailureClassifier, AzurePipelinesPoolOutageClassifier>();
>>>>>>> 2eda49d1

            // POSSIBLE WORKAROUND: The Azure Functions host environment has a health check
            //                      which pulls down the host if it exceeds 300 active outbound
            //                      connections within a 1 second period.
            //
            //                      By more aggressively timing out handlers we might be able to
            //                      work around this but at this point it is just a hypothesis.
            builder.Services.AddHttpClient<RunProcessor>().SetHandlerLifetime(TimeSpan.FromSeconds(60));
        }
    }
}<|MERGE_RESOLUTION|>--- conflicted
+++ resolved
@@ -23,11 +23,8 @@
             builder.Services.AddSingleton<RunProcessor>();
             builder.Services.AddSingleton<IFailureAnalyzer, FailureAnalyzer>();
             builder.Services.AddSingleton<IFailureClassifier, CancelledTaskClassifier>();
-<<<<<<< HEAD
             builder.Services.AddSingleton<IFailureClassifier, CosmosDbEmulatorStartFailureClassifier>();
-=======
             builder.Services.AddSingleton<IFailureClassifier, AzurePipelinesPoolOutageClassifier>();
->>>>>>> 2eda49d1
 
             // POSSIBLE WORKAROUND: The Azure Functions host environment has a health check
             //                      which pulls down the host if it exceeds 300 active outbound
