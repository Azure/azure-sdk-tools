--- conflicted
+++ resolved
@@ -22,7 +22,6 @@
     "README.md"
   ],
   "bin": {
-<<<<<<< HEAD
     "getRepoName": "dist/taskEngineCli/getRepoNameCli.js",
     "getTasksToRun": "dist/taskEngineCli/getTasksToRunCli.js",
     "runInitTask": "dist/taskEngineCli/runInitTaskCli.js",
@@ -30,33 +29,19 @@
     "runMockTestTask": "dist/taskEngineCli/runMockTestTaskCli.js",
     "runLiveTestTask": "dist/taskEngineCli/runLiveTestTaskCli.js",
     "generateResult": "dist/taskEngineCli/generateResultCli.js",
+    "publishLog": "dist/publishLogCli.js",
     "docker-cli": "dist/userInterfaceCli/userInterfaceCli.js",
     "run-mockhost": "dist/mockHostCli/mockHostCli.js"
-=======
-    "getRepoName": "dist/getRepoNameCli.js",
-    "getTasksToRun": "dist/getTasksToRunCli.js",
-    "runInitTask": "dist/runInitTaskCli.js",
-    "runGenerateAndBuildTask": "dist/runGenerateAndBuildTaskCli.js",
-    "runMockTestTask": "dist/runMockTestTaskCli.js",
-    "runLiveTestTask": "dist/runLiveTestTaskCli.js",
-    "publishLog": "dist/publishLogCli.js",
-    "generateResult": "dist/generateResultCli.js"
->>>>>>> 28b04448
   },
   "dependencies": {
     "@azure/storage-blob": "^12.8.0",
     "ajv": "^6.12.6",
     "convict": "^6.2.1",
-<<<<<<< HEAD
     "@azure-tools/sdk-generation-lib": "^1.0.0",
     "axios": "^0.24.0",
     "dotenv": "^16.0.0",
     "winston": "~3.7.2",
     "@types/convict": "^5.2.0"
-=======
-    "@azure-tools/sdk-generation-lib": "^1.0.1",
-    "axios": "^0.24.0"
->>>>>>> 28b04448
   },
   "bundledDependencies": [
     "@azure-tools/sdk-generation-lib"
