--- conflicted
+++ resolved
@@ -475,20 +475,8 @@
 
             var entry = (await CreateEntryAsync(incomingRequest).ConfigureAwait(false)).Item1;
 
-<<<<<<< HEAD
             // Session may be removed later, but only after response has been fully written
-            var match = session.Session.Lookup(entry, session.CustomMatcher ?? Matcher, session.AdditionalSanitizers.Count > 0 ? Sanitizers.Concat(session.AdditionalSanitizers) : Sanitizers, remove: false);
-=======
-            // If request contains "x-recording-remove: false", then request is not removed from session after playback.
-            // Used by perf tests to play back the same request multiple times.
-            var remove = true;
-            if (incomingRequest.Headers.TryGetValue("x-recording-remove", out var removeHeader))
-            {
-                remove = bool.Parse(removeHeader);
-            }
-
-            var match = session.Session.Lookup(entry, session.CustomMatcher ?? Matcher, sanitizers, remove);
->>>>>>> 3266b96c
+            var match = session.Session.Lookup(entry, session.CustomMatcher ?? Matcher, sanitizers, remove: false);
 
             foreach (ResponseTransform transform in Transforms.Concat(session.AdditionalTransforms))
             {
@@ -530,7 +518,7 @@
             // Only remove session once body has been written, to minimize probability client retries but test-proxy has already removed the session
             if (remove)
             {
-                session.Session.Lookup(entry, session.CustomMatcher ?? Matcher, session.AdditionalSanitizers.Count > 0 ? Sanitizers.Concat(session.AdditionalSanitizers) : Sanitizers, remove: true);
+                session.Session.Lookup(entry, session.CustomMatcher ?? Matcher, sanitizer, remove: true);
             }
         }
 
