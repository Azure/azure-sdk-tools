--- conflicted
+++ resolved
@@ -67,20 +67,11 @@
         displayName: Build and Package
 
         steps:
-<<<<<<< HEAD
           - template: /eng/pipelines/templates/steps/install-dotnet.yml
             parameters:
               DotNetCoreVersion: ${{ parameters.DotNetCoreVersion }}
-          - script: 'dotnet pack /p:ArtifactsPackagesDir=$(Build.ArtifactStagingDirectory)/packages $(Warn) -c Release'
-=======
-          - task: UseDotNet@2
-            condition: eq(${{ parameters.SkipDotNetInstall }}, false)
-            displayName: 'Use .NET Core sdk ${{ coalesce( parameters.DotNetCoreVersion, variables.DotNetCoreVersion) }}'
-            inputs:
-              version: '${{ coalesce( parameters.DotNetCoreVersion, variables.DotNetCoreVersion) }}'
-
+              
           - script: 'dotnet pack /p:ArtifactsPackagesDir=$(packagesToPublishDir) $(Warn) -c Release'
->>>>>>> 2bcb4d62
             displayName: 'Build and Package'
             workingDirectory: '${{ coalesce(parameters.PackageDirectory, parameters.ToolDirectory) }}'
             env:
