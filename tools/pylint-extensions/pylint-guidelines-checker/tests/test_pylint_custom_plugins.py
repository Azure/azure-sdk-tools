--- conflicted
+++ resolved
@@ -3115,7 +3115,29 @@
         with self.assertNoMessages():
             self.checker.visit_importfrom(importfrom_node)
 
-<<<<<<< HEAD
+class TestRaiseWithTraceback(pylint.testutils.CheckerTestCase):
+    """Test that we don't use raise with traceback"""
+    CHECKER_CLASS = checker.NoAzureCoreTracebackUseRaiseFrom
+
+    def test_raise_traceback(self):
+        node = astroid.extract_node(
+        """
+        from azure.core.exceptions import DeserializationError, SerializationError, raise_with_traceback
+        """
+        )
+
+        with self.assertAddsMessages(
+                pylint.testutils.MessageTest(
+                    msg_id="no-raise-with-traceback",
+                    line=2,
+                    node=node,
+                    col_offset=0, 
+                    end_line=2, 
+                    end_col_offset=96
+                )
+        ):
+            self.checker.visit_importfrom(node)
+
 class TestTypePropertyNameLength(pylint.testutils.CheckerTestCase):
     """Test that we are checking the type and property name lengths"""
     CHECKER_CLASS = checker.TypePropertyNameTooLong
@@ -3194,28 +3216,4 @@
         )
         with self.assertNoMessages():
             self.checker.visit_classdef(class_node)
-            self.checker.visit_functiondef(function_node)
-=======
-class TestRaiseWithTraceback(pylint.testutils.CheckerTestCase):
-    """Test that we don't use raise with traceback"""
-    CHECKER_CLASS = checker.NoAzureCoreTracebackUseRaiseFrom
-
-    def test_raise_traceback(self):
-        node = astroid.extract_node(
-        """
-        from azure.core.exceptions import DeserializationError, SerializationError, raise_with_traceback
-        """
-        )
-
-        with self.assertAddsMessages(
-                pylint.testutils.MessageTest(
-                    msg_id="no-raise-with-traceback",
-                    line=2,
-                    node=node,
-                    col_offset=0, 
-                    end_line=2, 
-                    end_col_offset=96
-                )
-        ):
-            self.checker.visit_importfrom(node)
->>>>>>> fe9f1db8
+            self.checker.visit_functiondef(function_node)