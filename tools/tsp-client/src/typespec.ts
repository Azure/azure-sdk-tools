import {
  resolvePath,
  getDirectoryPath,
  ResolveCompilerOptionsOptions,
  formatDiagnostic,
} from "@typespec/compiler";
import {
  ModuleResolutionResult,
  resolveModule,
  ResolveModuleHost,
} from "@typespec/compiler/module-resolver";
import { Logger } from "./log.js";
import { readFile, readdir, realpath, stat } from "fs/promises";
import { pathToFileURL } from "url";

export interface TspLocation {
  directory: string;
  commit: string;
  repo: string;
  additionalDirectories?: string[];
}

export function resolveTspConfigUrl(configUrl: string): {
  resolvedUrl: string;
  commit: string;
  repo: string;
  path: string;
} {
  let resolvedConfigUrl = configUrl;

  const res = configUrl.match(
    "^https://(?<urlRoot>github|raw.githubusercontent).com/(?<repo>[^/]*/azure-rest-api-specs(-pr)?)/(tree/|blob/)?(?<commit>[0-9a-f]{40})/(?<path>.*)/tspconfig.yaml$",
  );
  if (res && res.groups) {
    if (res.groups["urlRoot"]! === "github") {
      resolvedConfigUrl = configUrl.replace("github.com", "raw.githubusercontent.com");
      resolvedConfigUrl = resolvedConfigUrl.replace("/blob/", "/");
    }
    return {
      resolvedUrl: resolvedConfigUrl,
      commit: res.groups!["commit"]!,
      repo: res.groups!["repo"]!,
      path: res.groups!["path"]!,
    };
  } else {
    throw new Error(`Invalid tspconfig.yaml url: ${configUrl}`);
  }
}

export async function discoverMainFile(srcDir: string): Promise<string> {
  Logger.debug(`Discovering entry file in ${srcDir}`);
  let entryTsp = "";
  const files = await readdir(srcDir, { recursive: true });
  for (const file of files) {
    if (file.includes("client.tsp") || file.includes("main.tsp")) {
      entryTsp = file;
      Logger.debug(`Found entry file: ${entryTsp}`);
      return entryTsp;
    }
  }
  throw new Error(`No main.tsp or client.tsp found`);
}

export async function compileTsp({
  emitterPackage,
  outputPath,
  resolvedMainFilePath,
  additionalEmitterOptions,
  saveInputs,
}: {
  emitterPackage: string;
  outputPath: string;
  resolvedMainFilePath: string;
  additionalEmitterOptions?: string;
  saveInputs?: boolean;
}): Promise<boolean> {
  const parsedEntrypoint = getDirectoryPath(resolvedMainFilePath);
  const { compile, NodeHost, resolveCompilerOptions } = await importTsp(parsedEntrypoint);

  const outputDir = resolvePath(outputPath);
  const overrideOptions: Record<string, Record<string, string>> = {
    [emitterPackage]: {
      "emitter-output-dir": outputDir,
    },
  };
  const emitterOverrideOptions = overrideOptions[emitterPackage] ?? { [emitterPackage]: {} };
  if (saveInputs) {
    emitterOverrideOptions["save-inputs"] = "true";
  }
  if (additionalEmitterOptions) {
    additionalEmitterOptions.split(";").forEach((option) => {
      const [key, value] = option.split("=");
      if (key && value) {
        emitterOverrideOptions[key] = value;
      }
    });
  }
  const overrides: Partial<ResolveCompilerOptionsOptions["overrides"]> = {
    outputDir,
    emit: [emitterPackage],
    options: overrideOptions,
  };
  Logger.info(`Compiling tsp using ${emitterPackage}...`);
  const [options, diagnostics] = await resolveCompilerOptions(NodeHost, {
    cwd: process.cwd(),
    entrypoint: resolvedMainFilePath,
    overrides,
  });
  Logger.debug(`Compiler options: ${JSON.stringify(options)}`);
  if (diagnostics.length > 0) {
    let errorDiagnostic = false;
    // This should not happen, but if it does, we should log it.
<<<<<<< HEAD
    Logger.error(
      "Diagnostics were reported while resolving compiler options. Use the `--debug` flag to see the diagnostic output.",
    );
    diagnostics.forEach((diagnostic) => {
      Logger.debug(formatDiagnostic(diagnostic));
    });
    return false;
=======
    Logger.warn(
      "Diagnostics were reported while resolving compiler options. Use the `--debug` flag to see if there is warning diagnostic output.",
    );
    for (const diagnostic of diagnostics) {
      if (diagnostic.severity === "error") {
        Logger.error(formatDiagnostic(diagnostic));
        errorDiagnostic = true;
      } else {
        Logger.debug(formatDiagnostic(diagnostic));
      }
    }
    if (errorDiagnostic) {
      return false;
    }
>>>>>>> 2eaf22b9
  }

  const program = await compile(NodeHost, resolvedMainFilePath, options);

  if (program.diagnostics.length > 0) {
<<<<<<< HEAD
    Logger.error(
      "Diagnostics were reported during compilation. Use the `--debug` flag to see the diagnostic output.",
    );
    program.diagnostics.forEach((diagnostic) => {
      Logger.debug(formatDiagnostic(diagnostic));
    });
    return false;
  } else {
    Logger.success("generation complete");
=======
    let errorDiagnostic = false;
    Logger.warn(
      "Diagnostics were reported during compilation. Use the `--debug` flag to see if there is warning diagnostic output.",
    );
    for (const diagnostic of program.diagnostics) {
      if (diagnostic.severity === "error") {
        Logger.error(formatDiagnostic(diagnostic));
        errorDiagnostic = true;
      } else {
        Logger.debug(formatDiagnostic(diagnostic));
      }
    }
    if (errorDiagnostic) {
      return false;
    }
>>>>>>> 2eaf22b9
  }
  Logger.success("generation complete");
  return true;
}

export async function importTsp(baseDir: string): Promise<typeof import("@typespec/compiler")> {
  try {
    const host: ResolveModuleHost = {
      realpath,
      readFile: async (path: string) => await readFile(path, "utf-8"),
      stat,
    };
    const resolved: ModuleResolutionResult = await resolveModule(host, "@typespec/compiler", {
      baseDir,
    });

    Logger.info(`Resolved path: ${resolved.path}`);

    if (resolved.type === "module") {
      return import(pathToFileURL(resolved.mainFile).toString());
    }
    return import(pathToFileURL(resolved.path).toString());
  } catch (err: any) {
    if (err.code === "MODULE_NOT_FOUND") {
      // Resolution from cwd failed: use current package.
      return import("@typespec/compiler");
    } else {
      throw err;
    }
  }
}<|MERGE_RESOLUTION|>--- conflicted
+++ resolved
@@ -110,15 +110,6 @@
   if (diagnostics.length > 0) {
     let errorDiagnostic = false;
     // This should not happen, but if it does, we should log it.
-<<<<<<< HEAD
-    Logger.error(
-      "Diagnostics were reported while resolving compiler options. Use the `--debug` flag to see the diagnostic output.",
-    );
-    diagnostics.forEach((diagnostic) => {
-      Logger.debug(formatDiagnostic(diagnostic));
-    });
-    return false;
-=======
     Logger.warn(
       "Diagnostics were reported while resolving compiler options. Use the `--debug` flag to see if there is warning diagnostic output.",
     );
@@ -133,23 +124,11 @@
     if (errorDiagnostic) {
       return false;
     }
->>>>>>> 2eaf22b9
   }
 
   const program = await compile(NodeHost, resolvedMainFilePath, options);
 
   if (program.diagnostics.length > 0) {
-<<<<<<< HEAD
-    Logger.error(
-      "Diagnostics were reported during compilation. Use the `--debug` flag to see the diagnostic output.",
-    );
-    program.diagnostics.forEach((diagnostic) => {
-      Logger.debug(formatDiagnostic(diagnostic));
-    });
-    return false;
-  } else {
-    Logger.success("generation complete");
-=======
     let errorDiagnostic = false;
     Logger.warn(
       "Diagnostics were reported during compilation. Use the `--debug` flag to see if there is warning diagnostic output.",
@@ -165,7 +144,6 @@
     if (errorDiagnostic) {
       return false;
     }
->>>>>>> 2eaf22b9
   }
   Logger.success("generation complete");
   return true;
