--- conflicted
+++ resolved
@@ -567,12 +567,8 @@
             if (namedType == null)
             {
                 return false;
-<<<<<<< HEAD
-
-=======
             }
                 
->>>>>>> bd11ba58
             // Extension member containers are compiler-generated nested classes
             // They have specific name patterns like <G>$ or <M>$ and contain extension marker methods
 
