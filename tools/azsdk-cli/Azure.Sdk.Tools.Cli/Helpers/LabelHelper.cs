--- conflicted
+++ resolved
@@ -1,11 +1,6 @@
+using Azure.Sdk.Tools.Cli.Configuration;
 using Azure.Sdk.Tools.Cli.Services;
 using System.Text;
-<<<<<<< HEAD
-=======
-using CsvHelper;
-using CsvHelper.Configuration;
-using Azure.Sdk.Tools.Cli.Configuration;
->>>>>>> 4dc25256
 
 namespace Azure.Sdk.Tools.Cli.Helpers
 {
@@ -38,7 +33,6 @@
                 var commaIndices = new List<int>();
                 for (int i = 0; i < line.Length; i++)
                 {
-<<<<<<< HEAD
                     if (line[i] == ',')
                         commaIndices.Add(i);
                 }
@@ -56,10 +50,7 @@
                 if (label.Equals(serviceName, StringComparison.OrdinalIgnoreCase))
                 {
                     // Check if it's a service label by color code
-                    if (color.Equals(ServiceLabelColorCode, StringComparison.OrdinalIgnoreCase))
-=======
-                    if (record.Color.Equals(Constants.SERVICE_LABELS_COLOR_CODE, StringComparison.OrdinalIgnoreCase))
->>>>>>> 4dc25256
+                    if (color.Equals(Constants.SERVICE_LABELS_COLOR_CODE, StringComparison.OrdinalIgnoreCase))
                     {
                         return ServiceLabelStatus.Exists;
                     }
@@ -77,7 +68,7 @@
         {
             List<string> lines = csvContent.Split("\n").ToList();
 
-            var newServiceLabel = $"{serviceLabel},,{ServiceLabelColorCode}";
+            var newServiceLabel = $"{serviceLabel},,{Constants.SERVICE_LABELS_COLOR_CODE}";
 
             bool inserted = false;
             for (int i = 0; i < lines.Count; i++)
@@ -90,17 +81,11 @@
                 }
             }
 
-<<<<<<< HEAD
             // If not inserted yet, add at the end
             if (!inserted)
             {
                 lines.Add(newServiceLabel);
             }
-=======
-            var newRecords = records
-                .Append(new LabelData { Name = serviceLabel, Description = "", Color = Constants.SERVICE_LABELS_COLOR_CODE })
-                .OrderBy(label => label.Name, StringComparer.Ordinal);
->>>>>>> 4dc25256
 
             return string.Join("\n", lines);
         }
