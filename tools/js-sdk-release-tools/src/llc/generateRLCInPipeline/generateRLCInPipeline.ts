--- conflicted
+++ resolved
@@ -62,21 +62,12 @@
                 });
                 logger.info("End with TypeSpec command.");
             } else {
-<<<<<<< HEAD
                 logger.info("Start to run ./eng/common/scripts/TypeSpec-Project-Process.ps1 script directly.");
                 const tspDefDir = path.join(options.swaggerRepo, options.typespecProject);
-                const scriptCommand = ['pwsh', './eng/common/scripts/TypeSpec-Project-Process.ps1', tspDefDir,  options.gitCommitId, options.swaggerRepoUrl].join(" ");
+                const scriptCommand = ['tsp-client', 'init', '--debug', '--tsp-config', path.join(tspDefDir, 'tspconfig.yaml'), '--local-spec-repo', tspDefDir, '--repo', options.swaggerRepo, '--commit', options.gitCommitId].join(" ");
                 logger.info(`Start to run command: '${scriptCommand}'`);
                 execSync(scriptCommand, {stdio: 'inherit'});
                 logger.info("./eng/common/scripts/TypeSpec-Project-Process.ps1 script is ran successfully.");
-=======
-                logger.logGreen("Run tsp-client.");
-                const tspDefDir = path.join(options.swaggerRepo, options.typespecProject);
-                const scriptCommand = ['tsp-client', 'init', '--debug', '--tsp-config', path.join(tspDefDir, 'tspconfig.yaml'), '--local-spec-repo', tspDefDir, '--repo', options.swaggerRepo, '--commit', options.gitCommitId].join(" ");
-                logger.logGreen(`${scriptCommand}`);
-                execSync(scriptCommand, {stdio: 'inherit'});
-                logger.logGreen("End with tsp-client");
->>>>>>> dd35ef2c
             } 
         }
     } else {
@@ -233,21 +224,12 @@
             }
         }
 
-<<<<<<< HEAD
         logger.info(`Start to update rush.`);
-        execSync('rush update', {stdio: 'ignore'});
+        execSync('node common/scripts/install-run-rush.js update', {stdio: 'inherit'});
         logger.info(`Start to build '${packageName}', except for tests and samples, which may be written manually.`);
         // To build generated codes except test and sample, we need to change tsconfig.json.
-        execSync(`rush build -t ${packageName}`, {stdio: 'inherit'});
+        execSync(`node common/scripts/install-run-rush.js build -t ${packageName}`, {stdio: 'inherit'});
         logger.info(`Start to run command 'node common/scripts/install-run-rush.js pack --to ${packageName} --verbose'.`);
-=======
-        logger.logGreen(`node common/scripts/install-run-rush.js update...`);
-        execSync('node common/scripts/install-run-rush.js update', {stdio: 'inherit'});
-        logger.logGreen(`node common/scripts/install-run-rush.js build -t ${packageName}: Build generated codes, except test and sample, which may be written manually`);
-        // To build generated codes except test and sample, we need to change tsconfig.json.
-        execSync(`node common/scripts/install-run-rush.js build -t ${packageName}`, {stdio: 'inherit'});
-        logger.logGreen(`node common/scripts/install-run-rush.js pack --to ${packageName} --verbose`);
->>>>>>> dd35ef2c
         execSync(`node common/scripts/install-run-rush.js pack --to ${packageName} --verbose`, {stdio: 'inherit'});
         if (!options.skipGeneration) {
             logger.info(`Start to generate changelog.`);
