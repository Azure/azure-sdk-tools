# ------------------------------------
# Copyright (c) Microsoft Corporation.
# Licensed under the MIT License.
# ------------------------------------

import astroid
import pylint.testutils
import pytest
import requests
import os

from azure.core import PipelineClient
from azure.core.configuration import Configuration
import pylint_guidelines_checker as checker
from pylint.testutils import MessageTest

TEST_FOLDER = os.path.abspath(os.path.join(__file__, ".."))


class TestClientMethodsHaveTracingDecorators(pylint.testutils.CheckerTestCase):
    CHECKER_CLASS = checker.ClientMethodsHaveTracingDecorators

    @pytest.fixture(scope="class")
    def setup(self):
        file = open(
            os.path.join(TEST_FOLDER, "test_files", "client_methods_have_tracing_decorators.py")
        )
        node = astroid.parse(file.read())
        file.close()
        return node

    def test_ignores_constructor(self, setup):
        function_node = setup.body[3].body[0]
        with self.assertNoMessages():
            self.checker.visit_functiondef(function_node)

    def test_ignores_private_method(self, setup):
        function_node = setup.body[3].body[1]
        with self.assertNoMessages():
            self.checker.visit_functiondef(function_node)

    def test_ignores_private_method_async(self, setup):
        function_node = setup.body[3].body[2]
        with self.assertNoMessages():
            self.checker.visit_asyncfunctiondef(function_node)

    def test_ignores_methods_with_decorators(self, setup):
        func_node_a = setup.body[3].body[3]
        func_node_b = setup.body[3].body[4]
        func_node_c = setup.body[3].body[5]
        with self.assertNoMessages():
            self.checker.visit_functiondef(func_node_a)
            self.checker.visit_functiondef(func_node_b)
            self.checker.visit_functiondef(func_node_c)

    def test_ignores_async_methods_with_decorators(self, setup):
        func_node_a = setup.body[3].body[6]
        func_node_b = setup.body[3].body[7]
        func_node_c = setup.body[3].body[8]
        with self.assertNoMessages():
            self.checker.visit_asyncfunctiondef(func_node_a)
            self.checker.visit_asyncfunctiondef(func_node_b)
            self.checker.visit_asyncfunctiondef(func_node_c)

    def test_finds_sync_decorator_on_async_method(self, setup):
        func_node_a = setup.body[3].body[9]
        func_node_b = setup.body[3].body[10]
        func_node_c = setup.body[3].body[11]
        with self.assertAddsMessages(
            pylint.testutils.MessageTest(
                msg_id="client-method-missing-tracing-decorator-async",
                line=47,
                node=func_node_a,
                col_offset=4,
                end_line=47,
                end_col_offset=34,
            ),
            pylint.testutils.MessageTest(
                msg_id="client-method-missing-tracing-decorator-async",
                line=51,
                node=func_node_b,
                col_offset=4,
                end_line=51,
                end_col_offset=23,
            ),
            pylint.testutils.MessageTest(
                msg_id="client-method-missing-tracing-decorator-async",
                line=55,
                node=func_node_c,
                col_offset=4,
                end_line=55,
                end_col_offset=24,
            ),
        ):
            self.checker.visit_asyncfunctiondef(func_node_a)
            self.checker.visit_asyncfunctiondef(func_node_b)
            self.checker.visit_asyncfunctiondef(func_node_c)

    def test_finds_async_decorator_on_sync_method(self, setup):
        func_node_a = setup.body[3].body[12]
        func_node_b = setup.body[3].body[13]
        func_node_c = setup.body[3].body[14]
        with self.assertAddsMessages(
            pylint.testutils.MessageTest(
                msg_id="client-method-missing-tracing-decorator",
                line=60,
                node=func_node_a,
                col_offset=4,
                end_line=60,
                end_col_offset=28,
            ),
            pylint.testutils.MessageTest(
                msg_id="client-method-missing-tracing-decorator",
                line=64,
                node=func_node_b,
                col_offset=4,
                end_line=64,
                end_col_offset=17,
            ),
            pylint.testutils.MessageTest(
                msg_id="client-method-missing-tracing-decorator",
                line=68,
                node=func_node_c,
                col_offset=4,
                end_line=68,
                end_col_offset=18,
            ),
        ):
            self.checker.visit_functiondef(func_node_a)
            self.checker.visit_functiondef(func_node_b)
            self.checker.visit_functiondef(func_node_c)

    def test_ignores_other_decorators(self, setup):
        func_node_a = setup.body[3].body[15]
        func_node_b = setup.body[3].body[16]
        with self.assertNoMessages():
            self.checker.visit_functiondef(func_node_a)
            self.checker.visit_functiondef(func_node_b)

    def test_ignores_other_decorators_async(self, setup):
        func_node_a = setup.body[3].body[17]
        func_node_b = setup.body[3].body[18]
        with self.assertNoMessages():
            self.checker.visit_asyncfunctiondef(func_node_a)
            self.checker.visit_asyncfunctiondef(func_node_b)

    def test_ignores_non_client_method(self, setup):
        func_node_a = setup.body[4].body[0]
        func_node_b = setup.body[4].body[1]
        with self.assertNoMessages():
            self.checker.visit_functiondef(func_node_a)
            self.checker.visit_asyncfunctiondef(func_node_b)

    def test_guidelines_link_active(self):
        url = "https://azure.github.io/azure-sdk/python_implementation.html#distributed-tracing"
        config = Configuration()
        client = PipelineClient(url, config=config)
        request = client.get(url)
        response = client._pipeline.run(request)
        assert response.http_response.status_code == 200


class TestClientsDoNotUseStaticMethods(pylint.testutils.CheckerTestCase):
    CHECKER_CLASS = checker.ClientsDoNotUseStaticMethods

    @pytest.fixture(scope="class")
    def setup(self):
        file = open(
            os.path.join(TEST_FOLDER, "test_files", "clients_do_not_use_static_methods.py")
        )
        node = astroid.parse(file.read())
        file.close()
        return node

    def test_ignores_constructor(self, setup):
        function_node = setup.body[3].body[0]
        with self.assertNoMessages():
            self.checker.visit_functiondef(function_node)

    def test_ignores_private_method(self, setup):
        function_node = setup.body[3].body[1]
        with self.assertNoMessages():
            self.checker.visit_functiondef(function_node)

    def test_ignores_private_method_async(self, setup):
        function_node = setup.body[3].body[2]
        with self.assertNoMessages():
            self.checker.visit_asyncfunctiondef(function_node)

    def test_ignores_methods_with_other_decorators(self, setup):
        func_node_a = setup.body[3].body[3]
        func_node_b = setup.body[3].body[4]
        func_node_c = setup.body[3].body[5]
        with self.assertNoMessages():
            self.checker.visit_functiondef(func_node_a)
            self.checker.visit_functiondef(func_node_b)
            self.checker.visit_functiondef(func_node_c)

    def test_ignores_async_methods_with_other_decorators(self, setup):
        func_node_a = setup.body[3].body[6]
        func_node_b = setup.body[3].body[7]
        func_node_c = setup.body[3].body[8]
        with self.assertNoMessages():
            self.checker.visit_asyncfunctiondef(func_node_a)
            self.checker.visit_asyncfunctiondef(func_node_b)
            self.checker.visit_asyncfunctiondef(func_node_c)

    def test_finds_staticmethod_on_async_method(self, setup):
        func_node_a = setup.body[3].body[9]
        func_node_b = setup.body[3].body[10]
        func_node_c = setup.body[3].body[11]
        with self.assertAddsMessages(
            pylint.testutils.MessageTest(
                msg_id="client-method-should-not-use-static-method",
                line=49,
                node=func_node_a,
                col_offset=4,
                end_line=49,
                end_col_offset=35,
            ),
            pylint.testutils.MessageTest(
                msg_id="client-method-should-not-use-static-method",
                line=53,
                node=func_node_b,
                col_offset=4,
                end_line=53,
                end_col_offset=24,
            ),
            pylint.testutils.MessageTest(
                msg_id="client-method-should-not-use-static-method",
                line=57,
                node=func_node_c,
                col_offset=4,
                end_line=57,
                end_col_offset=25,
            ),
        ):
            self.checker.visit_asyncfunctiondef(func_node_a)
            self.checker.visit_asyncfunctiondef(func_node_b)
            self.checker.visit_asyncfunctiondef(func_node_c)

    def test_finds_staticmethod_on_sync_method(self, setup):
        func_node_a = setup.body[3].body[12]
        func_node_b = setup.body[3].body[13]
        func_node_c = setup.body[3].body[14]
        with self.assertAddsMessages(
            pylint.testutils.MessageTest(
                msg_id="client-method-should-not-use-static-method",
                line=62,
                node=func_node_a,
                col_offset=4,
                end_line=62,
                end_col_offset=29,
            ),
            pylint.testutils.MessageTest(
                msg_id="client-method-should-not-use-static-method",
                line=66,
                node=func_node_b,
                col_offset=4,
                end_line=66,
                end_col_offset=18,
            ),
            pylint.testutils.MessageTest(
                msg_id="client-method-should-not-use-static-method",
                line=70,
                node=func_node_c,
                col_offset=4,
                end_line=70,
                end_col_offset=19,
            ),
        ):
            self.checker.visit_functiondef(func_node_a)
            self.checker.visit_functiondef(func_node_b)
            self.checker.visit_functiondef(func_node_c)

    def test_ignores_other_multiple_decorators(self, setup):
        func_node_a = setup.body[3].body[15]
        func_node_b = setup.body[3].body[16]
        with self.assertNoMessages():
            self.checker.visit_functiondef(func_node_a)
            self.checker.visit_functiondef(func_node_b)

    def test_ignores_other_multiple_decorators_async(self, setup):
        func_node_a = setup.body[3].body[17]
        func_node_b = setup.body[3].body[18]
        with self.assertNoMessages():
            self.checker.visit_asyncfunctiondef(func_node_a)
            self.checker.visit_asyncfunctiondef(func_node_b)

    def test_ignores_non_client_method(self, setup):
        func_node_a = setup.body[4].body[0]
        func_node_b = setup.body[4].body[1]
        with self.assertNoMessages():
            self.checker.visit_functiondef(func_node_a)
            self.checker.visit_asyncfunctiondef(func_node_b)

    def test_guidelines_link_active(self):
        url = "https://azure.github.io/azure-sdk/python_implementation.html#method-signatures"
        config = Configuration()
        client = PipelineClient(url, config=config)
        request = client.get(url)
        response = client._pipeline.run(request)
        assert response.http_response.status_code == 200


def _load_file(filename):
    file_path = os.path.join(TEST_FOLDER, "test_files", filename)
    with open(file_path, "r") as file:
        contents = file.read().split("\n\n\n") # Split by triple newline (2 blank lines)
    return [astroid.extract_node(content) for content in contents]


class TestClientHasApprovedMethodNamePrefix(pylint.testutils.CheckerTestCase):
    CHECKER_CLASS = checker.ClientHasApprovedMethodNamePrefix

    @pytest.fixture(scope="class")
    def setup(self):
        trees = _load_file("client_has_approved_method_name_prefix.py")
        return {tree[0].name:tree for tree in trees}

    @pytest.fixture(scope="class")
    def modules(self):
        mods = {
            "public":astroid.nodes.Module(name="azure.service.subservice.operations"),
            "private":astroid.nodes.Module(name="azure.mgmt._generated.operations"),
        }
        return mods

    def test_ignores_constructor(self, setup, modules):
        mod = modules["public"]
        cls, func = setup.get("ConstrClient")
        with self.assertNoMessages():
            self.checker.visit_module(mod)
            self.checker.visit_classdef(cls)
            self.checker.visit_functiondef(func)
            self.checker.leave_classdef(cls)

    def test_ignores_private_method(self, setup, modules):
        mod = modules["public"]
        cls, func = setup.get("PrivClient")
        with self.assertNoMessages():
            self.checker.visit_module(mod)
            self.checker.visit_classdef(cls)
            self.checker.visit_functiondef(func)
            self.checker.leave_classdef(cls)

    def test_ignores_if_exists_suffix(self, setup, modules):
        mod = modules["public"]
        cls, func = setup.get("ExistsClient")
        with self.assertNoMessages():
            self.checker.visit_module(mod)
            self.checker.visit_classdef(cls)
            self.checker.visit_functiondef(func)
            self.checker.leave_classdef(cls)

    def test_ignores_approved_prefix_names(self, setup, modules):
        mod = modules["public"]
        cls, *funcs = setup.get("ApprovedClient")
        with self.assertNoMessages():
            self.checker.visit_module(mod)
            self.checker.visit_classdef(cls)
            for func in funcs:
                self.checker.visit_functiondef(func)
            self.checker.leave_classdef(cls)

    def test_ignores_non_client_with_unapproved_prefix_names(self, setup, modules):
        mod = modules["public"]
        cls, func = setup.get("SomethingElse")
        with self.assertNoMessages():
            self.checker.visit_module(mod)
            self.checker.visit_classdef(cls)
            self.checker.visit_functiondef(func)
            self.checker.leave_classdef(cls)

    def test_ignores_nested_function_with_unapproved_prefix_names(self, setup, modules):
        mod = modules["public"]
        cls, func, nested = setup.get("NestedClient")
        with self.assertNoMessages():
            self.checker.visit_module(mod)
            self.checker.visit_classdef(cls)
            self.checker.visit_functiondef(func)
            self.checker.visit_functiondef(nested)
            self.checker.leave_classdef(cls)

    def test_finds_unapproved_prefix_names(self, setup, modules):
        mod = modules["public"]
        cls, *funcs = setup.get("UnapprovedClient")
        msgs = [
            pylint.testutils.MessageTest(
                msg_id="unapproved-client-method-name-prefix",
                line=func.position.lineno,
                node=func,
                col_offset=func.position.col_offset,
                end_line=func.position.end_lineno,
                end_col_offset=func.position.end_col_offset,
            ) for func in funcs
        ]
        with self.assertAddsMessages(*msgs):
            self.checker.visit_module(mod)
            self.checker.visit_classdef(cls)
            for func in funcs:
                self.checker.visit_functiondef(func)
            self.checker.leave_classdef(cls)

    def test_ignores_property(self, setup, modules):
        mod = modules["public"]
        cls, func = setup.get("PropClient")
        with self.assertNoMessages():
            self.checker.visit_module(mod)
            self.checker.visit_classdef(cls)
            self.checker.visit_functiondef(func)
            self.checker.leave_classdef(cls)

    def test_ignores_private_client(self, setup, modules):
        mod = modules["public"]
        cls, func = setup.get("_PrivateClient") 
        with self.assertNoMessages():
            self.checker.visit_module(mod)
            self.checker.visit_classdef(cls)
            self.checker.visit_functiondef(func)
            self.checker.leave_classdef(cls)

    def test_ignores_private_module(self, setup, modules):
        mod = modules["private"]
        cls, func = setup.get("PrivateModuleClient")
        with self.assertNoMessages():
            self.checker.visit_module(mod)
            self.checker.visit_classdef(cls)
            self.checker.visit_functiondef(func)
            self.checker.leave_classdef(cls)

    def test_guidelines_link_active(self):
        url = "https://azure.github.io/azure-sdk/python_design.html#service-operations"
        config = Configuration()
        client = PipelineClient(url, config=config)
        request = client.get(url)
        response = client._pipeline.run(request)
        assert response.http_response.status_code == 200


class TestClientConstructorTakesCorrectParameters(pylint.testutils.CheckerTestCase):
    CHECKER_CLASS = checker.ClientConstructorTakesCorrectParameters

    @pytest.fixture(scope="class")
    def setup(self):
        file = open(
            os.path.join(TEST_FOLDER, "test_files", "client_constructor_takes_correct_parameters.py")
        )
        node = astroid.parse(file.read())
        file.close()
        return node

    def test_finds_correct_params(self, setup):
        function_node = setup.body[0].body[0]
        with self.assertNoMessages():
            self.checker.visit_functiondef(function_node)

    def test_ignores_non_constructor_methods(self, setup):
        function_node = setup.body[0].body[1]
        with self.assertNoMessages():
            self.checker.visit_functiondef(function_node)

    def test_ignores_non_client_constructor_methods(self, setup):
        function_node = setup.body[1].body[0]
        with self.assertNoMessages():
            self.checker.visit_functiondef(function_node)

    def test_finds_constructor_without_kwargs(self, setup):
        function_node = setup.body[2].body[0]
        with self.assertAddsMessages(
            pylint.testutils.MessageTest(
                msg_id="missing-client-constructor-parameter-kwargs",
                line=19,
                node=function_node,
                col_offset=4,
                end_line=19,
                end_col_offset=16,
            )
        ):
            self.checker.visit_functiondef(function_node)

    def test_finds_constructor_without_credentials(self, setup):
        function_node = setup.body[3].body[0]
        with self.assertAddsMessages(
            pylint.testutils.MessageTest(
                msg_id="missing-client-constructor-parameter-credential",
                line=25,
                node=function_node,
                col_offset=4,
                end_line=25,
                end_col_offset=16,
            )
        ):
            self.checker.visit_functiondef(function_node)

    def test_finds_constructor_with_no_params(self, setup):
        function_node = setup.body[4].body[0]
        with self.assertAddsMessages(
            pylint.testutils.MessageTest(
                msg_id="missing-client-constructor-parameter-credential",
                line=31,
                node=function_node,
                col_offset=4,
                end_line=31,
                end_col_offset=16,
            ),
            pylint.testutils.MessageTest(
                msg_id="missing-client-constructor-parameter-kwargs",
                line=31,
                node=function_node,
                col_offset=4,
                end_line=31,
                end_col_offset=16,
            ),
        ):
            self.checker.visit_functiondef(function_node)

    def test_guidelines_link_active(self):
        url = (
            "https://azure.github.io/azure-sdk/python_design.html#client-configuration"
        )
        config = Configuration()
        client = PipelineClient(url, config=config)
        request = client.get(url)
        response = client._pipeline.run(request)
        assert response.http_response.status_code == 200


class TestClientMethodsUseKwargsWithMultipleParameters(pylint.testutils.CheckerTestCase):
    CHECKER_CLASS = checker.ClientMethodsUseKwargsWithMultipleParameters

    @pytest.fixture(scope="class")
    def setup(self):
        file = open(
            os.path.join(TEST_FOLDER, "test_files", "client_methods_use_kwargs_with_multiple_parameters.py")
        )
        node = astroid.parse(file.read())
        file.close()
        return node

    def test_ignores_method_abiding_to_guidelines(self, setup):
        function_node = setup.body[2].body[0]
        function_node_a = setup.body[2].body[1]
        function_node_b = setup.body[2].body[2]
        function_node_c = setup.body[2].body[3]
        function_node_d = setup.body[2].body[4]
        function_node_e = setup.body[2].body[5]
        function_node_f = setup.body[2].body[6]
        function_node_g = setup.body[2].body[7]
        function_node_h = setup.body[2].body[8]
        function_node_i = setup.body[2].body[9]
        function_node_j = setup.body[2].body[10]
        function_node_k = setup.body[2].body[11]
        function_node_l = setup.body[2].body[12]
        function_node_m = setup.body[2].body[13]
        with self.assertNoMessages():
            self.checker.visit_functiondef(function_node)
            self.checker.visit_functiondef(function_node_a)
            self.checker.visit_functiondef(function_node_b)
            self.checker.visit_functiondef(function_node_c)
            self.checker.visit_functiondef(function_node_d)
            self.checker.visit_functiondef(function_node_e)
            self.checker.visit_functiondef(function_node_f)
            self.checker.visit_functiondef(function_node_g)
            self.checker.visit_functiondef(function_node_h)
            self.checker.visit_functiondef(function_node_i)
            self.checker.visit_functiondef(function_node_j)
            self.checker.visit_functiondef(function_node_k)
            self.checker.visit_functiondef(function_node_l)
            self.checker.visit_functiondef(function_node_m)

    def test_ignores_method_abiding_to_guidelines_async(self, setup):
        function_node = setup.body[3].body[0]
        function_node_a = setup.body[3].body[1]
        function_node_b = setup.body[3].body[2]
        function_node_c = setup.body[3].body[3]
        function_node_d = setup.body[3].body[4]
        function_node_e = setup.body[3].body[5]
        function_node_f = setup.body[3].body[6]
        function_node_g = setup.body[3].body[7]
        function_node_h = setup.body[3].body[8]
        function_node_i = setup.body[3].body[9]
        function_node_j = setup.body[3].body[10]
        function_node_k = setup.body[3].body[11]
        function_node_l = setup.body[3].body[12]
        function_node_m = setup.body[3].body[13]
        with self.assertNoMessages():
            self.checker.visit_asyncfunctiondef(function_node)
            self.checker.visit_asyncfunctiondef(function_node_a)
            self.checker.visit_asyncfunctiondef(function_node_b)
            self.checker.visit_asyncfunctiondef(function_node_c)
            self.checker.visit_asyncfunctiondef(function_node_d)
            self.checker.visit_asyncfunctiondef(function_node_e)
            self.checker.visit_asyncfunctiondef(function_node_f)
            self.checker.visit_asyncfunctiondef(function_node_g)
            self.checker.visit_asyncfunctiondef(function_node_h)
            self.checker.visit_asyncfunctiondef(function_node_i)
            self.checker.visit_asyncfunctiondef(function_node_j)
            self.checker.visit_asyncfunctiondef(function_node_k)
            self.checker.visit_asyncfunctiondef(function_node_l)
            self.checker.visit_asyncfunctiondef(function_node_m)

    def test_finds_methods_with_too_many_positional_args(self, setup):
        function_node = setup.body[4].body[0]
        function_node_a = setup.body[4].body[1]
        function_node_b = setup.body[4].body[2]
        function_node_c = setup.body[4].body[3]
        function_node_d = setup.body[4].body[4]
        function_node_e = setup.body[4].body[5]
        function_node_f = setup.body[4].body[6]
        with self.assertAddsMessages(
            pylint.testutils.MessageTest(
                msg_id="client-method-has-more-than-5-positional-arguments",
                line=100,
                node=function_node,
                col_offset=4,
                end_line=100,
                end_col_offset=16,
            ),
            pylint.testutils.MessageTest(
                msg_id="client-method-has-more-than-5-positional-arguments",
                line=103,
                node=function_node_a,
                col_offset=4,
                end_line=103,
                end_col_offset=18,
            ),
            pylint.testutils.MessageTest(
                msg_id="client-method-has-more-than-5-positional-arguments",
                line=106,
                node=function_node_b,
                col_offset=4,
                end_line=106,
                end_col_offset=18,
            ),
            pylint.testutils.MessageTest(
                msg_id="client-method-has-more-than-5-positional-arguments",
                line=109,
                node=function_node_c,
                col_offset=4,
                end_line=109,
                end_col_offset=18,
            ),
            pylint.testutils.MessageTest(
                msg_id="client-method-has-more-than-5-positional-arguments",
                line=112,
                node=function_node_d,
                col_offset=4,
                end_line=112,
                end_col_offset=18,
            ),
            pylint.testutils.MessageTest(
                msg_id="client-method-has-more-than-5-positional-arguments",
                line=115,
                node=function_node_e,
                col_offset=4,
                end_line=115,
                end_col_offset=18,
            ),
            pylint.testutils.MessageTest(
                msg_id="client-method-has-more-than-5-positional-arguments",
                line=118,
                node=function_node_f,
                col_offset=4,
                end_line=118,
                end_col_offset=18,
            ),
        ):
            self.checker.visit_functiondef(function_node)
            self.checker.visit_functiondef(function_node_a)
            self.checker.visit_functiondef(function_node_b)
            self.checker.visit_functiondef(function_node_c)
            self.checker.visit_functiondef(function_node_d)
            self.checker.visit_functiondef(function_node_e)
            self.checker.visit_functiondef(function_node_f)

    def test_finds_methods_with_too_many_positional_args_async(self, setup):
        function_node = setup.body[5].body[0]
        function_node_a = setup.body[5].body[1]
        function_node_b = setup.body[5].body[2]
        function_node_c = setup.body[5].body[3]
        function_node_d = setup.body[5].body[4]
        function_node_e = setup.body[5].body[5]
        function_node_f = setup.body[5].body[6]
        with self.assertAddsMessages(
            pylint.testutils.MessageTest(
                msg_id="client-method-has-more-than-5-positional-arguments",
                line=125,
                node=function_node,
                col_offset=4,
                end_line=125,
                end_col_offset=22,
            ),
            pylint.testutils.MessageTest(
                msg_id="client-method-has-more-than-5-positional-arguments",
                line=128,
                node=function_node_a,
                col_offset=4,
                end_line=128,
                end_col_offset=24,
            ),
            pylint.testutils.MessageTest(
                msg_id="client-method-has-more-than-5-positional-arguments",
                line=131,
                node=function_node_b,
                col_offset=4,
                end_line=131,
                end_col_offset=24,
            ),
            pylint.testutils.MessageTest(
                msg_id="client-method-has-more-than-5-positional-arguments",
                line=134,
                node=function_node_c,
                col_offset=4,
                end_line=134,
                end_col_offset=24,
            ),
            pylint.testutils.MessageTest(
                msg_id="client-method-has-more-than-5-positional-arguments",
                line=137,
                node=function_node_d,
                col_offset=4,
                end_line=137,
                end_col_offset=24,
            ),
            pylint.testutils.MessageTest(
                msg_id="client-method-has-more-than-5-positional-arguments",
                line=140,
                node=function_node_e,
                col_offset=4,
                end_line=140,
                end_col_offset=24,
            ),
            pylint.testutils.MessageTest(
                msg_id="client-method-has-more-than-5-positional-arguments",
                line=143,
                node=function_node_f,
                col_offset=4,
                end_line=143,
                end_col_offset=24,
            ),
        ):
            self.checker.visit_asyncfunctiondef(function_node)
            self.checker.visit_asyncfunctiondef(function_node_a)
            self.checker.visit_asyncfunctiondef(function_node_b)
            self.checker.visit_asyncfunctiondef(function_node_c)
            self.checker.visit_asyncfunctiondef(function_node_d)
            self.checker.visit_asyncfunctiondef(function_node_e)
            self.checker.visit_asyncfunctiondef(function_node_f)

    def test_ignores_non_client_methods(self, setup):
        function_node_a = setup.body[6].body[0]
        function_node_b = setup.body[6].body[1]
        with self.assertNoMessages():
            self.checker.visit_functiondef(function_node_a)
            self.checker.visit_asyncfunctiondef(function_node_b)

    def test_guidelines_link_active(self):
        url = "https://azure.github.io/azure-sdk/python_implementation.html#method-signatures"
        config = Configuration()
        client = PipelineClient(url, config=config)
        request = client.get(url)
        response = client._pipeline.run(request)
        assert response.http_response.status_code == 200


class TestClientMethodsHaveTypeAnnotations(pylint.testutils.CheckerTestCase):
    CHECKER_CLASS = checker.ClientMethodsHaveTypeAnnotations

    @pytest.fixture(scope="class")
    def setup(self):
        file = open(
            os.path.join(TEST_FOLDER, "test_files", "client_methods_have_type_annotations.py")
        )
        node = astroid.parse(file.read())
        file.close()
        return node

    def test_ignores_correct_type_annotations(self, setup):
        function_node_a = setup.body[1].body[0]
        function_node_b = setup.body[1].body[1]
        with self.assertNoMessages():
            self.checker.visit_functiondef(function_node_a)
            self.checker.visit_asyncfunctiondef(function_node_b)

    def test_ignores_correct_type_comments(self, setup):
        function_node_a = setup.body[1].body[2]
        function_node_b = setup.body[1].body[3]
        function_node_c = setup.body[1].body[4]
        with self.assertNoMessages():
            self.checker.visit_functiondef(function_node_a)
            self.checker.visit_functiondef(function_node_b)
            self.checker.visit_functiondef(function_node_c)

    def test_ignores_correct_type_comments_async(self, setup):
        function_node_a = setup.body[1].body[5]
        function_node_b = setup.body[1].body[6]
        function_node_c = setup.body[1].body[7]
        with self.assertNoMessages():
            self.checker.visit_asyncfunctiondef(function_node_a)
            self.checker.visit_asyncfunctiondef(function_node_b)
            self.checker.visit_asyncfunctiondef(function_node_c)

    def test_ignores_no_parameter_method_with_annotations(self, setup):
        function_node_a = setup.body[1].body[8]
        function_node_b = setup.body[1].body[9]
        with self.assertNoMessages():
            self.checker.visit_functiondef(function_node_a)
            self.checker.visit_functiondef(function_node_b)

    def test_ignores_no_parameter_method_with_annotations_async(self, setup):
        function_node_a = setup.body[1].body[10]
        function_node_b = setup.body[1].body[11]
        with self.assertNoMessages():
            self.checker.visit_asyncfunctiondef(function_node_a)
            self.checker.visit_asyncfunctiondef(function_node_b)

    def test_finds_no_parameter_method_without_annotations(self, setup):
        function_node_a = setup.body[2].body[0]
        function_node_b = setup.body[2].body[1]
        with self.assertAddsMessages(
            pylint.testutils.MessageTest(
                msg_id="client-method-missing-type-annotations",
                line=67,
                node=function_node_a,
                col_offset=4,
                end_line=67,
                end_col_offset=16,
            ),
            pylint.testutils.MessageTest(
                msg_id="client-method-missing-type-annotations",
                line=70,
                node=function_node_b,
                col_offset=4,
                end_line=70,
                end_col_offset=22,
            ),
        ):
            self.checker.visit_functiondef(function_node_a)
            self.checker.visit_functiondef(function_node_b)

    def test_finds_method_missing_annotations(self, setup):
        function_node = setup.body[3].body[0]
        with self.assertAddsMessages(
            pylint.testutils.MessageTest(
                msg_id="client-method-missing-type-annotations",
                line=76,
                node=function_node,
                col_offset=4,
                end_line=76,
                end_col_offset=16,
            )
        ):
            self.checker.visit_functiondef(function_node)

    def test_finds_method_missing_annotations_async(self, setup):
        function_node = setup.body[4].body[0]
        with self.assertAddsMessages(
            pylint.testutils.MessageTest(
                msg_id="client-method-missing-type-annotations",
                line=82,
                node=function_node,
                col_offset=4,
                end_line=82,
                end_col_offset=22,
            )
        ):
            self.checker.visit_asyncfunctiondef(function_node)

    def test_finds_constructor_without_annotations(self, setup):
        function_node = setup.body[5].body[0]
        with self.assertAddsMessages(
            pylint.testutils.MessageTest(
                msg_id="client-method-missing-type-annotations",
                line=88,
                node=function_node,
                col_offset=4,
                end_line=88,
                end_col_offset=16,
            )
        ):
            self.checker.visit_functiondef(function_node)

    def test_finds_missing_return_annotation_but_has_type_hints(self, setup):
        function_node_a = setup.body[6].body[0]
        function_node_b = setup.body[6].body[1]
        with self.assertAddsMessages(
            pylint.testutils.MessageTest(
                msg_id="client-method-missing-type-annotations",
                line=94,
                node=function_node_a,
                col_offset=4,
                end_line=94,
                end_col_offset=18,
            ),
            pylint.testutils.MessageTest(
                msg_id="client-method-missing-type-annotations",
                line=97,
                node=function_node_b,
                col_offset=4,
                end_line=97,
                end_col_offset=18,
            ),
        ):
            self.checker.visit_functiondef(function_node_a)
            self.checker.visit_functiondef(function_node_b)

    def test_finds_missing_return_annotation_but_has_type_hints_async(self, setup):
        function_node_a = setup.body[7].body[0]
        function_node_b = setup.body[7].body[1]
        with self.assertAddsMessages(
            pylint.testutils.MessageTest(
                msg_id="client-method-missing-type-annotations",
                line=104,
                node=function_node_a,
                col_offset=4,
                end_line=104,
                end_col_offset=24,
            ),
            pylint.testutils.MessageTest(
                msg_id="client-method-missing-type-annotations",
                line=107,
                node=function_node_b,
                col_offset=4,
                end_line=107,
                end_col_offset=24,
            ),
        ):
            self.checker.visit_asyncfunctiondef(function_node_a)
            self.checker.visit_asyncfunctiondef(function_node_b)

    def test_finds_missing_annotations_but_has_return_hint(self, setup):
        function_node_a = setup.body[8].body[0]
        function_node_b = setup.body[8].body[1]
        with self.assertAddsMessages(
            pylint.testutils.MessageTest(
                msg_id="client-method-missing-type-annotations",
                line=114,
                node=function_node_a,
                col_offset=4,
                end_line=114,
                end_col_offset=18,
            ),
            pylint.testutils.MessageTest(
                msg_id="client-method-missing-type-annotations",
                line=117,
                node=function_node_b,
                col_offset=4,
                end_line=117,
                end_col_offset=18,
            ),
        ):
            self.checker.visit_functiondef(function_node_a)
            self.checker.visit_functiondef(function_node_b)

    def test_finds_missing_annotations_but_has_return_hint_async(self, setup):
        function_node_a = setup.body[9].body[0]
        function_node_b = setup.body[9].body[1]
        with self.assertAddsMessages(
            pylint.testutils.MessageTest(
                msg_id="client-method-missing-type-annotations",
                line=124,
                node=function_node_a,
                col_offset=4,
                end_line=124,
                end_col_offset=24,
            ),
            pylint.testutils.MessageTest(
                msg_id="client-method-missing-type-annotations",
                line=127,
                node=function_node_b,
                col_offset=4,
                end_line=127,
                end_col_offset=24,
            ),
        ):
            self.checker.visit_asyncfunctiondef(function_node_a)
            self.checker.visit_asyncfunctiondef(function_node_b)

    def test_ignores_non_client_methods(self, setup):
        function_node = setup.body[10].body[0]
        with self.assertNoMessages():
            self.checker.visit_functiondef(function_node)

    def test_ignores_private_methods(self, setup):
        function_node = setup.body[10].body[1]
        with self.assertNoMessages():
            self.checker.visit_functiondef(function_node)

    def test_guidelines_link_active(self):
        url = (
            "https://azure.github.io/azure-sdk/python_implementation.html#types-or-not"
        )
        config = Configuration()
        client = PipelineClient(url, config=config)
        request = client.get(url)
        response = client._pipeline.run(request)
        assert response.http_response.status_code == 200


class TestClientHasKwargsInPoliciesForCreateConfigurationMethod(pylint.testutils.CheckerTestCase):
    CHECKER_CLASS = checker.ClientHasKwargsInPoliciesForCreateConfigurationMethod

    @pytest.fixture(scope="class")
    def setup(self):
        file = open(
            os.path.join(TEST_FOLDER, "test_files", "client_has_kwargs_in_policies_for_create_config_method.py")
        )
        node = astroid.parse(file.read())
        file.close()
        return node

    def test_ignores_config_policies_with_kwargs(self, setup):
        function_node_a = setup.body[4].body[0]
        function_node_b = setup.body[4].body[1]
        with self.assertNoMessages():
            self.checker.visit_functiondef(function_node_a)
            self.checker.visit_functiondef(function_node_b)

    def test_finds_config_policies_without_kwargs(self, setup):
        function_node_a = setup.body[5].body[0]
        policy_a = setup.body[5].body[0].body[2]
        policy_b = setup.body[5].body[0].body[5]
        policy_c = setup.body[5].body[0].body[6]
        function_node_b = setup.body[5].body[1]
        policy_d = setup.body[5].body[1].body[2]
        with self.assertAddsMessages(
            pylint.testutils.MessageTest(
                msg_id="config-missing-kwargs-in-policy",
                line=35,
                node=policy_a,
                col_offset=8,
                end_line=35,
                end_col_offset=59,
            ),
            pylint.testutils.MessageTest(
                msg_id="config-missing-kwargs-in-policy",
                line=38,
                node=policy_b,
                col_offset=8,
                end_line=38,
                end_col_offset=54,
            ),
            pylint.testutils.MessageTest(
                msg_id="config-missing-kwargs-in-policy",
                line=39,
                node=policy_c,
                col_offset=8,
                end_line=39,
                end_col_offset=43,
            ),
            pylint.testutils.MessageTest(
                msg_id="config-missing-kwargs-in-policy",
                line=48,
                node=policy_d,
                col_offset=8,
                end_line=48,
                end_col_offset=70,
            ),
        ):
            self.checker.visit_functiondef(function_node_a)
            self.checker.visit_functiondef(function_node_b)

    def test_ignores_policies_outside_create_config(self, setup):
        function_node_a = setup.body[6].body[0]
        function_node_b = setup.body[6].body[1]
        with self.assertNoMessages():
            self.checker.visit_functiondef(function_node_a)
            self.checker.visit_functiondef(function_node_b)

    def test_guidelines_link_active(self):
        url = (
            "https://azure.github.io/azure-sdk/python_design.html#client-configuration"
        )
        config = Configuration()
        client = PipelineClient(url, config=config)
        request = client.get(url)
        response = client._pipeline.run(request)
        assert response.http_response.status_code == 200


class TestClientUsesCorrectNamingConventions(pylint.testutils.CheckerTestCase):
    CHECKER_CLASS = checker.ClientUsesCorrectNamingConventions

    @pytest.fixture(scope="class")
    def setup(self):
        file = open(
            os.path.join(TEST_FOLDER, "test_files", "client_uses_correct_naming_conventions.py")
        )
        node = astroid.parse(file.read())
        file.close()
        return node

    def test_ignores_constructor(self, setup):
        class_node = setup.body[0]
        with self.assertNoMessages():
            self.checker.visit_classdef(class_node)

    def test_ignores_internal_client(self, setup):
        class_node = setup.body[1]
        with self.assertNoMessages():
            self.checker.visit_classdef(class_node)

    def test_ignores_private_method(self, setup):
        class_node = setup.body[2]
        with self.assertNoMessages():
            self.checker.visit_classdef(class_node)

    def test_ignores_correct_client(self, setup):
        class_node = setup.body[3]
        with self.assertNoMessages():
            self.checker.visit_classdef(class_node)

    def test_ignores_non_client(self, setup):
        class_node = setup.body[4]
        with self.assertNoMessages():
            self.checker.visit_classdef(class_node)

    def test_ignores_correct_method_names(self, setup):
        class_node = setup.body[5]
        with self.assertNoMessages():
            self.checker.visit_classdef(class_node)

    def test_ignores_correct_method_names_async(self, setup):
        class_node = setup.body[6]
        with self.assertNoMessages():
            self.checker.visit_classdef(class_node)

    def test_ignores_correct_class_constant(self, setup):
        class_node = setup.body[7]
        with self.assertNoMessages():
            self.checker.visit_classdef(class_node)

    def test_finds_incorrectly_named_client(self, setup):
        class_node_a = setup.body[8]
        class_node_b = setup.body[9]
        class_node_c = setup.body[10]
        with self.assertAddsMessages(
            pylint.testutils.MessageTest(
                msg_id="client-incorrect-naming-convention",
                line=64,
                node=class_node_a,
                col_offset=0,
                end_line=64,
                end_col_offset=17,
            ),
            pylint.testutils.MessageTest(
                msg_id="client-incorrect-naming-convention",
                line=68,
                node=class_node_b,
                col_offset=0,
                end_line=68,
                end_col_offset=17,
            ),
            pylint.testutils.MessageTest(
                msg_id="client-incorrect-naming-convention",
                line=72,
                node=class_node_c,
                col_offset=0,
                end_line=72,
                end_col_offset=16,
            ),
        ):
            self.checker.visit_classdef(class_node_a)
            self.checker.visit_classdef(class_node_b)
            self.checker.visit_classdef(class_node_c)

    def test_finds_incorrectly_named_methods(self, setup):
        class_node = setup.body[11]
        func_node_a = setup.body[11].body[0]
        func_node_b = setup.body[11].body[1]
        func_node_c = setup.body[11].body[2]
        func_node_d = setup.body[11].body[3]
        func_node_e = setup.body[11].body[4]
        func_node_f = setup.body[11].body[5]
        with self.assertAddsMessages(
            pylint.testutils.MessageTest(
                msg_id="client-incorrect-naming-convention",
                line=78,
                node=func_node_a,
                col_offset=4,
                end_line=78,
                end_col_offset=21,
            ),
            pylint.testutils.MessageTest(
                msg_id="client-incorrect-naming-convention",
                line=81,
                node=func_node_b,
                col_offset=4,
                end_line=81,
                end_col_offset=16,
            ),
            pylint.testutils.MessageTest(
                msg_id="client-incorrect-naming-convention",
                line=84,
                node=func_node_c,
                col_offset=4,
                end_line=84,
                end_col_offset=18,
            ),
            pylint.testutils.MessageTest(
                msg_id="client-incorrect-naming-convention",
                line=87,
                node=func_node_d,
                col_offset=4,
                end_line=87,
                end_col_offset=19,
            ),
            pylint.testutils.MessageTest(
                msg_id="client-incorrect-naming-convention",
                line=90,
                node=func_node_e,
                col_offset=4,
                end_line=90,
                end_col_offset=17,
            ),
            pylint.testutils.MessageTest(
                msg_id="client-incorrect-naming-convention",
                line=93,
                node=func_node_f,
                col_offset=4,
                end_line=93,
                end_col_offset=19,
            ),
        ):
            self.checker.visit_classdef(class_node)

    def test_finds_incorrectly_named_methods_async(self, setup):
        class_node = setup.body[12]
        func_node_a = setup.body[12].body[0]
        func_node_b = setup.body[12].body[1]
        func_node_c = setup.body[12].body[2]
        func_node_d = setup.body[12].body[3]
        func_node_e = setup.body[12].body[4]
        func_node_f = setup.body[12].body[5]
        with self.assertAddsMessages(
            pylint.testutils.MessageTest(
                msg_id="client-incorrect-naming-convention",
                line=99,
                node=func_node_a,
                col_offset=4,
                end_line=99,
                end_col_offset=27,
            ),
            pylint.testutils.MessageTest(
                msg_id="client-incorrect-naming-convention",
                line=102,
                node=func_node_b,
                col_offset=4,
                end_line=102,
                end_col_offset=22,
            ),
            pylint.testutils.MessageTest(
                msg_id="client-incorrect-naming-convention",
                line=105,
                node=func_node_c,
                col_offset=4,
                end_line=105,
                end_col_offset=24,
            ),
            pylint.testutils.MessageTest(
                msg_id="client-incorrect-naming-convention",
                line=108,
                node=func_node_d,
                col_offset=4,
                end_line=108,
                end_col_offset=25,
            ),
            pylint.testutils.MessageTest(
                msg_id="client-incorrect-naming-convention",
                line=111,
                node=func_node_e,
                col_offset=4,
                end_line=111,
                end_col_offset=23,
            ),
            pylint.testutils.MessageTest(
                msg_id="client-incorrect-naming-convention",
                line=114,
                node=func_node_f,
                col_offset=4,
                end_line=114,
                end_col_offset=25,
            ),
        ):
            self.checker.visit_classdef(class_node)

    def test_finds_incorrectly_named_class_constant(self, setup):
        class_node = setup.body[13]
        const_a = setup.body[13].body[0]
        const_b = setup.body[13].body[1]
        with self.assertAddsMessages(
            pylint.testutils.MessageTest(
                msg_id="client-incorrect-naming-convention",
                line=120,
                node=const_a,
                col_offset=4,
                end_line=120,
                end_col_offset=17,
            ),
            pylint.testutils.MessageTest(
                msg_id="client-incorrect-naming-convention",
                line=121,
                node=const_b,
                col_offset=4,
                end_line=121,
                end_col_offset=16,
            ),
        ):
            self.checker.visit_classdef(class_node)

    def test_ignores_docstrings(self, setup):
        class_node = setup.body[14]
        with self.assertNoMessages():
            self.checker.visit_classdef(class_node)

    def test_guidelines_link_active(self):
        url = "https://azure.github.io/azure-sdk/python_implementation.html#naming-conventions"
        config = Configuration()
        client = PipelineClient(url, config=config)
        request = client.get(url)
        response = client._pipeline.run(request)
        assert response.http_response.status_code == 200


class TestClientMethodsHaveKwargsParameter(pylint.testutils.CheckerTestCase):
    CHECKER_CLASS = checker.ClientMethodsHaveKwargsParameter

    @pytest.fixture(scope="class")
    def setup(self):
        file = open(
            os.path.join(TEST_FOLDER, "test_files", "client_methods_have_kwargs_param.py")
        )
        node = astroid.parse(file.read())
        file.close()
        return node

    def test_ignores_private_methods(self, setup):
        function_node = setup.body[2].body[0]
        with self.assertNoMessages():
            self.checker.visit_functiondef(function_node)

    def test_ignores_properties(self, setup):
        function_node = setup.body[3].body[0]
        with self.assertNoMessages():
            self.checker.visit_functiondef(function_node)

    def test_ignores_properties_async(self, setup):
        function_node = setup.body[4].body[0]
        with self.assertNoMessages():
            self.checker.visit_asyncfunctiondef(function_node)

    def test_ignores_non_client_methods(self, setup):
        function_node = setup.body[5].body[0]
        with self.assertNoMessages():
            self.checker.visit_functiondef(function_node)

    def test_ignores_methods_with_kwargs(self, setup):
        function_node_a = setup.body[6].body[0]
        function_node_b = setup.body[6].body[1]
        with self.assertNoMessages():
            self.checker.visit_functiondef(function_node_a)
            self.checker.visit_functiondef(function_node_b)

    def test_finds_missing_kwargs(self, setup):
        function_node_a = setup.body[7].body[0]
        function_node_b = setup.body[7].body[1]
        with self.assertAddsMessages(
            pylint.testutils.MessageTest(
                msg_id="client-method-missing-kwargs",
                line=44,
                node=function_node_a,
                col_offset=4,
                end_line=44,
                end_col_offset=17,
            ),
            pylint.testutils.MessageTest(
                msg_id="client-method-missing-kwargs",
                line=48,
                node=function_node_b,
                col_offset=4,
                end_line=48,
                end_col_offset=20,
            ),
        ):
            self.checker.visit_functiondef(function_node_a)
            self.checker.visit_functiondef(function_node_b)

    def test_ignores_methods_with_kwargs_async(self, setup):
        function_node_a = setup.body[8].body[0]
        function_node_b = setup.body[8].body[1]
        with self.assertNoMessages():
            self.checker.visit_asyncfunctiondef(function_node_a)
            self.checker.visit_asyncfunctiondef(function_node_b)

    def test_finds_missing_kwargs_async(self, setup):
        function_node_a = setup.body[9].body[0]
        function_node_b = setup.body[9].body[1]
        with self.assertAddsMessages(
            pylint.testutils.MessageTest(
                msg_id="client-method-missing-kwargs",
                line=64,
                node=function_node_a,
                col_offset=4,
                end_line=64,
                end_col_offset=23,
            ),
            pylint.testutils.MessageTest(
                msg_id="client-method-missing-kwargs",
                line=68,
                node=function_node_b,
                col_offset=4,
                end_line=68,
                end_col_offset=26,
            ),
        ):
            self.checker.visit_asyncfunctiondef(function_node_a)
            self.checker.visit_asyncfunctiondef(function_node_b)

    def test_guidelines_link_active(self):
        url = "https://azure.github.io/azure-sdk/python_design.html#constructors-and-factory-methods"
        config = Configuration()
        client = PipelineClient(url, config=config)
        request = client.get(url)
        response = client._pipeline.run(request)
        assert response.http_response.status_code == 200


class TestAsyncClientCorrectNaming(pylint.testutils.CheckerTestCase):
    CHECKER_CLASS = checker.AsyncClientCorrectNaming

    @pytest.fixture(scope="class")
    def setup(self):
        file = open(
            os.path.join(TEST_FOLDER, "test_files", "async_client_correct_naming.py")
        )
        node = astroid.parse(file.read())
        file.close()
        return node

    def test_ignores_private_client(self, setup):
        class_node = setup.body[0]
        with self.assertNoMessages():
            self.checker.visit_classdef(class_node)

    def test_ignores_correct_client(self, setup):
        class_node = setup.body[1]
        with self.assertNoMessages():
            self.checker.visit_classdef(class_node)

    def test_ignores_async_base_named_client(self, setup):
        class_node_a = setup.body[2]
        with self.assertNoMessages():
            self.checker.visit_classdef(class_node_a)

    def test_finds_incorrectly_named_client(self, setup):
        class_node_a = setup.body[3]
        with self.assertAddsMessages(
            pylint.testutils.MessageTest(
                msg_id="async-client-bad-name",
                line=20,
                node=class_node_a,
                col_offset=0,
                end_line=20,
                end_col_offset=21,
            ),
        ):
            self.checker.visit_classdef(class_node_a)

    def test_ignores_non_client(self, setup):
        class_node = setup.body[4]
        with self.assertNoMessages():
            self.checker.visit_classdef(class_node)

    def test_guidelines_link_active(self):
        url = "https://azure.github.io/azure-sdk/python_design.html#async-support"
        config = Configuration()
        client = PipelineClient(url, config=config)
        request = client.get(url)
        response = client._pipeline.run(request)
        assert response.http_response.status_code == 200


class TestFileHasCopyrightHeader(pylint.testutils.CheckerTestCase):
    CHECKER_CLASS = checker.FileHasCopyrightHeader

    def test_copyright_header_acceptable(self):
        file = open(
            os.path.join(TEST_FOLDER, "test_files", "copyright_header_acceptable.py")
        )
        node = astroid.parse(file.read())
        file.close()

        with self.assertNoMessages():
            self.checker.visit_module(node)

    def test_copyright_header_violation(self):
        file = open(
            os.path.join(TEST_FOLDER, "test_files", "copyright_header_violation.py")
        )
        node = astroid.parse(file.read())
        file.close()

        with self.assertAddsMessages(
            pylint.testutils.MessageTest(
                msg_id="file-needs-copyright-header", line=0, node=node, col_offset=0
            )
        ):
            self.checker.visit_module(node)

    def test_guidelines_link_active(self):
        url = "https://azure.github.io/azure-sdk/policies_opensource.html"
        config = Configuration()
        client = PipelineClient(url, config=config)
        request = client.get(url)
        response = client._pipeline.run(request)
        assert response.http_response.status_code == 200


class TestSpecifyParameterNamesInCall(pylint.testutils.CheckerTestCase):
    CHECKER_CLASS = checker.SpecifyParameterNamesInCall

    @pytest.fixture(scope="class")
    def setup(self):
        file = open(
            os.path.join(TEST_FOLDER, "test_files", "specify_parameter_names_in_call.py")
        )
        node = astroid.parse(file.read())
        file.close()
        return node

    def test_ignores_call_with_only_two_unnamed_params(self, setup):
        call_node = setup.body[0].body[0].body[0].value
        with self.assertNoMessages():
            self.checker.visit_call(call_node)

    def test_ignores_call_with_two_unnamed_params_and_one_named(self, setup):
        call_node = setup.body[0].body[1].body[0].value
        with self.assertNoMessages():
            self.checker.visit_call(call_node)

    def test_ignores_call_from_non_client(self, setup):
        call_node = setup.body[1].body[0].body[0].value
        with self.assertNoMessages():
            self.checker.visit_call(call_node)

    def test_ignores_call_with_named_params(self, setup):
        call_node_a = setup.body[2].body[0].body[0].value
        call_node_b = setup.body[2].body[1].body[0].value
        call_node_c = setup.body[2].body[2].body[0].value
        with self.assertNoMessages():
            self.checker.visit_call(call_node_a)
            self.checker.visit_call(call_node_b)
            self.checker.visit_call(call_node_c)

    def test_ignores_non_client_function_call(self, setup):
        call_node = setup.body[3].body[0].body[0].value
        with self.assertNoMessages():
            self.checker.visit_call(call_node)

    def test_finds_call_with_more_than_two_unnamed_params(self, setup):
        call_node = setup.body[4].body[0].body[0].value
        with self.assertAddsMessages(
            pylint.testutils.MessageTest(
                msg_id="specify-parameter-names-in-call",
                line=38,
                node=call_node,
                col_offset=8,
                end_line=38,
                end_col_offset=43,
            ),
        ):
            self.checker.visit_call(call_node)

    def test_finds_call_with_more_than_two_unnamed_params_and_some_named(self, setup):
        call_node = setup.body[5].body[0].body[0].value
        with self.assertAddsMessages(
            pylint.testutils.MessageTest(
                msg_id="specify-parameter-names-in-call",
                line=44,
                node=call_node,
                col_offset=8,
                end_line=44,
                end_col_offset=59,
            ),
        ):
            self.checker.visit_call(call_node)

    def test_guidelines_link_active(self):
        url = "https://azure.github.io/azure-sdk/python_implementation.html#python-codestyle-positional-params"
        config = Configuration()
        client = PipelineClient(url, config=config)
        request = client.get(url)
        response = client._pipeline.run(request)
        assert response.http_response.status_code == 200


class TestClientListMethodsUseCorePaging(pylint.testutils.CheckerTestCase):
    CHECKER_CLASS = checker.ClientListMethodsUseCorePaging

    @pytest.fixture(scope="class")
    def setup(self):
        file = open(
            os.path.join(TEST_FOLDER, "test_files", "client_list_methods_use_core_paging.py")
        )
        node = astroid.parse(file.read())
        file.close()
        return node

    def test_ignores_private_methods(self, setup):
        function_node = setup.body[5].body[0]
        with self.assertNoMessages():
            self.checker.visit_return(function_node.body[0])

    def test_ignores_non_client_methods(self, setup):
        function_node = setup.body[6].body[0]
        with self.assertNoMessages():
            self.checker.visit_return(function_node.body[0])

    def test_ignores_methods_return_ItemPaged(self, setup):
        function_node_a = setup.body[7].body[0]
        function_node_b = setup.body[7].body[1]
        with self.assertNoMessages():
            self.checker.visit_return(function_node_a.body[0])
            self.checker.visit_return(function_node_b.body[0])

    def test_ignores_methods_return_AsyncItemPaged(self, setup):
        function_node_a = setup.body[8].body[0]
        function_node_b = setup.body[8].body[1]
        with self.assertNoMessages():
            self.checker.visit_return(function_node_a.body[0])
            self.checker.visit_return(function_node_b.body[0])

    def test_finds_method_returning_something_else(self, setup):
        function_node_a = setup.body[9].body[0]
        function_node_b = setup.body[9].body[1]
        with self.assertAddsMessages(
            pylint.testutils.MessageTest(
                msg_id="client-paging-methods-use-list",
                line=47,
                node=function_node_a,
                col_offset=4,
                end_line=47,
                end_col_offset=18,
            ),
            pylint.testutils.MessageTest(
                msg_id="client-paging-methods-use-list",
                line=50,
                node=function_node_b,
                col_offset=4,
                end_line=50,
                end_col_offset=19,
            ),
        ):
            self.checker.visit_return(function_node_a.body[0])
            self.checker.visit_return(function_node_b.body[0])

    def test_finds_method_returning_something_else_async(self, setup):
        function_node_a = setup.body[10].body[0]
        function_node_b = setup.body[10].body[1]
        with self.assertAddsMessages(
            pylint.testutils.MessageTest(
                msg_id="client-paging-methods-use-list",
                line=56,
                node=function_node_a,
                col_offset=4,
                end_line=56,
                end_col_offset=24,
            ),
            pylint.testutils.MessageTest(
                msg_id="client-paging-methods-use-list",
                line=59,
                node=function_node_b,
                col_offset=4,
                end_line=59,
                end_col_offset=25,
            ),
        ):
            self.checker.visit_return(function_node_a.body[0])
            self.checker.visit_return(function_node_b.body[0])

    def test_finds_return_ItemPaged_not_list(self, setup):
        function_node_a = setup.body[11].body[0]
        with self.assertAddsMessages(
            pylint.testutils.MessageTest(
                msg_id="client-paging-methods-use-list",
                line=65,
                node=function_node_a,
                col_offset=4,
                end_line=65,
                end_col_offset=18,
            ),
        ):
            self.checker.visit_return(function_node_a.body[0])

    def test_finds_return_AsyncItemPaged_not_list(self, setup):
        function_node_a = setup.body[12].body[0]
        with self.assertAddsMessages(
            pylint.testutils.MessageTest(
                msg_id="client-paging-methods-use-list",
                line=71,
                node=function_node_a,
                col_offset=4,
                end_line=71,
                end_col_offset=24,
            ),
        ):
            self.checker.visit_return(function_node_a.body[0])

    def test_core_paging_file_custom_class_acceptable_and_violation(self):
        file = open(
            os.path.join(
                TEST_FOLDER, "test_files", "core_paging_acceptable_and_violation.py"
            )
        )
        node = astroid.parse(file.read())
        file.close()

        function_node = node.body[3].body[0]
        function_node_a = node.body[3].body[1]
        function_node_b = node.body[3].body[2]

        with self.assertAddsMessages(
            pylint.testutils.MessageTest(
                msg_id="client-paging-methods-use-list",
                line=31,
                node=function_node_b,
                col_offset=4,
                end_line=31,
                end_col_offset=22,
            )
        ):
            self.checker.visit_return(function_node.body[2])
            self.checker.visit_return(function_node_a.body[0])
            self.checker.visit_return(function_node_b.body[0])

    def test_core_paging_file_custom_class_violation(self):
        file = open(os.path.join(TEST_FOLDER, "test_files", "core_paging_violation.py"))
        node = astroid.parse(file.read())
        file.close()

        function_node = node.body[2].body[0]

        with self.assertAddsMessages(
            pylint.testutils.MessageTest(
                msg_id="client-paging-methods-use-list",
                line=10,
                node=function_node,
                col_offset=4,
                end_line=10,
                end_col_offset=18,
            )
        ):
            self.checker.visit_return(function_node.body[0])

    def test_core_paging_file_custom_class_acceptable(self):
        file = open(
            os.path.join(TEST_FOLDER, "test_files", "core_paging_acceptable.py")
        )
        node = astroid.parse(file.read())
        file.close()

        function_node = node.body[2].body[0]

        with self.assertNoMessages():
            self.checker.visit_return(function_node.body[0])

    def test_guidelines_link_active(self):
        url = "https://azure.github.io/azure-sdk/python_design.html#response-formats"
        config = Configuration()
        client = PipelineClient(url, config=config)
        request = client.get(url)
        response = client._pipeline.run(request)
        assert response.http_response.status_code == 200


class TestClientLROMethodsUseCorePolling(pylint.testutils.CheckerTestCase):
    CHECKER_CLASS = checker.ClientLROMethodsUseCorePolling

    @pytest.fixture(scope="class")
    def setup(self):
        file = open(
            os.path.join(TEST_FOLDER, "test_files", "client_LRO_methods_use_core_polling.py")
        )
        node = astroid.parse(file.read())
        file.close()
        return node

    def test_ignores_private_methods(self, setup):
        function_node = setup.body[2].body[0]
        with self.assertNoMessages():
            self.checker.visit_functiondef(function_node)

    def test_ignores_non_client_methods(self, setup):
        function_node = setup.body[3].body[0]
        with self.assertNoMessages():
            self.checker.visit_functiondef(function_node)

    def test_ignores_methods_return_LROPoller(self, setup):
        function_node_a = setup.body[4].body[0]
        function_node_b = setup.body[4].body[1]
        with self.assertNoMessages():
            self.checker.visit_functiondef(function_node_a)
            self.checker.visit_functiondef(function_node_b)

    def test_finds_method_returning_something_else(self, setup):
        function_node_a = setup.body[5].body[0]
        function_node_b = setup.body[5].body[1]
        with self.assertAddsMessages(
            pylint.testutils.MessageTest(
                msg_id="client-lro-methods-use-polling",
                line=29,
                node=function_node_a,
                col_offset=4,
                end_line=29,
                end_col_offset=19,
            ),
            pylint.testutils.MessageTest(
                msg_id="client-lro-methods-use-polling",
                line=32,
                node=function_node_b,
                col_offset=4,
                end_line=32,
                end_col_offset=20,
            ),
        ):
            self.checker.visit_functiondef(function_node_a)
            self.checker.visit_functiondef(function_node_b)

    def test_guidelines_link_active(self):
        url = "https://azure.github.io/azure-sdk/python_design.html#response-formats"
        config = Configuration()
        client = PipelineClient(url, config=config)
        request = client.get(url)
        response = client._pipeline.run(request)
        assert response.http_response.status_code == 200


class TestClientLROMethodsUseCorrectNaming(pylint.testutils.CheckerTestCase):
    CHECKER_CLASS = checker.ClientLROMethodsUseCorrectNaming

    @pytest.fixture(scope="class")
    def setup(self):
        file = open(
            os.path.join(TEST_FOLDER, "test_files", "client_LRO_methods_use_correct_naming.py")
        )
        node = astroid.parse(file.read())
        file.close()
        return node

    def test_ignores_private_methods(self, setup):
        class_node = setup.body[2]
        return_node = setup.body[2].body[0].body[0]
        with self.assertNoMessages():
            self.checker.visit_classdef(class_node)
            self.checker.visit_return(return_node)

    def test_ignores_non_client_methods(self, setup):
        class_node = setup.body[3]
        return_node = setup.body[3].body[0].body[0]
        with self.assertNoMessages():
            self.checker.visit_classdef(class_node)
            self.checker.visit_return(return_node)

    def test_ignores_methods_return_LROPoller_and_correctly_named(self, setup):
        class_node = setup.body[4]
        return_node_a = setup.body[4].body[0].body[0]
        return_node_b = setup.body[4].body[1].body[0]
        with self.assertNoMessages():
            self.checker.visit_classdef(class_node)
            self.checker.visit_return(return_node_a)
            self.checker.visit_return(return_node_b)

    def test_finds_incorrectly_named_method_returning_LROPoller(self, setup):
        class_node = setup.body[5]
        function_node_a = setup.body[5].body[0]
        return_node_a = setup.body[5].body[0].body[0]
        function_node_b = setup.body[5].body[1]
        return_node_b = setup.body[5].body[1].body[0]
        with self.assertAddsMessages(
            pylint.testutils.MessageTest(
                msg_id="lro-methods-use-correct-naming",
                line=28,
                node=function_node_a,
                col_offset=4,
                end_line=28,
                end_col_offset=20,
            ),
            pylint.testutils.MessageTest(
                msg_id="lro-methods-use-correct-naming",
                line=32,
                node=function_node_b,
                col_offset=4,
                end_line=32,
                end_col_offset=20,
            ),
        ):
            self.checker.visit_classdef(class_node)
            self.checker.visit_return(return_node_a)
            self.checker.visit_return(return_node_b)

    def test_guidelines_link_active(self):
        url = "https://azure.github.io/azure-sdk/python_design.html#service-operations"
        config = Configuration()
        client = PipelineClient(url, config=config)
        request = client.get(url)
        response = client._pipeline.run(request)
        assert response.http_response.status_code == 200


class TestClientConstructorDoesNotHaveConnectionStringParam(pylint.testutils.CheckerTestCase):
    CHECKER_CLASS = checker.ClientConstructorDoesNotHaveConnectionStringParam

    @pytest.fixture(scope="class")
    def setup(self):
        file = open(
            os.path.join(TEST_FOLDER, "test_files", "client_constructor_does_not_have_connection_string_param.py")
        )
        node = astroid.parse(file.read())
        file.close()
        return node

    def test_ignores_client_with_no_conn_str_in_constructor(self, setup):
        class_node = setup.body[0]
        with self.assertNoMessages():
            self.checker.visit_classdef(class_node)

    def test_ignores_non_client_methods(self, setup):
        class_node = setup.body[1]
        with self.assertNoMessages():
            self.checker.visit_classdef(class_node)

    def test_finds_client_method_using_conn_str_in_constructor_a(self, setup):
        class_node = setup.body[2]
        with self.assertAddsMessages(
            pylint.testutils.MessageTest(
                msg_id="connection-string-should-not-be-constructor-param",
                line=14,
                node=class_node,
                col_offset=0,
                end_line=14,
                end_col_offset=17,
            ),
        ):
            self.checker.visit_classdef(class_node)

    def test_finds_client_method_using_conn_str_in_constructor_b(self, setup):
        class_node = setup.body[3]
        with self.assertAddsMessages(
            pylint.testutils.MessageTest(
                msg_id="connection-string-should-not-be-constructor-param",
                line=20,
                node=class_node,
                col_offset=0,
                end_line=20,
                end_col_offset=17,
            ),
        ):
            self.checker.visit_classdef(class_node)

    def test_guidelines_link_active(self):
        url = "https://azure.github.io/azure-sdk/python_design.html#python-client-connection-string"
        config = Configuration()
        client = PipelineClient(url, config=config)
        request = client.get(url)
        response = client._pipeline.run(request)
        assert response.http_response.status_code == 200


class TestPackageNameDoesNotUseUnderscoreOrPeriod(pylint.testutils.CheckerTestCase):
    CHECKER_CLASS = checker.PackageNameDoesNotUseUnderscoreOrPeriod

    @pytest.fixture(scope="class")
    def setup(self):
        file = open(
            os.path.join(TEST_FOLDER, "test_files", "package_name_does_not_use_underscore_or_period.py")
        )
        node = astroid.parse(file.read())
        file.close()
        return node

    def test_package_name_acceptable(self, setup):
        package_name = setup.body[0]
        module_node = astroid.Module(name="node", file="setup.py")
        module_node.doc_node = """ """
        module_node.body = [package_name]

        with self.assertNoMessages():
            self.checker.visit_module(module_node)

    def test_package_name_violation(self, setup):
        package_name = setup.body[1]
        module_node = astroid.Module(name="node", file="setup.py")
        module_node.doc_node = """ """
        module_node.body = [package_name]
        with self.assertAddsMessages(
            pylint.testutils.MessageTest(
                msg_id="package-name-incorrect",
                line=0,
                node=module_node,
                col_offset=0,
            )
        ):
            self.checker.visit_module(module_node)

    def test_guidelines_link_active(self):
        url = "https://azure.github.io/azure-sdk/python_design.html#packaging"
        config = Configuration()
        client = PipelineClient(url, config=config)
        request = client.get(url)
        response = client._pipeline.run(request)
        assert response.http_response.status_code == 200


class TestServiceClientUsesNameWithClientSuffix(pylint.testutils.CheckerTestCase):
    CHECKER_CLASS = checker.ServiceClientUsesNameWithClientSuffix

    @pytest.fixture(scope="class")
    def setup(self):
        file = open(
            os.path.join(TEST_FOLDER, "test_files", "service_client_uses_name_with_client_suffix.py")
        )
        node = astroid.parse(file.read())
        file.close()
        return node

    def test_client_suffix_acceptable(self, setup):
        client_node = setup.body[0]
        module_node = astroid.Module(name="node", file="_my_client.py")
        module_node.doc_node = """ """
        module_node.body = [client_node]

        with self.assertNoMessages():
            self.checker.visit_module(module_node)

    def test_client_suffix_violation(self, setup):
        client_node = setup.body[1]
        module_node = astroid.Module(name="node", file="_my_client.py")
        module_node.doc_node = """ """
        module_node.body = [client_node]
        with self.assertAddsMessages(
            pylint.testutils.MessageTest(
                msg_id="client-suffix-needed",
                line=0,
                node=module_node,
                col_offset=0,
            )
        ):
            self.checker.visit_module(module_node)

    def test_guidelines_link_active(self):
        url = "https://azure.github.io/azure-sdk/python_design.html#service-client"
        config = Configuration()
        client = PipelineClient(url, config=config)
        request = client.get(url)
        response = client._pipeline.run(request)
        assert response.http_response.status_code == 200


class TestClientMethodNamesDoNotUseDoubleUnderscorePrefix(pylint.testutils.CheckerTestCase):
    CHECKER_CLASS = checker.ClientMethodNamesDoNotUseDoubleUnderscorePrefix

    @pytest.fixture(scope="class")
    def setup(self):
        file = open(
            os.path.join(TEST_FOLDER, "test_files", "client_method_names_do_not_use_double_underscore_prefix.py")
        )
        node = astroid.parse(file.read())
        file.close()
        return node

    def test_ignores_repr(self, setup):
        function_node = setup.body[2].body[0]
        with self.assertNoMessages():
            self.checker.visit_functiondef(function_node)

    def test_ignores_constructor(self, setup):
        function_node = setup.body[2].body[1]
        with self.assertNoMessages():
            self.checker.visit_functiondef(function_node)

    def test_ignores_other_dunder(self, setup):
        function_node_a = setup.body[2].body[2]
        function_node_b = setup.body[2].body[3]
        function_node_c = setup.body[2].body[4]
        function_node_d = setup.body[2].body[5]
        with self.assertNoMessages():
            self.checker.visit_functiondef(function_node_a)
            self.checker.visit_functiondef(function_node_b)
            self.checker.visit_functiondef(function_node_c)
            self.checker.visit_functiondef(function_node_d)

    def test_ignores_private_method(self, setup):
        function_node = setup.body[2].body[6]
        with self.assertNoMessages():
            self.checker.visit_functiondef(function_node)

    def test_ignores_private_method_async(self, setup):
        function_node = setup.body[2].body[7]
        with self.assertNoMessages():
            self.checker.visit_asyncfunctiondef(function_node)

    def test_ignores_methods_with_decorators(self, setup):
        func_node_a = setup.body[2].body[8]
        func_node_b = setup.body[2].body[9]
        func_node_c = setup.body[2].body[10]
        with self.assertNoMessages():
            self.checker.visit_functiondef(func_node_a)
            self.checker.visit_functiondef(func_node_b)
            self.checker.visit_functiondef(func_node_c)

    def test_ignores_async_methods_with_decorators(self, setup):
        func_node_a = setup.body[2].body[8]
        func_node_b = setup.body[2].body[9]
        func_node_c = setup.body[2].body[10]
        with self.assertNoMessages():
            self.checker.visit_asyncfunctiondef(func_node_a)
            self.checker.visit_asyncfunctiondef(func_node_b)
            self.checker.visit_asyncfunctiondef(func_node_c)

    def test_finds_double_underscore_on_async_method(self, setup):
        func_node_a = setup.body[3].body[0]
        func_node_b = setup.body[3].body[1]
        func_node_c = setup.body[3].body[2]
        with self.assertAddsMessages(
            pylint.testutils.MessageTest(
                msg_id="client-method-name-no-double-underscore",
                line=67,
                node=func_node_a,
                col_offset=4,
                end_line=67,
                end_col_offset=36,
            ),
            pylint.testutils.MessageTest(
                msg_id="client-method-name-no-double-underscore",
                line=71,
                node=func_node_b,
                col_offset=4,
                end_line=71,
                end_col_offset=25,
            ),
            pylint.testutils.MessageTest(
                msg_id="client-method-name-no-double-underscore",
                line=75,
                node=func_node_c,
                col_offset=4,
                end_line=75,
                end_col_offset=26,
            ),
        ):
            self.checker.visit_asyncfunctiondef(func_node_a)
            self.checker.visit_asyncfunctiondef(func_node_b)
            self.checker.visit_asyncfunctiondef(func_node_c)

    def test_finds_double_underscore_on_sync_method(self, setup):
        func_node_a = setup.body[4].body[0]
        func_node_b = setup.body[4].body[1]
        func_node_c = setup.body[4].body[2]
        with self.assertAddsMessages(
            pylint.testutils.MessageTest(
                msg_id="client-method-name-no-double-underscore",
                line=82,
                node=func_node_a,
                col_offset=4,
                end_line=82,
                end_col_offset=30,
            ),
            pylint.testutils.MessageTest(
                msg_id="client-method-name-no-double-underscore",
                line=86,
                node=func_node_b,
                col_offset=4,
                end_line=86,
                end_col_offset=19,
            ),
            pylint.testutils.MessageTest(
                msg_id="client-method-name-no-double-underscore",
                line=90,
                node=func_node_c,
                col_offset=4,
                end_line=90,
                end_col_offset=20,
            ),
        ):
            self.checker.visit_functiondef(func_node_a)
            self.checker.visit_functiondef(func_node_b)
            self.checker.visit_functiondef(func_node_c)

    def test_ignores_non_client_method(self, setup):
        func_node_a = setup.body[5].body[0]
        func_node_b = setup.body[5].body[1]
        with self.assertNoMessages():
            self.checker.visit_functiondef(func_node_a)
            self.checker.visit_asyncfunctiondef(func_node_b)

    def test_guidelines_link_active(self):
        url = "https://azure.github.io/azure-sdk/python_implementation.html#public-vs-private"
        config = Configuration()
        client = PipelineClient(url, config=config)
        request = client.get(url)
        response = client._pipeline.run(request)
        assert response.http_response.status_code == 200


class TestCheckDocstringAdmonitionNewline(pylint.testutils.CheckerTestCase):
    CHECKER_CLASS = checker.CheckDocstringAdmonitionNewline

    @pytest.fixture(scope="class")
    def setup(self):
        file = open(
            os.path.join(TEST_FOLDER, "test_files", "check_docstring_admonition_newline.py")
        )
        node = astroid.parse(file.read())
        file.close()
        return node

    def test_ignores_correct_admonition_statement_in_function(self, setup):
        function_node = setup.body[0]
        with self.assertNoMessages():
            self.checker.visit_functiondef(function_node)

    def test_ignores_correct_admonition_statement_in_function_with_comments(self, setup):
        function_node = setup.body[1]
        with self.assertNoMessages():
            self.checker.visit_functiondef(function_node)

    def test_bad_admonition_statement_in_function(self, setup):
        function_node = setup.body[2]
        with self.assertAddsMessages(
            pylint.testutils.MessageTest(
                msg_id="docstring-admonition-needs-newline",
                line=24,
                node=function_node,
                col_offset=0,
                end_line=24,
                end_col_offset=17,
            )
        ):
            self.checker.visit_functiondef(function_node)

    def test_bad_admonition_statement_in_function_with_comments(self, setup):
        function_node = setup.body[3]
        with self.assertAddsMessages(
            pylint.testutils.MessageTest(
                msg_id="docstring-admonition-needs-newline",
                line=32,
                node=function_node,
                col_offset=0,
                end_line=32,
                end_col_offset=17,
            )
        ):
            self.checker.visit_functiondef(function_node)

    def test_ignores_correct_admonition_statement_in_function_async(self, setup):
        function_node = setup.body[4]
        with self.assertNoMessages():
            self.checker.visit_asyncfunctiondef(function_node)

    def test_ignores_correct_admonition_statement_in_function_with_comments_async(self, setup):
        function_node = setup.body[5]
        with self.assertNoMessages():
            self.checker.visit_asyncfunctiondef(function_node)

    def test_bad_admonition_statement_in_function_async(self, setup):
        function_node = setup.body[6]
        with self.assertAddsMessages(
            pylint.testutils.MessageTest(
                msg_id="docstring-admonition-needs-newline",
                line=64,
                node=function_node,
                col_offset=0,
                end_line=64,
                end_col_offset=23,
            )
        ):
            self.checker.visit_asyncfunctiondef(function_node)

    def test_bad_admonition_statement_in_function_with_comments_async(self, setup):
        function_node = setup.body[7]
        with self.assertAddsMessages(
            pylint.testutils.MessageTest(
                msg_id="docstring-admonition-needs-newline",
                line=72,
                node=function_node,
                col_offset=0,
                end_line=72,
                end_col_offset=23,
            )
        ):
            self.checker.visit_asyncfunctiondef(function_node)

    def test_ignores_correct_admonition_statement_in_class(self, setup):
        class_node = setup.body[8]
        with self.assertNoMessages():
            self.checker.visit_classdef(class_node)

    def test_ignores_correct_admonition_statement_in_class_with_comments(self, setup):
        class_node = setup.body[9]
        with self.assertNoMessages():
            self.checker.visit_classdef(class_node)

    def test_bad_admonition_statement_in_class(self, setup):
        class_node = setup.body[10]
        with self.assertAddsMessages(
            pylint.testutils.MessageTest(
                msg_id="docstring-admonition-needs-newline",
                line=110,
                node=class_node,
                col_offset=0,
                end_line=110,
                end_col_offset=17,
            )
        ):
            self.checker.visit_classdef(class_node)

    def test_bad_admonition_statement_in_class_with_comments(self, setup):
        class_node = setup.body[11]
        with self.assertAddsMessages(
            pylint.testutils.MessageTest(
                msg_id="docstring-admonition-needs-newline",
                line=121,
                node=class_node,
                col_offset=0,
                end_line=121,
                end_col_offset=17,
            )
        ):
            self.checker.visit_classdef(class_node)


class TestCheckNamingMismatchGeneratedCode(pylint.testutils.CheckerTestCase):
    CHECKER_CLASS = checker.CheckNamingMismatchGeneratedCode

    @pytest.fixture(scope="class")
    def setup(self):
        file = open(
            os.path.join(TEST_FOLDER, "test_files", "check_naming_mismatch_generated_code.py")
        )
        node = astroid.parse(file.read())
        file.close()
        return node

    def test_import_naming_mismatch_violation(self, setup):
        import_one, import_two, assign_one = setup.body[0], setup.body[1], setup.body[2]
        module_node = astroid.Module(name="node", file="__init__.py")
        module_node.doc_node = """ """
        module_node.body = [import_one, import_two, assign_one]

        for name in module_node.body[-1].assigned_stmts():
            err_node = name.elts[1]

        with self.assertAddsMessages(
            pylint.testutils.MessageTest(
                msg_id="naming-mismatch",
                line=7,
                node=err_node,
                col_offset=4,
                end_line=7,
                end_col_offset=18,
            )
        ):
            self.checker.visit_module(module_node)

    def test_import_from_naming_mismatch_violation(self, setup):
        import_one, import_two, assign_one = setup.body[0], setup.body[3], setup.body[2]
        module_node = astroid.Module(name="node", file="__init__.py")
        module_node.doc_node = """ """
        module_node.body = [import_one, import_two, assign_one]

        for name in module_node.body[-1].assigned_stmts():
            err_node = name.elts[1]

        with self.assertAddsMessages(
            pylint.testutils.MessageTest(
                msg_id="naming-mismatch",
                line=7,
                node=err_node,
                col_offset=4,
                end_line=7,
                end_col_offset=18,
            )
        ):
            self.checker.visit_module(module_node)

    def test_naming_mismatch_acceptable(self, setup):
        import_one, import_two, assign_one = setup.body[0], setup.body[1], setup.body[4]
        module_node = astroid.Module(name="node", file="__init__.py")
        module_node.doc_node = """ """
        module_node.body = [import_one, import_two, assign_one]

        with self.assertNoMessages():
            self.checker.visit_module(module_node)

    def test_naming_mismatch_pylint_disable(self):
        file = open(os.path.join(TEST_FOLDER, "test_files", "__init__.py"))
        node = astroid.parse(file.read())
        file.close()

        with self.assertNoMessages():
            self.checker.visit_module(node)

    def test_guidelines_link_active(self):
        url = "https://github.com/Azure/autorest/blob/main/docs/generate/built-in-directives.md"
        config = Configuration()
        client = PipelineClient(url, config=config)
        request = client.get(url)
        response = client._pipeline.run(request)
        assert response.http_response.status_code == 200


class TestCheckEnum(pylint.testutils.CheckerTestCase):
    CHECKER_CLASS = checker.CheckEnum

    @pytest.fixture(scope="class")
    def setup(self):
        file = open(
            os.path.join(TEST_FOLDER, "test_files", "check_enum.py")
        )
        node = astroid.parse(file.read())
        file.close()
        return node

    def test_ignore_normal_class(self, setup):
        class_node = setup.body[3]
        with self.assertNoMessages():
            self.checker.visit_classdef(class_node)

    def test_enum_capitalized_violation_python_two(self, setup):
        class_node = setup.body[4]
        with self.assertAddsMessages(
            pylint.testutils.MessageTest(
                msg_id="enum-must-be-uppercase",
                line=13,
                node=class_node.body[0].targets[0],
                col_offset=4,
                end_line=13,
                end_col_offset=7,
            )
        ):
            self.checker.visit_classdef(class_node)

    def test_enum_capitalized_violation_python_three(self, setup):
        class_node = setup.body[5]
        with self.assertAddsMessages(
            pylint.testutils.MessageTest(
                msg_id="enum-must-be-uppercase",
                line=18,
                node=class_node.body[0].targets[0],
                col_offset=4,
                end_line=18,
                end_col_offset=7,
            )
        ):
            self.checker.visit_classdef(class_node)

    def test_inheriting_case_insensitive_violation(self, setup):
        class_node = setup.body[6]
        with self.assertAddsMessages(
            pylint.testutils.MessageTest(
                msg_id="enum-must-inherit-case-insensitive-enum-meta",
                line=22,
                node=class_node,
                col_offset=0,
                end_line=22,
                end_col_offset=16,
            )
        ):
            self.checker.visit_classdef(class_node)

    def test_acceptable_python_three(self, setup):
        class_node = setup.body[7]
        with self.assertNoMessages():
            self.checker.visit_classdef(class_node)

    def test_enum_file_acceptable_python_two(self):
        file = open(
            os.path.join(TEST_FOLDER, "test_files", "enum_checker_acceptable.py")
        )
        node = astroid.parse(file.read())
        file.close()

        with self.assertNoMessages():
            self.checker.visit_classdef(node.body[3])

    def test_enum_file_both_violation(self):
        file = open(
            os.path.join(TEST_FOLDER, "test_files", "enum_checker_violation.py")
        )
        node = astroid.parse(file.read())
        file.close()

        with self.assertAddsMessages(
            pylint.testutils.MessageTest(
                msg_id="enum-must-inherit-case-insensitive-enum-meta",
                line=5,
                node=node.body[1],
                col_offset=0,
                end_line=5,
                end_col_offset=16,
            ),
            pylint.testutils.MessageTest(
                msg_id="enum-must-be-uppercase",
                line=6,
                node=node.body[1].body[0].targets[0],
                col_offset=4,
                end_line=6,
                end_col_offset=7,
            ),
        ):
            self.checker.visit_classdef(node.body[1])

    def test_guidelines_link_active(self):
        self._create_url_pipeline(
            "https://azure.github.io/azure-sdk/python_design.html#enumerations"
        )
        self._create_url_pipeline(
            "https://azure.github.io/azure-sdk/python_implementation.html#extensible-enumerations"
        )

    def _create_url_pipeline(self, url):
        resp = requests.get(url)
        assert resp.status_code == 200


class TestCheckAPIVersion(pylint.testutils.CheckerTestCase):
    CHECKER_CLASS = checker.CheckAPIVersion

    @pytest.fixture(scope="class")
    def setup(self):
        file = open(
            os.path.join(TEST_FOLDER, "test_files", "check_API_version.py")
        )
        node = astroid.parse(file.read())
        file.close()
        return node

    def test_api_version_violation(self, setup):
        class_node = setup.body[0]
        with self.assertAddsMessages(
            pylint.testutils.MessageTest(
                msg_id="client-accepts-api-version-keyword",
                col_offset=0,
                line=2,
                node=class_node,
                end_line=2,
                end_col_offset=16,
            )
        ):
            self.checker.visit_classdef(class_node)

    def test_api_version_acceptable(self, setup):
        class_node = setup.body[1]
        with self.assertNoMessages():
            self.checker.visit_classdef(class_node)

    def test_api_version_file_class_acceptable(self):
        file = open(
            os.path.join(
                TEST_FOLDER, "test_files", "api_version_checker_acceptable_class.py"
            )
        )
        node = astroid.parse(file.read())
        file.close()

        with self.assertNoMessages():
            self.checker.visit_classdef(node.body[0])

    def test_api_version_file_init_acceptable(self):
        file = open(
            os.path.join(
                TEST_FOLDER, "test_files", "api_version_checker_acceptable_init.py"
            )
        )
        node = astroid.parse(file.read())
        file.close()

        with self.assertNoMessages():
            self.checker.visit_classdef(node.body[0])

    def test_api_version_file_violation(self):
        file = open(
            os.path.join(TEST_FOLDER, "test_files", "api_version_checker_violation.py")
        )
        node = astroid.parse(file.read())
        file.close()

        with self.assertAddsMessages(
            pylint.testutils.MessageTest(
                msg_id="client-accepts-api-version-keyword",
                line=4,
                node=node.body[0],
                col_offset=0,
                end_line=4,
                end_col_offset=16,
            )
        ):
            self.checker.visit_classdef(node.body[0])

    def test_guidelines_link_active(self):
        url = "https://azure.github.io/azure-sdk/python_design.html#specifying-the-service-version"
        config = Configuration()
        client = PipelineClient(url, config=config)
        request = client.get(url)
        response = client._pipeline.run(request)
        assert response.http_response.status_code == 200


class TestCheckNonCoreNetworkImport(pylint.testutils.CheckerTestCase):
    """Test that we are blocking disallowed imports and allowing allowed imports."""

    CHECKER_CLASS = checker.NonCoreNetworkImport

    @pytest.fixture(scope="class")
    def setup(self):
        file = open(
            os.path.join(TEST_FOLDER, "test_files", "non_core_network_import.py")
        )
        node = astroid.parse(file.read())
        file.close()
        return node

    def test_disallowed_imports(self, setup):
        """Check that illegal imports raise warnings"""
        # Blocked import outside of core.
        requests_import_node = setup.body[0]
        with self.assertAddsMessages(
            pylint.testutils.MessageTest(
                msg_id="networking-import-outside-azure-core-transport",
                line=2,
                node=requests_import_node,
                col_offset=0,
                end_line=2,
                end_col_offset=15,
            )
        ):
            self.checker.visit_import(requests_import_node)

        httpx_import_node = setup.body[1]
        with self.assertAddsMessages(
            pylint.testutils.MessageTest(
                msg_id="networking-import-outside-azure-core-transport",
                line=3,
                node=httpx_import_node,
                col_offset=0,
                end_line=3,
                end_col_offset=12,
            )
        ):
            self.checker.visit_import(httpx_import_node)

        # blocked import from outside of core.
        importfrom_node = setup.body[2]
        with self.assertAddsMessages(
            pylint.testutils.MessageTest(
                msg_id="networking-import-outside-azure-core-transport",
                line=4,
                node=importfrom_node,
                col_offset=0,
                end_line=4,
                end_col_offset=23,
            )
        ):
            self.checker.visit_importfrom(importfrom_node)

    def test_allowed_imports(self, setup):
        """Check that allowed imports don't raise warnings."""
        # import not in the blocked list.
        import_node = setup.body[3]
        with self.assertNoMessages():
            self.checker.visit_import(import_node)

        # from import not in the blocked list.
        importfrom_node = setup.body[4]
        with self.assertNoMessages():
            self.checker.visit_importfrom(importfrom_node)

        # blocked import, but in core.
        import_node = setup.body[5]
        import_node.root().name = "azure.core.pipeline.transport"
        with self.assertNoMessages():
            self.checker.visit_import(import_node)

        # blocked from import, but in core.
        importfrom_node = setup.body[6]
        importfrom_node.root().name = "azure.core.pipeline.transport._private_module"
        with self.assertNoMessages():
            self.checker.visit_importfrom(importfrom_node)


class TestCheckNonAbstractTransportImport(pylint.testutils.CheckerTestCase):
    """Test that we are blocking disallowed imports and allowing allowed imports."""

    CHECKER_CLASS = checker.NonAbstractTransportImport

    @pytest.fixture(scope="class")
    def setup(self):
        file = open(
            os.path.join(TEST_FOLDER, "test_files", "non_abstract_transport_import.py")
        )
        node = astroid.parse(file.read())
        file.close()
        return node

    def test_disallowed_imports(self, setup):
        """Check that illegal imports raise warnings"""
        importfrom_node = setup.body[0]
        with self.assertAddsMessages(
            pylint.testutils.MessageTest(
                msg_id="non-abstract-transport-import",
                line=2,
                node=importfrom_node,
                col_offset=0,
                end_line=2,
                end_col_offset=59,
            )
        ):
            self.checker.visit_importfrom(importfrom_node)

    def test_allowed_imports(self, setup):
        """Check that allowed imports don't raise warnings."""
        # import not in the blocked list.
        importfrom_node = setup.body[1]
        with self.assertNoMessages():
            self.checker.visit_importfrom(importfrom_node)

        # from import not in the blocked list.
        importfrom_node = setup.body[2]
        with self.assertNoMessages():
            self.checker.visit_importfrom(importfrom_node)

        # Import abstract classes
        importfrom_node = setup.body[3]
        with self.assertNoMessages():
            self.checker.visit_importfrom(importfrom_node)

        # Import non-abstract classes, but from in `azure.core.pipeline.transport`.
        importfrom_node = setup.body[4]
        importfrom_node.root().name = "azure.core.pipeline.transport._private_module"
        with self.assertNoMessages():
            self.checker.visit_importfrom(importfrom_node)


class TestRaiseWithTraceback(pylint.testutils.CheckerTestCase):
    """Test that we don't use raise with traceback"""

    CHECKER_CLASS = checker.NoAzureCoreTracebackUseRaiseFrom

    @pytest.fixture(scope="class")
    def setup(self):
        file = open(
            os.path.join(TEST_FOLDER, "test_files", "raise_with_traceback.py")
        )
        node = astroid.parse(file.read())
        file.close()
        return node

    def test_raise_traceback(self, setup):
        node = setup.body[0]
        with self.assertAddsMessages(
            pylint.testutils.MessageTest(
                msg_id="no-raise-with-traceback",
                line=1,
                node=node,
                col_offset=0,
                end_line=1,
                end_col_offset=96,
            )
        ):
            self.checker.visit_importfrom(node)


class TestTypePropertyNameLength(pylint.testutils.CheckerTestCase):
    """Test that we are checking the type and property name lengths"""

    CHECKER_CLASS = checker.NameExceedsStandardCharacterLength

    @pytest.fixture(scope="class")
    def setup(self):
        file = open(
            os.path.join(TEST_FOLDER, "test_files", "type_property_name_length.py")
        )
        node = astroid.parse(file.read())
        file.close()
        return node

    def test_class_name_too_long(self, setup):
        class_node = setup.body[0]
        with self.assertAddsMessages(
            pylint.testutils.MessageTest(
                msg_id="name-too-long",
                line=2,
                node=class_node,
                col_offset=0,
                end_line=2,
                end_col_offset=52,
            )
        ):
            self.checker.visit_classdef(class_node)

    def test_function_name_too_long(self, setup):
        class_node = setup.body[1]
        function_node = setup.body[1].body[0]
        with self.assertNoMessages():
            self.checker.visit_classdef(class_node)
        with self.assertAddsMessages(
            pylint.testutils.MessageTest(
                msg_id="name-too-long",
                line=9,
                node=function_node,
                col_offset=4,
                end_line=9,
                end_col_offset=54,
            )
        ):
            self.checker.visit_functiondef(function_node)

    def test_variable_name_too_long(self, setup):
        class_node = setup.body[1]
        function_node = setup.body[1].body[1]
        property_node = setup.body[1].body[1].body[0]
        with self.assertNoMessages():
            self.checker.visit_classdef(class_node)
        with self.assertAddsMessages(
            pylint.testutils.MessageTest(
                msg_id="name-too-long",
                line=14,
                node=property_node.targets[0],
                col_offset=8,
                end_line=14,
                end_col_offset=60,
            )
        ):
            self.checker.visit_functiondef(function_node)

    def test_private_name_too_long(self, setup):
        class_node = setup.body[1]
        function_node = setup.body[1].body[2]
        with self.assertNoMessages():
            self.checker.visit_classdef(class_node)
            self.checker.visit_functiondef(function_node)

    def test_instance_attr_name_too_long(self, setup):
        class_node = setup.body[1]
        function_node = setup.body[1].body[3]
        property_node = setup.body[1].body[3].body[0]
        with self.assertNoMessages():
            self.checker.visit_classdef(class_node)
        with self.assertAddsMessages(
            pylint.testutils.MessageTest(
                msg_id="name-too-long",
                line=22,
                node=property_node.targets[0],
                col_offset=8,
                end_line=22,
                end_col_offset=54,
            )
        ):
            self.checker.visit_functiondef(function_node)

    def test_class_var_name_too_long(self, setup):
        class_node = setup.body[1]
        function_node = setup.body[1].body[4]
        with self.assertAddsMessages(
            pylint.testutils.MessageTest(
                msg_id="name-too-long",
                line=25,
                node=class_node.body[4].targets[0],
                col_offset=4,
                end_line=25,
                end_col_offset=45,
            )
        ):
            self.checker.visit_functiondef(class_node)
        with self.assertNoMessages():
            self.checker.visit_functiondef(function_node)


class TestDeleteOperationReturnType(pylint.testutils.CheckerTestCase):
    """Test that we are checking the return type of delete functions is correct"""

    CHECKER_CLASS = checker.DeleteOperationReturnStatement

    @pytest.fixture(scope="class")
    def setup(self):
        file = open(
            os.path.join(TEST_FOLDER, "test_files", "delete_operation_return_type.py")
        )
        node = astroid.parse(file.read())
        file.close()
        return node

    def test_begin_delete_operation_incorrect_return(self, setup):
        node = setup.body[2].body[0]
        with self.assertAddsMessages(
            pylint.testutils.MessageTest(
                msg_id="delete-operation-wrong-return-type",
                line=7,
                node=node,
                col_offset=4,
                end_line=7,
                end_col_offset=34,
            )
        ):
            self.checker.visit_functiondef(node)

    def test_delete_operation_incorrect_return(self, setup):
        node = setup.body[2].body[1]
        with self.assertAddsMessages(
            pylint.testutils.MessageTest(
                msg_id="delete-operation-wrong-return-type",
                line=11,
                node=node,
                col_offset=4,
                end_line=11,
                end_col_offset=28,
            )
        ):
            self.checker.visit_functiondef(node)

    def test_delete_operation_correct_return(self, setup):
        node = setup.body[2].body[2]
        with self.assertNoMessages():
            self.checker.visit_functiondef(node)

    def test_begin_delete_operation_correct_return(self, setup):
        node = setup.body[2].body[3]
        with self.assertNoMessages():
            self.checker.visit_functiondef(node)


class TestDocstringParameters(pylint.testutils.CheckerTestCase):
    """Test that we are checking the docstring is correct"""

    CHECKER_CLASS = checker.CheckDocstringParameters

    @pytest.fixture(scope="class")
    def setup(self):
        file = open(
            os.path.join(TEST_FOLDER, "test_files", "docstring_parameters.py")
        )
        node = astroid.parse(file.read())
        file.close()
        return node

    def test_docstring_vararg(self, setup):
        # Check that we recognize *args as param in docstring
        node = setup.body[0]
        with self.assertNoMessages():
            self.checker.visit_functiondef(node)

    def test_docstring_vararg_keyword_args(self, setup):
        # Check that we recognize keyword-only args after *args in docstring
        node = setup.body[1]
        with self.assertNoMessages():
            self.checker.visit_functiondef(node)

    def test_docstring_varag_no_type(self, setup):
        # Error on documenting keyword only args as param after *args in docstring
        node = setup.body[2]
        with self.assertAddsMessages(
            pylint.testutils.MessageTest(
                msg_id="docstring-keyword-should-match-keyword-only",
                line=24,
                node=node,
                args="z",
                col_offset=0,
                end_line=24,
                end_col_offset=16,
            ),
            pylint.testutils.MessageTest(
                msg_id="docstring-missing-type",
                line=24,
                args="x",
                node=node,
                col_offset=0,
                end_line=24,
                end_col_offset=16,
            ),
        ):
            self.checker.visit_functiondef(node)

    def test_docstring_class_paramtype(self, setup):
        function_node_a = setup.body[3].body[0]
        function_node_b = setup.body[3].body[1]
        with self.assertAddsMessages(
            pylint.testutils.MessageTest(
                msg_id="docstring-keyword-should-match-keyword-only",
                line=34,
                node=function_node_a,
                args="z",
                col_offset=4,
                end_line=34,
                end_col_offset=20,
            ),
        ):
            self.checker.visit_functiondef(function_node_a)
        with self.assertAddsMessages(
            pylint.testutils.MessageTest(
                msg_id="docstring-keyword-should-match-keyword-only",
                line=40,
                node=function_node_b,
                args="z",
                col_offset=4,
                end_line=40,
                end_col_offset=20,
            ),
        ):
            self.checker.visit_functiondef(function_node_b)

    def test_docstring_property_decorator(self, setup):
        node = setup.body[5]
        with self.assertNoMessages():
            self.checker.visit_functiondef(node)

    def test_docstring_no_property_decorator(self, setup):
        node = setup.body[6]
        with self.assertAddsMessages(
            pylint.testutils.MessageTest(
                msg_id="docstring-missing-return",
                line=60,
                args=None,
                node=node,
                col_offset=0,
                end_line=60,
                end_col_offset=16,
            ),
        ):
            self.checker.visit_functiondef(node)

    def test_docstring_type_has_space(self, setup):
        # Don't error if there is extra spacing in the type
        node = setup.body[7]
        with self.assertNoMessages():
            self.checker.visit_functiondef(node)

    def test_docstring_type_has_many_spaces(self, setup):
        # Don't error if there is extra spacing around the type
        node = setup.body[8]
        with self.assertNoMessages():
            self.checker.visit_functiondef(node)

    def test_docstring_raises(self, setup):
        node = setup.body[9]
        with self.assertNoMessages():
            self.checker.visit_functiondef(node)

    def test_docstring_keyword_only(self, setup):
        node = setup.body[10]
        with self.assertNoMessages():
            self.checker.visit_functiondef(node)

    def test_docstring_correct_rtype(self, setup):
        node = setup.body[11]
        with self.assertNoMessages():
            self.checker.visit_functiondef(node)

    def test_docstring_class_type(self, setup):
        node = setup.body[12]
        with self.assertAddsMessages(
            pylint.testutils.MessageTest(
                msg_id="docstring-type-do-not-use-class",
                line=114,
                args="x",
                node=node,
                col_offset=0,
                end_line=114,
                end_col_offset=16,
            ),
            pylint.testutils.MessageTest(
                msg_id="docstring-type-do-not-use-class",
                line=114,
                args="rtype",
                node=node,
                col_offset=0,
                end_line=114,
                end_col_offset=16,
            ),
        ):
            self.checker.visit_functiondef(node)


class TestDoNotImportLegacySix(pylint.testutils.CheckerTestCase):
    """Test that we are blocking disallowed imports and allowing allowed imports."""

    CHECKER_CLASS = checker.DoNotImportLegacySix

    @pytest.fixture(scope="class")
    def setup(self):
        file = open(
            os.path.join(TEST_FOLDER, "test_files", "do_not_import_legacy_six.py")
        )
        node = astroid.parse(file.read())
        file.close()
        return node

    def test_disallowed_import_from(self, setup):
        """Check that illegal imports raise warnings"""
        importfrom_node = setup.body[0]
        with self.assertAddsMessages(
            pylint.testutils.MessageTest(
                msg_id="do-not-import-legacy-six",
                line=2,
                node=importfrom_node,
                col_offset=0,
                end_line=2,
                end_col_offset=30,
            )
        ):
            self.checker.visit_importfrom(importfrom_node)

    def test_disallowed_import(self, setup):
        """Check that illegal imports raise warnings"""
        importfrom_node = setup.body[1]
        with self.assertAddsMessages(
            pylint.testutils.MessageTest(
                msg_id="do-not-import-legacy-six",
                line=5,
                node=importfrom_node,
                col_offset=0,
                end_line=5,
                end_col_offset=10,
            )
        ):
            self.checker.visit_import(importfrom_node)

    def test_allowed_imports(self, setup):
        """Check that allowed imports don't raise warnings."""
        # import not in the blocked list.
        importfrom_node = setup.body[2]
        with self.assertNoMessages():
            self.checker.visit_importfrom(importfrom_node)

        # from import not in the blocked list.
        importfrom_node = setup.body[3]
        with self.assertNoMessages():
            self.checker.visit_importfrom(importfrom_node)


class TestCheckNoLegacyAzureCoreHttpResponseImport(pylint.testutils.CheckerTestCase):
    """Test that we are blocking disallowed imports and allowing allowed imports."""

    CHECKER_CLASS = checker.NoLegacyAzureCoreHttpResponseImport

    @pytest.fixture(scope="class")
    def setup(self):
        file = open(
            os.path.join(TEST_FOLDER, "test_files", "no_legacy_azure_core_http_response_import.py")
        )
        node = astroid.parse(file.read())
        file.close()
        return node

    def test_disallowed_import_from(self, setup):
        """Check that illegal imports raise warnings"""
        importfrom_node = setup.body[0]
        with self.assertAddsMessages(
            pylint.testutils.MessageTest(
                msg_id="no-legacy-azure-core-http-response-import",
                line=2,
                node=importfrom_node,
                col_offset=0,
                end_line=2,
                end_col_offset=54,
            )
        ):
            self.checker.visit_importfrom(importfrom_node)

    def test_allowed_imports(self, setup):
        """Check that allowed imports don't raise warnings."""
        # import not in the blocked list.
        importfrom_node = setup.body[1]
        with self.assertNoMessages():
            self.checker.visit_importfrom(importfrom_node)

        # from import not in the blocked list.
        importfrom_node = setup.body[2]
        with self.assertNoMessages():
            self.checker.visit_importfrom(importfrom_node)

        # Import HttpResponse, but from in `azure.core`.
        importfrom_node = setup.body[3]
        importfrom_node.root().name = "azure.core"
        with self.assertNoMessages():
            self.checker.visit_importfrom(importfrom_node)


class TestCheckNoTypingUnderTypeChecking(pylint.testutils.CheckerTestCase):
    """Test that we are blocking disallowed imports and allowing allowed imports."""

    CHECKER_CLASS = checker.NoImportTypingFromTypeCheck

    @pytest.fixture(scope="class")
    def setup(self):
        file = open(
            os.path.join(TEST_FOLDER, "test_files", "no_typing_under_type_checking.py")
        )
        node = astroid.parse(file.read())
        file.close()
        return node

    def test_disallowed_import_from(self, setup):
        """Check that illegal imports raise warnings"""
        import_node = setup.body[1].body[0]
        with self.assertAddsMessages(
            pylint.testutils.MessageTest(
                msg_id="no-typing-import-in-type-check",
                line=5,
                node=import_node,
                col_offset=4,
                end_line=5,
                end_col_offset=26,
            )
        ):
            self.checker.visit_importfrom(import_node)

    def test_disallowed_import_from_extensions(self, setup):
        """Check that illegal imports raise warnings"""
        import_node = setup.body[2].body[0]
        with self.assertAddsMessages(
            pylint.testutils.MessageTest(
                msg_id="no-typing-import-in-type-check",
                line=9,
                node=import_node,
                col_offset=4,
                end_line=9,
                end_col_offset=28,
            )
        ):
            self.checker.visit_import(import_node)

    def test_allowed_imports(self, setup):
        """Check that allowed imports don't raise warnings."""
        # import not in the blocked list.
        importfrom_node = setup.body[3].body[0]
        with self.assertNoMessages():
            self.checker.visit_importfrom(importfrom_node)

    def test_allowed_import_else(self, setup):
        """Check that illegal imports raise warnings"""
        ima = setup.body[4].orelse[0]
        imb = setup.body[4].orelse[1]
        imc = setup.body[4].orelse[2]
        imd = setup.body[4].orelse[3]
        with self.assertNoMessages():
            self.checker.visit_importfrom(ima)
            self.checker.visit_import(imb)
            self.checker.visit_import(imc)
            self.checker.visit_importfrom(imd)


class TestDoNotImportAsyncio(pylint.testutils.CheckerTestCase):
    """Test that we are blocking imports of asyncio directly allowing indirect imports."""
    CHECKER_CLASS = checker.DoNotImportAsyncio

    @pytest.fixture(scope="class")
    def setup(self):
        file = open(
            os.path.join(TEST_FOLDER, "test_files", "do_not_import_asyncio.py")
        )
        node = astroid.parse(file.read())
        file.close()
        return node

    def test_disallowed_import_from(self, setup):
        """Check that illegal imports raise warnings"""
        importfrom_node = setup.body[0]
        with self.assertAddsMessages(
                pylint.testutils.MessageTest(
                    msg_id="do-not-import-asyncio",
                    line=2,
                    node=importfrom_node,
                    col_offset=0,
                    end_line=2,
                    end_col_offset=25,
                )
        ):
            self.checker.visit_importfrom(importfrom_node)

    def test_disallowed_import(self, setup):
        """Check that illegal imports raise warnings"""
        importfrom_node = setup.body[1]
        with self.assertAddsMessages(
            pylint.testutils.MessageTest(
                msg_id="do-not-import-asyncio",
                line=5,
                node=importfrom_node,
                col_offset=0,
                end_line=5,
                end_col_offset=14,
            )
        ):
            self.checker.visit_import(importfrom_node)

    def test_allowed_imports(self, setup):
        """Check that allowed imports don't raise warnings."""
        # import not in the blocked list.
        importfrom_node = setup.body[2]
        with self.assertNoMessages():
            self.checker.visit_importfrom(importfrom_node)

        # from import not in the blocked list.
        importfrom_node = setup.body[3]
        with self.assertNoMessages():
            self.checker.visit_importfrom(importfrom_node)


class TestCheckDoNotUseLegacyTyping(pylint.testutils.CheckerTestCase):
    """Test that we are blocking disallowed legacy typing practices"""

    CHECKER_CLASS = checker.DoNotUseLegacyTyping

    @pytest.fixture(scope="class")
    def setup(self):
        file = open(
            os.path.join(TEST_FOLDER, "test_files", "check_do_not_use_legacy_typing.py")
        )
        node = astroid.parse(file.read())
        file.close()
        return node

    def test_disallowed_typing(self, setup):
        """Check that illegal method typing comments raise warnings"""
        fdef = setup.body[0]
        with self.assertAddsMessages(
            pylint.testutils.MessageTest(
                msg_id="do-not-use-legacy-typing",
                line=2,
                node=fdef,
                col_offset=0,
                end_line=2,
                end_col_offset=12,
            )
        ):
            self.checker.visit_functiondef(fdef)

    def test_allowed_typing(self, setup):
        """Check that allowed method typing comments don't raise warnings"""
        fdef = setup.body[1]
        with self.assertNoMessages():
            self.checker.visit_functiondef(fdef)

    def test_arbitrary_comments(self, setup):
        """Check that arbitrary comments don't raise warnings"""
        fdef = setup.body[2]
        with self.assertNoMessages():
            self.checker.visit_functiondef(fdef)


class TestDoNotLogErrorsEndUpRaising(pylint.testutils.CheckerTestCase):
    """Test that any errors raised are not logged at 'error' or 'warning' levels in the exception block."""

    CHECKER_CLASS = checker.DoNotLogErrorsEndUpRaising

    @pytest.fixture(scope="class")
    def setup(self):
        file = open(
            os.path.join(TEST_FOLDER, "test_files", "do_not_log_errors_end_up_raising.py")
        )
        node = astroid.parse(file.read())
        file.close()
        return node

    def test_error_level_not_logged(self, setup):
        """Check that any exceptions raised aren't logged at error level in the exception block."""
        try_node, expression_node = setup.body[1].body[0], setup.body[1].body[0].handlers[0].body[0]
        with self.assertAddsMessages(
                pylint.testutils.MessageTest(
                    msg_id="do-not-log-raised-errors",
                    line=9,
                    node=expression_node,
                    col_offset=8,
                    end_line=9,
                    end_col_offset=29,
                )
        ):
            self.checker.visit_try(try_node)

    def test_warning_level_not_logged(self, setup):
        """Check that any exceptions raised aren't logged at warning level in the exception block."""
        try_node, expression_node = setup.body[2].body[0], setup.body[2].body[0].handlers[0].body[0]
        with self.assertAddsMessages(
                pylint.testutils.MessageTest(
                    msg_id="do-not-log-raised-errors",
                    line=18,
                    node=expression_node,
                    col_offset=8,
                    end_line=18,
                    end_col_offset=31,
                )
        ):
            self.checker.visit_try(try_node)

    def test_warning_level_logging_ok_when_no_raise(self, setup):
        """Check that exceptions can be logged if the exception isn't raised."""
        try_node = setup.body[3].body[0]
        with self.assertNoMessages():
            self.checker.visit_try(try_node)

    def test_unlogged_exception_block(self, setup):
        """Check that exceptions raised without logging are allowed."""
        try_node = setup.body[4].body[0]
        with self.assertNoMessages():
            self.checker.visit_try(try_node)

    def test_mult_exception_blocks_separate_raise(self, setup):
        """Check multiple exception blocks with separate raise and logging is allowed."""
        try_node = setup.body[5].body[0]
        with self.assertNoMessages():
            self.checker.visit_try(try_node)

    def test_mult_exception_blocks_with_raise(self, setup):
        """Check that multiple exception blocks with raise and logging is not allowed."""
        try_node, expression_node = setup.body[6].body[0], setup.body[6].body[0].handlers[1].body[0]
        with self.assertAddsMessages(
                pylint.testutils.MessageTest(
                    msg_id="do-not-log-raised-errors",
                    line=55,
                    node=expression_node,
                    col_offset=8,
                    end_line=55,
                    end_col_offset=29,
                )
        ):
            self.checker.visit_try(try_node)

    def test_implicit_else_exception_logged(self, setup):
        """Check that any exceptions raised in branches aren't logged at error level."""
        try_node, expression_node = setup.body[7].body[0], setup.body[7].body[0].handlers[0].body[1]
        with self.assertAddsMessages(
                pylint.testutils.MessageTest(
                    msg_id="do-not-log-raised-errors",
                    line=70,
                    node=expression_node,
                    col_offset=8,
                    end_line=70,
                    end_col_offset=56,
                )
        ):
            self.checker.visit_try(try_node)

    def test_branch_exceptions_logged(self, setup):
        """Check that any exceptions raised in if branches aren't logged at error level."""
        try_node = setup.body[8].body[0]
        expression_node_a = setup.body[8].body[0].handlers[0].body[0].body[0]
        expression_node_b = setup.body[8].body[0].handlers[0].body[0].orelse[0].body[0]
        expression_node_c = setup.body[8].body[0].handlers[0].body[0].orelse[0].orelse[0].body[0]
        with self.assertAddsMessages(
                pylint.testutils.MessageTest(
                    msg_id="do-not-log-raised-errors",
                    line=80,
                    node=expression_node_a,
                    col_offset=12,
                    end_line=80,
                    end_col_offset=86,
                ),
                pylint.testutils.MessageTest(
                    msg_id="do-not-log-raised-errors",
                    line=83,
                    node=expression_node_b,
                    col_offset=12,
                    end_line=83,
                    end_col_offset=69,
                ),
                pylint.testutils.MessageTest(
                    msg_id="do-not-log-raised-errors",
                    line=86,
                    node=expression_node_c,
                    col_offset=12,
                    end_line=86,
                    end_col_offset=42,
                )
        ):
            self.checker.visit_try(try_node)

    def test_explicit_else_branch_exception_logged(self, setup):
        """Check that any exceptions raised in else branches aren't logged at error level."""
        try_node = setup.body[9].body[0]
        expression_node = setup.body[9].body[0].handlers[0].body[0].orelse[0].orelse[0]
        with self.assertAddsMessages(
                pylint.testutils.MessageTest(
                    msg_id="do-not-log-raised-errors",
                    line=103,
                    node=expression_node,
                    col_offset=12,
                    end_line=103,
                    end_col_offset=60,
                )
        ):
            self.checker.visit_try(try_node)

    def test_extra_nested_branches_exception_logged(self, setup):
        """Check that any exceptions raised in nested branches aren't logged at warning level."""
        try_node = setup.body[10].body[0]
        expression_node_a = setup.body[10].body[0].handlers[0].body[0].body[0].body[0]
        expression_node_b = setup.body[10].body[0].handlers[0].body[0].body[0].orelse[0].body[0]
        expression_node_c = setup.body[10].body[0].handlers[0].body[0].body[0].orelse[0].orelse[0]
        expression_node_d = setup.body[10].body[0].handlers[0].body[0].orelse[0]
        with self.assertAddsMessages(
                pylint.testutils.MessageTest(
                    msg_id="do-not-log-raised-errors",
                    line=114,
                    node=expression_node_a,
                    col_offset=16,
                    end_line=114,
                    end_col_offset=42,
                ),
                pylint.testutils.MessageTest(
                    msg_id="do-not-log-raised-errors",
                    line=117,
                    node=expression_node_b,
                    col_offset=16,
                    end_line=117,
                    end_col_offset=42,
                ),
                pylint.testutils.MessageTest(
                    msg_id="do-not-log-raised-errors",
                    line=120,
                    node=expression_node_c,
                    col_offset=16,
                    end_line=120,
                    end_col_offset=42,
                ),
                pylint.testutils.MessageTest(
                    msg_id="do-not-log-raised-errors",
                    line=123,
                    node=expression_node_d,
                    col_offset=12,
                    end_line=123,
                    end_col_offset=60,
                )
        ):
            self.checker.visit_try(try_node)


# [Pylint] custom linter check for invalid use of @overload #3229


class TestDoNotLogExceptions(pylint.testutils.CheckerTestCase):

    """Test that any errors are not logged in exception blocks."""

    CHECKER_CLASS = checker.DoNotLogExceptions

    @pytest.fixture(scope="class")
    def setup(self):
        file = open(
            os.path.join(TEST_FOLDER, "test_files", "do_not_log_exceptions.py")
        )
        node = astroid.parse(file.read())
        file.close()
        return node

    def test_logging_levels_logged_str_exception(self, setup):
        """Check that exceptions aren't logged at all logging levels in the exception block."""
        try_node = setup.body[1].body[0]
        error_node = setup.body[1].body[0].handlers[0].body[0]
        warning_node = setup.body[1].body[0].handlers[0].body[1]
        info_node = setup.body[1].body[0].handlers[0].body[2]
        debug_node = setup.body[1].body[0].handlers[0].body[3]
        with self.assertAddsMessages(
            pylint.testutils.MessageTest(
                msg_id="do-not-log-exceptions",
                line=9,
                node=error_node,
                col_offset=8,
                end_line=9,
                end_col_offset=39,
            ),
            pylint.testutils.MessageTest(
                msg_id="do-not-log-exceptions",
                line=10,
                node=warning_node,
                col_offset=8,
                end_line=10,
                end_col_offset=31,
            ),
            pylint.testutils.MessageTest(
                msg_id="do-not-log-exceptions",
                line=11,
                node=info_node,
                col_offset=8,
                end_line=11,
                end_col_offset=28,
            ),
            pylint.testutils.MessageTest(
                msg_id="do-not-log-exceptions",
                line=12,
                node=debug_node,
                col_offset=8,
                end_line=12,
                end_col_offset=29,
            )
        ):
            self.checker.visit_try(try_node)

    def test_logging_levels_logged_repr_exception(self, setup):
        """Check that exceptions aren't logged at all logging levels in the exception block."""
        try_node = setup.body[2].body[0]
        error_node = setup.body[2].body[0].handlers[0].body[0]
        warning_node = setup.body[2].body[0].handlers[0].body[1]
        info_node = setup.body[2].body[0].handlers[0].body[2]
        debug_node = setup.body[2].body[0].handlers[0].body[3]
        with self.assertAddsMessages(
            pylint.testutils.MessageTest(
                msg_id="do-not-log-exceptions",
                line=20,
                node=error_node,
                col_offset=8,
                end_line=20,
                end_col_offset=30,
            ),
            pylint.testutils.MessageTest(
                msg_id="do-not-log-exceptions",
                line=21,
                node=warning_node,
                col_offset=8,
                end_line=21,
                end_col_offset=32,
            ),
            pylint.testutils.MessageTest(
                msg_id="do-not-log-exceptions",
                line=22,
                node=info_node,
                col_offset=8,
                end_line=22,
                end_col_offset=29,
            ),
            pylint.testutils.MessageTest(
                msg_id="do-not-log-exceptions",
                line=23,
                node=debug_node,
                col_offset=8,
                end_line=23,
                end_col_offset=30,
            )
        ):
            self.checker.visit_try(try_node)

    def test_regular_logging_ok(self, setup):
        """Check that normal logging is ok in the exception block."""
        try_node = setup.body[3].body[0]
        with self.assertNoMessages():
            self.checker.visit_try(try_node)

    def test_logging_str_exception_branches(self, setup):
        """Check that exceptions aren't logged at all logging levels in the exception block."""
        try_node = setup.body[4].body[0]
        error_node = setup.body[4].body[0].handlers[0].body[0].body[0]
        warning_node = setup.body[4].body[0].handlers[0].body[0].orelse[0].body[0]
        info_node = setup.body[4].body[0].handlers[0].body[0].orelse[0].orelse[0]
        with self.assertAddsMessages(
            pylint.testutils.MessageTest(
                msg_id="do-not-log-exceptions",
                line=43,
                node=error_node,
                col_offset=12,
                end_line=43,
                end_col_offset=33,
            ),
            pylint.testutils.MessageTest(
                msg_id="do-not-log-exceptions",
                line=46,
                node=warning_node,
                col_offset=12,
                end_line=46,
                end_col_offset=36,
            ),
            pylint.testutils.MessageTest(
                msg_id="do-not-log-exceptions",
                line=49,
                node=info_node,
                col_offset=12,
                end_line=49,
                end_col_offset=32,
            )
        ):
            self.checker.visit_try(try_node)

    def test_other_logging_fails(self, setup):
        """Check that exceptions aren't logged at all logging levels in the exception block."""
        try_node = setup.body[5].body[0]
        error_node = setup.body[5].body[0].handlers[0].body[0].body[0]
        warning_node = setup.body[5].body[0].handlers[0].body[0].orelse[0]
        with self.assertAddsMessages(
            pylint.testutils.MessageTest(
                msg_id="do-not-log-exceptions",
                line=58,
                node=error_node,
                col_offset=12,
                end_line=58,
                end_col_offset=65,
            ),
            pylint.testutils.MessageTest(
                msg_id="do-not-log-exceptions",
                line=61,
                node=warning_node,
                col_offset=12,
                end_line=61,
                end_col_offset=30,
            )
        ):
            self.checker.visit_try(try_node)

    def test_no_logging_and_no_exception_name_ok(self, setup):
        """Check that no logging is ok in the exception block."""
        try_node = setup.body[6].body[0]
        with self.assertNoMessages():
            self.checker.visit_try(try_node)

    def test_logging_without_exception_name(self, setup):
        """Check that logging without exception name is ok in the exception block."""
        try_node = setup.body[7].body[0]
        with self.assertNoMessages():
            self.checker.visit_try(try_node)

    def test_guidelines_link_active(self):
        url = "https://azure.github.io/azure-sdk/python_implementation.html#python-logging-sensitive-info"
        config = Configuration()
        client = PipelineClient(url, config=config)
        request = client.get(url)
        response = client._pipeline.run(request)
        assert response.http_response.status_code == 200


# [Pylint] Address Commented out Pylint Custom Plugin Checkers #3228
<<<<<<< HEAD


class TestDoNotHardcodeConnectionVerify(pylint.testutils.CheckerTestCase):
    """Test that we are not hard-coding a True or False to connection_verify"""

    CHECKER_CLASS = checker.DoNotHardcodeConnectionVerify

    def test_valid_connection_verify(self):
        """Check that valid connection_verify hard coding does not raise warnings"""
        file = open(
            os.path.join(
                TEST_FOLDER, "test_files", "do_not_hardcode_connection_verify_acceptable.py"
            )
        )
        node = astroid.parse(file.read())
        file.close()

        nodes = node.body
        instance_variable_error = nodes[0].body[0].body[0]
        variable_error = nodes[1].body[0]
        function_arguments_errors = nodes[2].body[1].value
        function_arguments_instance_errors = nodes[3].body[0].body[0].value
        return_error_function_argument = nodes[4].body[1].body[0].value
        return_error_dict = nodes[5].body[0].body[0].value
        annotated_assignment = nodes[6].body[0]
        annotated_self_assignment = nodes[7].body[0].body[0]
        visit_assign_pass = nodes[8].body[0]
        visit_annassign_pass = nodes[9].body[1]

        with self.assertNoMessages():
            self.checker.visit_assign(instance_variable_error)
            self.checker.visit_assign(variable_error)
            self.checker.visit_call(function_arguments_errors)
            self.checker.visit_call(function_arguments_instance_errors)
            self.checker.visit_call(return_error_function_argument)
            self.checker.visit_call(return_error_dict)
            self.checker.visit_annassign(annotated_assignment)
            self.checker.visit_annassign(annotated_self_assignment)
            self.checker.visit_assign(visit_assign_pass)
            self.checker.visit_annassign(visit_annassign_pass)

    def test_invalid_connection_verify(self):
        """Check that hard-coding connection_verify to a bool raise warnings"""
        file = open(
            os.path.join(
                TEST_FOLDER, "test_files", "do_not_hardcode_connection_verify_violation.py"
            )
        )
        node = astroid.parse(file.read())
        file.close()

        nodes = node.body
        instance_variable_error = nodes[0].body[0].body[0]
        variable_error = nodes[1].body[0]
        function_keyword_arguments = nodes[2].body[1].value
        function_arguments_instance = nodes[3].body[0].body[0].value
        return_error_function_argument = nodes[4].body[1].body[0].value
        return_error_dict = nodes[5].body[0].body[0].value
        annotated_assignment = nodes[6].body[0]
        annotated_self_assignment = nodes[7].body[0].body[0]

        with self.assertAddsMessages(
            pylint.testutils.MessageTest(
                msg_id="do-not-hardcode-connection-verify",
                line=3,
                node=instance_variable_error,
                col_offset=8,
                end_line=3,
                end_col_offset=37,
            ),
            pylint.testutils.MessageTest(
                msg_id="do-not-hardcode-connection-verify",
                line=8,
                node=variable_error,
                col_offset=4,
                end_line=8,
                end_col_offset=28,
            ),
            pylint.testutils.MessageTest(
                msg_id="do-not-hardcode-connection-verify",
                line=15,
                node=function_keyword_arguments.keywords[0],
                col_offset=20,
                end_line=15,
                end_col_offset=43,
            ),
            pylint.testutils.MessageTest(
                msg_id="do-not-hardcode-connection-verify",
                line=20,
                node=function_arguments_instance.keywords[0],
                col_offset=52,
                end_line=20,
                end_col_offset=75,
            ),
            pylint.testutils.MessageTest(
                msg_id="do-not-hardcode-connection-verify",
                line=28,
                node=return_error_function_argument.keywords[0],
                col_offset=25,
                end_line=28,
                end_col_offset=47,
            ),
            pylint.testutils.MessageTest(
                msg_id="do-not-hardcode-connection-verify",
                line=35,
                node=return_error_dict.keywords[0],
                col_offset=12,
                end_line=35,
                end_col_offset=35,
            ),
            pylint.testutils.MessageTest(
                msg_id="do-not-hardcode-connection-verify",
                line=39,
                node=annotated_assignment,
                col_offset=4,
                end_line=39,
                end_col_offset=34,
            ),
            pylint.testutils.MessageTest(
                msg_id="do-not-hardcode-connection-verify",
                line=44,
                node=annotated_self_assignment,
                col_offset=8,
                end_line=44,
                end_col_offset=43,
            ),
        ):
            self.checker.visit_assign(instance_variable_error)
            self.checker.visit_assign(variable_error)
            self.checker.visit_call(function_keyword_arguments)
            self.checker.visit_call(function_arguments_instance)
            self.checker.visit_call(return_error_function_argument)
            self.checker.visit_call(return_error_dict)
            self.checker.visit_annassign(annotated_assignment)
            self.checker.visit_annassign(annotated_self_assignment)




# [Pylint] Investigate pylint rule around missing dependency #3231
=======
# [Pylint] Add a check for connection_verify hardcoded settings #35355
# [Pylint] Refactor test suite for custom pylint checkers to use files instead of docstrings #3233
# [Pylint] Investigate pylint rule around missing dependency #3231
>>>>>>> 6c5d4665
<|MERGE_RESOLUTION|>--- conflicted
+++ resolved
@@ -3724,7 +3724,6 @@
 
 
 # [Pylint] Address Commented out Pylint Custom Plugin Checkers #3228
-<<<<<<< HEAD
 
 
 class TestDoNotHardcodeConnectionVerify(pylint.testutils.CheckerTestCase):
@@ -3863,10 +3862,5 @@
 
 
 
-
-# [Pylint] Investigate pylint rule around missing dependency #3231
-=======
-# [Pylint] Add a check for connection_verify hardcoded settings #35355
 # [Pylint] Refactor test suite for custom pylint checkers to use files instead of docstrings #3233
 # [Pylint] Investigate pylint rule around missing dependency #3231
->>>>>>> 6c5d4665
