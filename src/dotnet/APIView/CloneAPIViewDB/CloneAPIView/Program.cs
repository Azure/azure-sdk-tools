using CloneAPIViewDB;
using Microsoft.Azure.Cosmos;
using Microsoft.Extensions.Configuration;
using System.Text;


var config = new ConfigurationBuilder()
    .AddUserSecrets(typeof(Program).Assembly)
    .Build();

var cosmosClient = new CosmosClient(config["CosmosConnectionString"]);
var reviewsContainerOld = cosmosClient.GetContainer("APIView", "Reviews");
var commentsContainerOld = cosmosClient.GetContainer("APIView", "Comments");
var prContainerOld = cosmosClient.GetContainer("APIView", "PullRequests");
var samplesContainerOld = cosmosClient.GetContainer("APIView", "UsageSamples");

var reviewsContainerNew = cosmosClient.GetContainer("APIViewV2", "Reviews");
var revisionsContainerNew = cosmosClient.GetContainer("APIViewV2", "APIRevisions");
var commentsContainerNew = cosmosClient.GetContainer("APIViewV2", "Comments");
var prContainerNew = cosmosClient.GetContainer("APIViewV2", "PullRequests");
var samplesContainerNew = cosmosClient.GetContainer("APIViewV2", "SamplesRevisions");
var mappingsContainer = cosmosClient.GetContainer("APIViewV2", "LegacyMappings");

static string ArrayToQueryString<T>(IEnumerable<T> items)
{
    var result = new StringBuilder();
    result.Append("(");
    foreach (var item in items)
    {
        if (item is int)
        {
            result.Append($"{item},");
        }
        else
        {
            result.Append($"\"{item}\",");
        }

    }
    if (result[result.Length - 1] == ',')
    {
        result.Remove(result.Length - 1, 1);
    }
    result.Append(")");
    return result.ToString();
}

static async Task MigrateDocuments(
    Container reviewsContainerOld, Container reviewsContainerNew,
    Container prContainerOld, Container prContainerNew,
    Container samplesContainerOld, Container samplesContainerNew,
    Container commentsContainerOld, Container commentsContainerNew,
    Container revisionsContainerNew, Container mappingsContainer, int? limit = null)
{
    var reviewsOld = new List<ReviewModelOld>();
<<<<<<< HEAD
    var reviewsOldQuery = $"SELECT * FROM Reviews c Where c.IsClosed = false and Exists(Select Value r from r in c.Revisions where IS_DEFINED(r.Files[0].PackageName) AND r.Files[0].PackageName != \"\")";
=======
    var reviewsOldQuery = $"SELECT * FROM Reviews c Where c.IsClosed != true AND Exists(Select Value r from r in c.Revisions where IS_DEFINED(r.Files[0].PackageName) AND r.Files[0].PackageName != \"\" AND NOT IS_NULL(r.Files[0].PackageName))";
>>>>>>> 216cf3b3
    var reviewsOldQueryDefinition = new QueryDefinition(reviewsOldQuery);
    var reviewsOldItemQueryIterator = reviewsContainerOld.GetItemQueryIterator<ReviewModelOld>(reviewsOldQueryDefinition);

    while (reviewsOldItemQueryIterator.HasMoreResults)
    {
        var response = await reviewsOldItemQueryIterator.ReadNextAsync();
        reviewsOld.AddRange(response.Resource);
    }

    foreach (var reviewOld in reviewsOld)
    {
        if (limit.HasValue)
        {
            if (limit == 0)
            {
                break;
            }
            limit--;
        }

        var revisionWithPackageName = reviewOld.Revisions.LastOrDefault(r => !String.IsNullOrEmpty(r.Files[0].PackageName));
        var revisonWithlanguage = reviewOld.Revisions.LastOrDefault(r => !String.IsNullOrEmpty(r.Files[0].Language));

        if (revisionWithPackageName == null || revisonWithlanguage == null)
        {
            continue;
        }

        var packageName = revisionWithPackageName.Files[0].PackageName;
        var language = revisonWithlanguage.Files[0].Language;

        if (language == "C" || language == "C++")
        {
            packageName = packageName.Replace("::", "_").ToLower();
        }

        var reviewNew = default(ReviewModel);
        var mapping = default(MappingModel);

        // Get existing review if it exist otherwise create new review
        var reviewNewQuery = $"SELECT * FROM Reviews c Where c.PackageName = \"{packageName}\" AND c.Language = \"{language}\"";
        var reviewNewQueryDefinition = new QueryDefinition(reviewNewQuery);
        var reviewNewItemQueryIterator = reviewsContainerNew.GetItemQueryIterator<ReviewModel>(reviewNewQueryDefinition);

        while (reviewNewItemQueryIterator.HasMoreResults)
        {
            var response = await reviewNewItemQueryIterator.ReadNextAsync();
            reviewNew = response.Resource.FirstOrDefault();
        }

        if (reviewNew == null)
        {
            // Create new Review
            reviewNew = new ReviewModel()
            {
                Id = Guid.NewGuid().ToString("N"),
                PackageName = packageName,
                Language = language,
                IsClosed = true,
            };

            // Create mapping
            mapping = new MappingModel()
            {
                ReviewNewId = reviewNew.Id,
                ReviewOldIds = new HashSet<string>() { reviewOld.ReviewId }
            };
        }
        else
        {
            // Get mapping
            mapping = await mappingsContainer.ReadItemAsync<MappingModel>(reviewNew.Id, new PartitionKey(reviewNew.Id));
            if (mapping == null)
            {
                mapping = new MappingModel()
                {
                    ReviewNewId = reviewNew.Id,
                    ReviewOldIds = new HashSet<string>()
                }; 
            }              
            mapping.ReviewOldIds.Add(reviewOld.ReviewId);
        }

        if (reviewOld.IsApprovedForFirstRelease)
        {
            reviewNew.IsApproved = true;
            reviewNew.ChangeHistory.Add(new ReviewChangeHistoryModel()
                {
                    ChangeAction = ReviewChangeAction.Approved,
                    ChangedBy = reviewOld.ApprovedForFirstReleaseBy,
                    ChangedOn = reviewOld.ApprovedForFirstReleaseOn
                });
        }
        // Create APIRevisions
        foreach (var revisionOld in reviewOld.Revisions)
        {
            if (language != "Swagger" && language != "TypeSpec" && reviewOld.Revisions.Count > 1 && reviewOld.FilterType == APIRevisionType.PullRequest && revisionOld.RevisionNumber == 0)
            {
                // Skip Baseline of PR Revision which is a duplicate of Automatic;
                continue;
            }

            // Copuy RevisionOld to RevisionNew
            var apiRevisionNew = new APIRevisionModel();
            apiRevisionNew.Id = revisionOld.RevisionId;
            apiRevisionNew.ReviewId = reviewNew.Id;
            apiRevisionNew.PackageName = reviewNew.PackageName;
            apiRevisionNew.Language = reviewNew.Language;

            foreach (var file in revisionOld.Files)
            {
                apiRevisionNew.Files.Add(
                    new APICodeFileModel()
                    {
                        FileId = file.ReviewFileId,
                        Name = file.Name,
                        Language = reviewNew.Language,
                        VersionString = file.VersionString,
                        LanguageVariant = file.LanguageVariant,
                        HasOriginal = file.HasOriginal,
                        CreationDate = file.CreationDate,
                        RunAnalysis = file.RunAnalysis,
                        PackageName = reviewNew.PackageName,
                        FileName = file.FileName,
                        PackageVersion = file.PackageVersion
                    }
                );
            }

            apiRevisionNew.Label = revisionOld.Label;
            apiRevisionNew.ChangeHistory.Add(new APIRevisionChangeHistoryModel()
            {
                ChangeAction = APIRevisionChangeAction.Created,
                ChangedBy = revisionOld.Author,
                ChangedOn = revisionOld.CreationDate
            });
            apiRevisionNew.CreatedBy = revisionOld.Author;
            apiRevisionNew.CreatedOn = revisionOld.CreationDate;

            // Open review once a revision is added
            reviewNew.IsClosed = false;

            if (reviewNew.ChangeHistory.Any() && reviewNew.ChangeHistory.Where(ch => ch.ChangeAction == ReviewChangeAction.Created).Any())
            {
                if (
                    reviewNew.ChangeHistory.First(ch => ch.ChangeAction == ReviewChangeAction.Created).ChangedOn == default(DateTime) ||
                    reviewNew.ChangeHistory.First(ch => ch.ChangeAction == ReviewChangeAction.Created).ChangedOn > revisionOld.CreationDate)
                {
                    reviewNew.ChangeHistory.First(ch => ch.ChangeAction == ReviewChangeAction.Created).ChangedOn = revisionOld.CreationDate;
                    reviewNew.ChangeHistory.First(ch => ch.ChangeAction == ReviewChangeAction.Created).ChangedBy = revisionOld.Author;
                    reviewNew.CreatedOn = revisionOld.CreationDate;
                    reviewNew.CreatedBy = revisionOld.Author;
                }
            }
            else
            {
                reviewNew.ChangeHistory.Add(new ReviewChangeHistoryModel()
                {
                    ChangeAction = ReviewChangeAction.Created,
                    ChangedBy = revisionOld.Author,
                    ChangedOn = revisionOld.CreationDate
                });
                reviewNew.CreatedOn = revisionOld.CreationDate;
                reviewNew.CreatedBy = revisionOld.Author;
            }

            if (reviewNew.LastUpdatedOn == default(DateTime) || reviewNew.LastUpdatedOn < apiRevisionNew.CreatedOn)
            {
                // Update last updated on date if its before 
                reviewNew.LastUpdatedOn = apiRevisionNew.CreatedOn;
            }

            // Update Approvals
            if (revisionOld.IsApproved)
            {
                reviewNew.IsApproved = true;
                apiRevisionNew.IsApproved = true;
                foreach (var approver in revisionOld.Approvers)
                {
                    apiRevisionNew.ChangeHistory.Add(new APIRevisionChangeHistoryModel()
                    {
                        ChangeAction = APIRevisionChangeAction.Approved,
                        ChangedBy = approver
                    });
                    apiRevisionNew.Approvers.Add(approver);
                }
            }

            apiRevisionNew.APIRevisionType = reviewOld.FilterType;
            if (revisionOld.HeadingsOfSectionsWithDiff.Where(items => items.Value.Any()).Any())
            {
                foreach (var key in revisionOld.HeadingsOfSectionsWithDiff.Keys)
                {
                    if (revisionOld.HeadingsOfSectionsWithDiff[key].Any())
                    {
                        apiRevisionNew.HeadingsOfSectionsWithDiff.Add(key, revisionOld.HeadingsOfSectionsWithDiff[key]);
                    }
                }
            }
            apiRevisionNew.IsDeleted = false;

            Console.WriteLine($"Creating APIRevision: {apiRevisionNew.Id}");
            await revisionsContainerNew.UpsertItemAsync(apiRevisionNew, new PartitionKey(apiRevisionNew.ReviewId));

            // Create Comments Associated with this RevisionOld
            var commentsOld = new List<CommentModelOld>();
            var commentsOldQuery = $"SELECT * FROM c WHERE c.RevisionId = @revisionId";
            var commentsQueryDefinition = new QueryDefinition(commentsOldQuery).WithParameter("@revisionId", revisionOld.RevisionId);
            var itemQueryIterator = commentsContainerOld.GetItemQueryIterator<CommentModelOld>(commentsQueryDefinition);

            while (itemQueryIterator.HasMoreResults)
            {
                var result = await itemQueryIterator.ReadNextAsync();
                commentsOld.AddRange(result.Resource);
            }

            foreach (var comment in commentsOld)
            {
                var commentNew = new CommentModel();
                commentNew.Id = comment.CommentId;
                commentNew.ReviewId = reviewNew.Id;
                commentNew.APIRevisionId = apiRevisionNew.Id;
                commentNew.ElementId = comment.ElementId;
                commentNew.SectionClass = comment.SectionClass;
                commentNew.CommentText = comment.Comment;
                commentNew.ChangeHistory.Add(new CommentChangeHistoryModel()
                {
                    ChangeAction = CommentChangeAction.Created,
                    ChangedBy = comment.Username,
                    ChangedOn = comment.TimeStamp
                });
                commentNew.CreatedOn = comment.TimeStamp;
                commentNew.CreatedBy = comment.Username;
                if (comment.EditedTimeStamp != null)
                {
                    commentNew.ChangeHistory.Add(new CommentChangeHistoryModel()
                    {
                        ChangeAction = CommentChangeAction.Edited,
                        ChangedBy = comment.Username,
                        ChangedOn = comment.EditedTimeStamp
                    });
                }
                commentNew.LastEditedOn = comment.EditedTimeStamp;
                commentNew.IsResolved = comment.IsResolve;
                commentNew.Upvotes = comment.Upvotes;
                commentNew.TaggedUsers = comment.TaggedUsers;
                commentNew.CommentType = (comment.IsUsageSampleComment) ? CommentType.SampleRevision : CommentType.APIRevision;
                commentNew.ResolutionLocked = comment.ResolutionLocked;
                commentNew.IsDeleted = false;

                Console.WriteLine($"Creating New Comment {commentNew.Id} with ReviewId {commentNew.ReviewId}");
                await commentsContainerNew.UpsertItemAsync(commentNew, new PartitionKey(commentNew.ReviewId));
            }
        }

        // Create Pull Requests Associated with the ReviewOld
        var pullRequestsOld = new List<PullRequestModelOld>();
        var prQuery = $"SELECT * FROM c WHERE c.ReviewId = @reviewId";
        var prQueryDefinition = new QueryDefinition(prQuery).WithParameter("@reviewId", reviewOld.ReviewId);
        var prItemQueryIterator = prContainerOld.GetItemQueryIterator<PullRequestModelOld>(prQueryDefinition);
        while (prItemQueryIterator.HasMoreResults)
        {
            var result = await prItemQueryIterator.ReadNextAsync();
            pullRequestsOld.AddRange(result.Resource);
        }

        foreach (var prModelOld in pullRequestsOld)
        {
            var prModelNew = new PullRequestModel();
            prModelNew.Id = prModelOld.PullRequestId;
            prModelNew.PullRequestNumber = prModelOld.PullRequestNumber;
            prModelNew.Commits = prModelOld.Commits;
            prModelNew.RepoName = prModelOld.RepoName;
            prModelNew.FilePath = prModelOld.FilePath;
            prModelNew.IsOpen = prModelOld.IsOpen;
            prModelNew.ReviewId = reviewNew.Id;
            prModelNew.CreatedBy = prModelOld.Author;
            prModelNew.PackageName = reviewNew.PackageName;
            prModelNew.Language = reviewNew.Language;
            prModelNew.Assignee = prModelOld.Assignee;
            prModelNew.IsDeleted = false;

            var oldReview = reviewsOld.Where(rev => rev.ReviewId == prModelOld.ReviewId)?.FirstOrDefault();
            if (oldReview != null)
            {
                prModelNew.APIRevisionId = oldReview.Revisions.Last()?.RevisionId;
                Console.WriteLine($"Setting previous revision ID {prModelNew.APIRevisionId} from review {oldReview.ReviewId} as API revision ID for PR Model {prModelNew.Id}");
            }
            Console.WriteLine($"Creating PR    : {prModelNew.Id}");
            await prContainerNew.UpsertItemAsync(prModelNew, new PartitionKey(prModelNew.ReviewId));
        }

        // Create Sample Revisions Associated with the Review
        var samplesOld = new List<UsageSampleModel>();
        var samplesQuery = $"SELECT * FROM c WHERE c.ReviewId = @reviewId";
        var samplesQueryDefinition = new QueryDefinition(samplesQuery).WithParameter("@reviewId", reviewOld.ReviewId);
        var samplesItemQueryIterator = samplesContainerOld.GetItemQueryIterator<UsageSampleModel>(samplesQueryDefinition);
        while (samplesItemQueryIterator.HasMoreResults)
        {
            var result = await samplesItemQueryIterator.ReadNextAsync();
            samplesOld.AddRange(result.Resource);
        }

        foreach (var sampleOld in samplesOld)
        {
            foreach (var sampleOldRevision in sampleOld.Revisions)
            {
                var sampleNewRevision = new SampleRevisionModel();
                sampleNewRevision.Id = Guid.NewGuid().ToString("N");
                sampleNewRevision.ReviewId = reviewNew.Id;
                sampleNewRevision.PackageName = reviewNew.PackageName;
                sampleNewRevision.Language = reviewNew.Language;
                sampleNewRevision.FileId = sampleOldRevision.FileId;
                sampleNewRevision.OriginalFileId = sampleOldRevision.OriginalFileId;
                sampleNewRevision.OriginalFileName = sampleOldRevision.OriginalFileName;
                sampleNewRevision.CreatedBy = sampleOldRevision.CreatedBy;
                sampleNewRevision.CreatedOn = sampleOldRevision.CreatedOn;
                sampleNewRevision.Title = sampleOldRevision.RevisionTitle;
                sampleNewRevision.IsDeleted = sampleOldRevision.RevisionIsDeleted;

                Console.WriteLine($"Creating Sample: {sampleNewRevision.Id}");
                await samplesContainerNew.UpsertItemAsync(sampleNewRevision, new PartitionKey(sampleNewRevision.ReviewId));
            }
        }

        // Create Comments For cases where RevisionId is null or not defined 
        var commentsOld2 = new List<CommentModelOld>();
        var commentsOldQuery2 = $"SELECT * FROM c WHERE c.ReviewId = @reviewId AND (c.RevisionId = null OR NOT IS_DEFINED(c.RevisionId))";
        var commentsQueryDefinition2 = new QueryDefinition(commentsOldQuery2).WithParameter("@reviewId", reviewOld.ReviewId);
        var itemQueryIterator2 = commentsContainerOld.GetItemQueryIterator<CommentModelOld>(commentsQueryDefinition2);

        while (itemQueryIterator2.HasMoreResults)
        {
            var result = await itemQueryIterator2.ReadNextAsync();
            commentsOld2.AddRange(result.Resource);
        }

        foreach (var comment in commentsOld2)
        {
            var commentNew = new CommentModel();
            commentNew.Id = comment.CommentId;
            commentNew.ReviewId = reviewNew.Id;
            commentNew.ElementId = comment.ElementId;
            commentNew.SectionClass = comment.SectionClass;
            commentNew.CommentText = comment.Comment;
            commentNew.ChangeHistory.Add(new CommentChangeHistoryModel()
            {
                ChangeAction = CommentChangeAction.Created,
                ChangedBy = comment.Username,
                ChangedOn = comment.TimeStamp
            });
            commentNew.CreatedOn = comment.TimeStamp;
            commentNew.CreatedBy = comment.Username;
            if (comment.EditedTimeStamp != null)
            {
                commentNew.ChangeHistory.Add(new CommentChangeHistoryModel()
                {
                    ChangeAction = CommentChangeAction.Edited,
                    ChangedBy = comment.Username,
                    ChangedOn = comment.EditedTimeStamp
                });
            }
            commentNew.LastEditedOn = comment.EditedTimeStamp;
            commentNew.IsResolved = comment.IsResolve;
            commentNew.Upvotes = comment.Upvotes;
            commentNew.TaggedUsers = comment.TaggedUsers;
            commentNew.CommentType = (comment.IsUsageSampleComment) ? CommentType.SampleRevision : CommentType.APIRevision;
            commentNew.ResolutionLocked = comment.ResolutionLocked;
            commentNew.IsDeleted = false;

            Console.WriteLine($"Creating New Comment {commentNew.Id} with ReviewId {commentNew.ReviewId}");
            await commentsContainerNew.UpsertItemAsync(commentNew, new PartitionKey(commentNew.ReviewId));
        }

        // Update review
        Console.WriteLine($"Update Review: {reviewNew.Id}");
        await reviewsContainerNew.UpsertItemAsync(reviewNew, new PartitionKey(reviewNew.Id));

        // Update mappings
        Console.WriteLine($"Update Mapping: {mapping.ReviewNewId}");
        await mappingsContainer.UpsertItemAsync(mapping, new PartitionKey(mapping.ReviewNewId));
    }

}
await MigrateDocuments(
    reviewsContainerOld: reviewsContainerOld, reviewsContainerNew: reviewsContainerNew,
    prContainerOld: prContainerOld, prContainerNew: prContainerNew,
    samplesContainerOld: samplesContainerOld, samplesContainerNew: samplesContainerNew,
    commentsContainerOld: commentsContainerOld, commentsContainerNew: commentsContainerNew,
    revisionsContainerNew: revisionsContainerNew, mappingsContainer: mappingsContainer,
    limit: 2);









<|MERGE_RESOLUTION|>--- conflicted
+++ resolved
@@ -53,11 +53,7 @@
     Container revisionsContainerNew, Container mappingsContainer, int? limit = null)
 {
     var reviewsOld = new List<ReviewModelOld>();
-<<<<<<< HEAD
-    var reviewsOldQuery = $"SELECT * FROM Reviews c Where c.IsClosed = false and Exists(Select Value r from r in c.Revisions where IS_DEFINED(r.Files[0].PackageName) AND r.Files[0].PackageName != \"\")";
-=======
     var reviewsOldQuery = $"SELECT * FROM Reviews c Where c.IsClosed != true AND Exists(Select Value r from r in c.Revisions where IS_DEFINED(r.Files[0].PackageName) AND r.Files[0].PackageName != \"\" AND NOT IS_NULL(r.Files[0].PackageName))";
->>>>>>> 216cf3b3
     var reviewsOldQueryDefinition = new QueryDefinition(reviewsOldQuery);
     var reviewsOldItemQueryIterator = reviewsContainerOld.GetItemQueryIterator<ReviewModelOld>(reviewsOldQueryDefinition);
 
