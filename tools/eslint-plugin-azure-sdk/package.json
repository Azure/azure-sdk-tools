{
  "name": "@azure/eslint-plugin-azure-sdk",
<<<<<<< HEAD
  "version": "1.1.0-preview.3",
=======
  "version": "1.1.0-preview.4",
>>>>>>> f81944d4
  "description": "An ESLint plugin enforcing design guidelines for the JavaScript/TypeScript Azure SDK",
  "keywords": [
    "eslint",
    "eslint-plugin",
    "azure",
    "azure-sdk",
    "sdk",
    "eslint-plugin-azure",
    "eslint-plugin-azure-sdk"
  ],
  "author": "Microsoft Corporation",
  "contributors": [
    {
      "name": "Arpan Laha",
      "email": "arpanlaha99@gmail.com",
      "url": "https://github.com/arpanlaha"
    }
  ],
  "license": "MIT",
  "homepage": "https://github.com/Azure/azure-sdk-tools/tree/master/tools/eslint-plugin-azure-sdk",
  "repository": {
    "type": "git",
    "url": "https://github.com/Azure/azure-sdk-tools.git",
    "directory": "tools/eslint-plugin-azure-sdk"
  },
  "bugs": {
    "url": "https://github.com/Azure/azure-sdk-tools/issues"
  },
  "main": "dist/index.js",
  "files": [
    "dist"
  ],
  "scripts": {
    "build": "npm run clean && tsc -p tsconfig.build.json && npm run format:dist",
    "clean": "rimraf dist/",
    "format": "prettier --write \"./**/*.{ts,json,md}\"",
    "format:check": "prettier --check \"./**/*.{ts,json,md}\"",
    "format:dist": "prettier --write dist/**/*.{js,json,md}",
    "lint": "eslint src tests --ext .ts && markdownlint README.md docs",
    "test": "npm run clean && tsc -p tsconfig.json && mocha --timeout 10000 --recursive dist/tests"
  },
  "dependencies": {
    "glob": "^7.1.4",
    "path": "^0.12.7",
    "typescript": "^3.4.5"
  },
  "devDependencies": {
    "@types/bluebird": "^3.5.27",
    "@types/chai": "^4.1.7",
    "@types/eslint": "^4.16.6",
    "@types/estree": "0.0.39",
    "@types/glob": "^7.1.1",
    "@types/mocha": "^5.2.7",
    "@typescript-eslint/eslint-plugin": "^1.12.0",
    "@typescript-eslint/experimental-utils": "^1.12.0",
    "@typescript-eslint/parser": "^1.12.0",
    "@typescript-eslint/typescript-estree": "^1.12.0",
    "bluebird": "^3.5.5",
    "chai": "^4.2.0",
    "eslint": "^5.16.0",
    "markdownlint-cli": "^0.17.0",
    "mocha": "^6.1.4",
    "prettier": "^1.18.2"
  },
  "peerDependencies": {
    "@typescript-eslint/parser": "^1.10.2",
    "eslint": "^5.16.0"
  },
  "engines": {
    "node": ">=8.0.0"
  }
}<|MERGE_RESOLUTION|>--- conflicted
+++ resolved
@@ -1,10 +1,6 @@
 {
   "name": "@azure/eslint-plugin-azure-sdk",
-<<<<<<< HEAD
-  "version": "1.1.0-preview.3",
-=======
-  "version": "1.1.0-preview.4",
->>>>>>> f81944d4
+  "version": "1.1.0-preview.5",
   "description": "An ESLint plugin enforcing design guidelines for the JavaScript/TypeScript Azure SDK",
   "keywords": [
     "eslint",
