﻿using Microsoft.CodeAnalysis;
using System.Collections.Generic;
using System.Collections.Immutable;
using System.Text;

namespace APIView
{
    /// <summary>
    /// Class representing a C# type parameter.
    /// 
    /// TypeParameterAPIV is an immutable, thread-safe type.
    /// </summary>
    public class TypeParameterAPIV
    {
        public string Name { get; set; }
        public string[] Attributes { get; set; }

<<<<<<< HEAD

=======
>>>>>>> ea704513
        public TypeParameterAPIV() { }

        /// <summary>
        /// Construct a new TypeParameterAPIV instance, represented by the provided symbol.
        /// </summary>
        /// <param name="symbol">The symbol representing the type parameter.</param>
        public TypeParameterAPIV(ITypeParameterSymbol symbol)
        {
            this.Name = symbol.ToString();

            List<string> attributes = new List<string>();
            foreach (AttributeData attribute in symbol.GetAttributes())
            {
                attributes.Add(attribute.ToString());
            }
            this.Attributes = attributes.ToArray();
        }

        public override string ToString()
        {
            var returnString = new StringBuilder();
            TreeRendererAPIV.RenderText(this, returnString);
            return returnString.ToString();
        }
    }
}<|MERGE_RESOLUTION|>--- conflicted
+++ resolved
@@ -15,10 +15,6 @@
         public string Name { get; set; }
         public string[] Attributes { get; set; }
 
-<<<<<<< HEAD
-
-=======
->>>>>>> ea704513
         public TypeParameterAPIV() { }
 
         /// <summary>
