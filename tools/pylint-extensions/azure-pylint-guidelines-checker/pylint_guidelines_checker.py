# ------------------------------------
# Copyright (c) Microsoft Corporation.
# Licensed under the MIT License.
# ------------------------------------

"""
Pylint custom checkers for SDK guidelines: C4717 - C4760
"""

import logging
import astroid
from pylint.checkers import BaseChecker

logger = logging.getLogger(__name__)


class ClientConstructorTakesCorrectParameters(BaseChecker):
    name = "client-constructor"
    priority = -1
    msgs = {
        "C4717": (
            "Client constructor is missing a credential parameter. See details:"
            " https://azure.github.io/azure-sdk/python_design.html#client-configuration",
            "missing-client-constructor-parameter-credential",
            "All client types should accept a credential parameter.",
        ),
        "C4718": (
            "Client constructor is missing a **kwargs parameter. See details:"
            " https://azure.github.io/azure-sdk/python_design.html#client-configuration",
            "missing-client-constructor-parameter-kwargs",
            "All client types should accept a **kwargs parameter.",
        ),
    }
    options = (
        (
            "ignore-missing-client-constructor-parameter-credential",
            {
                "default": False,
                "type": "yn",
                "metavar": "<y_or_n>",
                "help": "Allow client constructors without a credential parameter",
            },
        ),
        (
            "ignore-missing-client-constructor-parameter-kwargs",
            {
                "default": False,
                "type": "yn",
                "metavar": "<y_or_n>",
                "help": "Allow client constructors without a **kwargs parameter",
            },
        ),
    )
    ignore_clients = [
        "PipelineClient",
        "AsyncPipelineClient",
        "ARMPipelineClient",
        "AsyncARMPipelineClient",
    ]

    def __init__(self, linter=None):
        super(ClientConstructorTakesCorrectParameters, self).__init__(linter)

    def visit_functiondef(self, node):
        """Visits the constructor within a client class and checks that it has
        credential and kwargs parameters.

        :param node: function node
        :type node: ast.FunctionDef
        :return: None
        """
        try:
            if (
                    node.name == "__init__"
                    and node.parent.name.endswith("Client")
                    and node.parent.name not in self.ignore_clients
            ):
                arg_names = [argument.name for argument in node.args.args]
                if "credential" not in arg_names:
                    self.add_message(
                        msgid="missing-client-constructor-parameter-credential",
                        node=node,
                        confidence=None,
                    )
                if not node.args.kwarg:
                    self.add_message(
                        msgid="missing-client-constructor-parameter-kwargs",
                        node=node,
                        confidence=None,
                    )
        except AttributeError:
            logger.debug(
                "Pylint custom checker failed to check if constructor has correct parameters."
            )
            pass


class ClientHasKwargsInPoliciesForCreateConfigurationMethod(BaseChecker):
    name = "configuration-policies-kwargs"
    priority = -1
    msgs = {
        "C4719": (
            "A policy in the create_configuration() function is missing a **kwargs argument. See details:"
            " https://azure.github.io/azure-sdk/python_design.html#client-configuration",
            "config-missing-kwargs-in-policy",
            "All policies should take a **kwargs parameter.",
        )
    }
    options = (
        (
            "ignore-config-missing-kwargs-in-policy",
            {
                "default": False,
                "type": "yn",
                "metavar": "<y_or_n>",
                "help": "Allow clients instantiate a policy without a kwargs parameter.",
            },
        ),
    )

    def __init__(self, linter=None):
        super(ClientHasKwargsInPoliciesForCreateConfigurationMethod, self).__init__(
            linter
        )

    def visit_functiondef(self, node):
        """Visits the any method called `create_configuration` or `create_config` and checks
        that every policy in the method contains a kwargs parameter.

        :param node: function node
        :type node: ast.FunctionDef
        :return: None
        """
        try:
            if node.name == "create_configuration" or node.name == "create_config":
                node.decorators = None
                for idx in range(len(node.body)):
                    # Gets each line of the method as a string
                    line = list(node.get_children())[idx].as_string()
                    if line.find("Policy") != -1:
                        if line.find("**kwargs") == -1:
                            self.add_message(
                                msgid="config-missing-kwargs-in-policy",
                                node=list(node.get_children())[idx],
                                confidence=None,
                            )
        except AttributeError:
            logger.debug(
                "Pylint custom checker failed to check if kwargs parameter in policies."
            )
            pass


class ClientHasApprovedMethodNamePrefix(BaseChecker):
    name = "client-approved-method-name-prefix"
    priority = -1
    msgs = {
        "C4720": (
            "Client is not using an approved method name prefix. See details:"
            " https://azure.github.io/azure-sdk/python_design.html#service-operations",
            "unapproved-client-method-name-prefix",
            "All clients should use the preferred verbs for method names.",
        )
    }
    options = (
        (
            "ignore-unapproved-client-method-name-prefix",
            {
                "default": False,
                "type": "yn",
                "metavar": "<y_or_n>",
                "help": "Allow clients to not use preferred method name prefixes",
            },
        ),
    )

    ignore_clients = [
        "PipelineClient",
        "AsyncPipelineClient",
        "ARMPipelineClient",
        "AsyncARMPipelineClient",
    ]

    def __init__(self, linter=None):
        super(ClientHasApprovedMethodNamePrefix, self).__init__(linter)

    def visit_classdef(self, node):
        """Visits every class in file and checks if it is a client. If it is a client, checks
        that approved method name prefixes are present.

        :param node: class node
        :type node: ast.ClassDef
        :return: None
        """
        try:
            if node.name.endswith("Client") and node.name not in self.ignore_clients:
                client_methods = [
                    child for child in node.get_children() if child.is_function
                ]

                approved_prefixes = [
                    "get",
                    "list",
                    "create",
                    "upsert",
                    "set",
                    "update",
                    "replace",
                    "append",
                    "add",
                    "delete",
                    "remove",
                    "begin",
                ]
                for idx, method in enumerate(client_methods):
                    if (
                            method.name.startswith("__")
                            or "_exists" in method.name
                            or method.name.startswith("_")
                            or method.name.startswith("from")
                    ):
                        continue
                    prefix = method.name.split("_")[0]
                    if prefix.lower() not in approved_prefixes:
                        self.add_message(
                            msgid="unapproved-client-method-name-prefix",
                            node=client_methods[idx],
                            confidence=None,
                        )
        except AttributeError:
            logger.debug(
                "Pylint custom checker failed to check if client has approved method name prefix."
            )
            pass


class ClientMethodsUseKwargsWithMultipleParameters(BaseChecker):
    name = "client-method-multiple-parameters"
    priority = -1
    msgs = {
        "C4721": (
            "Client has too many positional arguments. Use keyword-only arguments."
            " See details: https://azure.github.io/azure-sdk/python_implementation.html#method-signatures",
            "client-method-has-more-than-5-positional-arguments",
            "Client method should use keyword-only arguments for some parameters.",
        )
    }
    options = (
        (
            "ignore-client-method-has-more-than-5-positional-arguments",
            {
                "default": False,
                "type": "yn",
                "metavar": "<y_or_n>",
                "help": "Allow client method to have more than 5 positional arguments",
            },
        ),
    )

    ignore_clients = [
        "PipelineClient",
        "AsyncPipelineClient",
        "ARMPipelineClient",
        "AsyncARMPipelineClient",
    ]

    def __init__(self, linter=None):
        super(ClientMethodsUseKwargsWithMultipleParameters, self).__init__(linter)

    def visit_functiondef(self, node):
        """Visits every method in the client and checks that it doesn't have more than 5
        positional arguments.

        :param node: function node
        :type node: ast.FunctionDef
        :return: None
        """
        try:
            if (
                    node.parent.name.endswith("Client")
                    and node.is_method()
                    and node.parent.name not in self.ignore_clients
            ):
                # Only bother checking method signatures with > 6 parameters (don't include self/cls/etc)
                if len(node.args.args) > 6:
                    positional_args = len(node.args.args) - len(node.args.defaults)
                    if positional_args > 6:
                        self.add_message(
                            msgid="client-method-has-more-than-5-positional-arguments",
                            node=node,
                            confidence=None,
                        )
        except AttributeError:
            logger.debug(
                "Pylint custom checker failed to check if kwargs is used for multiple parameters."
            )
            pass

    visit_asyncfunctiondef = visit_functiondef


class ClientMethodsHaveTypeAnnotations(BaseChecker):
    name = "client-method-type-annotations"
    priority = -1
    msgs = {
        "C4722": (
            "Client method is missing type annotations/comments, return type annotations/comments, or "
            "mixing type annotations and comments. See details: "
            " https://azure.github.io/azure-sdk/python_implementation.html#types-or-not",
            "client-method-missing-type-annotations",
            "Client method should use type annotations.",
        )
    }
    options = (
        (
            "ignore-client-method-missing-type-annotations",
            {
                "default": False,
                "type": "yn",
                "metavar": "<y_or_n>",
                "help": "Allow client method without type annotations",
            },
        ),
    )
    ignore_clients = [
        "PipelineClient",
        "AsyncPipelineClient",
        "ARMPipelineClient",
        "AsyncARMPipelineClient",
    ]

    def __init__(self, linter=None):
        super(ClientMethodsHaveTypeAnnotations, self).__init__(linter)

    def visit_functiondef(self, node):
        """Visits every method in the client and checks that all type comments/annotations
        and type returns are present.

        :param node: function node
        :type node: ast.FunctionDef
        :return: None
        """
        try:
            if (
                    node.parent.name.endswith("Client")
                    and node.is_method()
                    and node.parent.name not in self.ignore_clients
            ):
                if not node.name.startswith("_") or node.name == "__init__":
                    # Checks that method has python 2/3 type comments or annotations as shown here:
                    # https://www.python.org/dev/peps/pep-0484/#suggested-syntax-for-python-2-7-and-straddling-code

                    # check for type comments
                    if (
                            node.type_comment_args is None
                            or node.type_comment_returns is None
                    ):
                        # type annotations default to a list of None when not present,
                        # so need extra logic here to check for any hints that may be present
                        type_annotations = [
                            type_hint
                            for type_hint in node.args.annotations
                            if type_hint is not None
                        ]

                        # check for type annotations
                        # node.args.args is a list of ast.AssignName arguments
                        # node.returns is the type annotation return
                        # Note that if the method returns nothing it will be of type ast.Const.NoneType
                        if (
                                type_annotations == [] and len(node.args.args) > 1
                        ) or node.returns is None:
                            self.add_message(
                                msgid="client-method-missing-type-annotations",
                                node=node,
                                confidence=None,
                            )
        except AttributeError:
            logger.debug(
                "Pylint custom checker failed to check if client methods missing type annotations."
            )
            pass

    visit_asyncfunctiondef = visit_functiondef


class ClientMethodsHaveTracingDecorators(BaseChecker):
    name = "client-method-has-tracing-decorator"
    priority = -1
    msgs = {
        "C4723": (
            "Client method is missing the distributed tracing decorator - `distributed_trace`."
            " Methods that make network calls should have distributed tracing. See details:"
            " https://azure.github.io/azure-sdk/python_implementation.html#distributed-tracing",
            "client-method-missing-tracing-decorator",
            "Client method should support distributed tracing.",
        ),
        "C4724": (
            "Client async method is missing the distributed tracing decorator - `distributed_trace_async`."
            " Methods that make network calls should have distributed tracing."
            " See details: https://azure.github.io/azure-sdk/python_implementation.html#distributed-tracing",
            "client-method-missing-tracing-decorator-async",
            "Client method should support distributed tracing.",
        ),
    }
    options = (
        (
            "ignore-client-method-missing-tracing-decorator",
            {
                "default": False,
                "type": "yn",
                "metavar": "<y_or_n>",
                "help": "Allow client method without tracing decorator.",
            },
        ),
        (
            "ignore-client-method-missing-tracing-decorator-async",
            {
                "default": False,
                "type": "yn",
                "metavar": "<y_or_n>",
                "help": "Allow client method without tracing decorator.",
            },
        ),
    )
    ignore_clients = [
        "PipelineClient",
        "AsyncPipelineClient",
        "ARMPipelineClient",
        "AsyncARMPipelineClient",
    ]
    ignore_functions = ["send_request"]
    ignore_decorators = {"typing.overload", "builtins.classmethod"}

    def __init__(self, linter=None):
        super(ClientMethodsHaveTracingDecorators, self).__init__(linter)

    def visit_functiondef(self, node):
        """Visits every method in the client and checks that a distributed tracing decorator is present.
        Ignores private methods, from_connection_string, and methods that retrieve child clients.

        node.decoratornames() returns a set of the method's decorator names.

        :param node: function node
        :type node: ast.FunctionDef
        :return: None
        """
        try:
            path = node.root().name
            split_path = path.split(".")
            new_path = ".".join(split_path[: len(split_path) - 1])
            if new_path.count("_") == 0:
                if (
                        node.parent.name.endswith("Client")
                        and node.is_method()
                        and not node.name.startswith("_")
                        and node.parent.name not in self.ignore_clients
                ):
                    if (
                            node.args.kwarg
                            and node.name not in self.ignore_functions
                            and not node.name.endswith("client")
                            and not self.ignore_decorators.intersection(
                        node.decoratornames()
                    )
                            and "azure.core.tracing.decorator.distributed_trace"
                            not in node.decoratornames()
                    ):
                        self.add_message(
                            msgid="client-method-missing-tracing-decorator",
                            node=node,
                            confidence=None,
                        )
        except:
            pass

    def visit_asyncfunctiondef(self, node):
        """Visits every method in the client and checks that a distributed tracing decorator is present.
        Ignores private methods, from_connection_string, and methods that retrieve child clients.

        node.decoratornames() returns a set of the method's decorator names.

        :param node: function node
        :type node: ast.AsyncFunctionDef
        :return: None
        """
        try:
            path = node.root().name
            split_path = path.split(".")
            new_path = ".".join(split_path[: len(split_path) - 1])
            if new_path.count("_") == 0:
                if (
                        node.parent.name.endswith("Client")
                        and node.is_method()
                        and not node.name.startswith("_")
                        and node.parent.name not in self.ignore_clients
                ):
                    if (
                            node.args.kwarg
                            and node.name not in self.ignore_functions
                            and not node.name.endswith("client")
                            and not self.ignore_decorators.intersection(
                        node.decoratornames()
                    )
                            and "azure.core.tracing.decorator_async.distributed_trace_async"
                            not in node.decoratornames()
                    ):
                        self.add_message(
                            msgid="client-method-missing-tracing-decorator-async",
                            node=node,
                            confidence=None,
                        )
        except:
            pass


class ClientsDoNotUseStaticMethods(BaseChecker):
    name = "client-does-not-use-static-methods"
    priority = -1
    msgs = {
        "C4725": (
            "Client should not use static methods (staticmethod). See details:"
            " https://azure.github.io/azure-sdk/python_implementation.html#method-signatures",
            "client-method-should-not-use-static-method",
            "Client method should not use staticmethod.",
        ),
    }
    options = (
        (
            "ignore-client-method-should-not-use-static-method",
            {
                "default": False,
                "type": "yn",
                "metavar": "<y_or_n>",
                "help": "Allow client method to use staticmethod.",
            },
        ),
    )
    ignore_clients = [
        "PipelineClient",
        "AsyncPipelineClient",
        "ARMPipelineClient",
        "AsyncARMPipelineClient",
    ]

    def __init__(self, linter=None):
        super(ClientsDoNotUseStaticMethods, self).__init__(linter)

    def visit_functiondef(self, node):
        """Visits every method in the client and checks that it does not use staticmethod.

        :param node: function node
        :type node: ast.FunctionDef
        :return: None
        """
        try:
            if (
                    node.parent.name.endswith("Client")
                    and node.is_method()
                    and node.parent.name not in self.ignore_clients
            ):
                # ignores private methods or methods that don't have any decorators
                if not node.name.startswith("_") and node.decorators is not None:
                    if "builtins.staticmethod" in node.decoratornames():
                        self.add_message(
                            msgid="client-method-should-not-use-static-method",
                            node=node,
                            confidence=None,
                        )
        except AttributeError:
            logger.debug(
                "Pylint custom checker failed to check if client methods do not use staticmethods."
            )
            pass

    visit_asyncfunctiondef = visit_functiondef


class FileHasCopyrightHeader(BaseChecker):
    name = "file-has-copyright-header"
    priority = -1
    msgs = {
        "C4726": (
            "File is missing a copyright header. See details:"
            " https://azure.github.io/azure-sdk/policies_opensource.html#",
            "file-needs-copyright-header",
            "Every source file should have a copyright header.",
        ),
    }
    options = (
        (
            "ignore-file-needs-copyright-header",
            {
                "default": False,
                "type": "yn",
                "metavar": "<y_or_n>",
                "help": "Allow file without a copyright header.",
            },
        ),
    )

    def __init__(self, linter=None):
        super(FileHasCopyrightHeader, self).__init__(linter)

    def visit_module(self, node):
        """Visits every file and checks that a copyright header is present.

        :param node: module node
        :type node: ast.Module
        :return: None
        """
        try:
            if not node.package:  # don't throw an error on an __init__.py file
                header = node.stream().read(200).lower()
                if header.find(b"copyright") == -1:
                    self.add_message(
                        msgid="file-needs-copyright-header", node=node, confidence=None
                    )
        except AttributeError:
            logger.debug(
                "Pylint custom checker failed to check if file is missing a copyright header."
            )
            pass


class ClientUsesCorrectNamingConventions(BaseChecker):
    name = "client-naming-conventions"
    priority = -1
    msgs = {
        "C4727": (
            "Client is using an incorrect naming convention. See details:"
            " https://azure.github.io/azure-sdk/python_implementation.html#naming-conventions",
            "client-incorrect-naming-convention",
            "Client method should use correct naming conventions.",
        )
    }
    options = (
        (
            "ignore-client-incorrect-naming-convention",
            {
                "default": False,
                "type": "yn",
                "metavar": "<y_or_n>",
                "help": "Allow client to use incorrect naming conventions.",
            },
        ),
    )
    ignore_clients = [
        "PipelineClient",
        "AsyncPipelineClient",
        "ARMPipelineClient",
        "AsyncARMPipelineClient",
    ]

    def __init__(self, linter=None):
        super(ClientUsesCorrectNamingConventions, self).__init__(linter)

    def visit_classdef(self, node):
        """Visits every class in file and checks if it is a client.
        Checks that correct naming convention is used for the client.
        Also checks that any class constants use uppercase.

        :param node: class node
        :type node: ast.ClassDef
        :return: None
        """
        # check for correct capitalization for "Client" and whatever the first letter of the prefix is
        if (
                "_" in node.name
                or node.name.endswith("client")
                or node.name[0] != node.name[0].upper()
        ):
            if not node.name.startswith("_") and node.name not in self.ignore_clients:
                self.add_message(
                    msgid="client-incorrect-naming-convention",
                    node=node,
                    confidence=None,
                )

        # check for correct naming convention in any class constants
        if node.name.endswith("Client"):
            for idx in range(len(node.body)):
                try:
                    const_name = node.body[idx].targets[0].name
                    if const_name != const_name.upper() and not const_name.startswith("__"):
                        self.add_message(
                            msgid="client-incorrect-naming-convention",
                            node=node.body[idx],
                            confidence=None,
                        )
                except AttributeError:
                    logger.debug(
                        "Pylint custom checker failed to check if client uses correct naming conventions."
                    )
                    pass

            # check that methods in client class do not use camelcase
            try:
                for func in node.body:
                    if func.name != func.name.lower() and not func.name.startswith("_") and isinstance(func,
                                                                                                       astroid.FunctionDef):
                        self.add_message(
                            msgid="client-incorrect-naming-convention",
                            node=func,
                            confidence=None,
                        )
            except AttributeError:
                logger.debug(
                    "Pylint custom checker failed to check if client uses correct naming conventions."
                )
                pass


class ClientMethodsHaveKwargsParameter(BaseChecker):
    name = "client-methods-have-kwargs"
    priority = -1
    msgs = {
        "C4728": (
            "Client method is missing a **kwargs parameter. See details:"
            " https://azure.github.io/azure-sdk/python_design.html#constructors-and-factory-methods",
            "client-method-missing-kwargs",
            "All client methods should accept a kwargs parameter.",
        ),
    }
    options = (
        (
            "ignore-client-method-missing-kwargs",
            {
                "default": False,
                "type": "yn",
                "metavar": "<y_or_n>",
                "help": "Allow client method without a kwargs parameter",
            },
        ),
    )
    ignore_clients = [
        "PipelineClient",
        "AsyncPipelineClient",
        "ARMPipelineClient",
        "AsyncARMPipelineClient",
    ]

    def __init__(self, linter=None):
        super(ClientMethodsHaveKwargsParameter, self).__init__(linter)

    def visit_functiondef(self, node):
        """Visits every method in the client and checks that it has a kwargs parameter.

        :param node: function node
        :type node: ast.FunctionDef
        :return: None
        """
        try:
            if (
                    node.parent.name.endswith("Client")
                    and node.is_method()
                    and node.parent.name not in self.ignore_clients
            ):
                # avoid false positive with @property
                if node.decorators is not None:
                    if "builtins.property" in node.decoratornames():
                        return
                    if not node.name.startswith("_") and (
                            "azure.core.tracing.decorator.distributed_trace"
                            in node.decoratornames()
                            or "azure.core.tracing.decorator_async.distributed_trace_async"
                            in node.decoratornames()
                    ):
                        if not node.args.kwarg:
                            self.add_message(
                                msgid="client-method-missing-kwargs",
                                node=node,
                                confidence=None,
                            )
        except AttributeError:
            logger.debug(
                "Pylint custom checker failed to check if client uses kwargs parameter in method."
            )
            pass

    visit_asyncfunctiondef = visit_functiondef


class ClientMethodNamesDoNotUseDoubleUnderscorePrefix(BaseChecker):
    name = "client-methods-no-double-underscore"
    priority = -1
    msgs = {
        "C4729": (
            "Client method name should not use a double underscore prefix. See details:"
            " https://azure.github.io/azure-sdk/python_implementation.html#public-vs-private",
            "client-method-name-no-double-underscore",
            "Client method names should not use a leading double underscore prefix.",
        ),
    }
    options = (
        (
            "ignore-client-method-name-no-double-underscore",
            {
                "default": False,
                "type": "yn",
                "metavar": "<y_or_n>",
                "help": "Allow client method to have double underscore prefix.",
            },
        ),
    )
    ignore_clients = [
        "PipelineClient",
        "AsyncPipelineClient",
        "ARMPipelineClient",
        "AsyncARMPipelineClient",
    ]
    acceptable_names = [
        "__init__",
        "__enter__",
        "__exit__",
        "__aenter__",
        "__aexit__",
        "__repr__",
    ]

    def __init__(self, linter=None):
        super(ClientMethodNamesDoNotUseDoubleUnderscorePrefix, self).__init__(linter)

    def visit_functiondef(self, node):
        """Visits every method in the client and checks that no name begins with a double underscore.

        :param node: function node
        :type node: ast.FunctionDef
        :return: None
        """
        try:
            if (
                    node.parent.name.endswith("Client")
                    and node.is_method()
                    and node.parent.name not in self.ignore_clients
            ):
                if (
                        node.name.startswith("__")
                        and node.name not in self.acceptable_names
                ):
                    self.add_message(
                        msgid="client-method-name-no-double-underscore",
                        node=node,
                        confidence=None,
                    )
        except AttributeError:
            logger.debug(
                "Pylint custom checker failed to check if client method name does not use double underscore prefix."
            )
            pass

    visit_asyncfunctiondef = visit_functiondef


class ClientDocstringUsesLiteralIncludeForCodeExample(BaseChecker):
    name = "client-docstring-literal-include"
    priority = -1
    msgs = {
        "C4730": (
            "Client docstring should use a literal include directive for the code example. See details:"
            " https://azure.github.io/azure-sdk/python_documentation.html#code-snippets",
            "client-docstring-use-literal-include",
            "Client/methods should use literal include directives for code examples.",
        ),
    }
    options = (
        (
            "ignore-client-docstring-use-literal-include",
            {
                "default": False,
                "type": "yn",
                "metavar": "<y_or_n>",
                "help": "Allow client to use code block.",
            },
        ),
    )

    ignore_clients = [
        "PipelineClient",
        "AsyncPipelineClient",
        "ARMPipelineClient",
        "AsyncARMPipelineClient",
    ]

    def __init__(self, linter=None):
        super(ClientDocstringUsesLiteralIncludeForCodeExample, self).__init__(linter)

    def visit_classdef(self, node):
        """Visits every class in file and checks if it is a client.
        Also checks that the class constructor uses literalinclude over a code-block for the code example.

        :param node: class node
        :type node: ast.ClassDef
        :return: None
        """
        try:
            if node.name.endswith("Client") and node.name not in self.ignore_clients:
                if node.doc_node.value.find("code-block") != -1:
                    self.add_message(
                        msgid="client-docstring-use-literal-include",
                        node=node,
                        confidence=None,
                    )
        except AttributeError:
            logger.debug(
                "Pylint custom checker failed to check if client uses literalinclude over code-block."
            )
            pass

    def visit_functiondef(self, node):
        """Visits every method in the client class and checks that it uses literalinclude
         over a code-block for the code example.

        :param node: function node
        :type node: ast.FunctionDef
        :return: None
        """
        try:
            if (
                    node.parent.name.endswith("Client")
                    and node.parent.name not in self.ignore_clients
                    and node.is_method()
            ):
                if node.doc_node.value.find("code-block") != -1:
                    self.add_message(
                        msgid="client-docstring-use-literal-include",
                        node=node,
                        confidence=None,
                    )
        except AttributeError:
            logger.debug(
                "Pylint custom checker failed to check if client uses literalinclude over code-block."
            )
            pass

    visit_asyncfunctiondef = visit_functiondef


class AsyncClientCorrectNaming(BaseChecker):
    name = "async-client-correct-naming"
    priority = -1
    msgs = {
        "C4731": (
            "Async client should not include `Async` in the client name. See details:"
            " https://azure.github.io/azure-sdk/python_design.html#async-support",
            "async-client-bad-name",
            "Async clients should not have async in the name.",
        ),
    }
    options = (
        (
            "ignore-async-client-bad-name",
            {
                "default": False,
                "type": "yn",
                "metavar": "<y_or_n>",
                "help": "Allow async client to include async in its name.",
            },
        ),
    )
    ignore_clients = [
        "PipelineClient",
        "AsyncPipelineClient",
        "ARMPipelineClient",
        "AsyncARMPipelineClient",
    ]

    def __init__(self, linter=None):
        super(AsyncClientCorrectNaming, self).__init__(linter)

    def visit_classdef(self, node):
        """Visits every class in file and checks that an async client does not use
        async in its name.

        :param node: class node
        :type node: ast.ClassDef
        :return: None
        """
        try:
            # avoid false positive when async name is used with a base class.
            if (
                    node.name.endswith("Client")
                    and "async" in node.name.lower()
                    and "base" not in node.name.lower()
            ):
                if (
                        not node.name.startswith("_")
                        and node.name not in self.ignore_clients
                ):
                    self.add_message(
                        msgid="async-client-bad-name", node=node, confidence=None
                    )
        except AttributeError:
            logger.debug(
                "Pylint custom checker failed to check if async client uses correct naming."
            )
            pass


class SpecifyParameterNamesInCall(BaseChecker):
    name = "specify-parameter-names"
    priority = -1
    msgs = {
        "C4732": (
            "Specify the parameter names when calling methods with more than 2 required positional parameters."
            " See details: https://azure.github.io/azure-sdk/python_implementation.html#python-codestyle-positional-params",
            "specify-parameter-names-in-call",
            "You should specify the parameter names when the method has more than two positional arguments.",
        )
    }
    options = (
        (
            "ignore-specify-parameter-names-in-call",
            {
                "default": False,
                "type": "yn",
                "metavar": "<y_or_n>",
                "help": "Call the method without specifying parameter names.",
            },
        ),
    )
    ignore_clients = [
        "PipelineClient",
        "AsyncPipelineClient",
        "ARMPipelineClient",
        "AsyncARMPipelineClient",
    ]

    def __init__(self, linter=None):
        super(SpecifyParameterNamesInCall, self).__init__(linter)

    def visit_call(self, node):
        """Visits every call in the client and checks that it specifies the parameter name in
        the call if there are more than 2 require positional parameters.

        :param node: call node
        :type node: ast.Call
        :return: None
        """
        try:
            klass = node.parent.parent.parent
            function = node.parent.parent
            if (
                    klass.name.endswith("Client")
                    and klass.name not in self.ignore_clients
                    and function.is_method()
            ):
                # node.args represent positional arguments
                if len(node.args) > 2 and node.func.attrname != "format":
                    self.add_message(
                        msgid="specify-parameter-names-in-call",
                        node=node,
                        confidence=None,
                    )
        except AttributeError:
            logger.debug(
                "Pylint custom checker failed to check if client methods specify parameters name in call."
            )
            pass


class ClientListMethodsUseCorePaging(BaseChecker):
    name = "client-paging-methods-use-list"
    priority = -1
    msgs = {
        "C4733": (
            "Operations that return collections should return a value that implements the Paging protocol and be prefixed with list_ or _list_. See details:"
            " https://azure.github.io/azure-sdk/python_design.html#response-formats",
            "client-paging-methods-use-list",
            "Client methods that return collections should use the Paging protocol and be prefixed with list_ or _list_.",
        ),
    }
    options = (
        (
            "ignore-client-paging-methods-use-list",
            {
                "default": False,
                "type": "yn",
                "metavar": "<y_or_n>",
                "help": "Allow collections method to not use paging protocol.",
            },
        ),
    )
    ignore_clients = [
        "PipelineClient",
        "AsyncPipelineClient",
        "ARMPipelineClient",
        "AsyncARMPipelineClient",
    ]

    def __init__(self, linter=None):
        super(ClientListMethodsUseCorePaging, self).__init__(linter)

    def visit_return(self, node):
        """Visits every method in the client and checks that any list methods return
        an ItemPaged or AsyncItemPaged value. Also, checks that if a method returns an iterable value
        that the method name starts with list.

        :param node: function node
        :type node: ast.FunctionDef
        :return: None
        """
        try:
            iterable_return = False
            paging_method = False
            if (
                    node.parent.parent.name.endswith("Client")
                    and node.parent.parent.name not in self.ignore_clients
                    and node.parent.is_method()
            ):
                try:
                    if any(
                            v for v in node.value.infer() if "def by_page" in v.as_string()
                    ):
                        iterable_return = True
                except (
                        astroid.exceptions.InferenceError,
                        AttributeError,
                        TypeError,
                ):  # astroid can't always infer the return
                    logger.debug(
                        "Pylint custom checker failed to check if client list method uses core paging."
                    )
                    return

                if node.parent.name.startswith("list") or node.parent.name.startswith(
                        "_list"
                ):
                    paging_method = True

                if (not paging_method and iterable_return) or (
                        paging_method and not iterable_return
                ):
                    self.add_message(
                        msgid="client-paging-methods-use-list",
                        node=node.parent,
                        confidence=None,
                    )

        except (AttributeError, TypeError):
            logger.debug(
                "Pylint custom checker failed to check if client list method uses core paging."
            )
            pass


class ClientLROMethodsUseCorePolling(BaseChecker):
    name = "client-lro-methods-use-polling"
    priority = -1
    msgs = {
        "C4734": (
            "Long running operations should return a value that implements the Poller protocol. See details:"
            " https://azure.github.io/azure-sdk/python_design.html#response-formats",
            "client-lro-methods-use-polling",
            "Long running operations should use the polling protocol.",
        ),
    }
    options = (
        (
            "ignore-client-lro-methods-use-polling",
            {
                "default": False,
                "type": "yn",
                "metavar": "<y_or_n>",
                "help": "Allow LRO method to not use polling protocol.",
            },
        ),
    )
    ignore_clients = [
        "PipelineClient",
        "AsyncPipelineClient",
        "ARMPipelineClient",
        "AsyncARMPipelineClient",
    ]

    def __init__(self, linter=None):
        super(ClientLROMethodsUseCorePolling, self).__init__(linter)

    def visit_functiondef(self, node):
        """Visits every method in the client and checks that any begin_ methods return
        an LROPoller value.

        :param node: function node
        :type node: ast.FunctionDef
        :return: None
        """
        try:
            if (
                    node.parent.name.endswith("Client")
                    and node.parent.name not in self.ignore_clients
                    and node.is_method()
            ):
                if node.name.startswith("begin"):
                    try:
                        # infer_call_result gives the method return value as a string
                        returns = next(node.infer_call_result(caller=node)).as_string()
                        if returns.find("LROPoller") == -1:
                            self.add_message(
                                msgid="client-lro-methods-use-polling",
                                node=node,
                                confidence=None,
                            )
                    except (
                            astroid.exceptions.InferenceError,
                            AttributeError,
                    ):  # astroid can't always infer the return
                        logger.debug(
                            "Pylint custom checker failed to check if client begin method uses core polling."
                        )
                        pass
        except AttributeError:
            logger.debug(
                "Pylint custom checker failed to check if client begin method uses core polling."
            )
            pass


class ClientLROMethodsUseCorrectNaming(BaseChecker):
    name = "client-lro-methods-use-correct-naming"
    priority = -1
    msgs = {
        "C4735": (
            "Methods that return an LROPoller should be prefixed with `begin_`. See details:"
            " https://azure.github.io/azure-sdk/python_design.html#service-operations",
            "lro-methods-use-correct-naming",
            "Methods that return an LROPoller should be prefixed with `begin_`.",
        ),
    }
    options = (
        (
            "ignore-client-lro-methods-use-correct-naming",
            {
                "default": False,
                "type": "yn",
                "metavar": "<y_or_n>",
                "help": "Allow LRO method to use a different name.",
            },
        ),
    )
    ignore_clients = [
        "PipelineClient",
        "AsyncPipelineClient",
        "ARMPipelineClient",
        "AsyncARMPipelineClient",
    ]

    def __init__(self, linter=None):
        super(ClientLROMethodsUseCorrectNaming, self).__init__(linter)
        self.is_client = []

    def visit_classdef(self, node):
        """Visits every class in file and checks if it is a client.

        :param node: class node
        :type node: ast.ClassDef
        :return: None
        """
        if node.name.endswith("Client") and node.name not in self.ignore_clients:
            self.is_client.append(True)
        else:
            self.is_client.append(False)

    def visit_return(self, node):
        if self.is_client and self.is_client[-1]:
            try:
                # check for a return value of LROPoller in client class
                if node.value.func.name == "LROPoller":
                    # get the method in which LROPoller is returned
                    method = node.value.func.scope()
                    if not method.name.startswith(
                            "begin"
                    ) and not method.name.startswith("_"):
                        self.add_message(
                            msgid="lro-methods-use-correct-naming",
                            node=method,
                            confidence=None,
                        )
            except AttributeError:
                logger.debug(
                    "Pylint custom checker failed to check if client method with polling uses correct naming."
                )
                pass


class ClientConstructorDoesNotHaveConnectionStringParam(BaseChecker):
    name = "client-conn-str-not-in-constructor"
    priority = -1
    msgs = {
        "C4736": (
            "The constructor must not take a connection string. See details: "
            "https://azure.github.io/azure-sdk/python_design.html#python-client-connection-string",
            "connection-string-should-not-be-constructor-param",
            "Client should have a method to create the client with a connection string.",
        ),
    }
    options = (
        (
            "ignore-connection-string-should-not-be-constructor-param",
            {
                "default": False,
                "type": "yn",
                "metavar": "<y_or_n>",
                "help": "Allow client to use connection string param in constructor.",
            },
        ),
    )
    ignore_clients = [
        "PipelineClient",
        "AsyncPipelineClient",
        "ARMPipelineClient",
        "AsyncARMPipelineClient",
    ]

    def __init__(self, linter=None):
        super(ClientConstructorDoesNotHaveConnectionStringParam, self).__init__(linter)

    def visit_classdef(self, node):
        """Visits every class in file and checks if it is a client.
        If it is a client, it checks that a connection string parameter is not used in the constructor.

        :param node: class node
        :type node: ast.ClassDef
        :return: None
        """
        try:
            if node.name.endswith("Client") and node.name not in self.ignore_clients:
                for func in node.body:
                    if func.name == "__init__":
                        for argument in func.args.args:
                            if (
                                    argument.name == "connection_string"
                                    or argument.name == "conn_str"
                            ):
                                self.add_message(
                                    msgid="connection-string-should-not-be-constructor-param",
                                    node=node,
                                    confidence=None,
                                )
        except AttributeError:
            logger.debug(
                "Pylint custom checker failed to check if client uses connection string param in constructor."
            )
            pass


class PackageNameDoesNotUseUnderscoreOrPeriod(BaseChecker):
    name = "package-name-incorrect"
    priority = -1
    msgs = {
        "C4737": (
            "Package name should not use an underscore or period. Replace with dash (-). See details: "
            "https://azure.github.io/azure-sdk/python_design.html#packaging",
            "package-name-incorrect",
            "Package name should use dashes instead of underscore or period.",
        ),
    }
    options = (
        (
            "ignore-package-name-incorrect",
            {
                "default": False,
                "type": "yn",
                "metavar": "<y_or_n>",
                "help": "Allow package name to have a different naming convention.",
            },
        ),
    )

    def __init__(self, linter=None):
        super(PackageNameDoesNotUseUnderscoreOrPeriod, self).__init__(linter)

    def visit_module(self, node):
        """Visits setup.py and checks that its package name follows correct naming convention.

        :param node: module node
        :type node: ast.Module
        :return: None
        """
        try:
            if node.file.endswith("setup.py"):
                for nod in node.body:
                    if isinstance(nod, astroid.Assign):
                        if nod.targets[0].name == "PACKAGE_NAME":
                            package = nod.value
                            if (
                                    package.value.find(".") != -1
                                    or package.value.find("_") != -1
                            ):
                                self.add_message(
                                    msgid="package-name-incorrect",
                                    node=node,
                                    confidence=None,
                                )
        except Exception:
            logger.debug(
                "Pylint custom checker failed to check if package name is correct."
            )
            pass


class ServiceClientUsesNameWithClientSuffix(BaseChecker):
    name = "client-name-incorrect"
    priority = -1
    msgs = {
        "C4738": (
            "Service client types should use a `Client` suffix. See details: "
            "https://azure.github.io/azure-sdk/python_design.html#service-client",
            "client-suffix-needed",
            "Client should use the correct suffix.",
        ),
    }
    options = (
        (
            "ignore-client-suffix-needed",
            {
                "default": False,
                "type": "yn",
                "metavar": "<y_or_n>",
                "help": "Allow the client to have a different suffix.",
            },
        ),
    )

    def __init__(self, linter=None):
        super(ServiceClientUsesNameWithClientSuffix, self).__init__(linter)

    def visit_module(self, node):
        """Visits a file that has "client" in the file name and checks that the service client
        uses a `Client` suffix.

        :param node: module node
        :type node: ast.Module
        :return: None
        """
        try:
            # ignore base clients
            if node.file.endswith("base_client.py") or node.file.endswith(
                    "base_client_async.py"
            ):
                return
            if node.file.endswith("client.py") or node.file.endswith("client_async.py"):
                has_client_suffix = False
                for idx in range(len(node.body)):
                    if isinstance(node.body[idx], astroid.ClassDef):
                        if node.body[idx].name.endswith("Client"):
                            has_client_suffix = True
                if has_client_suffix is False:
                    self.add_message(
                        msgid="client-suffix-needed", node=node, confidence=None
                    )
        except Exception:
            logger.debug(
                "Pylint custom checker failed to check if service client has a client suffix."
            )
            pass


class CheckDocstringParameters(BaseChecker):
    name = "check-docstrings"
    priority = -1
    msgs = {
        "C4739": (
            'Params missing in docstring: "%s". See details: '
            "https://azure.github.io/azure-sdk/python_documentation.html#docstrings",
            "docstring-missing-param",
            "Docstring missing for param.",
        ),
        "C4740": (
            'Param types missing in docstring: "%s". See details: '
            "https://azure.github.io/azure-sdk/python_documentation.html#docstrings",
            "docstring-missing-type",
            "Docstring missing for param type.",
        ),
        "C4741": (
            "A return doc is missing in the docstring. See details: "
            "https://azure.github.io/azure-sdk/python_documentation.html#docstrings",
            "docstring-missing-return",
            "Docstring missing for return doc.",
        ),
        "C4742": (
            "A return type is missing in the docstring. See details: "
            "https://azure.github.io/azure-sdk/python_documentation.html#docstrings",
            "docstring-missing-rtype",
            "Docstring missing for return type.",
        ),
        "C4743": (
            '"%s" not found as a parameter. Use :keyword type myarg: if a keyword argument. See details: '
            "https://azure.github.io/azure-sdk/python_documentation.html#docstrings",
            "docstring-should-be-keyword",
            "Docstring should use keywords.",
        ),
        "C4758": (
            '"%s" missing in docstring or in method signature. There should be a direct correlation between :keyword: arguments in the docstring and keyword-only arguments in method signature. See details: '
            "https://azure.github.io/azure-sdk/python_documentation.html#docstrings",
            "docstring-keyword-should-match-keyword-only",
            "Docstring keyword arguments and keyword-only method arguments should match.",
        ),
        "C4759": (
            '"%s" type formatted incorrectly. Do not use `:class` in docstring type. See details: '
            "https://azure.github.io/azure-sdk/python_documentation.html#docstrings",
            "docstring-type-do-not-use-class",
            "Docstring type is formatted incorrectly. Do not use `:class` in docstring type.",
        ),
    }
    options = (
        (
            "ignore-docstring-missing-param",
            {
                "default": False,
                "type": "yn",
                "metavar": "<y_or_n>",
                "help": "Allow a docstring param mismatch.",
            },
        ),
        (
            "ignore-docstring-missing-type",
            {
                "default": False,
                "type": "yn",
                "metavar": "<y_or_n>",
                "help": "Allow a docstring param type mismatch.",
            },
        ),
        (
            "ignore-docstring-missing-return",
            {
                "default": False,
                "type": "yn",
                "metavar": "<y_or_n>",
                "help": "Allow a docstring return doc mismatch",
            },
        ),
        (
            "ignore-docstring-missing-rtype",
            {
                "default": False,
                "type": "yn",
                "metavar": "<y_or_n>",
                "help": "Allow a docstring rtype mismatch",
            },
        ),
        (
            "ignore-docstring-should-be-keyword",
            {
                "default": False,
                "type": "yn",
                "metavar": "<y_or_n>",
                "help": "Allow a docstring to not use keyword for documentation.",
            },
        ),
    )

    def __init__(self, linter=None):
        super(CheckDocstringParameters, self).__init__(linter)

    def _find_keyword(self, line, docstring, idx, keyword_args):
        keyword_args = {}
        # this param has its type on a separate line
        if line.startswith("keyword") and line.count(" ") == 1:
            param = line.split("keyword ")[1]
            keyword_args[param] = None
        # this param has its type on the same line
        if line.startswith("keyword") and line.count(" ") == 2:
            _, param_type, param = line.split(" ")
            keyword_args[param] = param_type
        # if the param has its type on the same line with additional spaces
        if line.startswith("keyword") and line.count(" ") > 2:
            param = line.split(" ")[-1]
            param_type = ("").join(line.split(" ")[1:-1])
            keyword_args[param] = param_type
        if line.startswith("paramtype"):
            param = line.split("paramtype ")[1]
            if param in keyword_args:
                keyword_args[param] = docstring[idx + 1]

        return keyword_args

    def _find_param(self, line, docstring, idx, docparams):
        # this param has its type on a separate line
        if line.startswith("param ") and line.count(" ") == 1:
            param = line.split("param ")[1]
            docparams[param] = None
        # this param has its type on the same line
        if line.startswith("param ") and line.count(" ") == 2:
            _, param_type, param = line.split(" ")
            docparams[param] = param_type
        # if the param has its type on the same line with additional spaces
        if line.startswith("param ") and line.count(" ") > 2:
            param = line.split(" ")[-1]
            param_type = ("").join(line.split(" ")[1:-1])
            docparams[param] = param_type
        if line.startswith("type"):
            param = line.split("type ")[1]
            if param in docparams:
                docparams[param] = docstring[idx + 1]

        return docparams

    def check_parameters(self, node):
        """Parse the docstring for any params and types
        and compares it to the function's parameters.

        Throws a pylint error if...
        1. Missing param in docstring.
        2. Missing a param type in the docstring.
        3. Missing a return doc in the docstring when a function returns something.
        4. Missing an rtype in the docstring when a function returns something.
        5. Extra params in docstring that aren't function parameters. Change to keywords.
        6. Docstring has a keyword that isn't a keyword-only argument in the function signature.

        :param node: ast.ClassDef or ast.FunctionDef
        :return: None
        """
        arg_names = []
        method_keyword_only_args = []
        vararg_name = None
        # specific case for constructor where docstring found in class def
        if isinstance(node, astroid.ClassDef):
            for constructor in node.body:
                if (
                        isinstance(constructor, astroid.FunctionDef)
                        and constructor.name == "__init__"
                ):
                    arg_names = [arg.name for arg in constructor.args.args]
                    method_keyword_only_args = [
                        arg.name for arg in constructor.args.kwonlyargs
                    ]
                    vararg_name = node.args.vararg
                    break

        if isinstance(node, astroid.FunctionDef):
            arg_names = [arg.name for arg in node.args.args]
            method_keyword_only_args = [arg.name for arg in node.args.kwonlyargs]
            vararg_name = node.args.vararg

        try:
            # check for incorrect type :class to prevent splitting
            docstring = node.doc_node.value.replace(":class:", "CLASS ")
            # not every method will have a docstring so don't crash here, just return
            docstring = docstring.split(":")
        except AttributeError:
            return

        # If there is a vararg, treat it as a param
        if vararg_name:
            arg_names.append(vararg_name)

        docparams = {}
        docstring_keyword_args = {}
        for idx, line in enumerate(docstring):
            # check for keyword args in docstring
            docstring_keyword_args.update(
                self._find_keyword(line, docstring, idx, docstring_keyword_args)
            )

            # check for params in docstring
            docparams.update(self._find_param(line, docstring, idx, docparams))

        # check that all params are documented
        missing_params = []
        for param in arg_names:
            if param == "self" or param == "cls":
                continue
            if param not in docparams:
                missing_params.append(param)

        # check that all keyword-only args are documented
        missing_kwonly_args = list(
            set(docstring_keyword_args) ^ set(method_keyword_only_args)
        )

        if missing_params:
            self.add_message(
                msgid="docstring-missing-param",
                args=(", ".join(missing_params)),
                node=node,
                confidence=None,
            )

        if missing_kwonly_args:
            self.add_message(
                msgid="docstring-keyword-should-match-keyword-only",
                args=(", ".join(missing_kwonly_args)),
                node=node,
                confidence=None,
            )

        # check that all types are formatted correctly
        add_keyword_type_warnings = [
            keyword
            for keyword, doc_type in docstring_keyword_args.items()
            if doc_type and "CLASS" in doc_type
        ]
        if len(add_keyword_type_warnings) > 0:
            self.add_message(
                msgid="docstring-type-do-not-use-class",
                args=(", ".join(add_keyword_type_warnings)),
                node=node,
                confidence=None,
            )

        add_docparams_type_warnings = [
            param
            for param, doc_type in docparams.items()
            if doc_type and "CLASS" in doc_type
        ]
        if len(add_docparams_type_warnings) > 0:
            self.add_message(
                msgid="docstring-type-do-not-use-class",
                args=(", ".join(add_docparams_type_warnings)),
                node=node,
                confidence=None,
            )

        # check if we have a type for each param and check if documented params that should be keywords
        missing_types = []
        should_be_keywords = []
        for param in docparams:
            if docparams[param] is None:
                missing_types.append(param)
            if param not in arg_names:
                should_be_keywords.append(param)

        if missing_types:
            self.add_message(
                msgid="docstring-missing-type",
                args=(", ".join(missing_types)),
                node=node,
                confidence=None,
            )

        if should_be_keywords:
            self.add_message(
                msgid="docstring-should-be-keyword",
                args=(", ".join(should_be_keywords)),
                node=node,
                confidence=None,
            )

    def check_return(self, node):
        """Checks if function returns anything.
        If return found, checks that the docstring contains a return doc and rtype.

        :param node: ast.FunctionDef
        :return: None
        """

        # Check docstring documented returns/raises

        try:
            # check for incorrect type :class to prevent splitting
            docstring = node.doc_node.value.replace(":class:", "CLASS ")
            # not every method will have a docstring so don't crash here, just return
            docstring = docstring.split(":")
        except AttributeError:
            return

        has_return, has_rtype = False, False
        for line in docstring:
            if line.startswith("return"):
                has_return = True
            if line.startswith("rtype"):
                has_rtype = True
                try:
                    if "CLASS" in docstring[docstring.index("rtype") + 1]:
                        self.add_message(
                            msgid="docstring-type-do-not-use-class",
                            args="rtype",
                            node=node,
                            confidence=None,
                        )
                except:
                    pass

        # Get decorators on the function
        function_decorators = node.decoratornames()
        try:
            returns = next(node.infer_call_result(caller=node)).as_string()
            # If returns None ignore
            if returns == "None":
                return
        except (astroid.exceptions.InferenceError, AttributeError):
            # this function doesn't return anything, just return
            return

        # If is an @property decorator, don't require :return: as it is repetitive
        if has_return is False and "builtins.property" not in function_decorators:
            self.add_message(
                msgid="docstring-missing-return", node=node, confidence=None
            )
        if has_rtype is False:
            self.add_message(
                msgid="docstring-missing-rtype", node=node, confidence=None
            )

    def visit_classdef(self, node):
        """Visits every class in the file and finds the constructor.
        Makes a call to compare class docstring with constructor params.

        :param node: ast.ClassDef
        :return: None
        """
        try:
            for func in node.body:
                if isinstance(func, astroid.FunctionDef) and func.name == "__init__":
                    self.check_parameters(node)
        except Exception:
            logger.debug("Pylint custom checker failed to check docstrings.")
            pass

    def visit_functiondef(self, node):
        """Visits every function in the file and makes calls
        to check docstring parameters and return statements.

        :param node: ast.FunctionDef
        :return: None
        """
        try:
            if node.name == "__init__":
                return
            self.check_parameters(node)
            self.check_return(node)
        except Exception:
            logger.debug("Pylint custom checker failed to check docstrings.")
            pass

    # this line makes it work for async functions
    visit_asyncfunctiondef = visit_functiondef


class CheckForPolicyUse(BaseChecker):
    name = "check-for-policies"
    priority = -1
    msgs = {
        "C4739": (
            "You should include a UserAgentPolicy in your HTTP pipeline. See details: "
            "https://azure.github.io/azure-sdk/python_implementation.html#network-operations",
            "missing-user-agent-policy",
            "You should include a UserAgentPolicy in the HTTP Pipeline.",
        ),
        "C4740": (
            "You should include a LoggingPolicy in your HTTP pipeline. See details: "
            "https://azure.github.io/azure-sdk/python_implementation.html#network-operations",
            "missing-logging-policy",
            "You should include a LoggingPolicy in the HTTP Pipeline.",
        ),
        "C4741": (
            "You should include a RetryPolicy in your HTTP pipeline. See details: "
            "https://azure.github.io/azure-sdk/python_implementation.html#network-operations",
            "missing-retry-policy",
            "You should include a RetryPolicy in the HTTP Pipeline.",
        ),
        "C4742": (
            "You should include a DistributedTracingPolicy in your HTTP pipeline. See details: "
            "https://azure.github.io/azure-sdk/python_implementation.html#network-operations",
            "missing-distributed-tracing-policy",
            "You should include a DistributedTracingPolicy in the HTTP Pipeline.",
        ),
    }
    options = (
        (
            "ignore-missing-user-agent-policy",
            {
                "default": False,
                "type": "yn",
                "metavar": "<y_or_n>",
                "help": "Allow the client to not have a UserAgentPolicy",
            },
        ),
        (
            "ignore-missing-logging-policy",
            {
                "default": False,
                "type": "yn",
                "metavar": "<y_or_n>",
                "help": "Allow the client to not have a LoggingPolicy",
            },
        ),
        (
            "ignore-missing-retry-policy",
            {
                "default": False,
                "type": "yn",
                "metavar": "<y_or_n>",
                "help": "Allow the client to not have a RetryPolicy",
            },
        ),
        (
            "ignore-missing-distributed-tracing-policy",
            {
                "default": False,
                "type": "yn",
                "metavar": "<y_or_n>",
                "help": "Allow the client to not have a DistributedTracingPolicy",
            },
        ),
    )

    def __init__(self, linter=None):
        super(CheckForPolicyUse, self).__init__(linter)
        self.node_to_use = None
        self.has_policies = set()
        self.ran_at_package_level = False
        self.disable_logging_error = False
        self.disable_user_agent_error = False
        self.disable_tracing_error = False
        self.disable_retry_error = False

    def visit_function(self, node, policy):
        """Visits the function and searches line by line for the policy being used.
        Also searches for if the policy came from the azure.core.configuration object.

        :param node: ast.FunctionDef
        :param policy: The policy imported in the file.
        :return: None
        """
        for func in node.body:
            if isinstance(func, astroid.FunctionDef):
                for idx, item in enumerate(func.body):
                    try:
                        line = list(node.get_children())[idx].as_string()
                        if line.find(policy) != -1:
                            self.has_policies.add(policy)
                        if line.find("config.logging_policy") != -1:
                            self.has_policies.add("NetworkTraceLoggingPolicy")
                        if line.find("config.retry_policy") != -1:
                            self.has_policies.add("RetryPolicy")
                        if line.find("config.user_agent_policy") != -1:
                            self.has_policies.add("UserAgentPolicy")
                    except IndexError:
                        pass

    def visit_class(self, klass, policy):
        """Visits any classes in the file and then makes a call
        to search its methods for the policy being used.

        :param klass: A class within the file
        :param policy: The policy imported in the file.
        :return: None
        """
        for idx, node in enumerate(klass):
            if isinstance(node, astroid.ClassDef):
                self.visit_function(node, policy)

    def visit_module(self, node):
        """Visits every file in the package and searches for policies as base classes
        or custom policies. If a core policy is imported in a file in calls helper
        methods to check that the policy was used in the code.

        This pylint checker is different from the others as it collects information across
        many files and then reports any errors. Due to this difference, disable commands
        must be searched for manually.

        :param node: ast.Module
        :return: None
        """
        # only throw the error if pylint was run at package level since it needs to check all the files
        # infer run location based on the location of the init file highest in dir hierarchy
        if node.package:  # the init file
            count = node.file.split("azure-sdk-for-python")[1].count("-")
            if node.file.split("azure-sdk-for-python")[1].count("\\") <= (
                    5 + count
            ) and node.file.split("azure-sdk-for-python")[1].count("/") <= (5 + count):
                self.ran_at_package_level = True

        # not really a good place to throw the pylint error, so we'll do it on the init file.
        # By running this checker on all the files first and then reporting errors, pylint disables need to be
        # done manually for some reason
        if node.file.endswith("__init__.py") and self.node_to_use is None:
            header = node.stream().read(200).lower()
            if header.find(b"disable") != -1:
                if header.find(b"missing-logging-policy") != -1:
                    self.disable_logging_error = True
                if header.find(b"missing-user-agent-policy") != -1:
                    self.disable_user_agent_error = True
                if header.find(b"missing-distributed-tracing-policy") != -1:
                    self.disable_tracing_error = True
                if header.find(b"missing-retry-policy") != -1:
                    self.disable_retry_error = True
            self.node_to_use = node

        for idx in range(len(node.body)):
            # Check if the core policy is the base class for some custom policy, or a custom policy is being used
            # and we try our best to find it based on common naming conventions.
            if isinstance(node.body[idx], astroid.ClassDef):
                if "NetworkTraceLoggingPolicy" in node.body[idx].basenames:
                    self.has_policies.add("NetworkTraceLoggingPolicy")
                if node.body[idx].name.find("LoggingPolicy") != -1:
                    self.has_policies.add("NetworkTraceLoggingPolicy")
                if (
                        "RetryPolicy" in node.body[idx].basenames
                        or "AsyncRetryPolicy" in node.body[idx].basenames
                ):
                    self.has_policies.add("RetryPolicy")
                if node.body[idx].name.find("RetryPolicy") != -1:
                    self.has_policies.add("RetryPolicy")
                if "UserAgentPolicy" in node.body[idx].basenames:
                    self.has_policies.add("UserAgentPolicy")
                if node.body[idx].name.find("UserAgentPolicy") != -1:
                    self.has_policies.add("UserAgentPolicy")
                if "DistributedTracingPolicy" in node.body[idx].basenames:
                    self.has_policies.add("DistributedTracingPolicy")
                if node.body[idx].name.find("TracingPolicy") != -1:
                    self.has_policies.add("DistributedTracingPolicy")

            # policy is imported in this file, let's check that it gets used in the code
            if isinstance(node.body[idx], astroid.ImportFrom):
                for imp, pol in enumerate(node.body[idx].names):
                    if (
                            node.body[idx].names[imp][0].endswith("Policy")
                            and node.body[idx].names[imp][0] not in self.has_policies
                    ):
                        self.visit_class(node.body, node.body[idx].names[imp][0])

    def close(self):
        """This method is inherited from BaseChecker and called at the very end of linting a module.
        It reports any errors and does a final check for any pylint disable statements.

        :return: None
        """
        if self.ran_at_package_level:
            if self.disable_logging_error is False:
                if "NetworkTraceLoggingPolicy" not in self.has_policies:
                    self.add_message(
                        msgid="missing-logging-policy",
                        node=self.node_to_use,
                        confidence=None,
                    )
            if self.disable_retry_error is False:
                if "RetryPolicy" not in self.has_policies:
                    self.add_message(
                        msgid="missing-retry-policy",
                        node=self.node_to_use,
                        confidence=None,
                    )
            if self.disable_user_agent_error is False:
                if "UserAgentPolicy" not in self.has_policies:
                    self.add_message(
                        msgid="missing-user-agent-policy",
                        node=self.node_to_use,
                        confidence=None,
                    )
            if self.disable_tracing_error is False:
                if "DistributedTracingPolicy" not in self.has_policies:
                    self.add_message(
                        msgid="missing-distributed-tracing-policy",
                        node=self.node_to_use,
                        confidence=None,
                    )


class CheckDocstringAdmonitionNewline(BaseChecker):
    name = "check-admonition"
    priority = -1
    msgs = {
        "C4744": (
            "The .. literalinclude statement needs a blank line above it. ",
            "docstring-admonition-needs-newline",
            "Put a newline after the example and before the literalinclude.",
        ),
    }
    options = (
        (
            "ignore-docstring-admonition-needs-newline",
            {
                "default": False,
                "type": "yn",
                "metavar": "<y_or_n>",
                "help": "Allow a docstring to not have newline after admonition example.",
            },
        ),
    )

    def __init__(self, linter=None):
        super(CheckDocstringAdmonitionNewline, self).__init__(linter)

    def check_for_admonition(self, node):
        """Parse the docstring for an admonition statement.
        If found, checks that the literalinclude statement has
        two newlines above it.

        :param node: ast.ClassDef or ast.FunctionDef
        :return: None
        """

        try:
            # not every class/method will have a docstring so don't crash here, just return
            if (
                    node.doc_node.value.find("admonition") != -1
                    and node.doc_node.value.find(".. literalinclude") != -1
            ):
                literal_include = node.doc_node.value.split(".. literalinclude")[0]
                chars_list = list(reversed(literal_include))
                for idx, char in enumerate(chars_list):
                    if char == "\n":
                        if chars_list[idx + 1] == "\n":
                            break
                        else:
                            self.add_message(
                                "docstring-admonition-needs-newline",
                                node=node,
                                confidence=None,
                            )
                            break
        except Exception:
            return

    def visit_classdef(self, node):
        """Visits every class docstring.

        :param node: ast.ClassDef
        :return: None
        """
        try:
            for func in node.body:
                if isinstance(func, astroid.FunctionDef) and func.name == "__init__":
                    self.check_for_admonition(node)
        except Exception:
            logger.debug("Pylint custom checker failed to check docstrings.")
            pass

    def visit_functiondef(self, node):
        """Visits every method docstring.

        :param node: ast.FunctionDef
        :return: None
        """
        try:
            if node.name == "__init__":
                return
            self.check_for_admonition(node)
        except Exception:
            logger.debug("Pylint custom checker failed to check docstrings.")
            pass

    # this line makes it work for async functions
    visit_asyncfunctiondef = visit_functiondef


class CheckEnum(BaseChecker):
    name = "check-enum"
    priority = -1
    msgs = {
        "C4746": (
            "The enum must use uppercase naming. See details: "
            "https://azure.github.io/azure-sdk/python_design.html#enumerations",
            "enum-must-be-uppercase",
            "Capitalize enum name.",
        ),
        "C4747": (
            "The enum must inherit from CaseInsensitiveEnumMeta. See details: "
            "https://azure.github.io/azure-sdk/python_implementation.html#extensible-enumerations",
            "enum-must-inherit-case-insensitive-enum-meta",
            "Inherit CaseInsensitiveEnumMeta.",
        ),
    }
    options = (
        (
            "ignore-enum-must-be-uppercase",
            {
                "default": False,
                "type": "yn",
                "metavar": "<y_or_n>",
                "help": "Allow an enum to not be capitalized.",
            },
        ),
        (
            "ignore-enum-must-inherit-case-insensitive-enum-meta",
            {
                "default": False,
                "type": "yn",
                "metavar": "<y_or_n>",
                "help": "Allow an enum to not inherit CaseInsensitiveEnumMeta.",
            },
        ),
    )

    def __init__(self, linter=None):
        super(CheckEnum, self).__init__(linter)

    def visit_classdef(self, node):
        """Visits every enum class.

        :param node: ast.ClassDef
        :return: None
        """
        try:
            # If it has a metaclass, and is an enum class, check the capitalization
            if node.declared_metaclass():
                if node.declared_metaclass().name == "CaseInsensitiveEnumMeta":
                    self._enum_uppercase(node)
            # Else if it does not have a metaclass, but it is an enum class
            # Check both capitalization and throw pylint error for metaclass
            elif node.bases[0].name == "str" and node.bases[1].name == "Enum":
                self.add_message(
                    "enum-must-inherit-case-insensitive-enum-meta",
                    node=node,
                    confidence=None,
                )
                self._enum_uppercase(node)

        except Exception:
            logger.debug("Pylint custom checker failed to check enum.")
            pass

    def _enum_uppercase(self, node):
        """Visits every enum within the class.
        Checks if the enum is uppercase, if it isn't it
        adds a pylint error message.

        :param node: ast.ClassDef
        :return: None
        """

        # Check capitalization of enums assigned in the class
        for nod in node.body:
            if isinstance(nod, astroid.Assign):
                if not nod.targets[0].name.isupper():
                    self.add_message(
                        "enum-must-be-uppercase", node=nod.targets[0], confidence=None
                    )


class CheckAPIVersion(BaseChecker):
    name = "check-api-version-kwarg"
    priority = -1
    msgs = {
        "C4748": (
            "The client constructor needs to take in an optional keyword-only api_version argument. See details: "
            "https://azure.github.io/azure-sdk/python_design.html#specifying-the-service-version",
            "client-accepts-api-version-keyword",
            "Accept a keyword argument called api_version.",
        ),
    }
    options = (
        (
            "ignore-client-accepts-api-version-keyword",
            {
                "default": False,
                "type": "yn",
                "metavar": "<y_or_n>",
                "help": "Allow for no keyword api version.",
            },
        ),
    )
    ignore_clients = [
        "PipelineClient",
        "AsyncPipelineClient",
        "ARMPipelineClient",
        "AsyncARMPipelineClient",
    ]

    def __init__(self, linter=None):
        super(CheckAPIVersion, self).__init__(linter)

    def visit_classdef(self, node):
        """Visits every class in file and checks if it is a client.
        If it is a client, it checks that there is an api_version keyword.

        :param node: class node
        :type node: ast.ClassDef
        :return: None
        """

        try:
            api_version = False

            if node.name.endswith("Client") and node.name not in self.ignore_clients:
                if node.doc_node:
                    if (
                            ":keyword api_version:" in node.doc_node.value
                            or ":keyword str api_version:" in node.doc_node.value
                    ):
                        api_version = True
                if not api_version:
                    for func in node.body:
                        if isinstance(func, astroid.FunctionDef):
                            if func.name == "__init__":
                                if func.doc_node:
                                    if (
                                            ":keyword api_version:" in func.doc_node.value
                                            or ":keyword str api_version:" in func.doc_node.value
                                    ):
                                        api_version = True
                                if not api_version:
                                    self.add_message(
                                        msgid="client-accepts-api-version-keyword",
                                        node=node,
                                        confidence=None,
                                    )

        except AttributeError:
            logger.debug(
                "Pylint custom checker failed to check if client takes in an optional keyword-only api_version argument."
            )
            pass


class CheckNamingMismatchGeneratedCode(BaseChecker):
    name = "check-naming-mismatch"
    priority = -1
    msgs = {
        "C4745": (
            "Do not alias generated code. "
            "This messes up sphinx, intellisense, and apiview, so please modify the name of the generated code through"
            " the swagger / directives, or code customizations. See Details: "
            "https://github.com/Azure/autorest/blob/main/docs/generate/built-in-directives.md",
            "naming-mismatch",
            "Do not alias models imported from the generated code.",
        ),
    }
    options = (
        (
            "ignore-naming-mismatch",
            {
                "default": False,
                "type": "yn",
                "metavar": "<y_or_n>",
                "help": "Allow generated code to be aliased.",
            },
        ),
    )

    def __init__(self, linter=None):
        super(CheckNamingMismatchGeneratedCode, self).__init__(linter)

    def visit_module(self, node):
        """Visits __init__.py and checks that there are not aliased models.

        :param node: module node
        :type node: ast.Module
        :return: None
        """
        try:
            if node.file.endswith("__init__.py"):
                aliased = []

                for nod in node.body:
                    if isinstance(nod, astroid.ImportFrom) or isinstance(
                            nod, astroid.Import
                    ):
                        # If the model has been aliased
                        for name in nod.names:
                            if name[1] is not None:
                                aliased.append(name[1])

                for nod in node.body:
                    if isinstance(nod, astroid.Assign):
                        if nod.targets[0].as_string() == "__all__":
                            for models in nod.assigned_stmts():
                                for model_name in models.elts:
                                    if model_name.value in aliased:
                                        self.add_message(
                                            msgid="naming-mismatch",
                                            node=model_name,
                                            confidence=None,
                                        )

        except Exception:
            logger.debug("Pylint custom checker failed to check if model is aliased.")


class NonCoreNetworkImport(BaseChecker):
    """There are certain imports that should only occur in the core package.
    For example, instead of using `requests` to make requests, clients should
    take a `azure.core.pipeline.Pipeline` as input to make requests.
    """

    name = "networking-import-outside-azure-core-transport"
    priority = -1
    msgs = {
        "C4749": (
            "This import is not allowed here. Consider using an abstract"
            " alternative from azure.core.pipeline.transport.",
            "networking-import-outside-azure-core-transport",
            "This import is only allowed in azure.core.pipeline.transport.",
        ),
    }
    BLOCKED_MODULES = ["aiohttp", "requests", "trio", "httpx"]
    AZURE_CORE_TRANSPORT_NAME = "azure.core.pipeline.transport"

    def visit_import(self, node):
        """Check that we dont have blocked imports."""
        if node.root().name.startswith(self.AZURE_CORE_TRANSPORT_NAME):
            return
        for import_, _ in node.names:
            self._check_import(import_, node)

    def visit_importfrom(self, node):
        """Check that we aren't importing from a blocked package."""
        if node.root().name.startswith(self.AZURE_CORE_TRANSPORT_NAME):
            return
        self._check_import(node.modname, node)

    def _check_import(self, name, node):
        """Check if an import is blocked."""
        for blocked in self.BLOCKED_MODULES:
            if name.startswith(blocked):
                self.add_message(
                    msgid=f"networking-import-outside-azure-core-transport",
                    node=node,
                    confidence=None,
                )


class NonAbstractTransportImport(BaseChecker):
    """Rule to check that we aren't importing transports outside of `azure.core.pipeline.transport`.
    Transport selection should be up to `azure.core` or the end-user, not individual SDKs.
    """

    name = "non-abstract-transport-import"
    priority = -1
    msgs = {
        "C4750": (
            "Only import abstract transports.",
            "non-abstract-transport-import",
            "Only import abstract transports. Let core or end-user decide which transport to use.",
        ),
    }
    AZURE_CORE_TRANSPORT_NAME = "azure.core.pipeline.transport"
    ABSTRACT_CLASSES = {
        "HttpTransport",
        "HttpRequest",
        "HttpResponse",
        "AsyncHttpTransport",
        "AsyncHttpResponse",
    }

    def visit_importfrom(self, node):
        """Check that we aren't importing from a blocked package."""
        if node.root().name.startswith(self.AZURE_CORE_TRANSPORT_NAME):
            return
        if node.modname == self.AZURE_CORE_TRANSPORT_NAME:
            for name, _ in node.names:
                if name not in self.ABSTRACT_CLASSES:
                    self.add_message(
                        msgid=f"non-abstract-transport-import",
                        node=node,
                        confidence=None,
                    )


class NoAzureCoreTracebackUseRaiseFrom(BaseChecker):
    """Rule to check that we don't use raise_with_traceback from azure core."""

    name = "no-raise-with-traceback"
    priority = -1
    msgs = {
        "C4754": (
            "Don't use raise_with_traceback, use python 3 'raise from' syntax.",
            "no-raise-with-traceback",
            "Don't use raise_with_traceback instead use python 3 'raise from' syntax.",
        ),
    }

    def visit_import(self, node):
        """Checks all imports to make sure we are
        not using raise_with_traceback from azure core."""
        try:
            if node.modname == "azure.core.exceptions":
                for import_, _ in node.names:
                    self._check_import(import_, node)
        except:
            pass

    def visit_importfrom(self, node):
        """Checks all `from` imports to make sure we are
        not using raise_with_traceback from azure core."""

        try:
            if node.modname == "azure.core.exceptions":
                for import_, _ in node.names:
                    self._check_import(import_, node)
        except:
            pass

    def _check_import(self, name, node):
        """Raises message if raise_with_traceback is found."""

        if name.startswith("raise_with_traceback"):
            self.add_message(
                msgid="no-raise-with-traceback", node=node, confidence=None
            )


class NameExceedsStandardCharacterLength(BaseChecker):
    """Rule to check that the character length of type and property names are not over 40 characters."""

    name = "name-too-long"
    priority = -1
    msgs = {
        "C4751": (
            "Name is over standard character length of 40.",
            "name-too-long",
            "Only use names that are less than 40 characters.",
        ),
    }

    STANDARD_CHARACTER_LENGTH = 40

    def visit_classdef(self, node):
        """Visit every class and check that the
         class name is within the character length limit.

        :param node: node
        :type node: ast.ClassDef

        """

        try:
            self.iterate_through_names(node, True)
        except:
            pass

    def visit_functiondef(self, node):
        """Visit every function and check that the function and
        its variable names are within the character length limit.

        :param node: node
        :type node: ast.FunctionDef

        """
        try:
            self.iterate_through_names(node, False)
        except:
            pass

    def iterate_through_names(self, node, ignore_function):
        """Helper function to iterate through names.

        :param node: node
        :type node: ast.ClassDef or ast.FunctionDef
        :param ignore_function: Whether the function is being called
         from `visit_classdef` or not. If it is called from `visit_classdef`
         ignore_function should be `True` to avoid repeat warnings on functions.
        :type ignore_function: bool
        :return: None
        """
        if len(node.name) > self.STANDARD_CHARACTER_LENGTH and not node.name.startswith(
                "_"
        ):
            self.add_message(
                msgid="name-too-long",
                node=node,
                confidence=None,
            )

        for i in node.body:
            if (
                    not (
                            isinstance(i, astroid.FunctionDef)
                            or isinstance(i, astroid.AsyncFunctionDef)
                    )
                    and not ignore_function
            ):
                try:
                    if len(
                            i.name
                    ) > self.STANDARD_CHARACTER_LENGTH and not i.name.startswith("_"):
                        self.add_message(
                            msgid="name-too-long",
                            node=i,
                            confidence=None,
                        )
                except:
                    # Gets the names of ast.Assign statements
                    for j in i.targets:
                        if isinstance(j, astroid.AssignName):
                            if len(
                                    j.name
                            ) > self.STANDARD_CHARACTER_LENGTH and not j.name.startswith(
                                "_"
                            ):
                                self.add_message(
                                    msgid="name-too-long",
                                    node=j,
                                    confidence=None,
                                )
                        elif isinstance(j, astroid.AssignAttr):
                            # for self.names
                            if len(
                                    j.attrname
                            ) > self.STANDARD_CHARACTER_LENGTH and not j.attrname.startswith(
                                "_"
                            ):
                                self.add_message(
                                    msgid="name-too-long",
                                    node=j,
                                    confidence=None,
                                )

    visit_asyncfunctiondef = visit_functiondef


class DeleteOperationReturnStatement(BaseChecker):
    """Rule to check that delete* or begin_delete* return None or LROPoller[None], respectively."""

    name = "delete-operation-wrong-return-type"
    priority = -1
    msgs = {
        "C4752": (
            "delete* or begin_delete* should return None or LROPoller[None], respectively.",
            "delete-operation-wrong-return-type",
            "delete* or begin_delete* functions should return None or LROPoller[None].",
        ),
    }

    def visit_functiondef(self, node):
        """Visits all delete functions and checks that their return types
        are LROPoller or None."""
        try:
            if node.returns.as_string() == "None":
                # If there are residual comment typehints or no return value,
                # we dont want to throw an error
                return
            if node.name.startswith("delete") and node.parent.name.endswith("Client"):
                if node.returns.as_string() != "None":
                    self.add_message(
                        msgid="delete-operation-wrong-return-type",
                        node=node,
                        confidence=None,
                    )
            if node.name.startswith("begin_delete") and node.parent.name.endswith(
                    "Client"
            ):
                if (
                        node.returns.as_string() != "LROPoller[None]"
                        and node.returns.as_string() != "AsyncLROPoller[None]"
                ):
                    self.add_message(
                        msgid="delete-operation-wrong-return-type",
                        node=node,
                        confidence=None,
                    )
        except:
            pass


class DoNotImportLegacySix(BaseChecker):
    """Rule to check that libraries do not import the six package."""

    name = "do-not-import-legacy-six"
    priority = -1
    msgs = {
        "C4757": (
            "Do not import the six package in your library. Six was used to work with python2, which is no longer supported.",
            "do-not-import-legacy-six",
            "Do not import the six package in your library.",
        ),
    }

    def visit_importfrom(self, node):
        """Check that we aren't importing from six."""
        if node.modname == "six":
            self.add_message(
                msgid=f"do-not-import-legacy-six",
                node=node,
                confidence=None,
            )

    def visit_import(self, node):
        """Check that we aren't importing six."""
        for name, _ in node.names:
            if name == "six":
                self.add_message(
                    msgid=f"do-not-import-legacy-six",
                    node=node,
                    confidence=None,
                )


class NoLegacyAzureCoreHttpResponseImport(BaseChecker):
    """Rule to check that we aren't importing azure.core.pipeline.transport.HttpResponse outside of Azure Core."""

    name = "no-legacy-azure-core-http-response-import"
    priority = -1
    msgs = {
        "C4756": (
            "Do not import HttpResponse from azure.core.pipeline.transport outside of Azure Core.",
            "no-legacy-azure-core-http-response-import",
            "Do not import HttpResponse from azure.core.pipeline.transport outside of Azure Core. You can import HttpResponse from azure.core.rest instead.",
        ),
    }

    AZURE_CORE_NAME = "azure.core"
    AZURE_MGMT_CORE = "azure.mgmt.core"
    AZURE_CORE_TRANSPORT_NAME = "azure.core.pipeline.transport"
    RESPONSE_CLASSES = ["HttpResponse", "AsyncHttpResponse"]

    def visit_importfrom(self, node):
        """Check that we aren't importing from azure.core.pipeline.transport import HttpResponse."""
        if node.root().name.startswith(
                self.AZURE_CORE_NAME
        ) or node.root().name.startswith(self.AZURE_MGMT_CORE):
            return
        if node.modname == self.AZURE_CORE_TRANSPORT_NAME:
            for name, _ in node.names:
                if name in self.RESPONSE_CLASSES:
                    self.add_message(
                        msgid=f"no-legacy-azure-core-http-response-import",
                        node=node,
                        confidence=None,
                    )



class DoNotLogErrorsEndUpRaising(BaseChecker):
    """Rule to check that errors that get raised aren't logged"""

    name = "do-not-log-raised-errors"
    priority = -1
    msgs = {"C4762": (
        "Do not log errors that get raised in an exception block.",
        "do-not-log-raised-errors",
        "Do not log errors at error or warning level when error is raised in an exception block",
    ),
    }

    def visit_try(self, node):
        """Check that raised errors aren't logged at 'error' or 'warning' levels in exception blocks.
           Go through exception block and branches and ensure error hasn't been logged if exception is raised.
        """
        # Return a list of exception blocks
        except_block = node.handlers
        # Iterate through each exception block
        for nod in except_block:
            # Get the nodes in each block (e.g. nodes Expr and Raise)
            exception_block_body = nod.body
            self.check_for_raise(exception_block_body)

    def check_for_raise(self, node):
        """ Helper function - checks for instance of 'Raise' node
            Also checks 'If' and nested 'If' branches
        """
        for i in node:
            if isinstance(i, astroid.Raise):
                self.check_for_logging(node)
            # Check for any nested 'If' branches
            if isinstance(i, astroid.If):
                self.check_for_raise(i.body)

                # Check any 'elif' or 'else' branches
                self.check_for_raise(i.orelse)

    def check_for_logging(self, node):
        """ Helper function - checks 'Expr' nodes to see if logging has occurred at 'warning' or 'error'
            levels. Called from 'check_for_raise' function
        """
        matches = [".warning", ".error", ".exception"]
        for j in node:
            if isinstance(j, astroid.Expr):
                expression = j.as_string().lower()
                if any(x in expression for x in matches):
                    self.add_message(
                        msgid=f"do-not-log-raised-errors",
                        node=j,
                        confidence=None,
                    )


<<<<<<< HEAD
class ImportTypeChecker(BaseChecker):
    """Checker to ensure no type is imported from the same module more than once within the same file,
    while allowing imports of the same type from different namespaces (e.g., sync and async clients)."""

    name = "import-type-checker"
    priority = -1
    msgs = {
        "C4764": (
            "Type %s is imported multiple times from the same module: %s",
            "duplicate-import-type",
            "Used when a type is imported multiple times from the same module within the same file.",
        ),
    }

    def visit_module(self, node):
        """Initialize the dictionary for tracking imports at the start of processing each file."""
        self.imported_entities = {}
=======

class NoImportTypingFromTypeCheck(BaseChecker):
>>>>>>> 8957dfb7

    def visit_importfrom(self, node):
        """Check for duplicate imports from the same module within the same file."""
        if self._is_inside_exception_or_conditional(node):
            # Ignore imports inside conditional or try/except blocks
            return

        module_name = node.modname
        for name, alias in node.names:
            entity_name = alias or name

            # Check if the entity has already been imported from the same base namespace
            if entity_name in self.imported_entities:
                if self._get_base_namespace(self.imported_entities[entity_name]) == self._get_base_namespace(
                        module_name):
                    # The same entity is imported again from the same base namespace
                    self.add_message(
                        "duplicate-import-type",
                        node=node,
                        args=(entity_name, module_name),
                    )
            else:
                # Record the entity and its module
                self.imported_entities[entity_name] = module_name

    def _get_base_namespace(self, module_name):
        """Extract the base namespace from the module name."""
        # Assume the base namespace is the first two segments (e.g., 'azure.eventgrid' from 'azure.eventgrid.aio')
        return '.'.join(module_name.split('.')[:2])

    def _is_inside_exception_or_conditional(self, node):
        """Check if the given node is inside a conditional statement or try/except block."""
        parent = node.parent
        while parent:
            # Check for parent nodes that are If or Try statements
            if parent.is_statement and parent.__class__.__name__ in {'If', 'TryExcept', 'Try'}:
                return True
            parent = parent.parent
        return False

    def close(self):
        """Reset the imported entities dictionary after processing a file."""
        self.imported_entities.clear()


class NoImportTypingFromTypeCheck(BaseChecker):
    """Rule to check that we aren't importing typing under TYPE_CHECKING."""

    name = "no-typing-import-in-type-check"
    priority = -1
    msgs = {
        "C4760": (
            "Do not import from typing inside of TYPE_CHECKING.",
            "no-typing-import-in-type-check",
            "Do not import from typing inside of TYPE_CHECKING. You can import from typing outside of TYPE_CHECKING.",
        ),
    }

    def visit_importfrom(self, node):
        """Check that we aren't importing from typing under if TYPE_CHECKING."""
        try:
            if isinstance(node.parent, astroid.If) and "TYPE_CHECKING" in node.parent.as_string():
                if node.modname == "typing" or node.modname == "typing_extensions":
                    self.add_message(
                        msgid=f"no-typing-import-in-type-check",
                        node=node,
                        confidence=None,
                    )
        except:
            pass

    def visit_import(self, node):
        """Check that we aren't importing from typing under if TYPE_CHECKING."""
        try:
            if isinstance(node.parent, astroid.If) and "TYPE_CHECKING" in node.parent.as_string():
                for name, _ in node.names:
                    if name == "typing" or name == "typing_extensions":
                        self.add_message(
                            msgid=f"no-typing-import-in-type-check",
                            node=node,
                            confidence=None,
                        )
        except:
            pass

<<<<<<< HEAD
=======

class DoNotUseLegacyTyping(BaseChecker):
>>>>>>> 8957dfb7

class DoNotUseLegacyTyping(BaseChecker):
    """ Rule to check that we aren't using legacy typing using comments. """

    name = "do-not-use-legacy-typing"
    priority = -1
    msgs = {
        "C4761": (
            "Do not use legacy typing using comments.",
            "do-not-use-legacy-typing",
            "Do not use legacy typing using comments. Python 2 is no longer supported, use Python 3.9+ type hints instead.",
        ),
    }

    def visit_functiondef(self, node):
        """Check that we aren't using legacy typing."""
        if node.type_comment_args or node.type_comment_returns:
            self.add_message(
                msgid=f"do-not-use-legacy-typing",
                node=node,
                confidence=None,
            )

<<<<<<< HEAD
=======
class DoNotImportAsyncio(BaseChecker):

    """Rule to check that libraries do not import the asyncio package directly."""

    name = "do-not-import-asyncio"
    priority = -1
    # TODO Find message number
    msgs = {
        "C4763": (
            "Do not import the asyncio package directly in your library",
            "do-not-import-asyncio",
            "Do not import the asyncio package in your directly.",
        ),
    }

    def visit_importfrom(self, node):
        """Check that we aren't importing from asyncio directly."""
        if node.modname == "asyncio":
            self.add_message(
                msgid=f"do-not-import-asyncio",
                node=node,
                confidence=None,
            )
              
    def visit_import(self, node):
        """Check that we aren't importing asyncio."""
        for name, _ in node.names:
            if name == "asyncio":
                self.add_message(
                    msgid=f"do-not-import-asyncio",
                    node=node,
                    confidence=None,
                )



>>>>>>> 8957dfb7

# if a linter is registered in this function then it will be checked with pylint
def register(linter):
    linter.register_checker(ClientsDoNotUseStaticMethods(linter))
    linter.register_checker(ClientConstructorTakesCorrectParameters(linter))
    linter.register_checker(ClientMethodsUseKwargsWithMultipleParameters(linter))
    linter.register_checker(ClientMethodsHaveTypeAnnotations(linter))
    linter.register_checker(ClientUsesCorrectNamingConventions(linter))
    linter.register_checker(ClientMethodsHaveKwargsParameter(linter))
    linter.register_checker(
        ClientHasKwargsInPoliciesForCreateConfigurationMethod(linter)
    )
    linter.register_checker(AsyncClientCorrectNaming(linter))
    linter.register_checker(FileHasCopyrightHeader(linter))
    linter.register_checker(ClientMethodNamesDoNotUseDoubleUnderscorePrefix(linter))
    linter.register_checker(SpecifyParameterNamesInCall(linter))
    linter.register_checker(ClientConstructorDoesNotHaveConnectionStringParam(linter))
    linter.register_checker(PackageNameDoesNotUseUnderscoreOrPeriod(linter))
    linter.register_checker(ServiceClientUsesNameWithClientSuffix(linter))
    linter.register_checker(CheckDocstringAdmonitionNewline(linter))
    linter.register_checker(CheckNamingMismatchGeneratedCode(linter))
    linter.register_checker(CheckAPIVersion(linter))
    linter.register_checker(CheckEnum(linter))
    linter.register_checker(NonCoreNetworkImport(linter))
    linter.register_checker(ClientListMethodsUseCorePaging(linter))
    linter.register_checker(NonAbstractTransportImport(linter))
    linter.register_checker(NoAzureCoreTracebackUseRaiseFrom(linter))
    linter.register_checker(NameExceedsStandardCharacterLength(linter))
    linter.register_checker(DeleteOperationReturnStatement(linter))
    linter.register_checker(ClientMethodsHaveTracingDecorators(linter))
    linter.register_checker(DoNotImportLegacySix(linter))
    linter.register_checker(DoNotImportAsyncio(linter))
    linter.register_checker(NoLegacyAzureCoreHttpResponseImport(linter))
    linter.register_checker(NoImportTypingFromTypeCheck(linter))
    linter.register_checker(DoNotUseLegacyTyping(linter))
    linter.register_checker(ImportTypeChecker(linter))

    # disabled by default, use pylint --enable=check-docstrings if you want to use it
    linter.register_checker(CheckDocstringParameters(linter))

    linter.register_checker(DoNotLogErrorsEndUpRaising(linter))

    # Rules are disabled until false positive rate improved
    # linter.register_checker(CheckForPolicyUse(linter))
    # linter.register_checker(ClientHasApprovedMethodNamePrefix(linter))

    # linter.register_checker(ClientDocstringUsesLiteralIncludeForCodeExample(linter))
    # linter.register_checker(ClientLROMethodsUseCorePolling(linter))
    # linter.register_checker(ClientLROMethodsUseCorrectNaming(linter))<|MERGE_RESOLUTION|>--- conflicted
+++ resolved
@@ -2758,28 +2758,7 @@
                     )
 
 
-<<<<<<< HEAD
-class ImportTypeChecker(BaseChecker):
-    """Checker to ensure no type is imported from the same module more than once within the same file,
-    while allowing imports of the same type from different namespaces (e.g., sync and async clients)."""
-
-    name = "import-type-checker"
-    priority = -1
-    msgs = {
-        "C4764": (
-            "Type %s is imported multiple times from the same module: %s",
-            "duplicate-import-type",
-            "Used when a type is imported multiple times from the same module within the same file.",
-        ),
-    }
-
-    def visit_module(self, node):
-        """Initialize the dictionary for tracking imports at the start of processing each file."""
-        self.imported_entities = {}
-=======
-
-class NoImportTypingFromTypeCheck(BaseChecker):
->>>>>>> 8957dfb7
+
 
     def visit_importfrom(self, node):
         """Check for duplicate imports from the same module within the same file."""
@@ -2865,11 +2844,7 @@
         except:
             pass
 
-<<<<<<< HEAD
-=======
-
-class DoNotUseLegacyTyping(BaseChecker):
->>>>>>> 8957dfb7
+
 
 class DoNotUseLegacyTyping(BaseChecker):
     """ Rule to check that we aren't using legacy typing using comments. """
@@ -2893,45 +2868,7 @@
                 confidence=None,
             )
 
-<<<<<<< HEAD
-=======
-class DoNotImportAsyncio(BaseChecker):
-
-    """Rule to check that libraries do not import the asyncio package directly."""
-
-    name = "do-not-import-asyncio"
-    priority = -1
-    # TODO Find message number
-    msgs = {
-        "C4763": (
-            "Do not import the asyncio package directly in your library",
-            "do-not-import-asyncio",
-            "Do not import the asyncio package in your directly.",
-        ),
-    }
-
-    def visit_importfrom(self, node):
-        """Check that we aren't importing from asyncio directly."""
-        if node.modname == "asyncio":
-            self.add_message(
-                msgid=f"do-not-import-asyncio",
-                node=node,
-                confidence=None,
-            )
-              
-    def visit_import(self, node):
-        """Check that we aren't importing asyncio."""
-        for name, _ in node.names:
-            if name == "asyncio":
-                self.add_message(
-                    msgid=f"do-not-import-asyncio",
-                    node=node,
-                    confidence=None,
-                )
-
-
-
->>>>>>> 8957dfb7
+
 
 # if a linter is registered in this function then it will be checked with pylint
 def register(linter):
