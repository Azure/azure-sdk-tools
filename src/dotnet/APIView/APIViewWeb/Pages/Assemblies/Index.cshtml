--- conflicted
+++ resolved
@@ -15,8 +15,7 @@
             <input type="text" class="form-control" id="searchBox" placeholder="Filter by review name" autofocus>
         </div>
 
-        <div class="btn-group float-left  pl-5">
-<<<<<<< HEAD
+        <div class="btn-group float-left pl-5">
             <a class="btn btn-secondary" active-if='@Model.Language != "All"' asp-all-route-data=@Model.GetRoutingData(language: "All")>All</a>
             <a class="btn btn-secondary" active-if='@Model.Language != "C"' asp-all-route-data=@Model.GetRoutingData(language: "C")>C</a>
             <a class="btn btn-secondary" active-if='@Model.Language != "C#"' asp-all-route-data=@Model.GetRoutingData(language: "C#")>C#</a>
@@ -25,17 +24,7 @@
             <a class="btn btn-secondary" active-if='@Model.Language != "Java"' asp-all-route-data=@Model.GetRoutingData(language: "Java")>Java</a>
             <a class="btn btn-secondary" active-if='@Model.Language != "JS/TS"' asp-all-route-data=@Model.GetRoutingData(language: "JavaScript")>JS/TS</a>
             <a class="btn btn-secondary" active-if='@Model.Language != "Python"' asp-all-route-data=@Model.GetRoutingData(language: "Python")>Python</a>
-=======
-            <a class="btn btn-primary" active-if='@Model.Language == "All"' asp-all-route-data=@Model.GetRoutingData(language: "All")>All</a>
-            <a class="btn btn-primary" active-if='@Model.Language == "C"' asp-all-route-data=@Model.GetRoutingData(language: "C")>C</a>
-            <a class="btn btn-primary" active-if='@Model.Language == "C#"' asp-all-route-data=@Model.GetRoutingData(language: "C#")>C#</a>
-            <a class="btn btn-primary" active-if='@Model.Language == "C++"' asp-all-route-data=@Model.GetRoutingData(language: "C++")>C++</a>
-            <a class="btn btn-primary" active-if='@Model.Language == "Go"' asp-all-route-data=@Model.GetRoutingData(language: "Go")>Go</a>
-            <a class="btn btn-primary" active-if='@Model.Language == "Java"' asp-all-route-data=@Model.GetRoutingData(language: "Java")>Java</a>
-            <a class="btn btn-primary" active-if='@Model.Language == "JavaScript"' asp-all-route-data=@Model.GetRoutingData(language: "JavaScript")>JS/TS</a>
-            <a class="btn btn-primary" active-if='@Model.Language == "Python"' asp-all-route-data=@Model.GetRoutingData(language: "Python")>Python</a>
-            <a class="btn btn-primary" active-if='@Model.Language == "Protocol"' asp-all-route-data=@Model.GetRoutingData(language: "Protocol")>Protocol</a>
->>>>>>> 07c8cf02
+            <a class="btn btn-secondary" active-if='@Model.Language == "Protocol"' asp-all-route-data=@Model.GetRoutingData(language: "Protocol")>Protocol</a>
         </div>
 
         <div class="btn-group float-right">
