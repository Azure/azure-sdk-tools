<<<<<<< HEAD

import { getApiVersionTypeFromOperations, getApiVersionTypeFromRestClient, tryFindRestClientPath } from "../../xlc/apiVersion/utils.js";
import { ApiVersionType } from "../../common/types.js";
import { IApiVersionTypeExtractor } from "../../common/interfaces.js";
import { join } from "path";
import { exists } from "fs-extra";

=======
import { getApiVersionTypeFromOperations, getApiVersionTypeFromRestClient, tryFindRestClientPath } from "../../xlc/apiVersion/utils";

import { ApiVersionType } from "../../common/types";
import { IApiVersionTypeExtractor } from "../../common/interfaces";
import { join } from "path";
import { exists } from "fs-extra";
>>>>>>> 3315b348

export const getApiVersionType: IApiVersionTypeExtractor = async (
    packageRoot: string
): Promise<ApiVersionType> => {
    // NOTE: when there's customized code, emitter must put generated code in root/generated folder
    const clientPatterns = ["generated/*Context.ts", "generated/*Client.ts", "src/*Context.ts", "src/*Client.ts"];
    for (const pattern of clientPatterns) {
        const typeFromClient = await getApiVersionTypeFromRestClient(packageRoot, pattern, tryFindRestClientPath);
        if (typeFromClient !== ApiVersionType.None) return typeFromClient;
    }
    
    const parametersPath = join(packageRoot, "src/parameters.ts");
    if (!(await exists(parametersPath))) {
        throw new Error(`Failed to find parameters file '${parametersPath}'.`);
    }
    const typeFromOperations = getApiVersionTypeFromOperations(parametersPath);
    if (typeFromOperations !== ApiVersionType.None) return typeFromOperations;
    return ApiVersionType.Stable;
};<|MERGE_RESOLUTION|>--- conflicted
+++ resolved
@@ -1,19 +1,10 @@
-<<<<<<< HEAD
+import { getApiVersionTypeFromOperations, getApiVersionTypeFromRestClient, tryFindRestClientPath } from "../../xlc/apiVersion/utils.js";
 
-import { getApiVersionTypeFromOperations, getApiVersionTypeFromRestClient, tryFindRestClientPath } from "../../xlc/apiVersion/utils.js";
 import { ApiVersionType } from "../../common/types.js";
 import { IApiVersionTypeExtractor } from "../../common/interfaces.js";
 import { join } from "path";
 import { exists } from "fs-extra";
 
-=======
-import { getApiVersionTypeFromOperations, getApiVersionTypeFromRestClient, tryFindRestClientPath } from "../../xlc/apiVersion/utils";
-
-import { ApiVersionType } from "../../common/types";
-import { IApiVersionTypeExtractor } from "../../common/interfaces";
-import { join } from "path";
-import { exists } from "fs-extra";
->>>>>>> 3315b348
 
 export const getApiVersionType: IApiVersionTypeExtractor = async (
     packageRoot: string
