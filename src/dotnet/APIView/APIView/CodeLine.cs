--- conflicted
+++ resolved
@@ -8,24 +8,16 @@
         public string DisplayString { get; }
         public string ElementId { get; }
         public string LineClass { get; }
-<<<<<<< HEAD
-
-        public CodeLine(string html, string id, string lineClass)
-=======
         public int IndentSize { get; }
         public bool IsDocumentation { get; }
 
         public CodeLine(string html, string id, string lineClass, int indentSize = 0, bool isDocumentation = false)
->>>>>>> 9d633144
         {
             this.DisplayString = html;
             this.ElementId = id;
             this.LineClass = lineClass;
-<<<<<<< HEAD
-=======
             this.IndentSize = indentSize;
             this.IsDocumentation = isDocumentation;
->>>>>>> 9d633144
         }
 
         public override string ToString()
