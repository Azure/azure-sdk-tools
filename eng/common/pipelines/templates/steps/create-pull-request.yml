--- conflicted
+++ resolved
@@ -68,11 +68,8 @@
       -PRBranch "${{ parameters.PRBranchName }}"
       -AuthToken "$(azuresdk-github-pat)"
       -PRTitle "${{ parameters.PRTitle }}"
-<<<<<<< HEAD
       -PRLabels "${{ parameters.PRLabels}}"
-=======
       -PRBody "${{ parameters.PRBody }}"
->>>>>>> e43897ae
 
 - task: PowerShell@2
   displayName: Tag a Reviewer on PR
