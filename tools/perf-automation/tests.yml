--- conflicted
+++ resolved
@@ -145,17 +145,10 @@
         ServiceDirectory: ${{ parameters.NetServiceDirectory }}
         Services: ${{ parameters.Services }}
         PackageVersions: ${{ parameters.PackageVersions }}
-<<<<<<< HEAD
         Tests: $(Tests)
         Arguments: $(Arguments)
-        # Iterations parameter has type 'number' so must use this variable syntax
-        Iterations: ${{ variables.Iterations }}
-        Profile: ${{ parameters.Profile }}
-=======
-        Tests: ${{ parameters.Tests }}
-        Arguments: ${{ parameters.Arguments }}
-        Iterations: ${{ parameters.Iterations }}
->>>>>>> 2715c0a9
+        Iterations: ${{ parameters.Iterations }}
+        Profile: ${{ parameters.Profile }}
 
   - ${{ if parameters.IncludeJava }}:
     - template: /eng/common/pipelines/templates/jobs/perf.yml
@@ -185,17 +178,10 @@
         ServiceDirectory: ${{ parameters.JavaServiceDirectory }}
         Services: ${{ parameters.Services }}
         PackageVersions: ${{ parameters.PackageVersions }}
-<<<<<<< HEAD
         Tests: $(Tests)
         Arguments: $(Arguments)
-        # Iterations parameter has type 'number' so must use this variable syntax
-        Iterations: ${{ variables.Iterations }}
-        Profile: ${{ parameters.Profile }}
-=======
-        Tests: ${{ parameters.Tests }}
-        Arguments: ${{ parameters.Arguments }}
-        Iterations: ${{ parameters.Iterations }}
->>>>>>> 2715c0a9
+        Iterations: ${{ parameters.Iterations }}
+        Profile: ${{ parameters.Profile }}
 
   - ${{ if parameters.IncludeJS }}:
     - template: /eng/common/pipelines/templates/jobs/perf.yml
@@ -218,17 +204,10 @@
         ServiceDirectory: ${{ parameters.JSServiceDirectory }}
         Services: ${{ parameters.Services }}
         PackageVersions: ${{ parameters.PackageVersions }}
-<<<<<<< HEAD
         Tests: $(Tests)
         Arguments: $(Arguments)
-        # Iterations parameter has type 'number' so must use this variable syntax
-        Iterations: ${{ variables.Iterations }}
-        Profile: ${{ parameters.Profile }}
-=======
-        Tests: ${{ parameters.Tests }}
-        Arguments: ${{ parameters.Arguments }}
-        Iterations: ${{ parameters.Iterations }}
->>>>>>> 2715c0a9
+        Iterations: ${{ parameters.Iterations }}
+        Profile: ${{ parameters.Profile }}
 
   - ${{ if parameters.IncludePython }}:
     - template: /eng/common/pipelines/templates/jobs/perf.yml
@@ -254,17 +233,10 @@
         ServiceDirectory: ${{ parameters.PythonServiceDirectory }}
         Services: ${{ parameters.Services }}
         PackageVersions: ${{ parameters.PackageVersions }}
-<<<<<<< HEAD
         Tests: $(Tests)
         Arguments: $(Arguments)
-        # Iterations parameter has type 'number' so must use this variable syntax
-        Iterations: ${{ variables.Iterations }}
-        Profile: ${{ parameters.Profile }}
-=======
-        Tests: ${{ parameters.Tests }}
-        Arguments: ${{ parameters.Arguments }}
-        Iterations: ${{ parameters.Iterations }}
->>>>>>> 2715c0a9
+        Iterations: ${{ parameters.Iterations }}
+        Profile: ${{ parameters.Profile }}
 
   - ${{ if parameters.IncludeCpp }}:
     - template: /eng/common/pipelines/templates/jobs/perf.yml
@@ -284,23 +256,13 @@
         - template: /eng/pipelines/templates/steps/vcpkg-clone.yml@azure-sdk-for-cpp
           parameters:
             RepoOwner: Microsoft
-<<<<<<< HEAD
-        ServiceDirectory: 'core'
-        Services: '^core$'
-        PackageVersions: 'source'
-        Tests: '^(extendedOptions)$'
-        Arguments: '.*'
-        # Iterations parameter has type 'number' so must use this variable syntax
-        Iterations: ${{ variables.Iterations }}
-        Profile: ${{ parameters.Profile }}
-=======
         ServiceDirectory: ${{ parameters.CppServiceDirectory }}
         Services: ${{ parameters.CppServices }}
         PackageVersions: ${{ parameters.CppPackageVersions }}
         Tests: ${{ parameters.CppTests }}
         Arguments: ${{ parameters.CppArguments }}
         Iterations: ${{ parameters.Iterations }}
->>>>>>> 2715c0a9
+        Profile: ${{ parameters.Profile }}
 
 - stage: Print_Results
   displayName: Print Results
