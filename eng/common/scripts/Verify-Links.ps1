--- conflicted
+++ resolved
@@ -13,17 +13,14 @@
   [string] $rootUrl = "",
   # list of http status codes count as broken links. Defaults to 400, 401, 404, SocketError.HostNotFound = 11001, SocketError.NoData = 11004
   [array] $errorStatusCodes = @(400, 401, 404, 11001, 11004),
-<<<<<<< HEAD
   # flag to allow resolving relative paths or not
   [bool] $resolveRelativeLinks = $true,
   # regex to check if the link needs to be replaced
   [string] $branchReplaceRegex = "(https://github.com/.*/blob/)master(/.*)",
   # the substitute branch name or SHA commit
-  [string] $branchReplacementName = ""
-=======
+  [string] $branchReplacementName = "",
   # flag to allow checking against azure sdk link guidance.
   [bool] $checkLinkGuidance = $false
->>>>>>> ba6ff926
 )
 
 $ProgressPreference = "SilentlyContinue"; # Disable invoke-webrequest progress dialog
@@ -276,18 +273,13 @@
   Write-Host "Found $($linkUris.Count) links on page $pageUri";
   
   foreach ($linkUri in $linkUris) {
-<<<<<<< HEAD
     $linkUri = ReplaceGithubLink $linkUri
 
-    CheckLink $linkUri
-    if ($recursive) {
-=======
     $isLinkValid = CheckLink $linkUri
     if (!$isLinkValid) {
       $script:badLinks += $linkUri
     }
     if ($recursive -and $isLinkValid) {
->>>>>>> ba6ff926
       if ($linkUri.ToString().StartsWith($baseUrl) -and !$checkedPages.ContainsKey($linkUri)) {
         $pageUrisToCheck.Enqueue($linkUri);
       }
