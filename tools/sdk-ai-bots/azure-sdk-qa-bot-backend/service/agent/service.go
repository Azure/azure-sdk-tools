package agent

import (
	"context"
	"encoding/base64"
	"encoding/json"
	"fmt"
	"io"
	"log"
	"net/http"
	neturl "net/url"
	"strings"
	"sync"
	"time"

	"github.com/Azure/azure-sdk-for-go/sdk/ai/azopenai"
	"github.com/Azure/azure-sdk-for-go/sdk/azcore/policy"
	"github.com/Azure/azure-sdk-for-go/sdk/azcore/to"
	"github.com/Azure/azure-sdk-for-go/sdk/azidentity"
	"github.com/azure-sdk-tools/tools/sdk-ai-bots/azure-sdk-qa-bot-backend/config"
	"github.com/azure-sdk-tools/tools/sdk-ai-bots/azure-sdk-qa-bot-backend/model"
	"github.com/azure-sdk-tools/tools/sdk-ai-bots/azure-sdk-qa-bot-backend/service/preprocess"
	"github.com/azure-sdk-tools/tools/sdk-ai-bots/azure-sdk-qa-bot-backend/service/prompt"
	"github.com/azure-sdk-tools/tools/sdk-ai-bots/azure-sdk-qa-bot-backend/service/search"
	"github.com/azure-sdk-tools/tools/sdk-ai-bots/azure-sdk-qa-bot-backend/utils"
	"github.com/google/uuid"
)

type CompletionService struct {
	model string
}

func NewCompletionService() (*CompletionService, error) {
	return &CompletionService{
		model: config.AppConfig.AOAI_CHAT_COMPLETIONS_MODEL,
	}, nil
}

func (s *CompletionService) CheckArgs(req *model.CompletionReq) error {
	if req == nil {
		return model.NewInvalidRequestError("request is nil", nil)
	}
	if req.Message.Content == "" {
		return model.NewEmptyContentError()
	}
	if req.TopK == nil {
		topK := 20
		req.TopK = &topK
	}
	tenantConfig, hasConfig := config.GetTenantConfig(req.TenantID)
	if hasConfig {
		if req.Sources == nil {
			req.Sources = tenantConfig.Sources
		}
<<<<<<< HEAD
		if req.PromptTemplate == nil {
			req.PromptTemplate = &tenantConfig.PromptTemplate
		}
		if req.IntentionPromptTemplate == nil {
			req.IntentionPromptTemplate = &tenantConfig.IntentionPromptTemplate
		}
=======
>>>>>>> a938609b
	} else {
		return model.NewInvalidTenantIDError(string(req.TenantID))
	}
	return nil
}

func (s *CompletionService) ChatCompletion(ctx context.Context, req *model.CompletionReq) (*model.CompletionResp, error) {
	startTime := time.Now()
	requestID := uuid.New().String()
	log.SetPrefix(fmt.Sprintf("[RequestID: %s] ", requestID))

	jsonReq, err := json.Marshal(req)
	if err != nil {
		log.Printf("Failed to marshal request: %v\n", err)
	} else {
		log.Printf("Request: %s", utils.SanitizeForLog(string(jsonReq)))
	}

	if err = s.CheckArgs(req); err != nil {
		log.Printf("Request validation failed: %v", err)
		return nil, err
	}

	// 1. Build messages from the openai request
	llmMessages, reasoningModelMessages := s.buildMessages(req)

	// 2. Build query for search and recognize intention
	query, intention := s.buildQueryForSearch(req, reasoningModelMessages)

	// 3. Check if we need RAG processing
	var chunks []string
	var prompt string

<<<<<<< HEAD
	if intention != nil && !intention.NeedsRagProcessing {
		// Skip RAG workflow for greetings/announcements
		log.Printf("Skipping RAG workflow - non-technical message detected")
		chunks = []string{}
		prompt = "You are a helpful AI assistant. Respond naturally to the user's message."
	} else {
		// Run agentic search and knowledge search in parallel, then merge results
		var err error
		chunks, err = s.runParallelSearchAndMergeResults(ctx, req, query)
		if err != nil {
			log.Printf("Parallel search failed: %v", err)
			return nil, model.NewSearchFailureError(err)
		}

		// Build prompt with retrieved context
		prompt, err = s.buildPrompt(intention, chunks, *req.PromptTemplate)
		if err != nil {
			log.Printf("Prompt building failed: %v", err)
			return nil, err
		}
=======
	// 4. Build prompt
	tenantConfig, _ := config.GetTenantConfig(req.TenantID)
	prompt, err := s.buildPrompt(intension, chunks, tenantConfig.PromptTemplate)
	if err != nil {
		log.Printf("Prompt building failed: %v", err)
		return nil, err
>>>>>>> a938609b
	}

	// 4. Get answer from LLM
	llmMessages = append(llmMessages, &azopenai.ChatRequestSystemMessage{Content: azopenai.NewChatRequestSystemMessageContent(prompt)})
	result, err := s.getLLMResult(llmMessages, tenantConfig.PromptTemplate)
	if err != nil {
		log.Printf("LLM request failed: %v", err)
		return nil, model.NewLLMServiceFailureError(err)
	}

	// 5. Process the result
	result.ID = requestID
	if req.WithFullContext != nil && *req.WithFullContext {
		fullContext := strings.Join(chunks, "-------------------------\n")
		result.FullContext = &fullContext
	}
	result.Intention = intention
	log.Printf("Total ChatCompletion time: %v", time.Since(startTime))
	return result, nil
}

func (s *CompletionService) RecognizeIntention(promptTemplate string, messages []azopenai.ChatRequestMessageClassification) (*model.IntentionResult, error) {
	promptParser := prompt.IntentionPromptParser{}
	promptStr, err := promptParser.ParsePrompt(nil, promptTemplate)
	if err != nil {
		log.Printf("Failed to parse intention prompt: %v", err)
		return nil, err
	}

	messages = append(messages, &azopenai.ChatRequestSystemMessage{Content: azopenai.NewChatRequestSystemMessageContent(promptStr)})

	resp, err := config.OpenAIClient.GetChatCompletions(context.TODO(), azopenai.ChatCompletionsOptions{
		Messages:       messages,
		DeploymentName: to.Ptr(string(config.AppConfig.AOAI_CHAT_REASONING_MODEL)),
	}, nil)

	if err != nil {
		log.Printf("LLM intention recognition failed: %v", err)
		return nil, model.NewLLMServiceFailureError(err)
	}

	if len(resp.Choices) > 0 {
<<<<<<< HEAD
		result, err := promptParser.ParseResponse(*resp.Choices[0].Message.Content, "intention.md")
=======
		result, err := promptParser.ParseResponse(*resp.Choices[0].Message.Content, promptTemplate)
>>>>>>> a938609b
		if err != nil {
			log.Printf("Failed to parse intention response: %v, content: %s", err, *resp.Choices[0].Message.Content)
			return nil, err
		}
		return result, nil
	}

	return nil, model.NewLLMServiceFailureError(fmt.Errorf("no valid response received from LLM"))
}

func processDocument(result model.Index) string {
	chunk := fmt.Sprintf("- document_category: %s\n", result.ContextID)
	chunk += fmt.Sprintf("- document_filename: %s\n", result.Title)
	chunk += fmt.Sprintf("- document_title: %s\n", result.Header1)
	chunk += fmt.Sprintf("- document_link: %s\n", model.GetIndexLink(result))
	chunk += fmt.Sprintf("- document_content: %s\n", result.Chunk)
	return chunk
}

func processChunk(result model.Index) string {
	chunk := fmt.Sprintf("- document_category: %s\n", result.ContextID)
	chunk += fmt.Sprintf("- document_filename: %s\n", result.Title)
	chunk += fmt.Sprintf("- document_link: %s\n", model.GetIndexLink(result))
	chunk += fmt.Sprintf("- chunk_header_1: %s\n", result.Header1)
	chunk += fmt.Sprintf("- chunk_header_2: %s\n", result.Header2)
	chunk += fmt.Sprintf("- chunk_header_3: %s\n", result.Header3)
	chunk += fmt.Sprintf("- chunk_content: %s\n", result.Chunk)
	return chunk
}

func processName(name *string) *string {
	if name == nil {
		return nil
	}
	// Remove spaces from the name
	processedName := strings.ReplaceAll(*name, " ", "")
	if len(processedName) == 0 {
		return nil
	}
	return to.Ptr(processedName)
}

func getImageDataURI(url string) (string, error) {
	// Parse and validate the URL to prevent SSRF attacks
	parsedURL, err := neturl.Parse(url)
	if err != nil {
		log.Printf("Invalid URL format: %s, error: %v", utils.SanitizeForLog(url), err)
		return "", fmt.Errorf("invalid URL format: %w", err)
	}

	// Validate scheme is HTTPS
	if parsedURL.Scheme != "https" {
		log.Printf("URL scheme is not HTTPS: %s", utils.SanitizeForLog(url))
		return "", fmt.Errorf("only HTTPS URLs are allowed")
	}

	// Validate hostname is exactly smba.trafficmanager.net
	if parsedURL.Hostname() != "smba.trafficmanager.net" {
		log.Printf("URL hostname is not allowed: %s", utils.SanitizeForLog(parsedURL.Hostname()))
		return "", fmt.Errorf("only smba.trafficmanager.net hostname is allowed")
	}

	cred, err := azidentity.NewManagedIdentityCredential(&azidentity.ManagedIdentityCredentialOptions{
		ID: azidentity.ClientID(config.GetBotClientID()),
	})
	if err != nil {
		log.Printf("Failed to create managed identity credential: %v", err)
		return "", err
	}
	token, err := cred.GetToken(context.Background(), policy.TokenRequestOptions{
		TenantID: config.GetBotTenantID(),
		Scopes:   []string{"https://api.botframework.com/.default"},
	})
	if err != nil {
		log.Printf("Failed to get token: %v", err)
		return "", err
	}
	req, err := http.NewRequest("GET", url, nil)
	if err != nil {
		log.Printf("Failed to create request: %v", err)
		return "", err
	}
	req.Header.Set("Authorization", "Bearer "+token.Token)
	client := &http.Client{}
	resp, err := client.Do(req)
	if err != nil {
		log.Printf("Failed to download attachment: %v", err)
		return "", err
	}
	defer func() {
		if err = resp.Body.Close(); err != nil {
			log.Printf("Failed to close response body: %v", err)
		}
	}()
	if resp.StatusCode != http.StatusOK {
		return "", fmt.Errorf("failed to download attachment, status code: %d", resp.StatusCode)
	}
	body, err := io.ReadAll(resp.Body)
	if err != nil {
		log.Printf("Failed to read response body: %v", err)
		return "", err
	}
	base64Encode := base64.StdEncoding.EncodeToString(body)
	contentType := resp.Header.Get("Content-Type")
	switch contentType {
	case "image/png":
		return fmt.Sprintf("data:image/png;base64,%s", base64Encode), nil
	case "image/jpeg":
		return fmt.Sprintf("data:image/jpeg;base64,%s", base64Encode), nil
	case "image/gif":
		return fmt.Sprintf("data:image/gif;base64,%s", base64Encode), nil
	default:
		return fmt.Sprintf("data:image/png;base64,%s", base64Encode), nil
	}
}

func (s *CompletionService) buildMessages(req *model.CompletionReq) ([]azopenai.ChatRequestMessageClassification, []azopenai.ChatRequestMessageClassification) {
	// avoid token limit error, we need to limit the number of messages in the history
	if len(req.Message.Content) > config.AppConfig.AOAI_CHAT_MAX_TOKENS {
		log.Printf("Message content is too long, truncating to %d characters", config.AppConfig.AOAI_CHAT_MAX_TOKENS)
		req.Message.Content = req.Message.Content[:config.AppConfig.AOAI_CHAT_MAX_TOKENS]
	}

	// Preprocess HTML content if it contains HTML entities or tags
	preprocessService := preprocess.NewPreprocessService()
	if strings.Contains(req.Message.Content, "\\u003c") || strings.Contains(req.Message.Content, "&lt;") || strings.Contains(req.Message.Content, "<") {
		log.Printf("Detected HTML content, preprocessing...")
		req.Message.Content = preprocessService.PreprocessHTMLContent(req.Message.Content)
	}

	// This is a conversation in progress.
	// NOTE: all llmMessages, regardless of role, count against token usage for this API.
	llmMessages := []azopenai.ChatRequestMessageClassification{}
	reasoningModelMessages := []azopenai.ChatRequestMessageClassification{}

	// process history messages
	for _, message := range req.History {
		// Preprocess HTML content in history messages
		content := message.Content
		if strings.Contains(content, "\\u003c") || strings.Contains(content, "&lt;") || strings.Contains(content, "<") {
			log.Printf("Detected HTML content in history message, preprocessing...")
			content = preprocessService.PreprocessHTMLContent(content)
		}

		if message.Role == model.Role_Assistant {
			msg := &azopenai.ChatRequestAssistantMessage{Content: azopenai.NewChatRequestAssistantMessageContent(content)}
			llmMessages = append(llmMessages, msg)
			reasoningModelMessages = append(reasoningModelMessages, msg)
		}
		if message.Role == model.Role_User {
			msg := &azopenai.ChatRequestUserMessage{Content: azopenai.NewChatRequestUserMessageContent(content), Name: processName(message.Name)}
			llmMessages = append(llmMessages, msg)
			reasoningModelMessages = append(reasoningModelMessages, msg)
		}
	}

	// process additional info(image, link)
	if len(req.AdditionalInfos) > 0 {
		for _, info := range req.AdditionalInfos {
			if info.Type == model.AdditionalInfoType_Link {
				content := info.Content
				if len(content) > config.AppConfig.AOAI_CHAT_MAX_TOKENS {
					log.Printf("Link content is too long, truncating to %d characters", config.AppConfig.AOAI_CHAT_MAX_TOKENS)
					content = content[:config.AppConfig.AOAI_CHAT_MAX_TOKENS]
				}
				var msg *azopenai.ChatRequestUserMessage
				if strings.Contains(content, "graph.microsoft.com") {
					msg = &azopenai.ChatRequestUserMessage{
						Content: azopenai.NewChatRequestUserMessageContent(fmt.Sprintf("Image URL: %s\nImage Content: %s", info.Link, content)),
					}
				} else {
					msg = &azopenai.ChatRequestUserMessage{
						Content: azopenai.NewChatRequestUserMessageContent(fmt.Sprintf("Link URL: %s\nLink Content: %s", info.Link, content)),
					}
				}
				llmMessages = append(llmMessages, msg)
				reasoningModelMessages = append(reasoningModelMessages, msg)
			} else if info.Type == model.AdditionalInfoType_Image {
				link, err := getImageDataURI(info.Link)
				if err != nil {
					log.Printf("Failed to get image data URI: %v", err)
					continue
				}
				log.Println("Image link:", utils.SanitizeForLog(link))
				llmMessages = append(llmMessages, &azopenai.ChatRequestUserMessage{
					Content: azopenai.NewChatRequestUserMessageContent(
						[]azopenai.ChatCompletionRequestMessageContentPartClassification{
							&azopenai.ChatCompletionRequestMessageContentPartImage{
								ImageURL: to.Ptr(azopenai.ChatCompletionRequestMessageContentPartImageURL{
									URL: to.Ptr(link),
								}),
							},
						},
					),
				})
			}
		}
	}

	// process current user message
	currentMessage := req.Message.Content
	msg := &azopenai.ChatRequestUserMessage{
		Content: azopenai.NewChatRequestUserMessageContent(currentMessage),
		Name:    processName(req.Message.Name),
	}
	llmMessages = append(llmMessages, msg)
	reasoningModelMessages = append(reasoningModelMessages, msg)
	return llmMessages, reasoningModelMessages
}

func (s *CompletionService) buildQueryForSearch(req *model.CompletionReq, messages []azopenai.ChatRequestMessageClassification) (string, *model.IntentionResult) {
	query := req.Message.Content
	if req.Message.RawContent != nil && len(*req.Message.RawContent) > 0 {
		query = *req.Message.RawContent
	}
	intentStart := time.Now()
<<<<<<< HEAD
	intentResult, err := s.RecognizeIntention(*req.IntentionPromptTemplate, messages)
=======
	tenantConfig, _ := config.GetTenantConfig(req.TenantID)
	intentResult, err := s.RecongnizeIntension(tenantConfig.IntensionPromptTemplate, messages)
>>>>>>> a938609b
	if err != nil {
		log.Printf("ERROR: %s", err)
	} else if intentResult != nil {
		if len(req.Sources) == 0 {
			if intentResult.Scope == model.QuestionScope_Unbranded {
				req.Sources = []model.Source{model.Source_TypeSpec, model.Source_TypeSpecHttpSpecs}
			} else {
				req.Sources = []model.Source{model.Source_TypeSpec, model.Source_TypeSpecAzure, model.Source_AzureRestAPISpec}
			}
			req.Sources = append(req.Sources, model.Source_TypeSpecQA)
		}
		if len(intentResult.Question) > 0 {
			query = fmt.Sprintf("category:%s question:%s", intentResult.Category, intentResult.Question)
		}
		log.Printf("Intent Result: %+v", intentResult)
	}
	query = preprocess.NewPreprocessService().PreprocessInput(req.TenantID, query)
	log.Printf("Intent recognition took: %v", time.Since(intentStart))
	log.Printf("Searching query: %s", utils.SanitizeForLog(query))
	return query, intentResult
}

func (s *CompletionService) buildPrompt(intention *model.IntentionResult, chunks []string, promptTemplate string) (string, error) {
	// make sure the tokens of chunks limited in 100000 tokens
	tokenCnt := 0
	for i, chunk := range chunks {
		if len(chunk) > config.AppConfig.AOAI_CHAT_MAX_TOKENS {
			log.Printf("Chunk %d is too long, truncating to %d characters", i+1, config.AppConfig.AOAI_CHAT_MAX_TOKENS)
			chunks[i] = chunk[:config.AppConfig.AOAI_CHAT_MAX_TOKENS]
		}
		tokenCnt += len(chunks[i])
		if tokenCnt > config.AppConfig.AOAI_CHAT_CONTEXT_MAX_TOKENS {
			log.Printf("%v chunks has exceed max token limit, truncating to %d tokens", i+1, config.AppConfig.AOAI_CHAT_CONTEXT_MAX_TOKENS)
			chunks = chunks[:i+1] // truncate the chunks to the current index
			break
		}
	}
	intentionStr, _ := json.Marshal(intention)
	promptParser := prompt.DefaultPromptParser{}
	promptStr, err := promptParser.ParsePrompt(map[string]string{
		"context":   strings.Join(chunks, "-------------------------\n"),
		"intention": string(intentionStr),
	}, promptTemplate)
	if err != nil {
		log.Printf("ERROR: %s", err)
		return "", err
	}
	return promptStr, nil
}

func (s *CompletionService) getLLMResult(messages []azopenai.ChatRequestMessageClassification, promptTemplate string) (*model.CompletionResp, error) {
	completionStart := time.Now()
	schema := map[string]interface{}{
		"type": "object",
		"properties": map[string]interface{}{
			"has_result": map[string]interface{}{
				"type":        "boolean",
				"description": "true if you can answer current question",
			},
			"answer": map[string]interface{}{
				"type":        "string",
				"description": "your complete, formatted response",
			},
			"references": map[string]interface{}{
				"type":        "array",
				"description": "put all supporting for your answer references from Knowledge",
				"items": map[string]interface{}{
					"type": "object",
					"properties": map[string]interface{}{
						"title": map[string]interface{}{
							"type":        "string",
							"description": "section or document title",
						},
						"source": map[string]interface{}{
							"type":        "string",
							"description": "document source",
						},
						"link": map[string]interface{}{
							"type":        "string",
							"description": "complete link to the reference",
						},
						"content": map[string]interface{}{
							"type":        "string",
							"description": "relevant extract that supports your answer",
						},
					},
					"required":             []string{"title", "source", "link", "content"},
					"additionalProperties": false,
				},
			},
			"reasoning_progress": map[string]interface{}{
				"type":        "string",
				"description": "output your reasoning progress of generating the answer",
			},
		},
		"required":             []string{"has_result", "answer", "references", "reasoning_progress"},
		"additionalProperties": false,
	}

	schemaBytes, err := json.Marshal(schema)
	if err != nil {
		log.Printf("ERROR marshaling schema: %s", err)
		return nil, err
	}

	resp, err := config.OpenAIClient.GetChatCompletions(context.TODO(), azopenai.ChatCompletionsOptions{
		// This is a conversation in progress.
		// NOTE: all messages count against token usage for this API.
		Messages:       messages,
		DeploymentName: &s.model,
		ResponseFormat: &azopenai.ChatCompletionsJSONSchemaResponseFormat{
			JSONSchema: &azopenai.ChatCompletionsJSONSchemaResponseFormatJSONSchema{
				Name:        to.Ptr("bot-response-format"),
				Description: to.Ptr("Bot Response Format"),
				Schema:      schemaBytes,
				Strict:      to.Ptr(true),
			},
		},
		TopP: to.Ptr(float32(config.AppConfig.AOAI_CHAT_COMPLETIONS_TOP_P)),
	}, nil)

	if err != nil {
		// Check if this is a rate limit error (429)
		if strings.Contains(err.Error(), "429") || strings.Contains(err.Error(), "Too Many Requests") {
			return nil, model.NewLLMRateLimitFailureError(err)
		}
		log.Printf("ERROR: %s", err)
		return nil, err
	}
	log.Printf("OpenAI completion took: %v", time.Since(completionStart))
	promptParser := prompt.DefaultPromptParser{}
	if len(resp.Choices) > 0 {
		answer, err := promptParser.ParseResponse(*resp.Choices[0].Message.Content, promptTemplate)
		if err != nil {
			log.Printf("ERROR: %s, content:%s", err, *resp.Choices[0].Message.Content)
			return nil, err
		}
		return answer, nil
	}
	log.Printf("No choices found in response")
	return nil, fmt.Errorf("no choices found in response")
}

func (s *CompletionService) agenticSearch(ctx context.Context, query string, req *model.CompletionReq) ([]model.Index, error) {
	agenticSearchStart := time.Now()
	searchClient := search.NewSearchClient()

	// Get the tenant-specific agentic search prompt
	tenantConfig, hasConfig := config.GetTenantConfig(req.TenantID)
	agenticSearchPrompt := ""
	if hasConfig {
		agenticSearchPrompt = tenantConfig.AgenticSearchPrompt
	}

	sourceFilter := map[model.Source]string{}
	if hasConfig && tenantConfig.SourceFilter != nil {
		sourceFilter = tenantConfig.SourceFilter
	}

	resp, err := searchClient.AgenticSearch(ctx, query, req.Sources, sourceFilter, agenticSearchPrompt)
	if err != nil {
		log.Printf("ERROR: %s", err)
		return nil, err
	}
	log.Printf("Agentic search sub queries: %+v", resp.Activity)
	if resp.Response == nil {
		return nil, nil
	}
	var docKeys []string
	for _, reference := range resp.References {
		docKeys = append(docKeys, reference.DocKey)
	}
	chunks, err := searchClient.BatchGetChunks(ctx, docKeys)
	if err != nil {
		log.Printf("ERROR: %s", err)
		return nil, err
	}
	log.Printf("Agentic search took: %v", time.Since(agenticSearchStart))
	return chunks, nil
}

// runParallelSearchAndMergeResults runs agentic search and knowledge search in parallel where possible,
// then merges and processes their results
func (s *CompletionService) runParallelSearchAndMergeResults(ctx context.Context, req *model.CompletionReq, query string) ([]string, error) {
	parallelSearchStart := time.Now()

	// Use channels to collect results from parallel operations
	type agenticResult struct {
		chunks []model.Index
		err    error
	}

	type knowledgeResult struct {
		rawResults []model.Index
		err        error
	}

	agenticCh := make(chan agenticResult, 1)
	knowledgeCh := make(chan knowledgeResult, 1)

	// Start agentic search in a goroutine
	go func() {
		defer close(agenticCh)
		chunks, err := s.agenticSearch(ctx, req.Message.Content, req)
		agenticCh <- agenticResult{chunks: chunks, err: err}
	}()

	// Start knowledge search in parallel (without agentic chunks for now)
	go func() {
		defer close(knowledgeCh)
		rawResults, err := s.searchKnowledgeBase(req, query)
		knowledgeCh <- knowledgeResult{rawResults: rawResults, err: err}
	}()

	// Wait for both searches to complete
	agenticRes := <-agenticCh
	knowledgeRes := <-knowledgeCh

	if agenticRes.err != nil && knowledgeRes.err != nil {
		return nil, fmt.Errorf("both agentic and knowledge searches failed: agentic error: %v, knowledge error: %v", agenticRes.err, knowledgeRes.err)
	}

	var agenticChunks []model.Index
	if agenticRes.err != nil {
		log.Printf("Agentic search failed: %v", agenticRes.err)
		agenticChunks = []model.Index{}
	} else {
		agenticChunks = agenticRes.chunks
	}

	if knowledgeRes.err != nil {
		return nil, knowledgeRes.err
	}

	// Merge and process the results
	mergedChunks := s.mergeAndProcessSearchResults(req, agenticChunks, knowledgeRes.rawResults)

	log.Printf("Parallel search and merge took: %v", time.Since(parallelSearchStart))
	return mergedChunks, nil
}

// searchKnowledgeBase performs the core knowledge search without dependency on agentic results
func (s *CompletionService) searchKnowledgeBase(req *model.CompletionReq, query string) ([]model.Index, error) {
	searchStart := time.Now()
	searchClient := search.NewSearchClient()
	sourceFilter := map[model.Source]string{}
	if tenantConfig, hasConfig := config.GetTenantConfig(req.TenantID); hasConfig && tenantConfig.SourceFilter != nil {
		sourceFilter = tenantConfig.SourceFilter
	}
	results, err := searchClient.SearchTopKRelatedDocuments(query, *req.TopK, req.Sources, sourceFilter)
	if err != nil {
		return nil, fmt.Errorf("failed to search for related documents: %w", err)
	}
	log.Printf("Vector Search took: %v", time.Since(searchStart))
	return results, nil
}

// mergeAndProcessSearchResults intelligently merges agentic and knowledge search results,
// prioritizes them based on relevance and source, then processes them
func (s *CompletionService) mergeAndProcessSearchResults(req *model.CompletionReq, agenticChunks []model.Index, knowledgeResults []model.Index) []string {
	mergeStart := time.Now()

	allChunks := make([]model.Index, 0)
	processedChunks := make(map[string]bool) // track processed chunk content to avoid duplicates
	processedFiles := make(map[string]bool)  // track processed file titles to avoid duplicates

	// Separate chunks that need completion vs those that can be used as-is
	needCompleteFiles := make([]model.Index, 0)
	needCompleteChunks := make([]model.Index, 0)

	// Add agentic chunks with high priority (they were specifically found by AI reasoning)
	topK := 10
	highReleventTopK := 2
	if len(agenticChunks) > topK {
		agenticChunks = agenticChunks[:topK] // Limit to TopK results
	}
	for _, chunk := range agenticChunks {
		// Skip if we've already seen this chunk content
		chunkKey := fmt.Sprintf("%s|%s", chunk.Title, chunk.Chunk)
		if processedChunks[chunkKey] {
			continue
		}
		if processedFiles[chunk.Title] {
			continue
		}
		processedChunks[chunkKey] = true
		if strings.HasPrefix(chunk.ContextID, "static") {
			needCompleteChunks = append(needCompleteChunks, chunk)
			continue
		}
		log.Printf("Agentic searched chunk: %+v", chunk)
		allChunks = append(allChunks, chunk)
	}
	completeFileMaxCnt := 5

	// Add knowledge search results with scoring based on relevance
	for i, result := range knowledgeResults {
		// Skip low relevance results
		if result.RerankScore < model.RerankScoreLowRelevanceThreshold {
			log.Printf("Skipping result with low score: %s/%s, score: %f", result.ContextID, result.Title, result.RerankScore)
			continue
		}

		// Skip if we've already seen this chunk content
		chunkKey := fmt.Sprintf("%s|%s", result.Title, result.Chunk)
		if processedChunks[chunkKey] {
			continue
		}
		if processedFiles[result.Title] {
			continue
		}
		processedChunks[chunkKey] = true

		log.Printf("Vector searched chunk: %+v, rerankScore: %f", result, result.RerankScore)

		if strings.HasPrefix(result.ContextID, "static") {
			needCompleteChunks = append(needCompleteChunks, result)
			continue
		}
		if len(needCompleteFiles) < completeFileMaxCnt && result.RerankScore >= model.RerankScoreRelevanceThreshold {
			needCompleteFiles = append(needCompleteFiles, result)
			processedFiles[result.Title] = true
			continue
		}
		if len(needCompleteFiles) < completeFileMaxCnt && i < highReleventTopK {
			needCompleteFiles = append(needCompleteFiles, result)
			processedFiles[result.Title] = true
			continue
		}
		if len(needCompleteFiles) < completeFileMaxCnt && i > 0 && knowledgeResults[i-1].ContextID != knowledgeResults[i].ContextID {
			needCompleteFiles = append(needCompleteFiles, result)
			processedFiles[result.Title] = true
			continue
		}
		allChunks = append(allChunks, result)
	}

	searchClient := search.NewSearchClient()

	// Prepare chunks for completion
	files := make([]model.Index, 0)
	for _, result := range needCompleteFiles {
		files = append(files, model.Index{
			Title:     result.Title,
			ContextID: result.ContextID,
			Header1:   result.Header1,
		})
	}
	completedFilesCnt := len(files)
	files = append(files, needCompleteChunks...)

	// Complete chunks in parallel
	var wg sync.WaitGroup
	wg.Add(len(files))
	for i := range files {
		i := i
		go func() {
			defer wg.Done()
			files[i] = searchClient.CompleteChunk(files[i])
		}()
	}
	wg.Wait()

	// Build final result
	result := make([]string, 0)

	// Add completed chunks first (avoid duplicates by chunk content)
	for _, file := range files {
		chunk := processDocument(file)
		result = append(result, chunk)
		log.Printf("✓ Completed document: %s/%s", file.ContextID, file.Title)
	}

	// Add remaining ready chunks (avoid duplicates by chunk content)
	for _, chunk := range allChunks {
		content := processChunk(chunk)
		result = append(result, content)
		log.Printf("- Normal chunks: %s/%s#%s#%s#%s", chunk.ContextID, chunk.Title, chunk.Header1, chunk.Header2, chunk.Header3)
	}

	log.Printf("Search merge summary: %d agentic + %d knowledge → %d completed docs + %d q&a + %d chunks",
		len(agenticChunks), len(knowledgeResults), completedFilesCnt, len(needCompleteChunks), len(allChunks))
	log.Printf("Merge and processing took: %v", time.Since(mergeStart))
	return result
}<|MERGE_RESOLUTION|>--- conflicted
+++ resolved
@@ -52,15 +52,6 @@
 		if req.Sources == nil {
 			req.Sources = tenantConfig.Sources
 		}
-<<<<<<< HEAD
-		if req.PromptTemplate == nil {
-			req.PromptTemplate = &tenantConfig.PromptTemplate
-		}
-		if req.IntentionPromptTemplate == nil {
-			req.IntentionPromptTemplate = &tenantConfig.IntentionPromptTemplate
-		}
-=======
->>>>>>> a938609b
 	} else {
 		return model.NewInvalidTenantIDError(string(req.TenantID))
 	}
@@ -94,7 +85,6 @@
 	var chunks []string
 	var prompt string
 
-<<<<<<< HEAD
 	if intention != nil && !intention.NeedsRagProcessing {
 		// Skip RAG workflow for greetings/announcements
 		log.Printf("Skipping RAG workflow - non-technical message detected")
@@ -115,14 +105,6 @@
 			log.Printf("Prompt building failed: %v", err)
 			return nil, err
 		}
-=======
-	// 4. Build prompt
-	tenantConfig, _ := config.GetTenantConfig(req.TenantID)
-	prompt, err := s.buildPrompt(intension, chunks, tenantConfig.PromptTemplate)
-	if err != nil {
-		log.Printf("Prompt building failed: %v", err)
-		return nil, err
->>>>>>> a938609b
 	}
 
 	// 4. Get answer from LLM
@@ -165,11 +147,7 @@
 	}
 
 	if len(resp.Choices) > 0 {
-<<<<<<< HEAD
-		result, err := promptParser.ParseResponse(*resp.Choices[0].Message.Content, "intention.md")
-=======
 		result, err := promptParser.ParseResponse(*resp.Choices[0].Message.Content, promptTemplate)
->>>>>>> a938609b
 		if err != nil {
 			log.Printf("Failed to parse intention response: %v, content: %s", err, *resp.Choices[0].Message.Content)
 			return nil, err
@@ -386,12 +364,8 @@
 		query = *req.Message.RawContent
 	}
 	intentStart := time.Now()
-<<<<<<< HEAD
-	intentResult, err := s.RecognizeIntention(*req.IntentionPromptTemplate, messages)
-=======
 	tenantConfig, _ := config.GetTenantConfig(req.TenantID)
 	intentResult, err := s.RecongnizeIntension(tenantConfig.IntensionPromptTemplate, messages)
->>>>>>> a938609b
 	if err != nil {
 		log.Printf("ERROR: %s", err)
 	} else if intentResult != nil {
