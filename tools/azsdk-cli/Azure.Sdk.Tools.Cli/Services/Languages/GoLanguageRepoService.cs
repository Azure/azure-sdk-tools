using System.Runtime.InteropServices;
using Azure.Sdk.Tools.Cli.Models;
using Azure.Sdk.Tools.Cli.Helpers;

namespace Azure.Sdk.Tools.Cli.Services;

/// <summary>
/// Go-specific implementation of language repository service.
/// Uses tools like go build, go test, go mod, gofmt, etc. for Go development workflows.
/// </summary>
public class GoLanguageRepoService(
    IProcessHelper processHelper,
    IGitHelper gitHelper,
    ILogger<GoLanguageRepoService> logger
) : LanguageRepoService(processHelper, gitHelper)
{
    private readonly string compilerName = "go";
    private readonly string compilerNameWindows = "go.exe";
    private readonly string formatterName = "goimports";
    private readonly string formatterNameWindows = "gofmt.exe";
    private readonly string linterName = "golangci-lint";
<<<<<<< HEAD

    public GoLanguageRepoService(IProcessHelper processHelper, IGitHelper gitHelper, INpxHelper npxHelper, ILogger<GoLanguageRepoService> logger)
        : base(processHelper, gitHelper, npxHelper)
    {
        _logger = logger;

        if (RuntimeInformation.IsOSPlatform(OSPlatform.Windows))
        {
            compilerName = "go.exe";
            formatterName = "gofmt.exe";
            linterName = "golangci-lint.exe";
        }
    }
=======
    private readonly string linterNameWindows = "golangci-lint.exe";
>>>>>>> ee31bddc

    #region Go specific functions, not part of the LanguageRepoService

    public async Task<bool> CheckDependencies(CancellationToken ct)
    {
        try
        {
            var compilerExists = (await _processHelper.Run(new(compilerName, ["version"], compilerNameWindows, ["version"]), ct)).ExitCode == 0;
            var linterExists = (await _processHelper.Run(new(linterName, ["--version"], linterNameWindows, ["--version"]), ct)).ExitCode == 0;
            var formatterExists = (await _processHelper.Run(new("echo", ["package main", "|", formatterName]), ct)).ExitCode == 0;
            return compilerExists && linterExists && formatterExists;
        }
        catch (Exception)
        {
            return false;
        }
    }

    public async Task<CLICheckResponse> CreateEmptyPackage(string packagePath, string moduleName, CancellationToken ct)
    {
        try
        {
            var result = await _processHelper.Run(new(compilerName, ["mod", "init", moduleName], workingDirectory: packagePath), ct);
            return CreateResponseFromProcessResult(result);
        }
        catch (Exception ex)
        {
            logger.LogError(ex, "{MethodName} failed with an exception", nameof(CreateEmptyPackage));
            return new CLICheckResponse(1, "", $"{nameof(CreateEmptyPackage)} failed with an exception: {ex.Message}");
        }
    }

    #endregion

    public override async Task<CLICheckResponse> AnalyzeDependenciesAsync(string packagePath, CancellationToken ct)
    {
        try
        {
            // Update all dependencies to the latest first
            var updateResult = await _processHelper.Run(new(compilerName, ["get", "-u", "all"], workingDirectory: packagePath), ct);
            if (updateResult.ExitCode != 0)
            {
                return CreateResponseFromProcessResult(updateResult);
            }

            // Now tidy, to cleanup any deps that aren't needed
            var tidyResult = await _processHelper.Run(new(compilerName, ["mod", "tidy"], workingDirectory: packagePath), ct);
            return CreateResponseFromProcessResult(tidyResult);
        }
        catch (Exception ex)
        {
            logger.LogError(ex, "{MethodName} failed with an exception", nameof(AnalyzeDependenciesAsync));
            return new CLICheckResponse(1, "", $"{nameof(AnalyzeDependenciesAsync)} failed with an exception: {ex.Message}");
        }
    }
    public override async Task<CLICheckResponse> FormatCodeAsync(string packagePath, CancellationToken ct)
    {
        try
        {
            var result = await _processHelper.Run(new(
                formatterName, ["-w", "."],
                formatterNameWindows, ["-w", "."],
                workingDirectory: packagePath
            ), ct);
            return CreateResponseFromProcessResult(result);
        }
        catch (Exception ex)
        {
            logger.LogError(ex, "{MethodName} failed with an exception", nameof(FormatCodeAsync));
            return new CLICheckResponse(1, "", $"{nameof(FormatCodeAsync)} failed with an exception: {ex.Message}");
        }
    }

    public override async Task<CLICheckResponse> LintCodeAsync(string packagePath, CancellationToken ct)
    {
        try
        {
            var result = await _processHelper.Run(new(linterName, ["run"], workingDirectory: packagePath), ct);
            return CreateResponseFromProcessResult(result);
        }
        catch (Exception ex)
        {
            logger.LogError(ex, "{MethodName} failed with an exception", nameof(LintCodeAsync));
            return new CLICheckResponse(1, "", $"{nameof(LintCodeAsync)} failed with an exception: {ex.Message}");
        }
    }

    public override async Task<CLICheckResponse> RunTestsAsync(string packagePath, CancellationToken ct)
    {
        try
        {
            var result = await _processHelper.Run(new(compilerName, ["test", "-v", "-timeout", "1h", "./..."], workingDirectory: packagePath), ct);
            return CreateResponseFromProcessResult(result);
        }
        catch (Exception ex)
        {
            logger.LogError(ex, "{MethodName} failed with an exception", nameof(RunTestsAsync));
            return new CLICheckResponse(1, "", $"{nameof(RunTestsAsync)} failed with an exception: {ex.Message}");
        }
    }

    public async Task<CLICheckResponse> BuildProjectAsync(string packagePath, CancellationToken ct)
    {
        try
        {
            var result = await _processHelper.Run(new(compilerName, ["build"], workingDirectory: packagePath), ct);
            return CreateResponseFromProcessResult(result);
        }
        catch (Exception ex)
        {
            logger.LogError(ex, "{MethodName} failed with an exception", nameof(BuildProjectAsync));
            return new CLICheckResponse(1, "", $"{nameof(BuildProjectAsync)} failed with an exception: {ex.Message}");
        }
    }

}<|MERGE_RESOLUTION|>--- conflicted
+++ resolved
@@ -19,7 +19,6 @@
     private readonly string formatterName = "goimports";
     private readonly string formatterNameWindows = "gofmt.exe";
     private readonly string linterName = "golangci-lint";
-<<<<<<< HEAD
 
     public GoLanguageRepoService(IProcessHelper processHelper, IGitHelper gitHelper, INpxHelper npxHelper, ILogger<GoLanguageRepoService> logger)
         : base(processHelper, gitHelper, npxHelper)
@@ -33,9 +32,6 @@
             linterName = "golangci-lint.exe";
         }
     }
-=======
-    private readonly string linterNameWindows = "golangci-lint.exe";
->>>>>>> ee31bddc
 
     #region Go specific functions, not part of the LanguageRepoService
 
