--- conflicted
+++ resolved
@@ -1,5 +1,4 @@
-<<<<<<< HEAD
-﻿using System;
+using System;
 using System.Threading.Tasks;
 using APIViewWeb.Models;
 using APIViewWeb.Repositories;
@@ -23,7 +22,7 @@
         }
 
         [HttpPost]
-        public async Task<ActionResult> Add(string reviewId, string revisionId, string elementId, string commentText, string sectionClass, string groupNo, bool usageSampleComment = false)
+        public async Task<ActionResult> Add(string reviewId, string revisionId, string elementId, string commentText, string sectionClass, string groupNo, string resolutionLock = "off", bool usageSampleComment = false)
         {
             var comment = new CommentModel();
             comment.TimeStamp = DateTime.UtcNow;
@@ -33,6 +32,7 @@
             comment.SectionClass = sectionClass;
             comment.Comment = commentText;
             comment.GroupNo = groupNo;
+            comment.ResolutionLocked = !resolutionLock.Equals("on");
             comment.IsUsageSampleComment = usageSampleComment;
 
             await _commentsManager.AddCommentAsync(User, comment);
@@ -93,99 +93,3 @@
         }
     }
 }
-=======
-﻿using System;
-using System.Threading.Tasks;
-using APIViewWeb.Models;
-using APIViewWeb.Repositories;
-using Microsoft.AspNetCore.Authorization;
-using Microsoft.AspNetCore.Mvc;
-
-namespace APIViewWeb.Controllers
-{
-    [Authorize("RequireOrganization")]
-    public class CommentsController: Controller
-    {
-        private readonly CommentsManager _commentsManager;
-        private readonly ReviewManager _reviewManager;
-        private readonly NotificationManager _notificationManager;
-
-        public CommentsController(CommentsManager commentsManager, ReviewManager reviewManager, NotificationManager notificationManager)
-        {
-            _commentsManager = commentsManager;
-            _reviewManager = reviewManager;
-            _notificationManager = notificationManager;
-        }
-
-        [HttpPost]
-        public async Task<ActionResult> Add(string reviewId, string revisionId, string elementId, string commentText, string sectionClass, string groupNo, string resolutionLock = "off")
-        {
-            var comment = new CommentModel();
-            comment.TimeStamp = DateTime.UtcNow;
-            comment.ReviewId = reviewId;
-            comment.RevisionId = revisionId;
-            comment.ElementId = elementId;
-            comment.SectionClass = sectionClass;
-            comment.Comment = commentText;
-            comment.GroupNo = groupNo;
-            comment.ResolutionLocked = !resolutionLock.Equals("on");
-
-            await _commentsManager.AddCommentAsync(User, comment);
-            var review = await _reviewManager.GetReviewAsync(User, reviewId);
-            if (review != null)
-            {
-                await _notificationManager.SubscribeAsync(review,User);
-            }
-            return await CommentPartialAsync(reviewId, comment.ElementId);
-        }
-
-        [HttpPost]
-        public async Task<ActionResult> Update(string reviewId, string commentId, string commentText)
-        {
-            var comment =  await _commentsManager.UpdateCommentAsync(User, reviewId, commentId, commentText);
-
-            return await CommentPartialAsync(reviewId, comment.ElementId);
-        }
-
-
-        [HttpPost]
-        public async Task<ActionResult> Resolve(string reviewId, string elementId)
-        {
-            await _commentsManager.ResolveConversation(User, reviewId, elementId);
-
-            return await CommentPartialAsync(reviewId, elementId);
-        }
-
-        [HttpPost]
-        public async Task<ActionResult> Unresolve(string reviewId, string elementId)
-        {
-            await _commentsManager.UnresolveConversation(User, reviewId, elementId);
-
-            return await CommentPartialAsync(reviewId, elementId);
-        }
-
-        [HttpPost]
-        public async Task<ActionResult> Delete(string reviewId, string commentId, string elementId)
-        {
-            await _commentsManager.DeleteCommentAsync(User, reviewId, commentId);
-
-            return await CommentPartialAsync(reviewId, elementId);
-        }
-
-        [HttpPost]
-        public async Task<ActionResult> ToggleUpvote(string reviewId, string commentId, string elementId)
-        {
-            await _commentsManager.ToggleUpvoteAsync(User, reviewId, commentId);
-
-            return await CommentPartialAsync(reviewId, elementId);
-        }
-
-        private async Task<ActionResult> CommentPartialAsync(string reviewId, string elementId)
-        {
-            var comments = await _commentsManager.GetReviewCommentsAsync(reviewId);
-            comments.TryGetThreadForLine(elementId, out var partialModel);
-            return PartialView("_CommentThreadPartial", partialModel);
-        }
-    }
-}
->>>>>>> 85f831cc
