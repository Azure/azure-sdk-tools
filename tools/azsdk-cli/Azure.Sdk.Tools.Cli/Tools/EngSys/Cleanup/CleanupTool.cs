--- conflicted
+++ resolved
@@ -29,11 +29,7 @@
 
         CommandHierarchy =
         [
-<<<<<<< HEAD
-            SharedCommandGroups.EngSys, SharedCommandGroups.Cleanup
-=======
-            CommandVerbDescriptions.EngSys, CommandVerbDescriptions.Cleanup  // azsdk eng cleanup
->>>>>>> 06e197b7
+            SharedCommandGroups.EngSys, SharedCommandGroups.Cleanup  // azsdk eng cleanup
         ];
     }
 
