--- conflicted
+++ resolved
@@ -7,11 +7,6 @@
 
 @if (Model.Comments.Any())
 {
-<<<<<<< HEAD
-    <tr class="comment-box">
-        <td class="comment-cell border-top border-bottom" colspan="4">
-            <div class="border comment-holder rounded-1">
-=======
     <tr class="comment-box" data-line-id="@Model.LineId">
         <td class="comment-cell border-top border-bottom" colspan="4">
             @if (Model.IsResolved)
@@ -19,28 +14,18 @@
                 @:This thread is marked resolved by @Model.ResolvedBy <a href="#" class="toggle-comments">(show)</a>
             }
             <div class="border comment-holder rounded-1 @(Model.IsResolved ? "comments-resolved" : "")">
->>>>>>> 33205ace
                 <div class="comment-thread-contents">
                     @foreach (var comment in Model.Comments)
                     {
                         <div class="review-comment">
                             <div class="unminimized-comment">
                                 <div class="comment-actions">
-<<<<<<< HEAD
-                                    <form class="comment-delete-button align-top" asp-page-handler="delete" method="post" asp-route-id="@Model.AssemblyId">
-                                        <input type="hidden" name="commentId" value="@comment.Id" />
-                                        <input type="hidden" name="elementId" value="@Model.LineId" />
-                                        @if (comment.Username == @User.GetGitHubLogin())
-                                        {
-                                            <button id="@comment.Id" class="comment-delete-button-enabled btn align-top"><span class="comment-delete-text align-top">Delete</span></button>
-=======
                                     <form class="comment-delete-button align-top" asp-page-handler="delete" method="post" asp-route-id="@Model.ReviewId">
                                         <input type="hidden" name="commentId" value="@comment.CommentId" />
                                         <input type="hidden" name="elementId" value="@Model.LineId" />
                                         @if (comment.Username == User.GetGitHubLogin())
                                         {
                                             <button id="@comment.CommentId" data-post-update="comments" class="btn align-top"><span class="comment-delete-text align-top">Delete</span></button>
->>>>>>> 33205ace
                                         }
                                         else
                                         {
@@ -66,13 +51,9 @@
                             <img avatar username="@User.GetGitHubLogin()" class="comment-icon" height="28" width="28" />
                         </div>
                         <div class="reply-cell col-12">
-<<<<<<< HEAD
-                            <button data-element-id="@Model.LineId" type="button" class="review-thread-reply-button text-muted text-left form-control">Reply...</button>
-                        </div>
-=======
                             <button type="button" class="review-thread-reply-button text-muted text-left form-control">Reply...</button>
                         </div>
-                    </div>
+                        </div>
 
                     <div class="m-2">
                         @if (Model.IsResolved)
@@ -87,7 +68,6 @@
                                 <button data-post-update="comments" type="submit" name="submit" value="Submit" class="thread-resolve-button btn btn-outline-dark">Resolve</button>
                             </form>
                         }
->>>>>>> 33205ace
                     </div>
                 </div>
             </div>
