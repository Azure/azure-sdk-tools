--- conflicted
+++ resolved
@@ -1,14 +1,12 @@
 # Release
 
-<<<<<<< HEAD
-## Unreleased - 0.15.1
+## 2025-01-10 - 0.15.2
 
-- Float `@autorest/openapi-to-typespec` version between `>=0.10.5 <1.0.0`.
-=======
+- Float `@autorest/openapi-to-typespec` version between `>=0.10.6 <1.0.0`.
+
 ## 2025-01-09 - 0.15.1
 
 - Bumped `@autorest/openapi-to-typespec` version to `0.10.6`.
->>>>>>> 1d31e4f6
 
 ## 2025-01-07 - 0.15.0
 
