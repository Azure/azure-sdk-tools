# Release History

## 0.5.11 (Unreleased)

### Features Added

<<<<<<< HEAD
- Updated `azsdk_verify_setup` to check that `core.longpaths` in git config is set to true on Windows

### Breaking Changes

- None

### Bugs Fixed

- None

### Other Changes

- None

=======
### Breaking Changes

### Bugs Fixed

### Other Changes

>>>>>>> ec24ffb1
## 0.5.10 (2025-12-08)

### Features Added

- Add CLI command to identify in progress release plans with past due date
- Allow non-exact matches for package name in `azsdk_release_sdk` tool
- Moved `azsdk_check_api_spec_ready_for_sdk` and `azsdk_link_sdk_pull_request_to_release_plan` under release plan command hierarchy.
- Added APIView tools to expose APIView functionality to MCP agents (`get-comments`) and CLI (`get-content`)

### Bugs Fixed

- .NET validation GeneratedCode check had scriptPath passed in twice
- Fixed invalid language error in `azsdk_link_sdk_pull_request_to_release_plan` tool
- Fixed issues in package and release plan responses so package_type, language and TypeSpec project path are set in the telemetry.

## 0.5.9 (2025-11-24)

### Features Added

- Added a new command to list all MCP tools and its CLI command.

## 0.5.8 (2025-11-13)

### Features Added

- Validate package names before adding to release plan
- Allow forced creation when a release plan already exists
- Add support for sample translation from one language to another
- Updated CLI commands hierarchy to move all package related commands under `package` command group, all TypeSpec based commands under `tsp` command and similarly all release plan related commands under `release-plan`.
- Added ChangelogContentUpdateTool, MetadataUpdateTool, and VersionUpdateTool

### Bugs Fixed

- Sample generator: Fix integer overflow when calculating file sizes
- Sample generator: Fix stopping loading when an empty file is encountered
- Sample generator: Fix not giving enough priority to files in the input package folder

### Other Changes

- Added a PythonOptions that allows the user to use an env var to declare a python venv

## 0.5.7 (2025-11-05)

### Features Added

- Updated responses for release plan, TypeSpec, generate and build SDK tools to include language, TypeSpec path and package name.
- Added verify setup tool

### Bugs Fixed

- Validation workflow fixes
- Fix issue in telemetry service when setting string properties

## 0.5.6 (2025-11-03)

### Features Added

- Sample generator: Add support for user-defined additional context
- Sample generator: Add support for input prompts with local links
- Updated responses to include language and package name in telemetry.

## 0.5.5 (2025-10-28)

### Features Added

- Add support for generating samples for Azure client libraries across all languages
- Add tool status in response
- Disable telemetry in debug mode.

### Bugs Fixed

- Fixed issue when linking .NET PR to release plan

## 0.5.4 (2025-10-21)

### Features

- None

### Bugs Fixed

- Fix in create release plan tool to use Active spec PR URL field in the query to resolve the failure in DevOps side.

## 0.5.3 (2025-10-17)

### Features

- Updated System.CommandLine dependency to 2.5 beta
### Bugs Fixed

- Added a language specific way to get package name for validation checks, to account for different language naming (JS uses package.json name)

## 0.5.2 (2025-10-13)

### Features

- Added new tool to update language exclusion justification and also to mark as language as excluded from release.

### Breaking Changes

- None

### Bugs Fixed

- None

## 0.5.1 (2025-10-07)

### Features

- None

### Breaking Changes

- None

### Bugs Fixed

- Create release plan tool failure
- Use existing release plan instead of failing when a release plan exists for spec PR.

## 0.5.0 (2025-09-25)

### Features

- Swap `azsdkcli` to manually versioned package, dropping auto-dev-versioning.
- Adding changelog + changelog enforcement

### Breaking Changes

- None

### Bugs Fixed

- None

## 0.4.x and Earlier

See previous releases in git history.<|MERGE_RESOLUTION|>--- conflicted
+++ resolved
@@ -4,29 +4,14 @@
 
 ### Features Added
 
-<<<<<<< HEAD
 - Updated `azsdk_verify_setup` to check that `core.longpaths` in git config is set to true on Windows
 
-### Breaking Changes
-
-- None
-
-### Bugs Fixed
-
-- None
-
-### Other Changes
-
-- None
-
-=======
 ### Breaking Changes
 
 ### Bugs Fixed
 
 ### Other Changes
 
->>>>>>> ec24ffb1
 ## 0.5.10 (2025-12-08)
 
 ### Features Added
