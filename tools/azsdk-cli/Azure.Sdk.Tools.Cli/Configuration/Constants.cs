--- conflicted
+++ resolved
@@ -12,12 +12,9 @@
     public const string AZURE_SDK_DEVOPS_INTERNAL_PROJECT = "internal";
     public const string AZURE_SDK_DEVOPS_RELEASE_PROJECT = "release";
 
-<<<<<<< HEAD
     public static readonly string ENG_COMMON_PATH = Path.Join("eng", "common");
     public static readonly string ENG_COMMON_SCRIPTS_PATH = Path.Join("eng", "common", "scripts");
-=======
     public const string AZURE_OWNER_PATH = "Azure";
     public const string AZURE_SDK_TOOLS_PATH = "azure-sdk-tools";
     public const string AZURE_COMMON_LABELS_PATH = "tools/github/data/common-labels.csv";
->>>>>>> f191a018
 }