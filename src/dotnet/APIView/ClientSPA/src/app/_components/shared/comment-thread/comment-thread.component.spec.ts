--- conflicted
+++ resolved
@@ -167,38 +167,6 @@
     });
   });
 
-<<<<<<< HEAD
-  describe('draft comment text persistence', () => {
-    it('should persist draft comment text in codePanelRowData model', () => {
-      component.codePanelRowData!.draftCommentText = 'Test draft text';
-      
-      expect(component.codePanelRowData!.draftCommentText).toBe('Test draft text');
-    });
-
-    it('should initialize draftCommentText as empty string', () => {
-      const newRowData = new CodePanelRowData();
-      
-      expect(newRowData.draftCommentText).toBe('');
-    });
-
-    it('should clear draft text when comment is cancelled', () => {
-      component.codePanelRowData!.showReplyTextBox = true;
-      component.codePanelRowData!.draftCommentText = 'Draft to be cancelled';
-      
-      spyOn(component.cancelCommentActionEmitter, 'emit');
-      
-      const mockEvent = {
-        target: document.createElement('button')
-      } as any;
-      const replyContainer = document.createElement('div');
-      replyContainer.className = 'reply-editor-container';
-      replyContainer.appendChild(mockEvent.target);
-      
-      component.cancelCommentAction(mockEvent);
-      
-      expect(component.codePanelRowData!.draftCommentText).toBe('');
-      expect(component.codePanelRowData!.showReplyTextBox).toBe(false);
-=======
   describe('AI comment info ordering', () => {
     it('should display Confidence Score first and Comment ID last in AI info', () => {
       const aiComment = new CommentItemModel();
@@ -241,7 +209,39 @@
       expect(aiInfo.items[0].value).toBe('75%');
       expect(aiInfo.items[1].label).toBe('Id');
       expect(aiInfo.items[1].value).toBe('test-comment-id');
->>>>>>> e167e2a0
+    });
+  });
+
+  describe('draft comment text persistence', () => {
+    it('should persist draft comment text in codePanelRowData model', () => {
+      component.codePanelRowData!.draftCommentText = 'Test draft text';
+      
+      expect(component.codePanelRowData!.draftCommentText).toBe('Test draft text');
+    });
+
+    it('should initialize draftCommentText as empty string', () => {
+      const newRowData = new CodePanelRowData();
+      
+      expect(newRowData.draftCommentText).toBe('');
+    });
+
+    it('should clear draft text when comment is cancelled', () => {
+      component.codePanelRowData!.showReplyTextBox = true;
+      component.codePanelRowData!.draftCommentText = 'Draft to be cancelled';
+      
+      spyOn(component.cancelCommentActionEmitter, 'emit');
+      
+      const mockEvent = {
+        target: document.createElement('button')
+      } as any;
+      const replyContainer = document.createElement('div');
+      replyContainer.className = 'reply-editor-container';
+      replyContainer.appendChild(mockEvent.target);
+      
+      component.cancelCommentAction(mockEvent);
+      
+      expect(component.codePanelRowData!.draftCommentText).toBe('');
+      expect(component.codePanelRowData!.showReplyTextBox).toBe(false);
     });
   });
 });