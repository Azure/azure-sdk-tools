// Copyright (c) Microsoft Corporation.
// Licensed under the MIT License.
using System.CommandLine;
using System.ComponentModel;
using System.Text;
using System.Text.Json;
using System.Text.RegularExpressions;
using Azure.Sdk.Tools.Cli.Commands;
using Azure.Sdk.Tools.Cli.Helpers;
using Azure.Sdk.Tools.Cli.Models;
using Azure.Sdk.Tools.Cli.Models.Responses.ReleasePlan;
using Azure.Sdk.Tools.Cli.Models.Responses.ReleasePlanList;
using Azure.Sdk.Tools.Cli.Services;
using ModelContextProtocol.Server;
using Octokit;

namespace Azure.Sdk.Tools.Cli.Tools.ReleasePlan
{
    [Description("Release Plan Tool type that contains tools to connect to Azure DevOps to get release plan work item")]
    [McpServerToolType]
    public partial class ReleasePlanTool(  // partial class required due to source generated regex
        IDevOpsService devOpsService,
        IGitHelper gitHelper,
        ITypeSpecHelper typeSpecHelper,
        ILogger<ReleasePlanTool> logger,
        IUserHelper userHelper,
        IGitHubService githubService,
        IEnvironmentHelper environmentHelper,
        IInputSanitizer inputSanitizer
    ) : MCPMultiCommandTool
    {
        public override CommandGroup[] CommandHierarchy { get; set; } = [new("release-plan", "Manage release plans in AzureDevops")];

        // Commands
        private const string getReleasePlanDetailsCommandName = "get";
        private const string createReleasePlanCommandName = "create";
        private const string linkNamespaceApprovalIssueCommandName = "link-namespace-approval";
<<<<<<< HEAD
        private const string listOverdueReleasePlansCommandName = "list-overdue";

        private const string sdkBotEmail = "azuresdk@microsoft.com";
=======
        private const string checkApiReadinessCommandName = "check-api-readiness";
        private const string linkSdkPrCommandName = "link-sdk-pr";

        // MCP Tool Names
        private const string GetReleasePlanForSpecPrToolName = "azsdk_get_release_plan_for_spec_pr";
        private const string GetReleasePlanToolName = "azsdk_get_release_plan";
        private const string CreateReleasePlanToolName = "azsdk_create_release_plan";
        private const string UpdateSdkDetailsToolName = "azsdk_update_sdk_details_in_release_plan";
        private const string LinkNamespaceApprovalToolName = "azsdk_link_namespace_approval_issue";
        private const string UpdateLanguageExclusionToolName = "azsdk_update_language_exclusion_justification";
        private const string CheckApiSpecReadyToolName = "azsdk_check_api_spec_ready_for_sdk";
        private const string LinkSdkPullRequestToolName = "azsdk_link_sdk_pull_request_to_release_plan";
>>>>>>> 1043290d

        // Options
        private readonly Option<int> releasePlanNumberOpt = new("--release-plan-id", "--release-plan")
        {
            Description = "Release Plan ID",
            Required = false,
        };

        private readonly Option<int> workItemIdOpt = new("--work-item-id", "--workitem-id", "-w")
        {
            Description = "Work Item ID",
            Required = false,
        };

        private readonly Option<string> typeSpecProjectPathOpt = new("--typespec-path")
        {
            Description = "Path to TypeSpec project",
            Required = true,
        };

        private readonly Option<string> targetReleaseOpt = new("--release-month")
        {
            Description = "SDK release target month(Month YYYY)",
            Required = true,
        };

        private readonly Option<string> serviceTreeIdOpt = new("--service-tree")
        {
            Description = "Service tree ID",
            Required = true,
        };

        private readonly Option<string> productTreeIdOpt = new("--product")
        {
            Description = "Product service tree ID",
            Required = true,
        };

        private readonly Option<string> apiVersionOpt = new("--api-version")
        {
            Description = "API version",
            Required = true,
        };

        private readonly Option<string> pullRequestOpt = new("--pull-request", "--url")
        {
            Description = "Api spec pull request URL",
            Required = true,
        };

        private readonly Option<string> sdkReleaseTypeOpt = new("--sdk-type")
        {
            Description = "SDK release type: beta or stable",
            Required = true,
        };

        private readonly Option<bool> isTestReleasePlanOpt = new("--test-release")
        {
            Description = "Create release plan in test environment",
            Required = false,
            DefaultValueFactory = _ => false,
        };

        private readonly Option<string> userEmailOpt = new("--user-email")
        {
            Description = "User email for release plan creation",
            Required = false,
        };

        private readonly Option<string> namespaceApprovalIssueOpt = new("--namespace-approval-issue")
        {
            Description = "Namespace approval issue URL",
            Required = true,
        };

        private readonly Option<bool> forceCreateReleasePlanOpt = new("--force")
        {
            Description = "Force creation of release plan even if one already exists",
            Required = true,
        };

        private readonly Option<string> languageOpt = new("--language")
        {
            Description = "SDK language, Options[.NET, Java, JavaScript, Go, Python]",
            Required = true,
        };

        private readonly Option<int> pullRequestNumberOpt = new("--pr")
        {
            Description = "Pull request number",
            Required = false,
        };

        private const string sdkBotEmail = "azuresdk@microsoft.com";
        private static readonly string DEFAULT_BRANCH = "main";
        private static readonly string PUBLIC_SPECS_REPO = "azure-rest-api-specs";
        private static readonly string NAMESPACE_APPROVAL_REPO = "azure-sdk";
        private static readonly string REPO_OWNER = "Azure";
        public static readonly string ARM_SIGN_OFF_LABEL = "ARMSignedOff";
        public static readonly string API_STEWARDSHIP_APPROVAL = "APIStewardshipBoard-SignedOff";
        public static readonly HashSet<string> SUPPORTED_LANGUAGES = new()
        {
            "python",
            ".net",
            "javascript",
            "java",
            "go"
        };

        private readonly HashSet<string> languagesforDataplane = [
            ".NET","Java","Python","JavaScript"
        ];

        private readonly HashSet<string> languagesforMgmtplane = [
           ".NET","Java","Python","JavaScript","Go"
       ];

        [GeneratedRegex("https:\\/\\/github.com\\/Azure\\/azure-sdk\\/issues\\/([0-9]+)")]
        private static partial Regex NameSpaceIssueUrlRegex();

        [GeneratedRegex("https:\\/\\/github.com\\/Azure\\/azure-rest-api-specs\\/pull\\/[0-9]+\\/?")]
        private static partial Regex PullRequestUrlRegex();

        [GeneratedRegex(@"^\d{4}-\d{2}-\d{2}(-preview)?$")]
        private static partial Regex ApiVersionRegex();

        protected override List<Command> GetCommands() =>
        [
            new McpCommand(getReleasePlanDetailsCommandName, "Get release plan details", GetReleasePlanToolName) { workItemIdOpt, releasePlanNumberOpt },
            new McpCommand(createReleasePlanCommandName, "Create a release plan", CreateReleasePlanToolName)
            {
                typeSpecProjectPathOpt,
                targetReleaseOpt,
                serviceTreeIdOpt,
                productTreeIdOpt,
                apiVersionOpt,
                pullRequestOpt,
                sdkReleaseTypeOpt,
                userEmailOpt,
                isTestReleasePlanOpt,
                forceCreateReleasePlanOpt,
            },
<<<<<<< HEAD
            new(linkNamespaceApprovalIssueCommandName, "Link namespace approval issue to release plan") { workItemIdOpt, namespaceApprovalIssueOpt },
            new(listOverdueReleasePlansCommandName, "List in-progress release plans that are past their SDK release deadline"),
=======
            new McpCommand(linkNamespaceApprovalIssueCommandName, "Link namespace approval issue to release plan", LinkNamespaceApprovalToolName) { workItemIdOpt, namespaceApprovalIssueOpt, },
            new McpCommand(checkApiReadinessCommandName, "Check if API spec is ready to generate SDK", CheckApiSpecReadyToolName) { typeSpecProjectPathOpt, pullRequestNumberOpt, workItemIdOpt, },
            new McpCommand(linkSdkPrCommandName, "Link SDK pull request to release plan", LinkSdkPullRequestToolName) { languageOpt, pullRequestOpt, workItemIdOpt, releasePlanNumberOpt, }
>>>>>>> 1043290d
        ];

        public override async Task<CommandResponse> HandleCommand(ParseResult parseResult, CancellationToken ct)
        {
            var commandParser = parseResult;
            var command = commandParser.CommandResult.Command.Name;
            switch (command)
            {
                case getReleasePlanDetailsCommandName:
                    var workItemId = commandParser.GetValue(workItemIdOpt);
                    var releasePlanNumber = commandParser.GetValue(releasePlanNumberOpt);
                    return await GetReleasePlan(workItem: workItemId, releasePlanId: releasePlanNumber);

                case createReleasePlanCommandName:
                    var typeSpecProjectPath = commandParser.GetValue(typeSpecProjectPathOpt);
                    var targetReleaseMonthYear = commandParser.GetValue(targetReleaseOpt);
                    var serviceTreeId = commandParser.GetValue(serviceTreeIdOpt);
                    var productTreeId = commandParser.GetValue(productTreeIdOpt);
                    var specApiVersion = commandParser.GetValue(apiVersionOpt);
                    var specPullRequestUrl = commandParser.GetValue(pullRequestOpt);
                    var sdkReleaseType = commandParser.GetValue(sdkReleaseTypeOpt);
                    var isTestReleasePlan = commandParser.GetValue(isTestReleasePlanOpt);
                    var userEmail = commandParser.GetValue(userEmailOpt);
                    var forceCreateReleasePlan = commandParser.GetValue(forceCreateReleasePlanOpt);
                    return await CreateReleasePlan(
                        typeSpecProjectPath,
                        targetReleaseMonthYear,
                        serviceTreeId,
                        productTreeId,
                        specApiVersion,
                        specPullRequestUrl,
                        sdkReleaseType,
                        userEmail: userEmail,
                        isTestReleasePlan: isTestReleasePlan,
                        forceCreateReleasePlan: forceCreateReleasePlan
                    );

                case linkNamespaceApprovalIssueCommandName:
                    return await LinkNamespaceApprovalIssue(commandParser.GetValue(workItemIdOpt), commandParser.GetValue(namespaceApprovalIssueOpt));
                
                case checkApiReadinessCommandName:
                    return await CheckApiReadyForSDKGeneration(commandParser.GetValue(typeSpecProjectPathOpt), pullRequestNumber: commandParser.GetValue(pullRequestNumberOpt), workItemId: commandParser.GetValue(workItemIdOpt));

                case linkSdkPrCommandName:
                    return await LinkSdkPullRequestToReleasePlan(commandParser.GetValue(languageOpt), commandParser.GetValue(pullRequestOpt), workItemId: commandParser.GetValue(workItemIdOpt), releasePlanId: commandParser.GetValue(releasePlanNumberOpt));

                case listOverdueReleasePlansCommandName:
                    return await ListOverdueReleasePlans();

                default:
                    logger.LogError("Unknown command: {command}", command);
                    return new DefaultCommandResponse { ResponseError = $"Unknown command: '{command}'" };
            }
        }


        [McpServerTool(Name = GetReleasePlanForSpecPrToolName), Description("Get release plan for API spec pull request. This tool should be used only if work item Id is unknown.")]
        public async Task<ReleaseWorkflowResponse> GetReleasePlanForPullRequest(string pullRequestLink)
        {
            var response = new ReleaseWorkflowResponse();

            try
            {
                ValidatePullRequestUrl(pullRequestLink);
                var releasePlan = await devOpsService.GetReleasePlanAsync(pullRequestLink) ?? throw new Exception("No release plan associated with pull request link");
                response.Status = "Success";
                response.Details.Add($"Release Plan: {JsonSerializer.Serialize(releasePlan)}");
                return response;
            }
            catch (Exception ex)
            {
                logger.LogError(ex, "Failed to get release plan details");
                response.Status = "Failed";
                response.Details.Add($"Failed to get release plan details: {ex.Message}");
                return response;
            }
        }

        [McpServerTool(Name = GetReleasePlanToolName), Description("Get Release Plan: Get release plan work item details for a given work item id or release plan Id.")]
        public async Task<ReleaseWorkflowResponse> GetReleasePlan(int workItem = 0, int releasePlanId = 0)
        {
            try
            {
                if (workItem == 0 && releasePlanId == 0)
                {
                    return new ReleaseWorkflowResponse { ResponseError = "Either work item ID or release plan number must be provided." };
                }
                var releasePlan = workItem != 0 ? await devOpsService.GetReleasePlanForWorkItemAsync(workItem) : await devOpsService.GetReleasePlanAsync(releasePlanId);
                if (releasePlan == null)
                {
                    return new ReleaseWorkflowResponse { ResponseError = "Failed to get release plan details." };
                }
                return new ReleaseWorkflowResponse
                {
                    Details = [$"Release Plan: {JsonSerializer.Serialize(releasePlan)}"]
                };
            }
            catch (Exception ex)
            {
                logger.LogError(ex, "Failed to get release plan details");
                return new ReleaseWorkflowResponse { ResponseError = $"Failed to get release plan details: {ex.Message}" };
            }
        }

        private void ValidatePullRequestUrl(string specPullRequestUrl)
        {
            if (string.IsNullOrEmpty(specPullRequestUrl))
            {
                throw new Exception("API spec pull request URL is required to create a release plan.");
            }

            var match = PullRequestUrlRegex().Match(specPullRequestUrl);

            if (!match.Success)
            {
                throw new Exception($"Invalid spec pull request URL '{specPullRequestUrl}'. It should be a valid GitHub pull request to azure-rest-api-specs repo.");
            }

        }

        private void ValidateCreateReleasePlanInputAsync(string typeSpecProjectPath, string serviceTreeId, string productTreeId, string specPullRequestUrl, string sdkReleaseType, string specApiVersion)
        {
            ValidatePullRequestUrl(specPullRequestUrl);            

            if (string.IsNullOrEmpty(typeSpecProjectPath))
            {
                throw new Exception("TypeSpec project path is empty. Cannot create a release plan without a TypeSpec project root path");
            }

            var isValidApiVersion = ApiVersionRegex().Match(specApiVersion);

            if (!isValidApiVersion.Success)
            {
                throw new Exception("Invalid API version format. Supported formats are: yyyy-MM-dd or yyyy-MM-dd-preview");
            }

            var supportedReleaseTypes = new[] { "beta", "stable" };
            if (!supportedReleaseTypes.Contains(sdkReleaseType))
            {
                throw new Exception($"Invalid SDK release type. Supported release types are: {string.Join(", ", supportedReleaseTypes)}");
            }

            var repoRoot = typeSpecHelper.GetSpecRepoRootPath(typeSpecProjectPath);

            // Ensure a release plan is created only if the API specs pull request is in a public repository.
            if (!typeSpecHelper.IsRepoPathForPublicSpecRepo(repoRoot))
            {
                throw new Exception("""
                    SDK generation and release require the API specs pull request to be in the public azure-rest-api-specs repository.
                    Please create a pull request in the public Azure/azure-rest-api-specs repository to move your specs changes to public.
                    A release plan cannot be created for SDK generation using a pull request in a private repository.
                    """);
            }

            if (!Guid.TryParse(serviceTreeId, out _))
            {
                throw new Exception($"Service tree ID '{serviceTreeId}' is not a valid GUID.");
            }

            if (!Guid.TryParse(productTreeId, out _))
            {
                throw new Exception($"Product tree ID '{productTreeId}' is not a valid GUID.");
            }
        }

        [McpServerTool(Name = CreateReleasePlanToolName), Description("Create Release Plan")]
        public async Task<ReleasePlanResponse> CreateReleasePlan(string typeSpecProjectPath, string targetReleaseMonthYear, string serviceTreeId, string productTreeId, string specApiVersion, string specPullRequestUrl, string sdkReleaseType, string userEmail = "", bool isTestReleasePlan = false, bool forceCreateReleasePlan = false)
        {
            try
            {
                sdkReleaseType = sdkReleaseType?.ToLower() ?? "";
                var sdkReleaseTypeMappings = new Dictionary<string, string>
                {
                    { "ga", "stable" },
                    { "preview", "beta" }
                };
                if (sdkReleaseTypeMappings.TryGetValue(sdkReleaseType, out var mappedType))
                {
                    sdkReleaseType = mappedType;
                }

                ValidateCreateReleasePlanInputAsync(typeSpecProjectPath, serviceTreeId, productTreeId, specPullRequestUrl, sdkReleaseType, specApiVersion);

                // Check environment variable to determine if this should be a test release plan
                var isAgentTesting = environmentHelper.GetBooleanVariable("AZSDKTOOLS_AGENT_TESTING", false);
                if (isAgentTesting)
                {
                    isTestReleasePlan = true;
                    logger.LogInformation("AZSDKTOOLS_AGENT_TESTING environment variable is set to true, creating test release plan");
                }
                
                if (!forceCreateReleasePlan)
                {
                    // Check for existing release plan for the given pull request URL.
                    logger.LogInformation("Checking for existing release plan for pull request URL: {specPullRequestUrl}", specPullRequestUrl);
                    var existingReleasePlan = await devOpsService.GetReleasePlanAsync(specPullRequestUrl);
                    if (existingReleasePlan != null && existingReleasePlan.WorkItemId > 0)
                    {
                        return new ReleasePlanResponse
                        {
                            Message = $"Release plan already exists for the pull request: {specPullRequestUrl}. Release plan link: {existingReleasePlan.ReleasePlanLink}",
                            ReleasePlanDetails = existingReleasePlan,
                            NextSteps = ["Prompt user to confirm whether to use existing release plan or force create a new release plan."]
                        };
                    }

                    logger.LogInformation("Checking for existing release plans for product: {productTreeId}", productTreeId);
                    var existingReleasePlans = await devOpsService.GetReleasePlansForProductAsync(productTreeId, specApiVersion, sdkReleaseType, isTestReleasePlan);
                    if (existingReleasePlans.Any())
                    {
                        return new ReleasePlanResponse
                        {
                            Message = $"An active release plan already exists for the product: {productTreeId}. " 
                            +  $"Release plan link(s): {string.Join("\n ", existingReleasePlans.Select(p => p.ReleasePlanLink))}",
                            ReleasePlanDetails = existingReleasePlans[0],
                            NextSteps = ["Prompt user to confirm whether to use existing release plan or force create a new release plan."]
                        };
                    }
                }

                var specType = typeSpecHelper.IsValidTypeSpecProjectPath(typeSpecProjectPath) ? "TypeSpec" : "OpenAPI";
                var isMgmt = typeSpecHelper.IsTypeSpecProjectForMgmtPlane(typeSpecProjectPath);
                var specProject = typeSpecHelper.GetTypeSpecProjectRelativePath(typeSpecProjectPath);
                logger.LogInformation("Attempting to retrieve current user email.");

                var email = await userHelper.GetUserEmail();
                if (email != sdkBotEmail)
                {
                    userEmail = email;
                    logger.LogInformation("Using current user email to submit release plan: {userEmail}", userEmail);
                }
                else if (string.IsNullOrEmpty(userEmail))
                {
                    throw new InvalidOperationException("Cannot create release plan using SDK bot email. Please provide a valid user email address.");
                }

                logger.LogInformation("User email for release plan submission: {userEmail}", userEmail);

                var releasePlan = new ReleasePlanDetails
                {
                    SDKReleaseMonth = targetReleaseMonthYear,
                    ServiceTreeId = serviceTreeId,
                    ProductTreeId = productTreeId,
                    SpecAPIVersion = specApiVersion,
                    SpecType = specType,
                    IsManagementPlane = isMgmt,
                    IsDataPlane = !isMgmt,
                    SpecPullRequests = [specPullRequestUrl],
                    IsTestReleasePlan = isTestReleasePlan,
                    SDKReleaseType = sdkReleaseType,
                    IsCreatedByAgent = true,
                    ReleasePlanSubmittedByEmail = userEmail
                };
                var workItem = await devOpsService.CreateReleasePlanWorkItemAsync(releasePlan);
                if (workItem == null)
                {
                    return new ReleasePlanResponse
                    { 
                        ResponseError = "Failed to create release plan work item.",
                        TypeSpecProject = specProject,
                        PackageType = isMgmt? SdkType.Management : SdkType.Dataplane
                    };
                }
                else
                {
                    if (workItem.Id is int workItemId)
                    {
                        releasePlan.WorkItemId = workItemId;
                    }

                    if (workItem.Fields.TryGetValue("Custom.ReleasePlanId", out var value) && value is int releasePlanId)
                    {
                        releasePlan.ReleasePlanId = releasePlanId;
                    }

                    if (workItem.Fields.TryGetValue("Custom.ReleasePlanLink", out value) && value is string releasePlanLink)
                    {
                        releasePlan.ReleasePlanLink = releasePlanLink;
                    }

                    return new ReleasePlanResponse
                    {
                        Message = "Release plan is being created",
                        ReleasePlanDetails = releasePlan,
                        NextSteps = [$"Get release plan from `workItem`, work item value: {releasePlan.WorkItemId}"],
                        TypeSpecProject = specProject,
                        PackageType = isMgmt ? SdkType.Management : SdkType.Dataplane
                    };
                }
            }
            catch (Exception ex)
            {
                logger.LogError(ex, "Failed to create release plan work item");
                return new ReleasePlanResponse { ResponseError = $"Failed to create release plan work item: {ex.Message}" };
            }
        }

        [McpServerTool(Name = UpdateSdkDetailsToolName), Description("Update the SDK details in the release plan work item. This tool is called to update SDK language and package name in the release plan work item." +
            " sdkDetails parameter is a JSON of list of SDKInfo and each SDKInfo contains Language and PackageName as properties.")]
        public async Task<DefaultCommandResponse> UpdateSDKDetailsInReleasePlan(int releasePlanWorkItemId, string sdkDetails)
        {
            try
            {
                if (releasePlanWorkItemId <= 0)
                {
                    return "Invalid release plan ID.";
                }

                if (string.IsNullOrEmpty(sdkDetails))
                {
                    return "No SDK information provided to update the release plan.";
                }
                logger.LogInformation("Updating SDK details in release plan work item ID: {ReleasePlanWorkItemId}", releasePlanWorkItemId);
                logger.LogDebug("SDK details to update: {SdkDetails}", sdkDetails);
                // Fix for CS8600: Ensure sdkDetails is not null before deserialization
                var options = new JsonSerializerOptions
                {
                    PropertyNameCaseInsensitive = true
                };
                List<SDKInfo>? SdkInfos = JsonSerializer.Deserialize<List<SDKInfo>>(sdkDetails, options);
                if (SdkInfos == null)
                {
                    return "Failed to deserialize SDK details.";
                }

                // Get release plan
                var releasePlan = await devOpsService.GetReleasePlanForWorkItemAsync(releasePlanWorkItemId);
                if (releasePlan == null)
                {
                    return new DefaultCommandResponse { ResponseError = $"No release plan found with work item ID {releasePlanWorkItemId}" };
                }

                var supportedLanguages = releasePlan.IsManagementPlane ? languagesforMgmtplane : languagesforDataplane;
                // Validate SDK language name
                if (SdkInfos.Any(sdk => !supportedLanguages.Contains(sdk.Language, StringComparer.OrdinalIgnoreCase)))
                {
                    return $"Unsupported SDK language found. Supported languages are: {string.Join(", ", supportedLanguages)}";
                }

                // Validate SDK Package names
                var languagePrefixMap = new Dictionary<string, string>
                (StringComparer.OrdinalIgnoreCase)
                {
                    { "JavaScript", "@azure/" },
                    { "Go", "sdk/" },
                };

                var invalidSdks = SdkInfos.Where(sdk => languagePrefixMap.TryGetValue(sdk.Language, out var prefix) && !sdk.PackageName.StartsWith(prefix, StringComparison.OrdinalIgnoreCase));
                if (invalidSdks.Any())
                {
                    var errorDetails = string.Join("; ", invalidSdks.Select(sdk => $"{sdk.Language} -> {sdk.PackageName}"));
                    var prefixRules = string.Join(", ", languagePrefixMap.Select(kvp => $"{kvp.Key}: starts with {kvp.Value}"));
                    return new DefaultCommandResponse
                    {
                        ResponseError = $"Unsupported package name(s) detected: {errorDetails}. Package names must follow these rules: {prefixRules}",
                        NextSteps = ["Prompt the user to update the package name to match the required prefix for its language."]
                    };
                }
                
                StringBuilder sb = new();
                // Update SDK package name and languages in work item
                var updated = await devOpsService.UpdateReleasePlanSDKDetailsAsync(releasePlanWorkItemId, SdkInfos);
                if (!updated)
                {
                    return new DefaultCommandResponse { ResponseError = "Failed to update release plan with SDK details." };
                }
                else
                {
                    sb.Append("Updated SDK details in release plan.").AppendLine();
                    foreach (var sdk in SdkInfos)
                    {
                        sb.AppendLine($"Language: {sdk.Language}, Package name: {sdk.PackageName}");
                    }
                }

                // Check if any language is excluded
                var excludedLanguages = supportedLanguages.Except(SdkInfos.Select(sdk => sdk.Language), StringComparer.OrdinalIgnoreCase);
                if (excludedLanguages.Any())
                {
                    logger.LogDebug("Languages excluded in release plan. Work Item: {releasePlanWorkItemId}, languages: {excludedLanguages}", releasePlanWorkItemId, string.Join(", ", excludedLanguages));
                    sb.AppendLine($"Important: The following languages were excluded in the release plan. SDK must be released for all languages. [{string.Join(", ", supportedLanguages)}]");
                    sb.AppendLine("Explanation is required for any language exclusion. Please provide a justification for each excluded language.");

                    // Mark excluded language as 'Requested' in the release plan work item.
                    Dictionary<string, string> fieldsToUpdate = [];
                    foreach (var lang in excludedLanguages)
                    {
                        fieldsToUpdate[$"Custom.ReleaseExclusionStatusFor{DevOpsService.MapLanguageToId(lang)}"] = "Requested";
                    }
                    await devOpsService.UpdateWorkItemAsync(releasePlanWorkItemId, fieldsToUpdate);
                    logger.LogDebug("Marked excluded languages as 'Requested' in release plan work item {releasePlanWorkItemId}.", releasePlanWorkItemId);
                }

                return new DefaultCommandResponse
                {
                    Message = sb.ToString(),
                    NextSteps = excludedLanguages.Any() && string.IsNullOrEmpty(releasePlan.LanguageExclusionRequesterNote) ? ["Prompt the user for justification for excluded languages and update it in the release plan."] : []
                };
            }
            catch (Exception ex)
            {
                logger.LogError(ex, "Failed to update release plan with SDK details");
                return new DefaultCommandResponse { ResponseError = $"Failed to update release plan with SDK details: {ex.Message}" };
            }
        }

        [McpServerTool(Name = LinkNamespaceApprovalToolName), Description("Link package namespace approval issue to release plan(required only for management plan). This requires GitHub issue URL for the namespace approval request and release plan work item id.")]
        public async Task<DefaultCommandResponse> LinkNamespaceApprovalIssue(int releasePlanWorkItemId, string namespaceApprovalIssue)
        {
            try
            {
                if (releasePlanWorkItemId <= 0 || string.IsNullOrEmpty(namespaceApprovalIssue))
                {
                    return "Release plan ID and namespace approval issue are required to verify namespace approval status";
                }

                // Get release plan and verify if it is a management plane release plan before linking namespace approval issue
                var releasePlan = await devOpsService.GetReleasePlanForWorkItemAsync(releasePlanWorkItemId);
                if (releasePlan == null)
                {
                    return $"Release plan with ID {releasePlanWorkItemId} not found.";
                }

                if (!releasePlan.IsManagementPlane)
                {
                    return "Namespace approval is only required for management plane release plans. This release plan is not for management plane.";
                }

                var match = NameSpaceIssueUrlRegex().Match(namespaceApprovalIssue);
                // Check if the namespace approval issue is a valid GitHub issue number
                if (!match.Success)
                {
                    return $"Invalid namespace approval issue '{namespaceApprovalIssue}'. It should be a valid GitHub issue in Azure/azure-sdk repo.";
                }
                // Get issue number from the match
                var issueNumber = int.Parse(match.Groups[1].Value);
                var issue = await githubService.GetIssueAsync(REPO_OWNER, NAMESPACE_APPROVAL_REPO, issueNumber);
                if (issue == null)
                {
                    return $"Failed to verify approval status. Namespace approval issue #{namespaceApprovalIssue} not found in {REPO_OWNER}/{NAMESPACE_APPROVAL_REPO}.";
                }

                // Verify if issue has label 'mgmt-namespace-review'
                if (!issue.Labels.Any(label => label.Name.Equals("mgmt-namespace-review", StringComparison.OrdinalIgnoreCase)))
                {
                    return $"Namespace approval issue #{namespaceApprovalIssue} does not have the required 'mgmt-namespace-review' label.";
                }

                // Verify if issue is closed
                StringBuilder response = new();
                if (issue.State == ItemState.Open)
                {
                    response.Append($"Namespace approval is still pending. Please check {issue.HtmlUrl} for more details.");
                }
                else
                {
                    response.Append($"Package namespace has been approved.");
                }

                var failed = false;
                var updated = await devOpsService.LinkNamespaceApprovalIssueAsync(releasePlanWorkItemId, issue.HtmlUrl);
                if (!updated)
                {
                    failed = true;
                    response.Append("Failed to link namespace approval issue to release plan.");
                }
                else
                {
                    response.Append("Successfully linked the namespace approval issue to release plan");
                }

                if (failed)
                {
                    return new DefaultCommandResponse { ResponseError = response.ToString() };
                }

                return response.ToString();
            }
            catch (Exception ex)
            {
                logger.LogError(ex, "Failed to verify package namespace approval");
                return new DefaultCommandResponse
                {
                    ResponseError = $"Failed to verify package namespace approval: {ex.Message}"
                };
            }
        }

        [McpServerTool(Name = UpdateLanguageExclusionToolName), Description("Update language exclusion justification in release plan work item. This tool is called to update justification for excluded languages in the release plan. " +
            "Optionally pass a language name to explicitly request exclusion for a specific language.")]
        public async Task<DefaultCommandResponse> UpdateLanguageExclusionJustification(int releasePlanWorkItem, string justification, string language = "")
        {
            try
            {
                if (releasePlanWorkItem <= 0)
                {
                    return "Invalid release plan work item ID.";
                }
                if (string.IsNullOrEmpty(justification))
                {
                    return "No justification provided to update the release plan.";
                }

                // Get release plan
                var releasePlan = await devOpsService.GetReleasePlanForWorkItemAsync(releasePlanWorkItem);
                if (releasePlan == null)
                {
                    return new DefaultCommandResponse { ResponseError = $"No release plan found with work item ID {releasePlanWorkItem}" };
                }

                // Update language exclusion justification in work item
                Dictionary<string, string> fieldsToUpdate = new()
                {
                    { "Custom.ReleaseExclusionRequestNote", justification }
                };

                if (!string.IsNullOrEmpty(language))
                {
                    fieldsToUpdate[$"Custom.ReleaseExclusionStatusFor{DevOpsService.MapLanguageToId(language)}"] = "Requested";
                }

                var updatedWorkItem = await devOpsService.UpdateWorkItemAsync(releasePlanWorkItem, fieldsToUpdate);
                if (updatedWorkItem == null)
                {
                    return new DefaultCommandResponse { ResponseError = $"Failed to update the language exclusion justification in release plan work item {releasePlanWorkItem}." };
                }
                else
                {
                    return new DefaultCommandResponse
                    {
                        Message = "Updated language exclusion justification in release plan.",
                        NextSteps = []
                    };
                }
            }
            catch (Exception ex)
            {
                logger.LogError(ex, "Failed to update release plan with language exclusion justification in release plan work item {ReleasePlanWorkItem}", releasePlanWorkItem);
                return new DefaultCommandResponse { ResponseError = $"Failed to update release plan with language exclusion justification: {ex.Message}" };
            }
        }

<<<<<<< HEAD
        public async Task<ReleasePlanListResponse> ListOverdueReleasePlans()
        {
            try
            {
                var releasePlans = await devOpsService.ListOverdueReleasePlansAsync();
                return new ReleasePlanListResponse
                {
                    Message = "List of overdue Release plans:",
                    ReleasePlanDetailsList = releasePlans
                };
            }
            catch (Exception ex)
            {
                logger.LogError(ex, "Error retrieving overdue release plans");
                return new ReleasePlanListResponse { ResponseError = $"An error occurred while retrieving overdue release plans: {ex.Message}" };
=======
        [McpServerTool(Name = CheckApiSpecReadyToolName), Description("Checks whether a TypeSpec API spec is ready to generate SDK. Provide a pull request number and path to TypeSpec project json as params.")]
        public async Task<ReleaseWorkflowResponse> CheckApiReadyForSDKGeneration(string typeSpecProjectRoot, int pullRequestNumber, int workItemId = 0)
        {
            try
            {
                var response = await IsSpecReadyToGenerateSDKAsync(typeSpecProjectRoot, pullRequestNumber);
                if (workItemId != 0 && response.Status == "Success")
                {
                    await devOpsService.UpdateApiSpecStatusAsync(workItemId, "Approved");
                }
                return response;
            }
            catch (Exception ex)
            {
                logger.LogError(ex, "Failed to check if API spec is ready for SDK generation");
                return new ReleaseWorkflowResponse
                {
                    ResponseError = $"Failed to check if API spec is ready for SDK generation: {ex.Message}",
                };
            }
        }

        private async Task<ReleaseWorkflowResponse> IsSpecReadyToGenerateSDKAsync(string typeSpecProjectRoot, int pullRequestNumber)
        {
            var response = new ReleaseWorkflowResponse()
            {
                Status = "Failed"
            };

            try
            {
                if (string.IsNullOrEmpty(typeSpecProjectRoot) && pullRequestNumber == 0)
                {
                    response.Details.Add("Invalid value for both TypeSpec project root and pull request number. Provide at least the TypeSpec project root path for modified project or provide a pull request number.");
                    return response;
                }

                // Get current branch name
                var repoRootPath = typeSpecHelper.GetSpecRepoRootPath(typeSpecProjectRoot);
                var branchName = gitHelper.GetBranchName(repoRootPath);

                // Check if current repo is private or public repo
                if (!typeSpecHelper.IsRepoPathForPublicSpecRepo(repoRootPath))
                {
                    response.Details.AddRange([
                        $"Current repo root path '{repoRootPath}' is not a GitHub clone of 'Azure/azure-rest-api-specs' repo. SDK can be generated only if your TypeSpec changes are in public Azure/azure-rest-api-specs repo. ",
                        "Create a pull request in public repo Azure/azure-rest-api-specs for your TypeSpec changes to get your TypeSpec ready."
                        ]);
                    return response;
                }

                if (!typeSpecHelper.IsValidTypeSpecProjectPath(typeSpecProjectRoot))
                {
                    response.Details.Add($"TypeSpec project path '{typeSpecProjectRoot}' is invalid. Provide a TypeSpec project path that contains tspconfig.yaml");
                    return response;
                }
                response.TypeSpecProject = typeSpecHelper.GetTypeSpecProjectRelativePath(typeSpecProjectRoot);

                // if current branch name is main then ask user to provide pull request number if they have or switch to the branch they have created for TypeSpec changes.
                if (branchName.Equals(DEFAULT_BRANCH))
                {
                    response.Details.Add($"The current branch is '{DEFAULT_BRANCH}', which is not recommended for development. Please switch to a branch containing your TypeSpec project changes or create a new branch if none exists.");
                    return response;
                }

                // Get pull request details
                Octokit.PullRequest? pullRequest = pullRequestNumber != 0 ? await githubService.GetPullRequestAsync(REPO_OWNER, PUBLIC_SPECS_REPO, pullRequestNumber) :
                    await githubService.GetPullRequestForBranchAsync(REPO_OWNER, PUBLIC_SPECS_REPO, branchName);
                if (pullRequest == null)
                {
                    response.Details.Add($"Pull request is not found in {REPO_OWNER}/{PUBLIC_SPECS_REPO} for your TypeSpec changes.");
                    if (pullRequestNumber == 0)
                    {
                        response.Details.Add("Do you have a pull request created for your TypeSpec changes? If not, make TypeSpec changes for your API specification and create a pull request.");
                    }
                    else
                    {
                        response.Details.Add($"Pull request {pullRequestNumber} is not valid. Please provide a valid pull request number to check the status.");
                    }
                    return response;
                }

                // Pull request is not targeted to main branch
                if (!string.IsNullOrEmpty(pullRequest.Base?.Ref) && !pullRequest.Base.Ref.Equals(DEFAULT_BRANCH))
                {
                    response.Details.Add($"Pull request {pullRequest.Number} merges changes to '{pullRequest.Base?.Ref}' branch. SDK can be generated only from a pull request with {DEFAULT_BRANCH} branch as target. Create a pull request for your changes with '{DEFAULT_BRANCH}' branch as target.");
                    return response;
                }

                // PR closed without merging changes
                if (pullRequest.State == Octokit.ItemState.Closed && !pullRequest.Merged)
                {
                    response.Details.Add($"Pull request {pullRequest.Number} is in closed status without merging changes to main branch. SDK can not be generated from closed PR. Create a pull request for your changes with '{DEFAULT_BRANCH}' branch as target.");
                    return response;
                }

                var isMgmtPlane = typeSpecHelper.IsTypeSpecProjectForMgmtPlane(typeSpecProjectRoot);
                response.PackageType = isMgmtPlane ? SdkType.Management : SdkType.Dataplane;
                // Check if ARM or API stewardship approval is present if PR is not in merged status
                // Check ARM approval label is present on the management pull request
                if (!pullRequest.Merged && isMgmtPlane && (pullRequest.Labels == null || !pullRequest.Labels.Any(l => l.Name.Equals(ARM_SIGN_OFF_LABEL))))
                {
                    response.Details.Add($"Pull request {pullRequest.Number} does not have ARM approval. Your API spec changes are not ready to generate SDK. Please check pull request details to get more information on next step for your pull request");
                    return response;
                }

                // Check if API stewardship approval label is present on the data plane pull request
                if (!pullRequest.Merged && !isMgmtPlane && (pullRequest.Labels == null || !pullRequest.Labels.Any(l => l.Name.Equals(API_STEWARDSHIP_APPROVAL))))
                {
                    response.Details.Add($"Pull request {pullRequest.Number} does not have API stewardship approval. Your API spec changes are not ready to generate SDK. Please check pull request details to get more information on next step for your pull request");
                    return response;
                }

                var approvalLabel = isMgmtPlane ? ARM_SIGN_OFF_LABEL : API_STEWARDSHIP_APPROVAL;
                response.Details.Add($"Pull request {pullRequest.Number} has {approvalLabel} or it is in merged status. Your API spec changes are ready to generate SDK. Please make sure you have a release plan created for the pull request.");
                response.Status = "Success";
                return response;
            }
            catch (Exception ex)
            {
                response.Status = "Failed";
                response.Details.Add($"Failed to check if TypeSpec is ready for SDK generation. Error: {ex.Message}");
                return response;
            }
        }

        public static bool IsValidLanguage(string language)
        {
            return SUPPORTED_LANGUAGES.Contains(language.ToLower());
        }
        private static string GetRepoName(string language)
        {
            return language.ToLower() switch
            {
                ".net" => "azure-sdk-for-net",
                "javascript" => "azure-sdk-for-js",
                _ => $"azure-sdk-for-{language.ToLower()}"
            };
        }

        [McpServerTool(Name = LinkSdkPullRequestToolName), Description("Link SDK pull request to release plan work item")]
        public async Task<ReleaseWorkflowResponse> LinkSdkPullRequestToReleasePlan(string language, string pullRequestUrl, int workItemId = 0, int releasePlanId = 0)
        {
            try
            {
                var response = new ReleaseWorkflowResponse();
                // work item Id or release plan Id is required to link SDK pull request to release plan
                if (workItemId == 0 && releasePlanId == 0)
                {
                    response.ResponseError = "Either work item ID or release plan ID is required to link SDK pull request to release plan.";
                    return response;
                }

                language = inputSanitizer.SanitizeName(language);

                // Verify language and get repo name
                if (!IsValidLanguage(language))
                {
                    response.ResponseError = $"Unsupported language to link pull request. Supported languages: {string.Join(", ", SUPPORTED_LANGUAGES)}";
                    return response;
                }
                // Verify SDK pull request URL
                if (string.IsNullOrEmpty(pullRequestUrl))
                {
                    response.ResponseError = "SDK pull request URL is required to link it to release plan.";
                    return response;
                }

                // Parse just the pull request link from input
                var repoName = GetRepoName(language);
                var parsedLink = DevOpsService.ParseSDKPullRequestUrl(pullRequestUrl);
                if (!parsedLink.FullUrl.Contains(repoName))
                {
                    response.ResponseError = $"Invalid pull request link. Provide a pull request link in SDK repo {repoName}";
                    return response;
                }

                // Add PR to release plan
                var releasePlan = workItemId == 0 ? await devOpsService.GetReleasePlanAsync(releasePlanId) : await devOpsService.GetReleasePlanForWorkItemAsync(workItemId);
                if (releasePlan == null || releasePlan.WorkItemId == 0)
                {
                    response.ResponseError = $"Release plan with ID {releasePlanId} or work item ID {workItemId} is not found.";
                    return response;
                }

                var sdkInfoInRelease = devOpsService.AddSdkInfoInReleasePlanAsync(releasePlan.WorkItemId, language, "", parsedLink.FullUrl);
                var releaseInfoInSdk = UpdateSdkPullRequestDescription(parsedLink, releasePlan);

                await Task.WhenAll(sdkInfoInRelease, releaseInfoInSdk);
                response.SetLanguage(language);
                if (releasePlan.IsManagementPlane)
                {
                    response.PackageType = SdkType.Management;
                }
                else if (releasePlan.IsDataPlane)
                {
                    response.PackageType = SdkType.Dataplane;
                }
                response.Details.Add($"Successfully linked pull request to release plan {releasePlan.ReleasePlanId}, work item id {releasePlan.WorkItemId}, and updated PR description.");
                return response;
            }
            catch (Exception ex)
            {
                logger.LogError(ex, "Failed to link SDK pull request to release plan work item");
                return new() { ResponseError = $"Failed to link SDK pull request to release plan work item, Error: {ex.Message}" };
            }
        }

        private async Task UpdateSdkPullRequestDescription(ParsedSdkPullRequest parsedUrl, ReleasePlanDetails releasePlan)
        {
            var repoOwner = parsedUrl.RepoOwner;
            var repoName = parsedUrl.RepoName;
            var prNumber = parsedUrl.PrNumber;

            var pr = await githubService.GetPullRequestAsync(repoOwner, repoName, prNumber);
            if (pr == null)
            {
                throw new InvalidOperationException($"Failed to fetch pull request {repoOwner}/{repoName}#{prNumber}");
            }

            // Check if the PR body already contains the release plan link (main indicator)
            var header = "## Release Plan Details";
            if (!string.IsNullOrEmpty(pr.Body) && pr.Body.Contains(header, StringComparison.OrdinalIgnoreCase))
            {
                // If already contains release plan info, just return without doing anything
                return;
            }

            var linksBuilder = new StringBuilder(header);
            linksBuilder.AppendLine();
            linksBuilder.AppendLine($"- Release Plan: {releasePlan.ReleasePlanLink}");
            linksBuilder.AppendLine($"- Work Item Link: {releasePlan.WorkItemHtmlUrl}");
            linksBuilder.AppendLine($"- Spec Pull Request: {releasePlan.ActiveSpecPullRequest}");
            linksBuilder.Append($"- Spec API version: {releasePlan.SpecAPIVersion}");

            var links = linksBuilder.ToString();
            var appendedBody = string.IsNullOrEmpty(pr.Body)
                ? links
                : $"{pr.Body}\n{links}";
            try
            {
                await githubService.UpdatePullRequestAsync(repoOwner, repoName, prNumber, pr.Title, appendedBody, pr.State.Value);
            }
            catch (Exception ex)
            {
                // This should not be a hard error when context is not updated in PR description
                logger.LogError(ex, "Failed to update pull request description for {repoOwner}/{repoName}#{prNumber}", repoOwner, repoName, prNumber);
                return;
>>>>>>> 1043290d
            }
        }
    }
}<|MERGE_RESOLUTION|>--- conflicted
+++ resolved
@@ -35,13 +35,9 @@
         private const string getReleasePlanDetailsCommandName = "get";
         private const string createReleasePlanCommandName = "create";
         private const string linkNamespaceApprovalIssueCommandName = "link-namespace-approval";
-<<<<<<< HEAD
-        private const string listOverdueReleasePlansCommandName = "list-overdue";
-
-        private const string sdkBotEmail = "azuresdk@microsoft.com";
-=======
         private const string checkApiReadinessCommandName = "check-api-readiness";
         private const string linkSdkPrCommandName = "link-sdk-pr";
+        private const string listOverdueReleasePlansCommandName = "list-overdue";
 
         // MCP Tool Names
         private const string GetReleasePlanForSpecPrToolName = "azsdk_get_release_plan_for_spec_pr";
@@ -52,7 +48,6 @@
         private const string UpdateLanguageExclusionToolName = "azsdk_update_language_exclusion_justification";
         private const string CheckApiSpecReadyToolName = "azsdk_check_api_spec_ready_for_sdk";
         private const string LinkSdkPullRequestToolName = "azsdk_link_sdk_pull_request_to_release_plan";
->>>>>>> 1043290d
 
         // Options
         private readonly Option<int> releasePlanNumberOpt = new("--release-plan-id", "--release-plan")
@@ -195,14 +190,10 @@
                 isTestReleasePlanOpt,
                 forceCreateReleasePlanOpt,
             },
-<<<<<<< HEAD
-            new(linkNamespaceApprovalIssueCommandName, "Link namespace approval issue to release plan") { workItemIdOpt, namespaceApprovalIssueOpt },
-            new(listOverdueReleasePlansCommandName, "List in-progress release plans that are past their SDK release deadline"),
-=======
             new McpCommand(linkNamespaceApprovalIssueCommandName, "Link namespace approval issue to release plan", LinkNamespaceApprovalToolName) { workItemIdOpt, namespaceApprovalIssueOpt, },
             new McpCommand(checkApiReadinessCommandName, "Check if API spec is ready to generate SDK", CheckApiSpecReadyToolName) { typeSpecProjectPathOpt, pullRequestNumberOpt, workItemIdOpt, },
-            new McpCommand(linkSdkPrCommandName, "Link SDK pull request to release plan", LinkSdkPullRequestToolName) { languageOpt, pullRequestOpt, workItemIdOpt, releasePlanNumberOpt, }
->>>>>>> 1043290d
+            new McpCommand(linkSdkPrCommandName, "Link SDK pull request to release plan", LinkSdkPullRequestToolName) { languageOpt, pullRequestOpt, workItemIdOpt, releasePlanNumberOpt, },
+            new McpCommand(listOverdueReleasePlansCommandName, "List in-progress release plans that are past their SDK release deadline")
         ];
 
         public override async Task<CommandResponse> HandleCommand(ParseResult parseResult, CancellationToken ct)
@@ -745,23 +736,6 @@
             }
         }
 
-<<<<<<< HEAD
-        public async Task<ReleasePlanListResponse> ListOverdueReleasePlans()
-        {
-            try
-            {
-                var releasePlans = await devOpsService.ListOverdueReleasePlansAsync();
-                return new ReleasePlanListResponse
-                {
-                    Message = "List of overdue Release plans:",
-                    ReleasePlanDetailsList = releasePlans
-                };
-            }
-            catch (Exception ex)
-            {
-                logger.LogError(ex, "Error retrieving overdue release plans");
-                return new ReleasePlanListResponse { ResponseError = $"An error occurred while retrieving overdue release plans: {ex.Message}" };
-=======
         [McpServerTool(Name = CheckApiSpecReadyToolName), Description("Checks whether a TypeSpec API spec is ready to generate SDK. Provide a pull request number and path to TypeSpec project json as params.")]
         public async Task<ReleaseWorkflowResponse> CheckApiReadyForSDKGeneration(string typeSpecProjectRoot, int pullRequestNumber, int workItemId = 0)
         {
@@ -1010,7 +984,24 @@
                 // This should not be a hard error when context is not updated in PR description
                 logger.LogError(ex, "Failed to update pull request description for {repoOwner}/{repoName}#{prNumber}", repoOwner, repoName, prNumber);
                 return;
->>>>>>> 1043290d
+            }
+        }
+
+        public async Task<ReleasePlanListResponse> ListOverdueReleasePlans()
+        {
+            try
+            {
+                var releasePlans = await devOpsService.ListOverdueReleasePlansAsync();
+                return new ReleasePlanListResponse
+                {
+                    Message = "List of overdue Release plans:",
+                    ReleasePlanDetailsList = releasePlans
+                };
+            }
+            catch (Exception ex)
+            {
+                logger.LogError(ex, "Error retrieving overdue release plans");
+                return new ReleasePlanListResponse { ResponseError = $"An error occurred while retrieving overdue release plans: {ex.Message}" };
             }
         }
     }
