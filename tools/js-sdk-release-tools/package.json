{
  "name": "js-sdk-release-tools",
  "version": "2.7.21-beta",
  "description": "test package",
  "files": [
    "dist"
  ],
  "scripts": {
    "dev": "tsx watch src/changelogToolCli.ts",
    "start": "node dist/changelogToolCli.js",
    "debug": "node --inspect-brk dist/changelogToolCli.js",
    "build": "rimraf dist && tsc -p . && npm run copy-files",
    "copy-files": "copyfiles -f src/common/ciYamlTemplates/*.template.yml dist/common/ciYamlTemplates/",
    "prepack": "npm run build",
    "test": "vitest --run",
    "test:watch": "vitest"
  },
  "bin": {
    "changelog-tool": "./dist/changelogToolCli.js",
    "hlc-code-gen": "./dist/hlcCodeGenCli.js",
    "hlc-code-gen-for-pipeline": "./dist/autoGenerateInPipeline.js",
    "code-gen-pipeline": "./dist/autoGenerateInPipeline.js",
    "rlc-code-gen": "./dist/rlcCodegenCli.js"
  },
  "author": "Microsoft Corporation",
  "license": "MIT",
  "dependencies": {
    "@azure-tools/openapi-tools-common": "^1.2.2",
    "@npmcli/package-json": "^5.2.0",
    "@ts-common/azure-js-dev-tools": "^21.1.0",
    "colors": "1.4.0",
    "command-line-args": "^5.1.1",
    "comment-json": "^4.1.0",
    "fs-extra": "^11.2.0",
    "glob": "^11.0.0",
    "js-yaml": "^4.1.0",
    "parse-ts-to-ast": "^0.1.1",
    "semver": "^7.3.5",
    "shelljs": "^0.8.4",
    "shx": "^0.3.4",
    "simple-git": "^3.5.0",
    "ts-morph": "^23.0.0",
    "tslib": "^1.9.3",
<<<<<<< HEAD
=======
    "typescript-codegen-breaking-change-detector": "0.4.11",
>>>>>>> aa0fc47d
    "unixify": "^1.0.0",
    "winston": "^3.13.1",
    "yaml": "^1.10.2"
  },
  "devDependencies": {
    "@types/fs-extra": "^11.0.4",
    "@types/node": "^20.12.12",
    "@types/npmcli__package-json": "^4.0.4",
    "@types/shelljs": "^0.8.15",
    "@types/unixify": "^1.0.2",
<<<<<<< HEAD
    "copyfiles": "^0.1.0",
    "nodemon": "^3.1.0",
=======
>>>>>>> aa0fc47d
    "rimraf": "^3.0.2",
    "tsx": "^4.16.5",
    "typescript": "5.5.3",
    "vitest": "2.0.5"
  },
  "optionalDependencies": {
    "@rollup/rollup-android-arm-eabi": "4.20.0",
    "@rollup/rollup-android-arm64": "4.20.0",
    "@rollup/rollup-darwin-arm64": "4.20.0",
    "@rollup/rollup-darwin-x64": "4.20.0",
    "@rollup/rollup-linux-arm-gnueabihf": "4.20.0",
    "@rollup/rollup-linux-arm-musleabihf": "4.20.0",
    "@rollup/rollup-linux-arm64-gnu": "4.20.0",
    "@rollup/rollup-linux-arm64-musl": "4.20.0",
    "@rollup/rollup-linux-powerpc64le-gnu": "4.20.0",
    "@rollup/rollup-linux-riscv64-gnu": "4.20.0",
    "@rollup/rollup-linux-s390x-gnu": "4.20.0",
    "@rollup/rollup-linux-x64-gnu": "4.20.0",
    "@rollup/rollup-linux-x64-musl": "4.20.0",
    "@rollup/rollup-win32-arm64-msvc": "4.20.0",
    "@rollup/rollup-win32-ia32-msvc": "4.20.0",
    "@rollup/rollup-win32-x64-msvc": "4.20.0"
  }
}<|MERGE_RESOLUTION|>--- conflicted
+++ resolved
@@ -41,10 +41,7 @@
     "simple-git": "^3.5.0",
     "ts-morph": "^23.0.0",
     "tslib": "^1.9.3",
-<<<<<<< HEAD
-=======
     "typescript-codegen-breaking-change-detector": "0.4.11",
->>>>>>> aa0fc47d
     "unixify": "^1.0.0",
     "winston": "^3.13.1",
     "yaml": "^1.10.2"
@@ -55,11 +52,6 @@
     "@types/npmcli__package-json": "^4.0.4",
     "@types/shelljs": "^0.8.15",
     "@types/unixify": "^1.0.2",
-<<<<<<< HEAD
-    "copyfiles": "^0.1.0",
-    "nodemon": "^3.1.0",
-=======
->>>>>>> aa0fc47d
     "rimraf": "^3.0.2",
     "tsx": "^4.16.5",
     "typescript": "5.5.3",
