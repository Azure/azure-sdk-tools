# Release

## 2025-04-09 - 0.19.1

<<<<<<< HEAD
- Support a `--trace` flag on the `init`, `update`, and `generate` commands to enable tracing when compiling.
=======
- Avoid looking up the repo root when an `emitter-package-json-path` is specified in `generate-config-files` command.
>>>>>>> 176a0a56

## 2025-04-08 - 0.19.0

- Use repo root for emitter-package path specified in `tsp-location.yaml`.
- Fix issue in generate command where the package-lock naming did not respect the user config.
- Update `generate-config-files` and `generate-lock-file` to support `emitter-package-json-path`.

## 2025-04-07 - 0.18.0

- Specify tsp-client specific configurations under a `@azure-tools/typespec-client-generator-cli` entry in tspconfig.yaml options. This affects the `additionalDirectories` configuration. Example entry in tspconfig.yaml:

```yaml
options:
  "@azure-tools/typespec-client-generator-cli":
    "additionalDirectories":
      - "specification/contosowidgetmanager/Contoso.WidgetManager.Shared/"
```

## 2025-04-03 0.17.0

- Updated peerDependency support for `@typespec/compiler` to `^1.0.0-0`.
- Support specifying an alternate path to the emitter-package.json file:
  - For the `sync` and `update` commands: support `emitterPackageJsonPath` property in tsp-location.yaml
  - For `init`: support a `--emitter-package-json-path` flag to pass in the alternate path for emitter-package.json.
- Fixed bug in `generate-config-files` command to output `main` instead of `name` for the entry point of the emitter-package.json file.

## 2025-03-25 0.16.0

- Added `install-dependencies` command to install dependencies pinned by `emitter-package.json` and `emitter-package-lock.json` at the root of the repository.
- Support a `--skip-install` flag on the `init`, `update`, and `generate` commands to skip installing dependencies during generation.

## 2025-02-13 - 0.15.4

- Enable `debug` logs for the `convert` command

## 2025-01-17 - 0.15.3

- Add `generate-config-files` command to create `emitter-package.json` and `emitter-package-lock.json` files under the `<repo root>/eng` directory.
- Support emitters with names starting with `@typespec/http-` to generate client libraries.

## 2025-01-10 - 0.15.2

- Float `@autorest/openapi-to-typespec` version between `>=0.10.6 <1.0.0`.

## 2025-01-09 - 0.15.1

- Bumped `@autorest/openapi-to-typespec` version to `0.10.6`.

## 2025-01-07 - 0.15.0

- Support specifying an entrypoint file in tsp-location.yaml.
- Ensure client.tsp selection over main.tsp in the entrypoint file search.

## 2024-12-20 - 0.14.3

- Bumped `@autorest/openapi-to-typespec` version to `0.10.5`.

## 2024-12-03 - 0.14.2

- Bumped `@autorest/openapi-to-typespec` version to `0.10.4`.

## 2024-11-08 - 0.14.1

- Print an example `tsp compile` call when the `--debug` flag is passed to a `tsp-client` command.

## 2024-11-07 - 0.14.0

- Fix `init` command when using a local spec:
  - `commit` and `repo` are no longer required.
  - tsp-location.yaml will have default values for `commit` and `repo` that should be replaced when checking in a client library.
  - Use the local tspconfig.yaml to create directory structure. (#9261)
- Fixed `formatDiagnostic` loading. [microsoft/typespec#5007](https://github.com/microsoft/typespec/issues/5007)
- Migrated tests to `vitest`.

## 2024-10-31 - 0.13.3

- Expose `fully-compatible` flag for the `convert` command
- Bumped `@autorest/openapi-to-typespec` version to `0.10.3`.

## 2024-10-21 - 0.13.2

- Bumped `@autorest/openapi-to-typespec` version to `0.10.2`.

## 2024-10-09 - 0.13.1

- Add `@autorest/core` as a dependency, and run the package from its install folder, to guarantee the versions don't change after install.
- Bumped `@autorest/openapi-to-typespec` version to `0.10.1`.

## 2024-09-10 - 0.13.0

- Bumped `@autorest/openapi-to-typespec` version to `0.10.0`.
- Removed the dependency `@autorest/csharp`.

## 2024-08-30 - 0.12.2

- Bumped `@autorest/openapi-to-typespec` version to `0.9.1`.

## 2024-08-16 - 0.12.1

- Added `--mgmt-debug.suppress-list-exception` flag to the ARM metadata generation command.
- Bumped `@autorest/openapi-to-typespec` version to `0.9.0`.
- Format updates for additional directories.

## 2024-08-15 - 0.12.0

- Check for error diagnostics during TypeSpec compilation and exit with error if found. (#8815, #8777, #8555)

## 2024-08-13 - 0.11.2

- Fix `--version` flag. (#8814)
- Added `compare` command to compare a hand-authored Swagger to a TypeSpec-generated Swagger to understand the relevant differences between them.
- Floating `@azure-tools/typespec-autorest` dependency from `>=0.44.0 <1.0.0`.

## 2024-08-08 - 0.11.1

- Removed `compare` command.

## 2024-08-08 - 0.11.0

- Added `generate-lock-file` command, see [README](https://github.com/Azure/azure-sdk-tools/blob/main/tools/tsp-client/README.md) for more information.
- Removed the `--generate-lock-file` flag and replaced it with the command above.
- Migrated tsp-client from `node:util` to `yargs` for commandline infrastructure.
- Added `compare` command to compare a hand-authored Swagger to a TypeSpec-generated Swagger to understand the relevant differences between them.

## 2024-08-05 - 0.10.0

- Added `sort-swagger` command, see [README](https://github.com/Azure/azure-sdk-tools/blob/main/tools/tsp-client/README.md) for more information.
- Copy the package.json + package-lock.json directly under TempTypeSpecFiles/. (#8583)
- Only show compile diagnostics if the `--debug` flag is passed to the command.
- Increase minimum node version to "^18.19.0 || >=20.6.0", to ensure API import.meta.resolve() is available. (#8765)
- Increase minimum `@typespec/compiler` version to `0.58.0`. (#8766)

## 2024-07-23 - 0.9.4

- Fixed issue where one additional directory entry is treated as a string instead of an array. (#8551)

## 2024-07-15 - 0.9.3

- Add autorest and plugins as dependencies, and run the packages from their install folders, to guarantee the versions don't change after install.

## 2024-07-04 - 0.9.2

- Revert `exit(1)` on tsp compile diagnostics.

## 2024-07-02 - 0.9.1

- Fix error logging after the `compile()` call and exit if diagnostics are encountered.
- Use `formatDiagnostic()` from "@typespec/compiler" to report diagnostics after compiling.

## 2024-06-21 - 0.9.0

- Prefer the `service-dir` parameter in the emitter configurations in tspconfig.yaml if specified.

## 2024-06-07 - 0.8.1

- Normalize and clean up the directory property in tsp-location.yaml.

## 2024-05-29 - 0.8.0

- Create unique directories for sparse spec checkout.

## 2024-05-20 - 0.7.1

- Added `--no-prompt` flag to skip the output directory confirmation prompt.

## 2024-04-18 - 0.7.0

- Remove `resources.json` after converting resource manager specifications.
- Support `local-spec-repo` with `init` command.

## 2024-03-19 - 0.6.0

- Support swagger to TypeSpec conversion for ARM specifications using the `--arm` flag. Example usage: `tsp-client convert --swagger-readme <path to your readme> --arm`
- Support `--generate-lock-file` flag to generate an `emitter-package-lock.json` file in the `eng/` directory based on the `emitter-package.json`. Example usage: `tsp-client --generate-lock-file`

## 2024-02-21 - 0.5.0

- Support `emitter-package-lock.json` files.
- Use `npm ci` in case a package-lock.json file exists in the TempTypeSpecFiles directory.
- Renamed `installDependencies` function to `npmCommand`.
- `npmCommand` function takes a list of arguments and supports running various npm commands.

## 2024-02-06 - 0.4.1

- Fix tspconfig.yaml file processing when a url is passed to the `init` command.
- Support passing directory containing tspconfig.yaml for local specifications in `init` command.
- Delete sparse-spec directory if it exists when running the program.

## 2024-01-23 - 0.4.0

- Added support for initializing a project from a private repository specification.
- Added `convert` command to support swagger to TypeSpec project conversion.
- Changed `doesFileExist()` function to check local file system.
- Removed `fetch()` function.

## 2023-12-21 - 0.3.0

- Fix TypeSpec compilation issue with module-resolver.
- Use `resolveCompilerOptions` to get emitter configurations from tspconfig.yaml.
- Remove unused functions: `getEmitterOptions()`, `resolveCliOptions()`, `resolveImports()`.
- Fix `additionalDirectories` property outputted by the `init` command.
- Fixed support for local and remote specs using additional directories.
- Switched to use path helper functions from `@typespec/compiler`.

## 2023-12-8 - 0.2.0

- Use the `@typespec/compiler` module installed locally in the `TempTypeSpecFiles/` directory.

## 2023-11-14 - 0.1.1

- Add support for non-interactive sessions by using the default output directory without prompting for confirmation.

## 2023-10-20 - 0.1.0

- Initial Release<|MERGE_RESOLUTION|>--- conflicted
+++ resolved
@@ -2,11 +2,8 @@
 
 ## 2025-04-09 - 0.19.1
 
-<<<<<<< HEAD
 - Support a `--trace` flag on the `init`, `update`, and `generate` commands to enable tracing when compiling.
-=======
 - Avoid looking up the repo root when an `emitter-package-json-path` is specified in `generate-config-files` command.
->>>>>>> 176a0a56
 
 ## 2025-04-08 - 0.19.0
 
