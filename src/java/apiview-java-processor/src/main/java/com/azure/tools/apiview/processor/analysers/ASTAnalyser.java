--- conflicted
+++ resolved
@@ -86,10 +86,6 @@
 
     private final APIListing apiListing;
 
-<<<<<<< HEAD
-=======
-    private final Map<String, ChildItem> packageNameToNav;
->>>>>>> b47aafdb
     private final Map<String, JavadocComment> packageNameToPackageInfoJavaDoc;
 
     private int indent;
@@ -97,10 +93,6 @@
     public ASTAnalyser(File inputFile, APIListing apiListing) {
         this.apiListing = apiListing;
         this.indent = 0;
-<<<<<<< HEAD
-=======
-        this.packageNameToNav = new HashMap<>();
->>>>>>> b47aafdb
         this.packageNameToPackageInfoJavaDoc = new HashMap<>();
     }
 
@@ -115,11 +107,7 @@
                     else return inputFileName.endsWith(".java");
                 }).collect(Collectors.toList());
 
-<<<<<<< HEAD
-        // then we do a pass to build a map of all known types and package names and a map of package names to nav items,
-=======
         // then we do a pass to build a map of all known types and package names, and a map of package names to nav items,
->>>>>>> b47aafdb
         // followed by a pass to tokenise each file
         allFiles.stream()
                 .map(this::scanForTypes)
@@ -207,12 +195,7 @@
             visitJavaDoc(packageNameToPackageInfoJavaDoc.get(packageName));
         }
 
-<<<<<<< HEAD
         addToken(new Token(KEYWORD, "package"), SPACE);
-=======
-        addToken(new Token(KEYWORD, "package"));
-        addToken(new Token(WHITESPACE, " "));
->>>>>>> b47aafdb
 
         Token packageToken;
         if (packageName.isEmpty()) {
