--- conflicted
+++ resolved
@@ -3314,8 +3314,6 @@
             self.checker.visit_importfrom(imd)
 
 
-<<<<<<< HEAD
-=======
 class TestDoNotLogErrorsEndUpRaising(pylint.testutils.CheckerTestCase):
 
     """Test that any errors raised are not logged at 'error' or 'warning' levels in the exception block."""
@@ -3594,7 +3592,6 @@
             self.checker.visit_try(try_node)
 
 
->>>>>>> 01d28bc2
 class TestCheckDoNotUseLegacyTyping(pylint.testutils.CheckerTestCase):
     """Test that we are blocking disallowed legacy typing practices"""
 
