--- conflicted
+++ resolved
@@ -43,40 +43,21 @@
             const nodeValue: Literal = node.value as Literal;
             const value: string = nodeValue.value as string;
 
-<<<<<<< HEAD
-              !value.startsWith("@azure/") &&
-                context.report({
-                  node: nodeValue,
-                  message: "name is not set to @azure/<service>"
-                });
-=======
             !value.startsWith("@azure/") &&
               context.report({
-                node: node,
+                node: nodeValue,
                 message: "name is not set to @azure/<service>"
               });
->>>>>>> 8f363e8c
 
             const kebabRegex = /^@azure\/([a-z]+-)*[a-z]+$/;
 
-<<<<<<< HEAD
-              value.startsWith("@azure/") &&
-                !kebabRegex.test(value) &&
-                context.report({
-                  node: nodeValue,
-                  message:
-                    "service name is not in kebab-case (lowercase and separated by hyphens)"
-                });
-            }
-=======
             value.startsWith("@azure/") &&
               !kebabRegex.test(value) &&
               context.report({
-                node: node,
+                node: nodeValue,
                 message:
                   "service name is not in kebab-case (lowercase and separated by hyphens)"
               });
->>>>>>> 8f363e8c
           }
         } as Rule.RuleListener)
       : {};
