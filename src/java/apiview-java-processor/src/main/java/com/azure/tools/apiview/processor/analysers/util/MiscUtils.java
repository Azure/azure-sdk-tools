--- conflicted
+++ resolved
@@ -45,11 +45,7 @@
      * @return A token representing the key-value pair.
      */
     public static Token tokeniseKeyValue(String key, Object value) {
-<<<<<<< HEAD
-        return tokeniseKeyValue(key, value, "");
-=======
         return tokeniseKeyValue(key, value, null);
->>>>>>> 63caaa6e
     }
 
     /**
