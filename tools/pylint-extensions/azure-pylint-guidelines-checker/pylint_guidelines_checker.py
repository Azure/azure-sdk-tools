# ------------------------------------
# Copyright (c) Microsoft Corporation.
# Licensed under the MIT License.
# ------------------------------------

"""
Pylint custom checkers for SDK guidelines: C4717 - C4760
"""

import logging
import astroid
from pylint.checkers import BaseChecker


logger = logging.getLogger(__name__)


class ClientConstructorTakesCorrectParameters(BaseChecker):
    name = "client-constructor"
    priority = -1
    msgs = {
        "C4717": (
            "Client constructor is missing a credential parameter. See details:"
            " https://azure.github.io/azure-sdk/python_design.html#client-configuration",
            "missing-client-constructor-parameter-credential",
            "All client types should accept a credential parameter.",
        ),
        "C4718": (
            "Client constructor is missing a **kwargs parameter. See details:"
            " https://azure.github.io/azure-sdk/python_design.html#client-configuration",
            "missing-client-constructor-parameter-kwargs",
            "All client types should accept a **kwargs parameter.",
        ),
    }
    options = (
        (
            "ignore-missing-client-constructor-parameter-credential",
            {
                "default": False,
                "type": "yn",
                "metavar": "<y_or_n>",
                "help": "Allow client constructors without a credential parameter",
            },
        ),
        (
            "ignore-missing-client-constructor-parameter-kwargs",
            {
                "default": False,
                "type": "yn",
                "metavar": "<y_or_n>",
                "help": "Allow client constructors without a **kwargs parameter",
            },
        ),
    )
    ignore_clients = [
        "PipelineClient",
        "AsyncPipelineClient",
        "ARMPipelineClient",
        "AsyncARMPipelineClient",
    ]

    def __init__(self, linter=None):
        super(ClientConstructorTakesCorrectParameters, self).__init__(linter)

    def visit_functiondef(self, node):
        """Visits the constructor within a client class and checks that it has
        credential and kwargs parameters.

        :param node: function node
        :type node: ast.FunctionDef
        :return: None
        """
        try:
            if (
                node.name == "__init__"
                and node.parent.name.endswith("Client")
                and node.parent.name not in self.ignore_clients
            ):
                arg_names = [argument.name for argument in node.args.args]
                if "credential" not in arg_names:
                    self.add_message(
                        msgid="missing-client-constructor-parameter-credential",
                        node=node,
                        confidence=None,
                    )
                if not node.args.kwarg:
                    self.add_message(
                        msgid="missing-client-constructor-parameter-kwargs",
                        node=node,
                        confidence=None,
                    )
        except AttributeError:
            logger.debug(
                "Pylint custom checker failed to check if constructor has correct parameters."
            )
            pass


class ClientHasKwargsInPoliciesForCreateConfigurationMethod(BaseChecker):
    name = "configuration-policies-kwargs"
    priority = -1
    msgs = {
        "C4719": (
            "A policy in the create_configuration() function is missing a **kwargs argument. See details:"
            " https://azure.github.io/azure-sdk/python_design.html#client-configuration",
            "config-missing-kwargs-in-policy",
            "All policies should take a **kwargs parameter.",
        )
    }
    options = (
        (
            "ignore-config-missing-kwargs-in-policy",
            {
                "default": False,
                "type": "yn",
                "metavar": "<y_or_n>",
                "help": "Allow clients instantiate a policy without a kwargs parameter.",
            },
        ),
    )

    def __init__(self, linter=None):
        super(ClientHasKwargsInPoliciesForCreateConfigurationMethod, self).__init__(
            linter
        )

    def visit_functiondef(self, node):
        """Visits the any method called `create_configuration` or `create_config` and checks
        that every policy in the method contains a kwargs parameter.

        :param node: function node
        :type node: ast.FunctionDef
        :return: None
        """
        try:
            if node.name == "create_configuration" or node.name == "create_config":
                node.decorators = None
                for idx in range(len(node.body)):
                    # Gets each line of the method as a string
                    line = list(node.get_children())[idx].as_string()
                    if line.find("Policy") != -1:
                        if line.find("**kwargs") == -1:
                            self.add_message(
                                msgid="config-missing-kwargs-in-policy",
                                node=list(node.get_children())[idx],
                                confidence=None,
                            )
        except AttributeError:
            logger.debug(
                "Pylint custom checker failed to check if kwargs parameter in policies."
            )
            pass


class ClientHasApprovedMethodNamePrefix(BaseChecker):
    name = "client-approved-method-name-prefix"
    priority = -1
    msgs = {
        "C4720": (
            "Client is not using an approved method name prefix. See details:"
            " https://azure.github.io/azure-sdk/python_design.html#service-operations",
            "unapproved-client-method-name-prefix",
            "All clients should use the preferred verbs for method names.",
        )
    }
    options = (
        (
            "ignore-unapproved-client-method-name-prefix",
            {
                "default": False,
                "type": "yn",
                "metavar": "<y_or_n>",
                "help": "Allow clients to not use preferred method name prefixes",
            },
        ),
    )

    ignore_clients = [
        "PipelineClient",
        "AsyncPipelineClient",
        "ARMPipelineClient",
        "AsyncARMPipelineClient",
    ]

    def __init__(self, linter=None):
        super(ClientHasApprovedMethodNamePrefix, self).__init__(linter)

    def visit_classdef(self, node):
        """Visits every class in file and checks if it is a client. If it is a client, checks
        that approved method name prefixes are present.

        :param node: class node
        :type node: ast.ClassDef
        :return: None
        """
        try:
            if node.name.endswith("Client") and node.name not in self.ignore_clients:
                client_methods = [
                    child for child in node.get_children() if child.is_function
                ]

                approved_prefixes = [
                    "get",
                    "list",
                    "create",
                    "upsert",
                    "set",
                    "update",
                    "replace",
                    "append",
                    "add",
                    "delete",
                    "remove",
                    "begin",
                ]
                for idx, method in enumerate(client_methods):
                    if (
                        method.name.startswith("__")
                        or "_exists" in method.name
                        or method.name.startswith("_")
                        or method.name.startswith("from")
                    ):
                        continue
                    prefix = method.name.split("_")[0]
                    if prefix.lower() not in approved_prefixes:
                        self.add_message(
                            msgid="unapproved-client-method-name-prefix",
                            node=client_methods[idx],
                            confidence=None,
                        )
        except AttributeError:
            logger.debug(
                "Pylint custom checker failed to check if client has approved method name prefix."
            )
            pass


class ClientMethodsUseKwargsWithMultipleParameters(BaseChecker):
    name = "client-method-multiple-parameters"
    priority = -1
    msgs = {
        "C4721": (
            "Client has too many positional arguments. Use keyword-only arguments."
            " See details: https://azure.github.io/azure-sdk/python_implementation.html#method-signatures",
            "client-method-has-more-than-5-positional-arguments",
            "Client method should use keyword-only arguments for some parameters.",
        )
    }
    options = (
        (
            "ignore-client-method-has-more-than-5-positional-arguments",
            {
                "default": False,
                "type": "yn",
                "metavar": "<y_or_n>",
                "help": "Allow client method to have more than 5 positional arguments",
            },
        ),
    )

    ignore_clients = [
        "PipelineClient",
        "AsyncPipelineClient",
        "ARMPipelineClient",
        "AsyncARMPipelineClient",
    ]

    def __init__(self, linter=None):
        super(ClientMethodsUseKwargsWithMultipleParameters, self).__init__(linter)

    def visit_functiondef(self, node):
        """Visits every method in the client and checks that it doesn't have more than 5
        positional arguments.

        :param node: function node
        :type node: ast.FunctionDef
        :return: None
        """
        try:
            if (
                node.parent.name.endswith("Client")
                and node.is_method()
                and node.parent.name not in self.ignore_clients
            ):
                # Only bother checking method signatures with > 6 parameters (don't include self/cls/etc)
                if len(node.args.args) > 6:
                    positional_args = len(node.args.args) - len(node.args.defaults)
                    if positional_args > 6:
                        self.add_message(
                            msgid="client-method-has-more-than-5-positional-arguments",
                            node=node,
                            confidence=None,
                        )
        except AttributeError:
            logger.debug(
                "Pylint custom checker failed to check if kwargs is used for multiple parameters."
            )
            pass

    visit_asyncfunctiondef = visit_functiondef


class ClientMethodsHaveTypeAnnotations(BaseChecker):
    name = "client-method-type-annotations"
    priority = -1
    msgs = {
        "C4722": (
            "Client method is missing type annotations/comments, return type annotations/comments, or "
            "mixing type annotations and comments. See details: "
            " https://azure.github.io/azure-sdk/python_implementation.html#types-or-not",
            "client-method-missing-type-annotations",
            "Client method should use type annotations.",
        )
    }
    options = (
        (
            "ignore-client-method-missing-type-annotations",
            {
                "default": False,
                "type": "yn",
                "metavar": "<y_or_n>",
                "help": "Allow client method without type annotations",
            },
        ),
    )
    ignore_clients = [
        "PipelineClient",
        "AsyncPipelineClient",
        "ARMPipelineClient",
        "AsyncARMPipelineClient",
    ]

    def __init__(self, linter=None):
        super(ClientMethodsHaveTypeAnnotations, self).__init__(linter)

    def visit_functiondef(self, node):
        """Visits every method in the client and checks that all type comments/annotations
        and type returns are present.

        :param node: function node
        :type node: ast.FunctionDef
        :return: None
        """
        try:
            if (
                node.parent.name.endswith("Client")
                and node.is_method()
                and node.parent.name not in self.ignore_clients
            ):
                if not node.name.startswith("_") or node.name == "__init__":
                    # Checks that method has python 2/3 type comments or annotations as shown here:
                    # https://www.python.org/dev/peps/pep-0484/#suggested-syntax-for-python-2-7-and-straddling-code

                    # check for type comments
                    if (
                        node.type_comment_args is None
                        or node.type_comment_returns is None
                    ):
                        # type annotations default to a list of None when not present,
                        # so need extra logic here to check for any hints that may be present
                        type_annotations = [
                            type_hint
                            for type_hint in node.args.annotations
                            if type_hint is not None
                        ]

                        # check for type annotations
                        # node.args.args is a list of ast.AssignName arguments
                        # node.returns is the type annotation return
                        # Note that if the method returns nothing it will be of type ast.Const.NoneType
                        if (
                            type_annotations == [] and len(node.args.args) > 1
                        ) or node.returns is None:
                            self.add_message(
                                msgid="client-method-missing-type-annotations",
                                node=node,
                                confidence=None,
                            )
        except AttributeError:
            logger.debug(
                "Pylint custom checker failed to check if client methods missing type annotations."
            )
            pass

    visit_asyncfunctiondef = visit_functiondef


class ClientMethodsHaveTracingDecorators(BaseChecker):
    name = "client-method-has-tracing-decorator"
    priority = -1
    msgs = {
        "C4723": (
            "Client method is missing the distributed tracing decorator - `distributed_trace`."
            " Methods that make network calls should have distributed tracing. See details:"
            " https://azure.github.io/azure-sdk/python_implementation.html#distributed-tracing",
            "client-method-missing-tracing-decorator",
            "Client method should support distributed tracing.",
        ),
        "C4724": (
            "Client async method is missing the distributed tracing decorator - `distributed_trace_async`."
            " Methods that make network calls should have distributed tracing."
            " See details: https://azure.github.io/azure-sdk/python_implementation.html#distributed-tracing",
            "client-method-missing-tracing-decorator-async",
            "Client method should support distributed tracing.",
        ),
    }
    options = (
        (
            "ignore-client-method-missing-tracing-decorator",
            {
                "default": False,
                "type": "yn",
                "metavar": "<y_or_n>",
                "help": "Allow client method without tracing decorator.",
            },
        ),
        (
            "ignore-client-method-missing-tracing-decorator-async",
            {
                "default": False,
                "type": "yn",
                "metavar": "<y_or_n>",
                "help": "Allow client method without tracing decorator.",
            },
        ),
    )
    ignore_clients = [
        "PipelineClient",
        "AsyncPipelineClient",
        "ARMPipelineClient",
        "AsyncARMPipelineClient",
    ]
    ignore_functions = ["send_request"]
    ignore_decorators = {"typing.overload", "builtins.classmethod"}

    def __init__(self, linter=None):
        super(ClientMethodsHaveTracingDecorators, self).__init__(linter)

    def visit_functiondef(self, node):
        """Visits every method in the client and checks that a distributed tracing decorator is present.
        Ignores private methods, from_connection_string, and methods that retrieve child clients.

        node.decoratornames() returns a set of the method's decorator names.

        :param node: function node
        :type node: ast.FunctionDef
        :return: None
        """
        try:
            path = node.root().name
            split_path = path.split(".")
            new_path = ".".join(split_path[: len(split_path) - 1])
            if new_path.count("_") == 0:
                if (
                    node.parent.name.endswith("Client")
                    and node.is_method()
                    and not node.name.startswith("_")
                    and node.parent.name not in self.ignore_clients
                ):
                    if (
                        node.args.kwarg
                        and node.name not in self.ignore_functions
                        and not node.name.endswith("client")
                        and not self.ignore_decorators.intersection(
                            node.decoratornames()
                        )
                        and "azure.core.tracing.decorator.distributed_trace"
                        not in node.decoratornames()
                    ):
                        self.add_message(
                            msgid="client-method-missing-tracing-decorator",
                            node=node,
                            confidence=None,
                        )
        except:
            pass

    def visit_asyncfunctiondef(self, node):
        """Visits every method in the client and checks that a distributed tracing decorator is present.
        Ignores private methods, from_connection_string, and methods that retrieve child clients.

        node.decoratornames() returns a set of the method's decorator names.

        :param node: function node
        :type node: ast.AsyncFunctionDef
        :return: None
        """
        try:
            path = node.root().name
            split_path = path.split(".")
            new_path = ".".join(split_path[: len(split_path) - 1])
            if new_path.count("_") == 0:
                if (
                    node.parent.name.endswith("Client")
                    and node.is_method()
                    and not node.name.startswith("_")
                    and node.parent.name not in self.ignore_clients
                ):
                    if (
                        node.args.kwarg
                        and node.name not in self.ignore_functions
                        and not node.name.endswith("client")
                        and not self.ignore_decorators.intersection(
                            node.decoratornames()
                        )
                        and "azure.core.tracing.decorator_async.distributed_trace_async"
                        not in node.decoratornames()
                    ):
                        self.add_message(
                            msgid="client-method-missing-tracing-decorator-async",
                            node=node,
                            confidence=None,
                        )
        except:
            pass


class ClientsDoNotUseStaticMethods(BaseChecker):
    name = "client-does-not-use-static-methods"
    priority = -1
    msgs = {
        "C4725": (
            "Client should not use static methods (staticmethod). See details:"
            " https://azure.github.io/azure-sdk/python_implementation.html#method-signatures",
            "client-method-should-not-use-static-method",
            "Client method should not use staticmethod.",
        ),
    }
    options = (
        (
            "ignore-client-method-should-not-use-static-method",
            {
                "default": False,
                "type": "yn",
                "metavar": "<y_or_n>",
                "help": "Allow client method to use staticmethod.",
            },
        ),
    )
    ignore_clients = [
        "PipelineClient",
        "AsyncPipelineClient",
        "ARMPipelineClient",
        "AsyncARMPipelineClient",
    ]

    def __init__(self, linter=None):
        super(ClientsDoNotUseStaticMethods, self).__init__(linter)

    def visit_functiondef(self, node):
        """Visits every method in the client and checks that it does not use staticmethod.

        :param node: function node
        :type node: ast.FunctionDef
        :return: None
        """
        try:
            if (
                node.parent.name.endswith("Client")
                and node.is_method()
                and node.parent.name not in self.ignore_clients
            ):
                # ignores private methods or methods that don't have any decorators
                if not node.name.startswith("_") and node.decorators is not None:
                    if "builtins.staticmethod" in node.decoratornames():
                        self.add_message(
                            msgid="client-method-should-not-use-static-method",
                            node=node,
                            confidence=None,
                        )
        except AttributeError:
            logger.debug(
                "Pylint custom checker failed to check if client methods do not use staticmethods."
            )
            pass

    visit_asyncfunctiondef = visit_functiondef


class FileHasCopyrightHeader(BaseChecker):
    name = "file-has-copyright-header"
    priority = -1
    msgs = {
        "C4726": (
            "File is missing a copyright header. See details:"
            " https://azure.github.io/azure-sdk/policies_opensource.html#",
            "file-needs-copyright-header",
            "Every source file should have a copyright header.",
        ),
    }
    options = (
        (
            "ignore-file-needs-copyright-header",
            {
                "default": False,
                "type": "yn",
                "metavar": "<y_or_n>",
                "help": "Allow file without a copyright header.",
            },
        ),
    )

    def __init__(self, linter=None):
        super(FileHasCopyrightHeader, self).__init__(linter)

    def visit_module(self, node):
        """Visits every file and checks that a copyright header is present.

        :param node: module node
        :type node: ast.Module
        :return: None
        """
        try:
            if not node.package:  # don't throw an error on an __init__.py file
                header = node.stream().read(200).lower()
                if header.find(b"copyright") == -1:
                    self.add_message(
                        msgid="file-needs-copyright-header", node=node, confidence=None
                    )
        except AttributeError:
            logger.debug(
                "Pylint custom checker failed to check if file is missing a copyright header."
            )
            pass


class ClientUsesCorrectNamingConventions(BaseChecker):
    name = "client-naming-conventions"
    priority = -1
    msgs = {
        "C4727": (
            "Client is using an incorrect naming convention. See details:"
            " https://azure.github.io/azure-sdk/python_implementation.html#naming-conventions",
            "client-incorrect-naming-convention",
            "Client method should use correct naming conventions.",
        )
    }
    options = (
        (
            "ignore-client-incorrect-naming-convention",
            {
                "default": False,
                "type": "yn",
                "metavar": "<y_or_n>",
                "help": "Allow client to use incorrect naming conventions.",
            },
        ),
    )
    ignore_clients = [
        "PipelineClient",
        "AsyncPipelineClient",
        "ARMPipelineClient",
        "AsyncARMPipelineClient",
    ]

    def __init__(self, linter=None):
        super(ClientUsesCorrectNamingConventions, self).__init__(linter)

    def visit_classdef(self, node):
        """Visits every class in file and checks if it is a client.
        Checks that correct naming convention is used for the client.
        Also checks that any class constants use uppercase.

        :param node: class node
        :type node: ast.ClassDef
        :return: None
        """
        # check for correct capitalization for "Client" and whatever the first letter of the prefix is
        if (
            "_" in node.name
            or node.name.endswith("client")
            or node.name[0] != node.name[0].upper()
        ):
            if not node.name.startswith("_") and node.name not in self.ignore_clients:
                self.add_message(
                    msgid="client-incorrect-naming-convention",
                    node=node,
                    confidence=None,
                )

        # check for correct naming convention in any class constants
        if node.name.endswith("Client"):
            for idx in range(len(node.body)):
                try:
                    const_name = node.body[idx].targets[0].name
                    if const_name != const_name.upper() and not const_name.startswith("__"):
                        self.add_message(
                            msgid="client-incorrect-naming-convention",
                            node=node.body[idx],
                            confidence=None,
                        )
                except AttributeError:
                    logger.debug(
                        "Pylint custom checker failed to check if client uses correct naming conventions."
                    )
                    pass

            # check that methods in client class do not use camelcase
            try:
                for func in node.body:
                    if func.name != func.name.lower() and not func.name.startswith("_") and isinstance(func, astroid.FunctionDef):
                        self.add_message(
                            msgid="client-incorrect-naming-convention",
                            node=func,
                            confidence=None,
                        )
            except AttributeError:
                logger.debug(
                    "Pylint custom checker failed to check if client uses correct naming conventions."
                )
                pass


class ClientMethodsHaveKwargsParameter(BaseChecker):
    name = "client-methods-have-kwargs"
    priority = -1
    msgs = {
        "C4728": (
            "Client method is missing a **kwargs parameter. See details:"
            " https://azure.github.io/azure-sdk/python_design.html#constructors-and-factory-methods",
            "client-method-missing-kwargs",
            "All client methods should accept a kwargs parameter.",
        ),
    }
    options = (
        (
            "ignore-client-method-missing-kwargs",
            {
                "default": False,
                "type": "yn",
                "metavar": "<y_or_n>",
                "help": "Allow client method without a kwargs parameter",
            },
        ),
    )
    ignore_clients = [
        "PipelineClient",
        "AsyncPipelineClient",
        "ARMPipelineClient",
        "AsyncARMPipelineClient",
    ]

    def __init__(self, linter=None):
        super(ClientMethodsHaveKwargsParameter, self).__init__(linter)

    def visit_functiondef(self, node):
        """Visits every method in the client and checks that it has a kwargs parameter.

        :param node: function node
        :type node: ast.FunctionDef
        :return: None
        """
        try:
            if (
                node.parent.name.endswith("Client")
                and node.is_method()
                and node.parent.name not in self.ignore_clients
            ):
                # avoid false positive with @property
                if node.decorators is not None:
                    if "builtins.property" in node.decoratornames():
                        return
                    if not node.name.startswith("_") and (
                        "azure.core.tracing.decorator.distributed_trace"
                        in node.decoratornames()
                        or "azure.core.tracing.decorator_async.distributed_trace_async"
                        in node.decoratornames()
                    ):
                        if not node.args.kwarg:
                            self.add_message(
                                msgid="client-method-missing-kwargs",
                                node=node,
                                confidence=None,
                            )
        except AttributeError:
            logger.debug(
                "Pylint custom checker failed to check if client uses kwargs parameter in method."
            )
            pass

    visit_asyncfunctiondef = visit_functiondef


class ClientMethodNamesDoNotUseDoubleUnderscorePrefix(BaseChecker):
    name = "client-methods-no-double-underscore"
    priority = -1
    msgs = {
        "C4729": (
            "Client method name should not use a double underscore prefix. See details:"
            " https://azure.github.io/azure-sdk/python_implementation.html#public-vs-private",
            "client-method-name-no-double-underscore",
            "Client method names should not use a leading double underscore prefix.",
        ),
    }
    options = (
        (
            "ignore-client-method-name-no-double-underscore",
            {
                "default": False,
                "type": "yn",
                "metavar": "<y_or_n>",
                "help": "Allow client method to have double underscore prefix.",
            },
        ),
    )
    ignore_clients = [
        "PipelineClient",
        "AsyncPipelineClient",
        "ARMPipelineClient",
        "AsyncARMPipelineClient",
    ]
    acceptable_names = [
        "__init__",
        "__enter__",
        "__exit__",
        "__aenter__",
        "__aexit__",
        "__repr__",
    ]

    def __init__(self, linter=None):
        super(ClientMethodNamesDoNotUseDoubleUnderscorePrefix, self).__init__(linter)

    def visit_functiondef(self, node):
        """Visits every method in the client and checks that no name begins with a double underscore.

        :param node: function node
        :type node: ast.FunctionDef
        :return: None
        """
        try:
            if (
                node.parent.name.endswith("Client")
                and node.is_method()
                and node.parent.name not in self.ignore_clients
            ):
                if (
                    node.name.startswith("__")
                    and node.name not in self.acceptable_names
                ):
                    self.add_message(
                        msgid="client-method-name-no-double-underscore",
                        node=node,
                        confidence=None,
                    )
        except AttributeError:
            logger.debug(
                "Pylint custom checker failed to check if client method name does not use double underscore prefix."
            )
            pass

    visit_asyncfunctiondef = visit_functiondef


class ClientDocstringUsesLiteralIncludeForCodeExample(BaseChecker):
    name = "client-docstring-literal-include"
    priority = -1
    msgs = {
        "C4730": (
            "Client docstring should use a literal include directive for the code example. See details:"
            " https://azure.github.io/azure-sdk/python_documentation.html#code-snippets",
            "client-docstring-use-literal-include",
            "Client/methods should use literal include directives for code examples.",
        ),
    }
    options = (
        (
            "ignore-client-docstring-use-literal-include",
            {
                "default": False,
                "type": "yn",
                "metavar": "<y_or_n>",
                "help": "Allow client to use code block.",
            },
        ),
    )

    ignore_clients = [
        "PipelineClient",
        "AsyncPipelineClient",
        "ARMPipelineClient",
        "AsyncARMPipelineClient",
    ]

    def __init__(self, linter=None):
        super(ClientDocstringUsesLiteralIncludeForCodeExample, self).__init__(linter)

    def visit_classdef(self, node):
        """Visits every class in file and checks if it is a client.
        Also checks that the class constructor uses literalinclude over a code-block for the code example.

        :param node: class node
        :type node: ast.ClassDef
        :return: None
        """
        try:
            if node.name.endswith("Client") and node.name not in self.ignore_clients:
                if node.doc_node.value.find("code-block") != -1:
                    self.add_message(
                        msgid="client-docstring-use-literal-include",
                        node=node,
                        confidence=None,
                    )
        except AttributeError:
            logger.debug(
                "Pylint custom checker failed to check if client uses literalinclude over code-block."
            )
            pass

    def visit_functiondef(self, node):
        """Visits every method in the client class and checks that it uses literalinclude
         over a code-block for the code example.

        :param node: function node
        :type node: ast.FunctionDef
        :return: None
        """
        try:
            if (
                node.parent.name.endswith("Client")
                and node.parent.name not in self.ignore_clients
                and node.is_method()
            ):
                if node.doc_node.value.find("code-block") != -1:
                    self.add_message(
                        msgid="client-docstring-use-literal-include",
                        node=node,
                        confidence=None,
                    )
        except AttributeError:
            logger.debug(
                "Pylint custom checker failed to check if client uses literalinclude over code-block."
            )
            pass

    visit_asyncfunctiondef = visit_functiondef


class AsyncClientCorrectNaming(BaseChecker):
    name = "async-client-correct-naming"
    priority = -1
    msgs = {
        "C4731": (
            "Async client should not include `Async` in the client name. See details:"
            " https://azure.github.io/azure-sdk/python_design.html#async-support",
            "async-client-bad-name",
            "Async clients should not have async in the name.",
        ),
    }
    options = (
        (
            "ignore-async-client-bad-name",
            {
                "default": False,
                "type": "yn",
                "metavar": "<y_or_n>",
                "help": "Allow async client to include async in its name.",
            },
        ),
    )
    ignore_clients = [
        "PipelineClient",
        "AsyncPipelineClient",
        "ARMPipelineClient",
        "AsyncARMPipelineClient",
    ]

    def __init__(self, linter=None):
        super(AsyncClientCorrectNaming, self).__init__(linter)

    def visit_classdef(self, node):
        """Visits every class in file and checks that an async client does not use
        async in its name.

        :param node: class node
        :type node: ast.ClassDef
        :return: None
        """
        try:
            # avoid false positive when async name is used with a base class.
            if (
                node.name.endswith("Client")
                and "async" in node.name.lower()
                and "base" not in node.name.lower()
            ):
                if (
                    not node.name.startswith("_")
                    and node.name not in self.ignore_clients
                ):
                    self.add_message(
                        msgid="async-client-bad-name", node=node, confidence=None
                    )
        except AttributeError:
            logger.debug(
                "Pylint custom checker failed to check if async client uses correct naming."
            )
            pass


class SpecifyParameterNamesInCall(BaseChecker):
    name = "specify-parameter-names"
    priority = -1
    msgs = {
        "C4732": (
            "Specify the parameter names when calling methods with more than 2 required positional parameters."
            " See details: https://azure.github.io/azure-sdk/python_implementation.html#python-codestyle-positional-params",
            "specify-parameter-names-in-call",
            "You should specify the parameter names when the method has more than two positional arguments.",
        )
    }
    options = (
        (
            "ignore-specify-parameter-names-in-call",
            {
                "default": False,
                "type": "yn",
                "metavar": "<y_or_n>",
                "help": "Call the method without specifying parameter names.",
            },
        ),
    )
    ignore_clients = [
        "PipelineClient",
        "AsyncPipelineClient",
        "ARMPipelineClient",
        "AsyncARMPipelineClient",
    ]

    def __init__(self, linter=None):
        super(SpecifyParameterNamesInCall, self).__init__(linter)

    def visit_call(self, node):
        """Visits every call in the client and checks that it specifies the parameter name in
        the call if there are more than 2 require positional parameters.

        :param node: call node
        :type node: ast.Call
        :return: None
        """
        try:
            klass = node.parent.parent.parent
            function = node.parent.parent
            if (
                klass.name.endswith("Client")
                and klass.name not in self.ignore_clients
                and function.is_method()
            ):
                # node.args represent positional arguments
                if len(node.args) > 2 and node.func.attrname != "format":
                    self.add_message(
                        msgid="specify-parameter-names-in-call",
                        node=node,
                        confidence=None,
                    )
        except AttributeError:
            logger.debug(
                "Pylint custom checker failed to check if client methods specify parameters name in call."
            )
            pass


class ClientListMethodsUseCorePaging(BaseChecker):
    name = "client-paging-methods-use-list"
    priority = -1
    msgs = {
        "C4733": (
            "Operations that return collections should return a value that implements the Paging protocol and be prefixed with list_ or _list_. See details:"
            " https://azure.github.io/azure-sdk/python_design.html#response-formats",
            "client-paging-methods-use-list",
            "Client methods that return collections should use the Paging protocol and be prefixed with list_ or _list_.",
        ),
    }
    options = (
        (
            "ignore-client-paging-methods-use-list",
            {
                "default": False,
                "type": "yn",
                "metavar": "<y_or_n>",
                "help": "Allow collections method to not use paging protocol.",
            },
        ),
    )
    ignore_clients = [
        "PipelineClient",
        "AsyncPipelineClient",
        "ARMPipelineClient",
        "AsyncARMPipelineClient",
    ]

    def __init__(self, linter=None):
        super(ClientListMethodsUseCorePaging, self).__init__(linter)

    def visit_return(self, node):
        """Visits every method in the client and checks that any list methods return
        an ItemPaged or AsyncItemPaged value. Also, checks that if a method returns an iterable value
        that the method name starts with list.

        :param node: function node
        :type node: ast.FunctionDef
        :return: None
        """
        try:
            iterable_return = False
            paging_method = False
            if (
                node.parent.parent.name.endswith("Client")
                and node.parent.parent.name not in self.ignore_clients
                and node.parent.is_method()
            ):
                try:
                    if any(
                        v for v in node.value.infer() if "def by_page" in v.as_string()
                    ):
                        iterable_return = True
                except (
                    astroid.exceptions.InferenceError,
                    AttributeError,
                    TypeError,
                ):  # astroid can't always infer the return
                    logger.debug(
                        "Pylint custom checker failed to check if client list method uses core paging."
                    )
                    return

                if node.parent.name.startswith("list") or node.parent.name.startswith(
                    "_list"
                ):
                    paging_method = True

                if (not paging_method and iterable_return) or (
                    paging_method and not iterable_return
                ):
                    self.add_message(
                        msgid="client-paging-methods-use-list",
                        node=node.parent,
                        confidence=None,
                    )

        except (AttributeError, TypeError):
            logger.debug(
                "Pylint custom checker failed to check if client list method uses core paging."
            )
            pass


class ClientLROMethodsUseCorePolling(BaseChecker):
    name = "client-lro-methods-use-polling"
    priority = -1
    msgs = {
        "C4734": (
            "Long running operations should return a value that implements the Poller protocol. See details:"
            " https://azure.github.io/azure-sdk/python_design.html#response-formats",
            "client-lro-methods-use-polling",
            "Long running operations should use the polling protocol.",
        ),
    }
    options = (
        (
            "ignore-client-lro-methods-use-polling",
            {
                "default": False,
                "type": "yn",
                "metavar": "<y_or_n>",
                "help": "Allow LRO method to not use polling protocol.",
            },
        ),
    )
    ignore_clients = [
        "PipelineClient",
        "AsyncPipelineClient",
        "ARMPipelineClient",
        "AsyncARMPipelineClient",
    ]

    def __init__(self, linter=None):
        super(ClientLROMethodsUseCorePolling, self).__init__(linter)

    def visit_functiondef(self, node):
        """Visits every method in the client and checks that any begin_ methods return
        an LROPoller value.

        :param node: function node
        :type node: ast.FunctionDef
        :return: None
        """
        try:
            if (
                node.parent.name.endswith("Client")
                and node.parent.name not in self.ignore_clients
                and node.is_method()
            ):
                if node.name.startswith("begin"):
                    try:
                        # infer_call_result gives the method return value as a string
                        returns = next(node.infer_call_result(caller=node)).as_string()
                        if returns.find("LROPoller") == -1:
                            self.add_message(
                                msgid="client-lro-methods-use-polling",
                                node=node,
                                confidence=None,
                            )
                    except (
                        astroid.exceptions.InferenceError,
                        AttributeError,
                    ):  # astroid can't always infer the return
                        logger.debug(
                            "Pylint custom checker failed to check if client begin method uses core polling."
                        )
                        pass
        except AttributeError:
            logger.debug(
                "Pylint custom checker failed to check if client begin method uses core polling."
            )
            pass


class ClientLROMethodsUseCorrectNaming(BaseChecker):
    name = "client-lro-methods-use-correct-naming"
    priority = -1
    msgs = {
        "C4735": (
            "Methods that return an LROPoller should be prefixed with `begin_`. See details:"
            " https://azure.github.io/azure-sdk/python_design.html#service-operations",
            "lro-methods-use-correct-naming",
            "Methods that return an LROPoller should be prefixed with `begin_`.",
        ),
    }
    options = (
        (
            "ignore-client-lro-methods-use-correct-naming",
            {
                "default": False,
                "type": "yn",
                "metavar": "<y_or_n>",
                "help": "Allow LRO method to use a different name.",
            },
        ),
    )
    ignore_clients = [
        "PipelineClient",
        "AsyncPipelineClient",
        "ARMPipelineClient",
        "AsyncARMPipelineClient",
    ]

    def __init__(self, linter=None):
        super(ClientLROMethodsUseCorrectNaming, self).__init__(linter)
        self.is_client = []

    def visit_classdef(self, node):
        """Visits every class in file and checks if it is a client.

        :param node: class node
        :type node: ast.ClassDef
        :return: None
        """
        if node.name.endswith("Client") and node.name not in self.ignore_clients:
            self.is_client.append(True)
        else:
            self.is_client.append(False)

    def visit_return(self, node):
        if self.is_client and self.is_client[-1]:
            try:
                # check for a return value of LROPoller in client class
                if node.value.func.name == "LROPoller":
                    # get the method in which LROPoller is returned
                    method = node.value.func.scope()
                    if not method.name.startswith(
                        "begin"
                    ) and not method.name.startswith("_"):
                        self.add_message(
                            msgid="lro-methods-use-correct-naming",
                            node=method,
                            confidence=None,
                        )
            except AttributeError:
                logger.debug(
                    "Pylint custom checker failed to check if client method with polling uses correct naming."
                )
                pass


class ClientConstructorDoesNotHaveConnectionStringParam(BaseChecker):
    name = "client-conn-str-not-in-constructor"
    priority = -1
    msgs = {
        "C4736": (
            "The constructor must not take a connection string. See details: "
            "https://azure.github.io/azure-sdk/python_design.html#python-client-connection-string",
            "connection-string-should-not-be-constructor-param",
            "Client should have a method to create the client with a connection string.",
        ),
    }
    options = (
        (
            "ignore-connection-string-should-not-be-constructor-param",
            {
                "default": False,
                "type": "yn",
                "metavar": "<y_or_n>",
                "help": "Allow client to use connection string param in constructor.",
            },
        ),
    )
    ignore_clients = [
        "PipelineClient",
        "AsyncPipelineClient",
        "ARMPipelineClient",
        "AsyncARMPipelineClient",
    ]

    def __init__(self, linter=None):
        super(ClientConstructorDoesNotHaveConnectionStringParam, self).__init__(linter)

    def visit_classdef(self, node):
        """Visits every class in file and checks if it is a client.
        If it is a client, it checks that a connection string parameter is not used in the constructor.

        :param node: class node
        :type node: ast.ClassDef
        :return: None
        """
        try:
            if node.name.endswith("Client") and node.name not in self.ignore_clients:
                for func in node.body:
                    if func.name == "__init__":
                        for argument in func.args.args:
                            if (
                                argument.name == "connection_string"
                                or argument.name == "conn_str"
                            ):
                                self.add_message(
                                    msgid="connection-string-should-not-be-constructor-param",
                                    node=node,
                                    confidence=None,
                                )
        except AttributeError:
            logger.debug(
                "Pylint custom checker failed to check if client uses connection string param in constructor."
            )
            pass


class PackageNameDoesNotUseUnderscoreOrPeriod(BaseChecker):
    name = "package-name-incorrect"
    priority = -1
    msgs = {
        "C4737": (
            "Package name should not use an underscore or period. Replace with dash (-). See details: "
            "https://azure.github.io/azure-sdk/python_design.html#packaging",
            "package-name-incorrect",
            "Package name should use dashes instead of underscore or period.",
        ),
    }
    options = (
        (
            "ignore-package-name-incorrect",
            {
                "default": False,
                "type": "yn",
                "metavar": "<y_or_n>",
                "help": "Allow package name to have a different naming convention.",
            },
        ),
    )

    def __init__(self, linter=None):
        super(PackageNameDoesNotUseUnderscoreOrPeriod, self).__init__(linter)

    def visit_module(self, node):
        """Visits setup.py and checks that its package name follows correct naming convention.

        :param node: module node
        :type node: ast.Module
        :return: None
        """
        try:
            if node.file.endswith("setup.py"):
                for nod in node.body:
                    if isinstance(nod, astroid.Assign):
                        if nod.targets[0].name == "PACKAGE_NAME":
                            package = nod.value
                            if (
                                package.value.find(".") != -1
                                or package.value.find("_") != -1
                            ):
                                self.add_message(
                                    msgid="package-name-incorrect",
                                    node=node,
                                    confidence=None,
                                )
        except Exception:
            logger.debug(
                "Pylint custom checker failed to check if package name is correct."
            )
            pass


class ServiceClientUsesNameWithClientSuffix(BaseChecker):
    name = "client-name-incorrect"
    priority = -1
    msgs = {
        "C4738": (
            "Service client types should use a `Client` suffix. See details: "
            "https://azure.github.io/azure-sdk/python_design.html#service-client",
            "client-suffix-needed",
            "Client should use the correct suffix.",
        ),
    }
    options = (
        (
            "ignore-client-suffix-needed",
            {
                "default": False,
                "type": "yn",
                "metavar": "<y_or_n>",
                "help": "Allow the client to have a different suffix.",
            },
        ),
    )

    def __init__(self, linter=None):
        super(ServiceClientUsesNameWithClientSuffix, self).__init__(linter)

    def visit_module(self, node):
        """Visits a file that has "client" in the file name and checks that the service client
        uses a `Client` suffix.

        :param node: module node
        :type node: ast.Module
        :return: None
        """
        try:
            # ignore base clients
            if node.file.endswith("base_client.py") or node.file.endswith(
                "base_client_async.py"
            ):
                return
            if node.file.endswith("client.py") or node.file.endswith("client_async.py"):
                has_client_suffix = False
                for idx in range(len(node.body)):
                    if isinstance(node.body[idx], astroid.ClassDef):
                        if node.body[idx].name.endswith("Client"):
                            has_client_suffix = True
                if has_client_suffix is False:
                    self.add_message(
                        msgid="client-suffix-needed", node=node, confidence=None
                    )
        except Exception:
            logger.debug(
                "Pylint custom checker failed to check if service client has a client suffix."
            )
            pass


class CheckDocstringParameters(BaseChecker):
    name = "check-docstrings"
    priority = -1
    msgs = {
        "C4739": (
            'Params missing in docstring: "%s". See details: '
            "https://azure.github.io/azure-sdk/python_documentation.html#docstrings",
            "docstring-missing-param",
            "Docstring missing for param.",
        ),
        "C4740": (
            'Param types missing in docstring: "%s". See details: '
            "https://azure.github.io/azure-sdk/python_documentation.html#docstrings",
            "docstring-missing-type",
            "Docstring missing for param type.",
        ),
        "C4741": (
            "A return doc is missing in the docstring. See details: "
            "https://azure.github.io/azure-sdk/python_documentation.html#docstrings",
            "docstring-missing-return",
            "Docstring missing for return doc.",
        ),
        "C4742": (
            "A return type is missing in the docstring. See details: "
            "https://azure.github.io/azure-sdk/python_documentation.html#docstrings",
            "docstring-missing-rtype",
            "Docstring missing for return type.",
        ),
        "C4743": (
            '"%s" not found as a parameter. Use :keyword type myarg: if a keyword argument. See details: '
            "https://azure.github.io/azure-sdk/python_documentation.html#docstrings",
            "docstring-should-be-keyword",
            "Docstring should use keywords.",
        ),
        "C4758": (
            '"%s" missing in docstring or in method signature. There should be a direct correlation between :keyword: arguments in the docstring and keyword-only arguments in method signature. See details: '
            "https://azure.github.io/azure-sdk/python_documentation.html#docstrings",
            "docstring-keyword-should-match-keyword-only",
            "Docstring keyword arguments and keyword-only method arguments should match.",
        ),
        "C4759": (
            '"%s" type formatted incorrectly. Do not use `:class` in docstring type. See details: '
            "https://azure.github.io/azure-sdk/python_documentation.html#docstrings",
            "docstring-type-do-not-use-class",
            "Docstring type is formatted incorrectly. Do not use `:class` in docstring type.",
        ),
    }
    options = (
        (
            "ignore-docstring-missing-param",
            {
                "default": False,
                "type": "yn",
                "metavar": "<y_or_n>",
                "help": "Allow a docstring param mismatch.",
            },
        ),
        (
            "ignore-docstring-missing-type",
            {
                "default": False,
                "type": "yn",
                "metavar": "<y_or_n>",
                "help": "Allow a docstring param type mismatch.",
            },
        ),
        (
            "ignore-docstring-missing-return",
            {
                "default": False,
                "type": "yn",
                "metavar": "<y_or_n>",
                "help": "Allow a docstring return doc mismatch",
            },
        ),
        (
            "ignore-docstring-missing-rtype",
            {
                "default": False,
                "type": "yn",
                "metavar": "<y_or_n>",
                "help": "Allow a docstring rtype mismatch",
            },
        ),
        (
            "ignore-docstring-should-be-keyword",
            {
                "default": False,
                "type": "yn",
                "metavar": "<y_or_n>",
                "help": "Allow a docstring to not use keyword for documentation.",
            },
        ),
    )

    def __init__(self, linter=None):
        super(CheckDocstringParameters, self).__init__(linter)

    def _find_keyword(self, line, docstring, idx, keyword_args):
        keyword_args = {}
        # this param has its type on a separate line
        if line.startswith("keyword") and line.count(" ") == 1:
            param = line.split("keyword ")[1]
            keyword_args[param] = None
        # this param has its type on the same line
        if line.startswith("keyword") and line.count(" ") == 2:
            _, param_type, param = line.split(" ")
            keyword_args[param] = param_type
        # if the param has its type on the same line with additional spaces
        if line.startswith("keyword") and line.count(" ") > 2:
            param = line.split(" ")[-1]
            param_type = ("").join(line.split(" ")[1:-1])
            keyword_args[param] = param_type
        if line.startswith("paramtype"):
            param = line.split("paramtype ")[1]
            if param in keyword_args:
                keyword_args[param] = docstring[idx + 1]

        return keyword_args

    def _find_param(self, line, docstring, idx, docparams):
        # this param has its type on a separate line
        if line.startswith("param ") and line.count(" ") == 1:
            param = line.split("param ")[1]
            docparams[param] = None
        # this param has its type on the same line
        if line.startswith("param ") and line.count(" ") == 2:
            _, param_type, param = line.split(" ")
            docparams[param] = param_type
        # if the param has its type on the same line with additional spaces
        if line.startswith("param ") and line.count(" ") > 2:
            param = line.split(" ")[-1]
            param_type = ("").join(line.split(" ")[1:-1])
            docparams[param] = param_type
        if line.startswith("type"):
            param = line.split("type ")[1]
            if param in docparams:
                docparams[param] = docstring[idx + 1]

        return docparams

    def check_parameters(self, node):
        """Parse the docstring for any params and types
        and compares it to the function's parameters.

        Throws a pylint error if...
        1. Missing param in docstring.
        2. Missing a param type in the docstring.
        3. Missing a return doc in the docstring when a function returns something.
        4. Missing an rtype in the docstring when a function returns something.
        5. Extra params in docstring that aren't function parameters. Change to keywords.
        6. Docstring has a keyword that isn't a keyword-only argument in the function signature.

        :param node: ast.ClassDef or ast.FunctionDef
        :return: None
        """
        arg_names = []
        method_keyword_only_args = []
        vararg_name = None
        # specific case for constructor where docstring found in class def
        if isinstance(node, astroid.ClassDef):
            for constructor in node.body:
                if (
                    isinstance(constructor, astroid.FunctionDef)
                    and constructor.name == "__init__"
                ):
                    arg_names = [arg.name for arg in constructor.args.args]
                    method_keyword_only_args = [
                        arg.name for arg in constructor.args.kwonlyargs
                    ]
                    vararg_name = node.args.vararg
                    break

        if isinstance(node, astroid.FunctionDef):
            arg_names = [arg.name for arg in node.args.args]
            method_keyword_only_args = [arg.name for arg in node.args.kwonlyargs]
            vararg_name = node.args.vararg

        try:
            # check for incorrect type :class to prevent splitting
            docstring = node.doc_node.value.replace(":class:", "CLASS ")
            # not every method will have a docstring so don't crash here, just return
            docstring = docstring.split(":")
        except AttributeError:
            return

        # If there is a vararg, treat it as a param
        if vararg_name:
            arg_names.append(vararg_name)

        docparams = {}
        docstring_keyword_args = {}
        for idx, line in enumerate(docstring):
            # check for keyword args in docstring
            docstring_keyword_args.update(
                self._find_keyword(line, docstring, idx, docstring_keyword_args)
            )

            # check for params in docstring
            docparams.update(self._find_param(line, docstring, idx, docparams))

        # check that all params are documented
        missing_params = []
        for param in arg_names:
            if param == "self" or param == "cls":
                continue
            if param not in docparams:
                missing_params.append(param)

        # check that all keyword-only args are documented
        missing_kwonly_args = list(
            set(docstring_keyword_args) ^ set(method_keyword_only_args)
        )

        if missing_params:
            self.add_message(
                msgid="docstring-missing-param",
                args=(", ".join(missing_params)),
                node=node,
                confidence=None,
            )

        if missing_kwonly_args:
            self.add_message(
                msgid="docstring-keyword-should-match-keyword-only",
                args=(", ".join(missing_kwonly_args)),
                node=node,
                confidence=None,
            )

        # check that all types are formatted correctly
        add_keyword_type_warnings = [
            keyword
            for keyword, doc_type in docstring_keyword_args.items()
            if doc_type and "CLASS" in doc_type
        ]
        if len(add_keyword_type_warnings) > 0:
            self.add_message(
                msgid="docstring-type-do-not-use-class",
                args=(", ".join(add_keyword_type_warnings)),
                node=node,
                confidence=None,
            )

        add_docparams_type_warnings = [
            param
            for param, doc_type in docparams.items()
            if doc_type and "CLASS" in doc_type
        ]
        if len(add_docparams_type_warnings) > 0:
            self.add_message(
                msgid="docstring-type-do-not-use-class",
                args=(", ".join(add_docparams_type_warnings)),
                node=node,
                confidence=None,
            )

        # check if we have a type for each param and check if documented params that should be keywords
        missing_types = []
        should_be_keywords = []
        for param in docparams:
            if docparams[param] is None:
                missing_types.append(param)
            if param not in arg_names:
                should_be_keywords.append(param)

        if missing_types:
            self.add_message(
                msgid="docstring-missing-type",
                args=(", ".join(missing_types)),
                node=node,
                confidence=None,
            )

        if should_be_keywords:
            self.add_message(
                msgid="docstring-should-be-keyword",
                args=(", ".join(should_be_keywords)),
                node=node,
                confidence=None,
            )

    def check_return(self, node):
        """Checks if function returns anything.
        If return found, checks that the docstring contains a return doc and rtype.

        :param node: ast.FunctionDef
        :return: None
        """

        # Check docstring documented returns/raises

        try:
            # check for incorrect type :class to prevent splitting
            docstring = node.doc_node.value.replace(":class:", "CLASS ")
            # not every method will have a docstring so don't crash here, just return
            docstring = docstring.split(":")
        except AttributeError:
            return

        has_return, has_rtype = False, False
        for line in docstring:
            if line.startswith("return"):
                has_return = True
            if line.startswith("rtype"):
                has_rtype = True
                try:
                    if "CLASS" in docstring[docstring.index("rtype") + 1]:
                        self.add_message(
                            msgid="docstring-type-do-not-use-class",
                            args="rtype",
                            node=node,
                            confidence=None,
                        )
                except:
                    pass

        # Get decorators on the function
        function_decorators = node.decoratornames()
        try:
            returns = next(node.infer_call_result(caller=node)).as_string()
            # If returns None ignore
            if returns == "None":
                return
        except (astroid.exceptions.InferenceError, AttributeError):
            # this function doesn't return anything, just return
            return

        # If is an @property decorator, don't require :return: as it is repetitive
        if has_return is False and "builtins.property" not in function_decorators:
            self.add_message(
                msgid="docstring-missing-return", node=node, confidence=None
            )
        if has_rtype is False:
            self.add_message(
                msgid="docstring-missing-rtype", node=node, confidence=None
            )

    def visit_classdef(self, node):
        """Visits every class in the file and finds the constructor.
        Makes a call to compare class docstring with constructor params.

        :param node: ast.ClassDef
        :return: None
        """
        try:
            for func in node.body:
                if isinstance(func, astroid.FunctionDef) and func.name == "__init__":
                    self.check_parameters(node)
        except Exception:
            logger.debug("Pylint custom checker failed to check docstrings.")
            pass

    def visit_functiondef(self, node):
        """Visits every function in the file and makes calls
        to check docstring parameters and return statements.

        :param node: ast.FunctionDef
        :return: None
        """
        try:
            if node.name == "__init__":
                return
            self.check_parameters(node)
            self.check_return(node)
        except Exception:
            logger.debug("Pylint custom checker failed to check docstrings.")
            pass

    # this line makes it work for async functions
    visit_asyncfunctiondef = visit_functiondef


class CheckForPolicyUse(BaseChecker):
    name = "check-for-policies"
    priority = -1
    msgs = {
        "C4739": (
            "You should include a UserAgentPolicy in your HTTP pipeline. See details: "
            "https://azure.github.io/azure-sdk/python_implementation.html#network-operations",
            "missing-user-agent-policy",
            "You should include a UserAgentPolicy in the HTTP Pipeline.",
        ),
        "C4740": (
            "You should include a LoggingPolicy in your HTTP pipeline. See details: "
            "https://azure.github.io/azure-sdk/python_implementation.html#network-operations",
            "missing-logging-policy",
            "You should include a LoggingPolicy in the HTTP Pipeline.",
        ),
        "C4741": (
            "You should include a RetryPolicy in your HTTP pipeline. See details: "
            "https://azure.github.io/azure-sdk/python_implementation.html#network-operations",
            "missing-retry-policy",
            "You should include a RetryPolicy in the HTTP Pipeline.",
        ),
        "C4742": (
            "You should include a DistributedTracingPolicy in your HTTP pipeline. See details: "
            "https://azure.github.io/azure-sdk/python_implementation.html#network-operations",
            "missing-distributed-tracing-policy",
            "You should include a DistributedTracingPolicy in the HTTP Pipeline.",
        ),
    }
    options = (
        (
            "ignore-missing-user-agent-policy",
            {
                "default": False,
                "type": "yn",
                "metavar": "<y_or_n>",
                "help": "Allow the client to not have a UserAgentPolicy",
            },
        ),
        (
            "ignore-missing-logging-policy",
            {
                "default": False,
                "type": "yn",
                "metavar": "<y_or_n>",
                "help": "Allow the client to not have a LoggingPolicy",
            },
        ),
        (
            "ignore-missing-retry-policy",
            {
                "default": False,
                "type": "yn",
                "metavar": "<y_or_n>",
                "help": "Allow the client to not have a RetryPolicy",
            },
        ),
        (
            "ignore-missing-distributed-tracing-policy",
            {
                "default": False,
                "type": "yn",
                "metavar": "<y_or_n>",
                "help": "Allow the client to not have a DistributedTracingPolicy",
            },
        ),
    )

    def __init__(self, linter=None):
        super(CheckForPolicyUse, self).__init__(linter)
        self.node_to_use = None
        self.has_policies = set()
        self.ran_at_package_level = False
        self.disable_logging_error = False
        self.disable_user_agent_error = False
        self.disable_tracing_error = False
        self.disable_retry_error = False

    def visit_function(self, node, policy):
        """Visits the function and searches line by line for the policy being used.
        Also searches for if the policy came from the azure.core.configuration object.

        :param node: ast.FunctionDef
        :param policy: The policy imported in the file.
        :return: None
        """
        for func in node.body:
            if isinstance(func, astroid.FunctionDef):
                for idx, item in enumerate(func.body):
                    try:
                        line = list(node.get_children())[idx].as_string()
                        if line.find(policy) != -1:
                            self.has_policies.add(policy)
                        if line.find("config.logging_policy") != -1:
                            self.has_policies.add("NetworkTraceLoggingPolicy")
                        if line.find("config.retry_policy") != -1:
                            self.has_policies.add("RetryPolicy")
                        if line.find("config.user_agent_policy") != -1:
                            self.has_policies.add("UserAgentPolicy")
                    except IndexError:
                        pass

    def visit_class(self, klass, policy):
        """Visits any classes in the file and then makes a call
        to search its methods for the policy being used.

        :param klass: A class within the file
        :param policy: The policy imported in the file.
        :return: None
        """
        for idx, node in enumerate(klass):
            if isinstance(node, astroid.ClassDef):
                self.visit_function(node, policy)

    def visit_module(self, node):
        """Visits every file in the package and searches for policies as base classes
        or custom policies. If a core policy is imported in a file in calls helper
        methods to check that the policy was used in the code.

        This pylint checker is different from the others as it collects information across
        many files and then reports any errors. Due to this difference, disable commands
        must be searched for manually.

        :param node: ast.Module
        :return: None
        """
        # only throw the error if pylint was run at package level since it needs to check all the files
        # infer run location based on the location of the init file highest in dir hierarchy
        if node.package:  # the init file
            count = node.file.split("azure-sdk-for-python")[1].count("-")
            if node.file.split("azure-sdk-for-python")[1].count("\\") <= (
                5 + count
            ) and node.file.split("azure-sdk-for-python")[1].count("/") <= (5 + count):
                self.ran_at_package_level = True

        # not really a good place to throw the pylint error, so we'll do it on the init file.
        # By running this checker on all the files first and then reporting errors, pylint disables need to be
        # done manually for some reason
        if node.file.endswith("__init__.py") and self.node_to_use is None:
            header = node.stream().read(200).lower()
            if header.find(b"disable") != -1:
                if header.find(b"missing-logging-policy") != -1:
                    self.disable_logging_error = True
                if header.find(b"missing-user-agent-policy") != -1:
                    self.disable_user_agent_error = True
                if header.find(b"missing-distributed-tracing-policy") != -1:
                    self.disable_tracing_error = True
                if header.find(b"missing-retry-policy") != -1:
                    self.disable_retry_error = True
            self.node_to_use = node

        for idx in range(len(node.body)):
            # Check if the core policy is the base class for some custom policy, or a custom policy is being used
            # and we try our best to find it based on common naming conventions.
            if isinstance(node.body[idx], astroid.ClassDef):
                if "NetworkTraceLoggingPolicy" in node.body[idx].basenames:
                    self.has_policies.add("NetworkTraceLoggingPolicy")
                if node.body[idx].name.find("LoggingPolicy") != -1:
                    self.has_policies.add("NetworkTraceLoggingPolicy")
                if (
                    "RetryPolicy" in node.body[idx].basenames
                    or "AsyncRetryPolicy" in node.body[idx].basenames
                ):
                    self.has_policies.add("RetryPolicy")
                if node.body[idx].name.find("RetryPolicy") != -1:
                    self.has_policies.add("RetryPolicy")
                if "UserAgentPolicy" in node.body[idx].basenames:
                    self.has_policies.add("UserAgentPolicy")
                if node.body[idx].name.find("UserAgentPolicy") != -1:
                    self.has_policies.add("UserAgentPolicy")
                if "DistributedTracingPolicy" in node.body[idx].basenames:
                    self.has_policies.add("DistributedTracingPolicy")
                if node.body[idx].name.find("TracingPolicy") != -1:
                    self.has_policies.add("DistributedTracingPolicy")

            # policy is imported in this file, let's check that it gets used in the code
            if isinstance(node.body[idx], astroid.ImportFrom):
                for imp, pol in enumerate(node.body[idx].names):
                    if (
                        node.body[idx].names[imp][0].endswith("Policy")
                        and node.body[idx].names[imp][0] not in self.has_policies
                    ):
                        self.visit_class(node.body, node.body[idx].names[imp][0])

    def close(self):
        """This method is inherited from BaseChecker and called at the very end of linting a module.
        It reports any errors and does a final check for any pylint disable statements.

        :return: None
        """
        if self.ran_at_package_level:
            if self.disable_logging_error is False:
                if "NetworkTraceLoggingPolicy" not in self.has_policies:
                    self.add_message(
                        msgid="missing-logging-policy",
                        node=self.node_to_use,
                        confidence=None,
                    )
            if self.disable_retry_error is False:
                if "RetryPolicy" not in self.has_policies:
                    self.add_message(
                        msgid="missing-retry-policy",
                        node=self.node_to_use,
                        confidence=None,
                    )
            if self.disable_user_agent_error is False:
                if "UserAgentPolicy" not in self.has_policies:
                    self.add_message(
                        msgid="missing-user-agent-policy",
                        node=self.node_to_use,
                        confidence=None,
                    )
            if self.disable_tracing_error is False:
                if "DistributedTracingPolicy" not in self.has_policies:
                    self.add_message(
                        msgid="missing-distributed-tracing-policy",
                        node=self.node_to_use,
                        confidence=None,
                    )


class CheckDocstringAdmonitionNewline(BaseChecker):
    name = "check-admonition"
    priority = -1
    msgs = {
        "C4744": (
            "The .. literalinclude statement needs a blank line above it. ",
            "docstring-admonition-needs-newline",
            "Put a newline after the example and before the literalinclude.",
        ),
    }
    options = (
        (
            "ignore-docstring-admonition-needs-newline",
            {
                "default": False,
                "type": "yn",
                "metavar": "<y_or_n>",
                "help": "Allow a docstring to not have newline after admonition example.",
            },
        ),
    )

    def __init__(self, linter=None):
        super(CheckDocstringAdmonitionNewline, self).__init__(linter)

    def check_for_admonition(self, node):
        """Parse the docstring for an admonition statement.
        If found, checks that the literalinclude statement has
        two newlines above it.

        :param node: ast.ClassDef or ast.FunctionDef
        :return: None
        """

        try:
            # not every class/method will have a docstring so don't crash here, just return
            if (
                node.doc_node.value.find("admonition") != -1
                and node.doc_node.value.find(".. literalinclude") != -1
            ):
                literal_include = node.doc_node.value.split(".. literalinclude")[0]
                chars_list = list(reversed(literal_include))
                for idx, char in enumerate(chars_list):
                    if char == "\n":
                        if chars_list[idx + 1] == "\n":
                            break
                        else:
                            self.add_message(
                                "docstring-admonition-needs-newline",
                                node=node,
                                confidence=None,
                            )
                            break
        except Exception:
            return

    def visit_classdef(self, node):
        """Visits every class docstring.

        :param node: ast.ClassDef
        :return: None
        """
        try:
            for func in node.body:
                if isinstance(func, astroid.FunctionDef) and func.name == "__init__":
                    self.check_for_admonition(node)
        except Exception:
            logger.debug("Pylint custom checker failed to check docstrings.")
            pass

    def visit_functiondef(self, node):
        """Visits every method docstring.

        :param node: ast.FunctionDef
        :return: None
        """
        try:
            if node.name == "__init__":
                return
            self.check_for_admonition(node)
        except Exception:
            logger.debug("Pylint custom checker failed to check docstrings.")
            pass

    # this line makes it work for async functions
    visit_asyncfunctiondef = visit_functiondef


class CheckEnum(BaseChecker):
    name = "check-enum"
    priority = -1
    msgs = {
        "C4746": (
            "The enum must use uppercase naming. See details: "
            "https://azure.github.io/azure-sdk/python_design.html#enumerations",
            "enum-must-be-uppercase",
            "Capitalize enum name.",
        ),
        "C4747": (
            "The enum must inherit from CaseInsensitiveEnumMeta. See details: "
            "https://azure.github.io/azure-sdk/python_implementation.html#extensible-enumerations",
            "enum-must-inherit-case-insensitive-enum-meta",
            "Inherit CaseInsensitiveEnumMeta.",
        ),
    }
    options = (
        (
            "ignore-enum-must-be-uppercase",
            {
                "default": False,
                "type": "yn",
                "metavar": "<y_or_n>",
                "help": "Allow an enum to not be capitalized.",
            },
        ),
        (
            "ignore-enum-must-inherit-case-insensitive-enum-meta",
            {
                "default": False,
                "type": "yn",
                "metavar": "<y_or_n>",
                "help": "Allow an enum to not inherit CaseInsensitiveEnumMeta.",
            },
        ),
    )

    def __init__(self, linter=None):
        super(CheckEnum, self).__init__(linter)

    def visit_classdef(self, node):
        """Visits every enum class.

        :param node: ast.ClassDef
        :return: None
        """
        try:
            # If it has a metaclass, and is an enum class, check the capitalization
            if node.declared_metaclass():
                if node.declared_metaclass().name == "CaseInsensitiveEnumMeta":
                    self._enum_uppercase(node)
            # Else if it does not have a metaclass, but it is an enum class
            # Check both capitalization and throw pylint error for metaclass
            elif node.bases[0].name == "str" and node.bases[1].name == "Enum":
                self.add_message(
                    "enum-must-inherit-case-insensitive-enum-meta",
                    node=node,
                    confidence=None,
                )
                self._enum_uppercase(node)

        except Exception:
            logger.debug("Pylint custom checker failed to check enum.")
            pass

    def _enum_uppercase(self, node):
        """Visits every enum within the class.
        Checks if the enum is uppercase, if it isn't it
        adds a pylint error message.

        :param node: ast.ClassDef
        :return: None
        """

        # Check capitalization of enums assigned in the class
        for nod in node.body:
            if isinstance(nod, astroid.Assign):
                if not nod.targets[0].name.isupper():
                    self.add_message(
                        "enum-must-be-uppercase", node=nod.targets[0], confidence=None
                    )


class CheckAPIVersion(BaseChecker):
    name = "check-api-version-kwarg"
    priority = -1
    msgs = {
        "C4748": (
            "The client constructor needs to take in an optional keyword-only api_version argument. See details: "
            "https://azure.github.io/azure-sdk/python_design.html#specifying-the-service-version",
            "client-accepts-api-version-keyword",
            "Accept a keyword argument called api_version.",
        ),
    }
    options = (
        (
            "ignore-client-accepts-api-version-keyword",
            {
                "default": False,
                "type": "yn",
                "metavar": "<y_or_n>",
                "help": "Allow for no keyword api version.",
            },
        ),
    )
    ignore_clients = [
        "PipelineClient",
        "AsyncPipelineClient",
        "ARMPipelineClient",
        "AsyncARMPipelineClient",
    ]

    def __init__(self, linter=None):
        super(CheckAPIVersion, self).__init__(linter)

    def visit_classdef(self, node):
        """Visits every class in file and checks if it is a client.
        If it is a client, it checks that there is an api_version keyword.

        :param node: class node
        :type node: ast.ClassDef
        :return: None
        """

        try:
            api_version = False

            if node.name.endswith("Client") and node.name not in self.ignore_clients:
                if node.doc_node:
                    if (
                        ":keyword api_version:" in node.doc_node.value
                        or ":keyword str api_version:" in node.doc_node.value
                    ):
                        api_version = True
                if not api_version:
                    for func in node.body:
                        if isinstance(func, astroid.FunctionDef):
                            if func.name == "__init__":
                                if func.doc_node:
                                    if (
                                        ":keyword api_version:" in func.doc_node.value
                                        or ":keyword str api_version:" in func.doc_node.value
                                    ):
                                        api_version = True
                                if not api_version:
                                    self.add_message(
                                        msgid="client-accepts-api-version-keyword",
                                        node=node,
                                        confidence=None,
                                    )

        except AttributeError:
            logger.debug(
                "Pylint custom checker failed to check if client takes in an optional keyword-only api_version argument."
            )
            pass


class CheckNamingMismatchGeneratedCode(BaseChecker):
    name = "check-naming-mismatch"
    priority = -1
    msgs = {
        "C4745": (
            "Do not alias generated code. "
            "This messes up sphinx, intellisense, and apiview, so please modify the name of the generated code through"
            " the swagger / directives, or code customizations. See Details: "
            "https://github.com/Azure/autorest/blob/main/docs/generate/built-in-directives.md",
            "naming-mismatch",
            "Do not alias models imported from the generated code.",
        ),
    }
    options = (
        (
            "ignore-naming-mismatch",
            {
                "default": False,
                "type": "yn",
                "metavar": "<y_or_n>",
                "help": "Allow generated code to be aliased.",
            },
        ),
    )

    def __init__(self, linter=None):
        super(CheckNamingMismatchGeneratedCode, self).__init__(linter)

    def visit_module(self, node):
        """Visits __init__.py and checks that there are not aliased models.

        :param node: module node
        :type node: ast.Module
        :return: None
        """
        try:
            if node.file.endswith("__init__.py"):
                aliased = []

                for nod in node.body:
                    if isinstance(nod, astroid.ImportFrom) or isinstance(
                        nod, astroid.Import
                    ):
                        # If the model has been aliased
                        for name in nod.names:
                            if name[1] is not None:
                                aliased.append(name[1])

                for nod in node.body:
                    if isinstance(nod, astroid.Assign):
                        if nod.targets[0].as_string() == "__all__":
                            for models in nod.assigned_stmts():
                                for model_name in models.elts:
                                    if model_name.value in aliased:
                                        self.add_message(
                                            msgid="naming-mismatch",
                                            node=model_name,
                                            confidence=None,
                                        )

        except Exception:
            logger.debug("Pylint custom checker failed to check if model is aliased.")


class NonCoreNetworkImport(BaseChecker):
    """There are certain imports that should only occur in the core package.
    For example, instead of using `requests` to make requests, clients should
    take a `azure.core.pipeline.Pipeline` as input to make requests.
    """

    name = "networking-import-outside-azure-core-transport"
    priority = -1
    msgs = {
        "C4749": (
            "This import is not allowed here. Consider using an abstract"
            " alternative from azure.core.pipeline.transport.",
            "networking-import-outside-azure-core-transport",
            "This import is only allowed in azure.core.pipeline.transport.",
        ),
    }
    BLOCKED_MODULES = ["aiohttp", "requests", "trio", "httpx"]
    AZURE_CORE_TRANSPORT_NAME = "azure.core.pipeline.transport"

    def visit_import(self, node):
        """Check that we dont have blocked imports."""
        if node.root().name.startswith(self.AZURE_CORE_TRANSPORT_NAME):
            return
        for import_, _ in node.names:
            self._check_import(import_, node)

    def visit_importfrom(self, node):
        """Check that we aren't importing from a blocked package."""
        if node.root().name.startswith(self.AZURE_CORE_TRANSPORT_NAME):
            return
        self._check_import(node.modname, node)

    def _check_import(self, name, node):
        """Check if an import is blocked."""
        for blocked in self.BLOCKED_MODULES:
            if name.startswith(blocked):
                self.add_message(
                    msgid=f"networking-import-outside-azure-core-transport",
                    node=node,
                    confidence=None,
                )


class NonAbstractTransportImport(BaseChecker):
    """Rule to check that we aren't importing transports outside of `azure.core.pipeline.transport`.
    Transport selection should be up to `azure.core` or the end-user, not individual SDKs.
    """

    name = "non-abstract-transport-import"
    priority = -1
    msgs = {
        "C4750": (
            "Only import abstract transports.",
            "non-abstract-transport-import",
            "Only import abstract transports. Let core or end-user decide which transport to use.",
        ),
    }
    AZURE_CORE_TRANSPORT_NAME = "azure.core.pipeline.transport"
    ABSTRACT_CLASSES = {
        "HttpTransport",
        "HttpRequest",
        "HttpResponse",
        "AsyncHttpTransport",
        "AsyncHttpResponse",
    }

    def visit_importfrom(self, node):
        """Check that we aren't importing from a blocked package."""
        if node.root().name.startswith(self.AZURE_CORE_TRANSPORT_NAME):
            return
        if node.modname == self.AZURE_CORE_TRANSPORT_NAME:
            for name, _ in node.names:
                if name not in self.ABSTRACT_CLASSES:
                    self.add_message(
                        msgid=f"non-abstract-transport-import",
                        node=node,
                        confidence=None,
                    )


class NoAzureCoreTracebackUseRaiseFrom(BaseChecker):

    """Rule to check that we don't use raise_with_traceback from azure core."""

    name = "no-raise-with-traceback"
    priority = -1
    msgs = {
        "C4754": (
            "Don't use raise_with_traceback, use python 3 'raise from' syntax.",
            "no-raise-with-traceback",
            "Don't use raise_with_traceback instead use python 3 'raise from' syntax.",
        ),
    }

    def visit_import(self, node):
        """Checks all imports to make sure we are
        not using raise_with_traceback from azure core."""
        try:
            if node.modname == "azure.core.exceptions":
                for import_, _ in node.names:
                    self._check_import(import_, node)
        except:
            pass

    def visit_importfrom(self, node):
        """Checks all `from` imports to make sure we are
        not using raise_with_traceback from azure core."""

        try:
            if node.modname == "azure.core.exceptions":
                for import_, _ in node.names:
                    self._check_import(import_, node)
        except:
            pass

    def _check_import(self, name, node):
        """Raises message if raise_with_traceback is found."""

        if name.startswith("raise_with_traceback"):
            self.add_message(
                msgid="no-raise-with-traceback", node=node, confidence=None
            )


class NameExceedsStandardCharacterLength(BaseChecker):

    """Rule to check that the character length of type and property names are not over 40 characters."""

    name = "name-too-long"
    priority = -1
    msgs = {
        "C4751": (
            "Name is over standard character length of 40.",
            "name-too-long",
            "Only use names that are less than 40 characters.",
        ),
    }

    STANDARD_CHARACTER_LENGTH = 40

    def visit_classdef(self, node):
        """Visit every class and check that the
         class name is within the character length limit.

        :param node: node
        :type node: ast.ClassDef

        """

        try:
            self.iterate_through_names(node, True)
        except:
            pass

    def visit_functiondef(self, node):
        """Visit every function and check that the function and
        its variable names are within the character length limit.

        :param node: node
        :type node: ast.FunctionDef

        """
        try:
            self.iterate_through_names(node, False)
        except:
            pass

    def iterate_through_names(self, node, ignore_function):
        """Helper function to iterate through names.

        :param node: node
        :type node: ast.ClassDef or ast.FunctionDef
        :param ignore_function: Whether the function is being called
         from `visit_classdef` or not. If it is called from `visit_classdef`
         ignore_function should be `True` to avoid repeat warnings on functions.
        :type ignore_function: bool
        :return: None
        """
        if len(node.name) > self.STANDARD_CHARACTER_LENGTH and not node.name.startswith(
            "_"
        ):
            self.add_message(
                msgid="name-too-long",
                node=node,
                confidence=None,
            )

        for i in node.body:
            if (
                not (
                    isinstance(i, astroid.FunctionDef)
                    or isinstance(i, astroid.AsyncFunctionDef)
                )
                and not ignore_function
            ):
                try:
                    if len(
                        i.name
                    ) > self.STANDARD_CHARACTER_LENGTH and not i.name.startswith("_"):
                        self.add_message(
                            msgid="name-too-long",
                            node=i,
                            confidence=None,
                        )
                except:
                    # Gets the names of ast.Assign statements
                    for j in i.targets:
                        if isinstance(j, astroid.AssignName):
                            if len(
                                j.name
                            ) > self.STANDARD_CHARACTER_LENGTH and not j.name.startswith(
                                "_"
                            ):
                                self.add_message(
                                    msgid="name-too-long",
                                    node=j,
                                    confidence=None,
                                )
                        elif isinstance(j, astroid.AssignAttr):
                            # for self.names
                            if len(
                                j.attrname
                            ) > self.STANDARD_CHARACTER_LENGTH and not j.attrname.startswith(
                                "_"
                            ):
                                self.add_message(
                                    msgid="name-too-long",
                                    node=j,
                                    confidence=None,
                                )

    visit_asyncfunctiondef = visit_functiondef


class DeleteOperationReturnStatement(BaseChecker):

    """Rule to check that delete* or begin_delete* return None or LROPoller[None], respectively."""

    name = "delete-operation-wrong-return-type"
    priority = -1
    msgs = {
        "C4752": (
            "delete* or begin_delete* should return None or LROPoller[None], respectively.",
            "delete-operation-wrong-return-type",
            "delete* or begin_delete* functions should return None or LROPoller[None].",
        ),
    }

    def visit_functiondef(self, node):
        """Visits all delete functions and checks that their return types
        are LROPoller or None."""
        try:
            if node.returns.as_string() == "None":
                # If there are residual comment typehints or no return value,
                # we dont want to throw an error
                return
            if node.name.startswith("delete") and node.parent.name.endswith("Client"):
                if node.returns.as_string() != "None":
                    self.add_message(
                        msgid="delete-operation-wrong-return-type",
                        node=node,
                        confidence=None,
                    )
            if node.name.startswith("begin_delete") and node.parent.name.endswith(
                "Client"
            ):
                if (
                    node.returns.as_string() != "LROPoller[None]"
                    and node.returns.as_string() != "AsyncLROPoller[None]"
                ):
                    self.add_message(
                        msgid="delete-operation-wrong-return-type",
                        node=node,
                        confidence=None,
                    )
        except:
            pass


class DoNotImportLegacySix(BaseChecker):

    """Rule to check that libraries do not import the six package."""

    name = "do-not-import-legacy-six"
    priority = -1
    msgs = {
        "C4757": (
            "Do not import the six package in your library. Six was used to work with python2, which is no longer supported.",
            "do-not-import-legacy-six",
            "Do not import the six package in your library.",
        ),
    }

    def visit_importfrom(self, node):
        """Check that we aren't importing from six."""
        if node.modname == "six":
            self.add_message(
                msgid=f"do-not-import-legacy-six",
                node=node,
                confidence=None,
            )

    def visit_import(self, node):
        """Check that we aren't importing six."""
        for name, _ in node.names:
            if name == "six":
                self.add_message(
                    msgid=f"do-not-import-legacy-six",
                    node=node,
                    confidence=None,
                )


class NoLegacyAzureCoreHttpResponseImport(BaseChecker):

    """Rule to check that we aren't importing azure.core.pipeline.transport.HttpResponse outside of Azure Core."""

    name = "no-legacy-azure-core-http-response-import"
    priority = -1
    msgs = {
        "C4756": (
            "Do not import HttpResponse from azure.core.pipeline.transport outside of Azure Core.",
            "no-legacy-azure-core-http-response-import",
            "Do not import HttpResponse from azure.core.pipeline.transport outside of Azure Core. You can import HttpResponse from azure.core.rest instead.",
        ),
    }

    AZURE_CORE_NAME = "azure.core"
    AZURE_MGMT_CORE = "azure.mgmt.core"
    AZURE_CORE_TRANSPORT_NAME = "azure.core.pipeline.transport"
    RESPONSE_CLASSES = ["HttpResponse", "AsyncHttpResponse"]

    def visit_importfrom(self, node):
        """Check that we aren't importing from azure.core.pipeline.transport import HttpResponse."""
        if node.root().name.startswith(
            self.AZURE_CORE_NAME
        ) or node.root().name.startswith(self.AZURE_MGMT_CORE):
            return
        if node.modname == self.AZURE_CORE_TRANSPORT_NAME:
            for name, _ in node.names:
                if name in self.RESPONSE_CLASSES:
                    self.add_message(
                        msgid=f"no-legacy-azure-core-http-response-import",
                        node=node,
                        confidence=None,
                    )



class DoNotLogErrorsEndUpRaising(BaseChecker):

    """Rule to check that errors that get raised aren't logged"""

    name = "do-not-log-raised-errors"
    priority = -1
    msgs = {"C4762": (
            "Do not log errors that get raised in an exception block.",
            "do-not-log-raised-errors",
            "Do not log errors at error or warning level when error is raised in an exception block",
            ),
            }

    def visit_try(self, node):
        """Check that raised errors aren't logged at 'error' or 'warning' levels in exception blocks.
           Go through exception block and branches and ensure error hasn't been logged if exception is raised.
        """
        # Return a list of exception blocks
        except_block = node.handlers
        # Iterate through each exception block
        for nod in except_block:
            # Get the nodes in each block (e.g. nodes Expr and Raise)
            exception_block_body = nod.body
            self.check_for_raise(exception_block_body)

    def check_for_raise(self, node):
        """ Helper function - checks for instance of 'Raise' node
            Also checks 'If' and nested 'If' branches
        """
        for i in node:
            if isinstance(i, astroid.Raise):
                self.check_for_logging(node)
            # Check for any nested 'If' branches
            if isinstance(i, astroid.If):
                self.check_for_raise(i.body)

                # Check any 'elif' or 'else' branches
                self.check_for_raise(i.orelse)

    def check_for_logging(self, node):
        """ Helper function - checks 'Expr' nodes to see if logging has occurred at 'warning' or 'error'
            levels. Called from 'check_for_raise' function
        """
        matches = [".warning", ".error", ".exception"]
        for j in node:
            if isinstance(j, astroid.Expr):
                expression = j.as_string().lower()
                if any(x in expression for x in matches):
                    self.add_message(
                        msgid=f"do-not-log-raised-errors",
                        node=j,
                        confidence=None,
                    )



class NoImportTypingFromTypeCheck(BaseChecker):

    """Rule to check that we aren't importing typing under TYPE_CHECKING."""

    name = "no-typing-import-in-type-check"
    priority = -1
    msgs = {
        "C4760": (
            "Do not import from typing inside of TYPE_CHECKING.",
            "no-typing-import-in-type-check",
            "Do not import from typing inside of TYPE_CHECKING. You can import from typing outside of TYPE_CHECKING.",
        ),
    }

    def visit_importfrom(self, node):
        """Check that we aren't importing from typing under if TYPE_CHECKING."""
        try:
            if isinstance(node.parent, astroid.If) and "TYPE_CHECKING" in node.parent.as_string():
                if node.modname == "typing" or node.modname == "typing_extensions":
                    self.add_message(
                        msgid=f"no-typing-import-in-type-check",
                        node=node,
                        confidence=None,
                    )
        except:
            pass

    def visit_import(self, node):
        """Check that we aren't importing from typing under if TYPE_CHECKING."""
        try:
            if isinstance(node.parent, astroid.If) and "TYPE_CHECKING" in node.parent.as_string():
                for name, _ in node.names:
                    if name == "typing" or name == "typing_extensions":
                        self.add_message(
                            msgid=f"no-typing-import-in-type-check",
                            node=node,
                            confidence=None,
                        )
        except:
            pass


<<<<<<< HEAD
class InvalidUseOfOverload(BaseChecker):
    """Rule to check that use of the @overload decorator matches the async/sync nature of the underlying function"""

    name = "invalid-use-of-overload"
    priority = -1
    msgs = {
        "C4765": (
            "Do not mix async and synchronous overloads",
            "invalid-use-of-overload",
            "Functions and their overloads must be either all async or all synchronous.",
        ),
    }

    def visit_module(self, node):
        """Check that use of the @overload decorator matches the async/sync nature of the underlying function"""
        try:
            klass = node.parent.parent.parent
        except:   #For testing purposes
            klass = node

        # Obtain a list of all functions and function names
        functions = []
        try:
            klass.body
            for item in klass.body:
                if hasattr(item, 'name'):
                    functions.append(item)

            # Dictionary of lists of all functions by name
            overloadedfunctions = {}
            for item in functions:
                if item.name in overloadedfunctions:
                    overloadedfunctions[item.name].append(item)
                else:
                    overloadedfunctions[item.name] = [item]


            # Loop through the overloaded functions and check they are the same type
            for funct in overloadedfunctions.values():
                if len(funct) > 1:  # only need to check if there is more than 1 function with the same name
                    function_is_async = None

                    for item in funct:
                        if function_is_async is None:
                            function_is_async = self.is_function_async(item)

                        else:
                            if function_is_async != self.is_function_async(item):
                                self.add_message(
                                    msgid=f"invalid-use-of-overload",
                                    node=item,
                                    confidence=None,
                                )
        except:
            pass


    def is_function_async(self, node):
        try:
            str(node.__class__).index("Async")
            return True
        except:
            if node.returns is None:
                return False
            try:
                if node.returns.value.name == "Awaitable":
                    return True
                else:
                    return False
            except:
                return False



# [Pylint] Custom Linter check for Exception Logging #3227
# [Pylint] Address Commented out Pylint Custom Plugin Checkers #3228
# [Pylint] Add a check for connection_verify hardcoded settings #35355
=======
class DoNotUseLegacyTyping(BaseChecker):

    """ Rule to check that we aren't using legacy typing using comments. """

    name = "do-not-use-legacy-typing"
    priority = -1
    msgs = {
        "C4761": (
            "Do not use legacy typing using comments.",
            "do-not-use-legacy-typing",
            "Do not use legacy typing using comments. Python 2 is no longer supported, use Python 3.9+ type hints instead.",
        ),
    }

    def visit_functiondef(self, node):
        """Check that we aren't using legacy typing."""
        if node.type_comment_args or node.type_comment_returns:
            self.add_message(
                msgid=f"do-not-use-legacy-typing",
                node=node,
                confidence=None,
            )

class DoNotImportAsyncio(BaseChecker):

    """Rule to check that libraries do not import the asyncio package directly."""

    name = "do-not-import-asyncio"
    priority = -1
    # TODO Find message number
    msgs = {
        "C4763": (
            "Do not import the asyncio package directly in your library",
            "do-not-import-asyncio",
            "Do not import the asyncio package in your directly.",
        ),
    }

    def visit_importfrom(self, node):
        """Check that we aren't importing from asyncio directly."""
        if node.modname == "asyncio":
            self.add_message(
                msgid=f"do-not-import-asyncio",
                node=node,
                confidence=None,
            )
              
    def visit_import(self, node):
        """Check that we aren't importing asyncio."""
        for name, _ in node.names:
            if name == "asyncio":
                self.add_message(
                    msgid=f"do-not-import-asyncio",
                    node=node,
                    confidence=None,
                )



>>>>>>> 2176fa38

# if a linter is registered in this function then it will be checked with pylint
def register(linter):
    linter.register_checker(ClientsDoNotUseStaticMethods(linter))
    linter.register_checker(ClientConstructorTakesCorrectParameters(linter))
    linter.register_checker(ClientMethodsUseKwargsWithMultipleParameters(linter))
    linter.register_checker(ClientMethodsHaveTypeAnnotations(linter))
    linter.register_checker(ClientUsesCorrectNamingConventions(linter))
    linter.register_checker(ClientMethodsHaveKwargsParameter(linter))
    linter.register_checker(
        ClientHasKwargsInPoliciesForCreateConfigurationMethod(linter)
    )
    linter.register_checker(AsyncClientCorrectNaming(linter))
    linter.register_checker(FileHasCopyrightHeader(linter))
    linter.register_checker(ClientMethodNamesDoNotUseDoubleUnderscorePrefix(linter))
    linter.register_checker(SpecifyParameterNamesInCall(linter))
    linter.register_checker(ClientConstructorDoesNotHaveConnectionStringParam(linter))
    linter.register_checker(PackageNameDoesNotUseUnderscoreOrPeriod(linter))
    linter.register_checker(ServiceClientUsesNameWithClientSuffix(linter))
    linter.register_checker(CheckDocstringAdmonitionNewline(linter))
    linter.register_checker(CheckNamingMismatchGeneratedCode(linter))
    linter.register_checker(CheckAPIVersion(linter))
    linter.register_checker(CheckEnum(linter))
    linter.register_checker(NonCoreNetworkImport(linter))
    linter.register_checker(ClientListMethodsUseCorePaging(linter))
    linter.register_checker(NonAbstractTransportImport(linter))
    linter.register_checker(NoAzureCoreTracebackUseRaiseFrom(linter))
    linter.register_checker(NameExceedsStandardCharacterLength(linter))
    linter.register_checker(DeleteOperationReturnStatement(linter))
    linter.register_checker(ClientMethodsHaveTracingDecorators(linter))
    linter.register_checker(DoNotImportLegacySix(linter))
    linter.register_checker(DoNotImportAsyncio(linter))
    linter.register_checker(NoLegacyAzureCoreHttpResponseImport(linter))
    linter.register_checker(NoImportTypingFromTypeCheck(linter))
<<<<<<< HEAD
    linter.register_checker(InvalidUseOfOverload(linter))
    # [Pylint] Custom Linter check for Exception Logging #3227
    # [Pylint] Address Commented out Pylint Custom Plugin Checkers #3228
    # [Pylint] Add a check for connection_verify hardcoded settings #35355
=======
    linter.register_checker(DoNotUseLegacyTyping(linter))

>>>>>>> 2176fa38

    # disabled by default, use pylint --enable=check-docstrings if you want to use it
    linter.register_checker(CheckDocstringParameters(linter))


    linter.register_checker(DoNotLogErrorsEndUpRaising(linter))

    # Rules are disabled until false positive rate improved
    # linter.register_checker(CheckForPolicyUse(linter))
    # linter.register_checker(ClientHasApprovedMethodNamePrefix(linter))

    # linter.register_checker(ClientDocstringUsesLiteralIncludeForCodeExample(linter))
    # linter.register_checker(ClientLROMethodsUseCorePolling(linter))
    # linter.register_checker(ClientLROMethodsUseCorrectNaming(linter))<|MERGE_RESOLUTION|>--- conflicted
+++ resolved
@@ -2807,7 +2807,6 @@
             pass
 
 
-<<<<<<< HEAD
 class InvalidUseOfOverload(BaseChecker):
     """Rule to check that use of the @overload decorator matches the async/sync nature of the underlying function"""
 
@@ -2881,11 +2880,6 @@
                 return False
 
 
-
-# [Pylint] Custom Linter check for Exception Logging #3227
-# [Pylint] Address Commented out Pylint Custom Plugin Checkers #3228
-# [Pylint] Add a check for connection_verify hardcoded settings #35355
-=======
 class DoNotUseLegacyTyping(BaseChecker):
 
     """ Rule to check that we aren't using legacy typing using comments. """
@@ -2943,9 +2937,6 @@
                     confidence=None,
                 )
 
-
-
->>>>>>> 2176fa38
 
 # if a linter is registered in this function then it will be checked with pylint
 def register(linter):
@@ -2980,15 +2971,9 @@
     linter.register_checker(DoNotImportAsyncio(linter))
     linter.register_checker(NoLegacyAzureCoreHttpResponseImport(linter))
     linter.register_checker(NoImportTypingFromTypeCheck(linter))
-<<<<<<< HEAD
     linter.register_checker(InvalidUseOfOverload(linter))
-    # [Pylint] Custom Linter check for Exception Logging #3227
-    # [Pylint] Address Commented out Pylint Custom Plugin Checkers #3228
-    # [Pylint] Add a check for connection_verify hardcoded settings #35355
-=======
     linter.register_checker(DoNotUseLegacyTyping(linter))
 
->>>>>>> 2176fa38
 
     # disabled by default, use pylint --enable=check-docstrings if you want to use it
     linter.register_checker(CheckDocstringParameters(linter))
