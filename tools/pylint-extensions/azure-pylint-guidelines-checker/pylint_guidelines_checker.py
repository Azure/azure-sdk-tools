# ------------------------------------
# Copyright (c) Microsoft Corporation.
# Licensed under the MIT License.
# ------------------------------------

"""
Pylint custom checkers for SDK guidelines: C4717 - C4760
"""

import logging
import astroid
from pylint.checkers import BaseChecker


logger = logging.getLogger(__name__)


class ClientConstructorTakesCorrectParameters(BaseChecker):
    name = "client-constructor"
    priority = -1
    msgs = {
        "C4717": (
            "Client constructor is missing a credential parameter. See details:"
            " https://azure.github.io/azure-sdk/python_design.html#client-configuration",
            "missing-client-constructor-parameter-credential",
            "All client types should accept a credential parameter.",
        ),
        "C4718": (
            "Client constructor is missing a **kwargs parameter. See details:"
            " https://azure.github.io/azure-sdk/python_design.html#client-configuration",
            "missing-client-constructor-parameter-kwargs",
            "All client types should accept a **kwargs parameter.",
        ),
    }
    options = (
        (
            "ignore-missing-client-constructor-parameter-credential",
            {
                "default": False,
                "type": "yn",
                "metavar": "<y_or_n>",
                "help": "Allow client constructors without a credential parameter",
            },
        ),
        (
            "ignore-missing-client-constructor-parameter-kwargs",
            {
                "default": False,
                "type": "yn",
                "metavar": "<y_or_n>",
                "help": "Allow client constructors without a **kwargs parameter",
            },
        ),
    )
    ignore_clients = [
        "PipelineClient",
        "AsyncPipelineClient",
        "ARMPipelineClient",
        "AsyncARMPipelineClient",
    ]

    def __init__(self, linter=None):
        super(ClientConstructorTakesCorrectParameters, self).__init__(linter)

    def visit_functiondef(self, node):
        """Visits the constructor within a client class and checks that it has
        credential and kwargs parameters.

        :param node: function node
        :type node: ast.FunctionDef
        :return: None
        """
        try:
            if (
                node.name == "__init__"
                and node.parent.name.endswith("Client")
                and node.parent.name not in self.ignore_clients
            ):
                arg_names = [argument.name for argument in node.args.args]
                if "credential" not in arg_names:
                    self.add_message(
                        msgid="missing-client-constructor-parameter-credential",
                        node=node,
                        confidence=None,
                    )
                if not node.args.kwarg:
                    self.add_message(
                        msgid="missing-client-constructor-parameter-kwargs",
                        node=node,
                        confidence=None,
                    )
        except AttributeError:
            logger.debug(
                "Pylint custom checker failed to check if constructor has correct parameters."
            )
            pass


class ClientHasKwargsInPoliciesForCreateConfigurationMethod(BaseChecker):
    name = "configuration-policies-kwargs"
    priority = -1
    msgs = {
        "C4719": (
            "A policy in the create_configuration() function is missing a **kwargs argument. See details:"
            " https://azure.github.io/azure-sdk/python_design.html#client-configuration",
            "config-missing-kwargs-in-policy",
            "All policies should take a **kwargs parameter.",
        )
    }
    options = (
        (
            "ignore-config-missing-kwargs-in-policy",
            {
                "default": False,
                "type": "yn",
                "metavar": "<y_or_n>",
                "help": "Allow clients instantiate a policy without a kwargs parameter.",
            },
        ),
    )

    def __init__(self, linter=None):
        super(ClientHasKwargsInPoliciesForCreateConfigurationMethod, self).__init__(
            linter
        )

    def visit_functiondef(self, node):
        """Visits the any method called `create_configuration` or `create_config` and checks
        that every policy in the method contains a kwargs parameter.

        :param node: function node
        :type node: ast.FunctionDef
        :return: None
        """
        try:
            if node.name == "create_configuration" or node.name == "create_config":
                node.decorators = None
                for idx in range(len(node.body)):
                    # Gets each line of the method as a string
                    line = list(node.get_children())[idx].as_string()
                    if line.find("Policy") != -1:
                        if line.find("**kwargs") == -1:
                            self.add_message(
                                msgid="config-missing-kwargs-in-policy",
                                node=list(node.get_children())[idx],
                                confidence=None,
                            )
        except AttributeError:
            logger.debug(
                "Pylint custom checker failed to check if kwargs parameter in policies."
            )
            pass


class ClientHasApprovedMethodNamePrefix(BaseChecker):
    name = "client-approved-method-name-prefix"
    priority = -1
    msgs = {
        "C4720": (
            "Client is not using an approved method name prefix. See details:"
            " https://azure.github.io/azure-sdk/python_design.html#service-operations",
            "unapproved-client-method-name-prefix",
            "All clients should use the preferred verbs for method names.",
        )
    }
    options = (
        (
            "ignore-unapproved-client-method-name-prefix",
            {
                "default": False,
                "type": "yn",
                "metavar": "<y_or_n>",
                "help": "Allow clients to not use preferred method name prefixes",
            },
        ),
    )

    ignore_clients = [
        "PipelineClient",
        "AsyncPipelineClient",
        "ARMPipelineClient",
        "AsyncARMPipelineClient",
    ]

    def __init__(self, linter=None):
        super(ClientHasApprovedMethodNamePrefix, self).__init__(linter)

    def visit_classdef(self, node):
        """Visits every class in file and checks if it is a client. If it is a client, checks
        that approved method name prefixes are present.

        :param node: class node
        :type node: ast.ClassDef
        :return: None
        """
        try:
            if node.name.endswith("Client") and node.name not in self.ignore_clients:
                client_methods = [
                    child for child in node.get_children() if child.is_function
                ]

                approved_prefixes = [
                    "get",
                    "list",
                    "create",
                    "upsert",
                    "set",
                    "update",
                    "replace",
                    "append",
                    "add",
                    "delete",
                    "remove",
                    "begin",
                ]
                for idx, method in enumerate(client_methods):
                    if (
                        method.name.startswith("__")
                        or "_exists" in method.name
                        or method.name.startswith("_")
                        or method.name.startswith("from")
                    ):
                        continue
                    prefix = method.name.split("_")[0]
                    if prefix.lower() not in approved_prefixes:
                        self.add_message(
                            msgid="unapproved-client-method-name-prefix",
                            node=client_methods[idx],
                            confidence=None,
                        )
        except AttributeError:
            logger.debug(
                "Pylint custom checker failed to check if client has approved method name prefix."
            )
            pass


class ClientMethodsUseKwargsWithMultipleParameters(BaseChecker):
    name = "client-method-multiple-parameters"
    priority = -1
    msgs = {
        "C4721": (
            "Client has too many positional arguments. Use keyword-only arguments."
            " See details: https://azure.github.io/azure-sdk/python_implementation.html#method-signatures",
            "client-method-has-more-than-5-positional-arguments",
            "Client method should use keyword-only arguments for some parameters.",
        )
    }
    options = (
        (
            "ignore-client-method-has-more-than-5-positional-arguments",
            {
                "default": False,
                "type": "yn",
                "metavar": "<y_or_n>",
                "help": "Allow client method to have more than 5 positional arguments",
            },
        ),
    )

    ignore_clients = [
        "PipelineClient",
        "AsyncPipelineClient",
        "ARMPipelineClient",
        "AsyncARMPipelineClient",
    ]

    def __init__(self, linter=None):
        super(ClientMethodsUseKwargsWithMultipleParameters, self).__init__(linter)

    def visit_functiondef(self, node):
        """Visits every method in the client and checks that it doesn't have more than 5
        positional arguments.

        :param node: function node
        :type node: ast.FunctionDef
        :return: None
        """
        try:
            if (
                node.parent.name.endswith("Client")
                and node.is_method()
                and node.parent.name not in self.ignore_clients
            ):
                # Only bother checking method signatures with > 6 parameters (don't include self/cls/etc)
                if len(node.args.args) > 6:
                    positional_args = len(node.args.args) - len(node.args.defaults)
                    if positional_args > 6:
                        self.add_message(
                            msgid="client-method-has-more-than-5-positional-arguments",
                            node=node,
                            confidence=None,
                        )
        except AttributeError:
            logger.debug(
                "Pylint custom checker failed to check if kwargs is used for multiple parameters."
            )
            pass

    visit_asyncfunctiondef = visit_functiondef


class ClientMethodsHaveTypeAnnotations(BaseChecker):
    name = "client-method-type-annotations"
    priority = -1
    msgs = {
        "C4722": (
            "Client method is missing type annotations/comments, return type annotations/comments, or "
            "mixing type annotations and comments. See details: "
            " https://azure.github.io/azure-sdk/python_implementation.html#types-or-not",
            "client-method-missing-type-annotations",
            "Client method should use type annotations.",
        )
    }
    options = (
        (
            "ignore-client-method-missing-type-annotations",
            {
                "default": False,
                "type": "yn",
                "metavar": "<y_or_n>",
                "help": "Allow client method without type annotations",
            },
        ),
    )
    ignore_clients = [
        "PipelineClient",
        "AsyncPipelineClient",
        "ARMPipelineClient",
        "AsyncARMPipelineClient",
    ]

    def __init__(self, linter=None):
        super(ClientMethodsHaveTypeAnnotations, self).__init__(linter)

    def visit_functiondef(self, node):
        """Visits every method in the client and checks that all type comments/annotations
        and type returns are present.

        :param node: function node
        :type node: ast.FunctionDef
        :return: None
        """
        try:
            if (
                node.parent.name.endswith("Client")
                and node.is_method()
                and node.parent.name not in self.ignore_clients
            ):
                if not node.name.startswith("_") or node.name == "__init__":
                    # Checks that method has python 2/3 type comments or annotations as shown here:
                    # https://www.python.org/dev/peps/pep-0484/#suggested-syntax-for-python-2-7-and-straddling-code

                    # check for type comments
                    if (
                        node.type_comment_args is None
                        or node.type_comment_returns is None
                    ):
                        # type annotations default to a list of None when not present,
                        # so need extra logic here to check for any hints that may be present
                        type_annotations = [
                            type_hint
                            for type_hint in node.args.annotations
                            if type_hint is not None
                        ]

                        # check for type annotations
                        # node.args.args is a list of ast.AssignName arguments
                        # node.returns is the type annotation return
                        # Note that if the method returns nothing it will be of type ast.Const.NoneType
                        if (
                            type_annotations == [] and len(node.args.args) > 1
                        ) or node.returns is None:
                            self.add_message(
                                msgid="client-method-missing-type-annotations",
                                node=node,
                                confidence=None,
                            )
        except AttributeError:
            logger.debug(
                "Pylint custom checker failed to check if client methods missing type annotations."
            )
            pass

    visit_asyncfunctiondef = visit_functiondef


class ClientMethodsHaveTracingDecorators(BaseChecker):
    name = "client-method-has-tracing-decorator"
    priority = -1
    msgs = {
        "C4723": (
            "Client method is missing the distributed tracing decorator - `distributed_trace`."
            " Methods that make network calls should have distributed tracing. See details:"
            " https://azure.github.io/azure-sdk/python_implementation.html#distributed-tracing",
            "client-method-missing-tracing-decorator",
            "Client method should support distributed tracing.",
        ),
        "C4724": (
            "Client async method is missing the distributed tracing decorator - `distributed_trace_async`."
            " Methods that make network calls should have distributed tracing."
            " See details: https://azure.github.io/azure-sdk/python_implementation.html#distributed-tracing",
            "client-method-missing-tracing-decorator-async",
            "Client method should support distributed tracing.",
        ),
    }
    options = (
        (
            "ignore-client-method-missing-tracing-decorator",
            {
                "default": False,
                "type": "yn",
                "metavar": "<y_or_n>",
                "help": "Allow client method without tracing decorator.",
            },
        ),
        (
            "ignore-client-method-missing-tracing-decorator-async",
            {
                "default": False,
                "type": "yn",
                "metavar": "<y_or_n>",
                "help": "Allow client method without tracing decorator.",
            },
        ),
    )
    ignore_clients = [
        "PipelineClient",
        "AsyncPipelineClient",
        "ARMPipelineClient",
        "AsyncARMPipelineClient",
    ]
    ignore_functions = ["send_request"]
    ignore_decorators = {"typing.overload", "builtins.classmethod"}

    def __init__(self, linter=None):
        super(ClientMethodsHaveTracingDecorators, self).__init__(linter)

    def visit_functiondef(self, node):
        """Visits every method in the client and checks that a distributed tracing decorator is present.
        Ignores private methods, from_connection_string, and methods that retrieve child clients.

        node.decoratornames() returns a set of the method's decorator names.

        :param node: function node
        :type node: ast.FunctionDef
        :return: None
        """
        try:
            path = node.root().name
            split_path = path.split(".")
            new_path = ".".join(split_path[: len(split_path) - 1])
            if new_path.count("_") == 0:
                if (
                    node.parent.name.endswith("Client")
                    and node.is_method()
                    and not node.name.startswith("_")
                    and node.parent.name not in self.ignore_clients
                ):
                    if (
                        node.args.kwarg
                        and node.name not in self.ignore_functions
                        and not node.name.endswith("client")
                        and not self.ignore_decorators.intersection(
                            node.decoratornames()
                        )
                        and "azure.core.tracing.decorator.distributed_trace"
                        not in node.decoratornames()
                    ):
                        self.add_message(
                            msgid="client-method-missing-tracing-decorator",
                            node=node,
                            confidence=None,
                        )
        except:
            pass

    def visit_asyncfunctiondef(self, node):
        """Visits every method in the client and checks that a distributed tracing decorator is present.
        Ignores private methods, from_connection_string, and methods that retrieve child clients.

        node.decoratornames() returns a set of the method's decorator names.

        :param node: function node
        :type node: ast.AsyncFunctionDef
        :return: None
        """
        try:
            path = node.root().name
            split_path = path.split(".")
            new_path = ".".join(split_path[: len(split_path) - 1])
            if new_path.count("_") == 0:
                if (
                    node.parent.name.endswith("Client")
                    and node.is_method()
                    and not node.name.startswith("_")
                    and node.parent.name not in self.ignore_clients
                ):
                    if (
                        node.args.kwarg
                        and node.name not in self.ignore_functions
                        and not node.name.endswith("client")
                        and not self.ignore_decorators.intersection(
                            node.decoratornames()
                        )
                        and "azure.core.tracing.decorator_async.distributed_trace_async"
                        not in node.decoratornames()
                    ):
                        self.add_message(
                            msgid="client-method-missing-tracing-decorator-async",
                            node=node,
                            confidence=None,
                        )
        except:
            pass


class ClientsDoNotUseStaticMethods(BaseChecker):
    name = "client-does-not-use-static-methods"
    priority = -1
    msgs = {
        "C4725": (
            "Client should not use static methods (staticmethod). See details:"
            " https://azure.github.io/azure-sdk/python_implementation.html#method-signatures",
            "client-method-should-not-use-static-method",
            "Client method should not use staticmethod.",
        ),
    }
    options = (
        (
            "ignore-client-method-should-not-use-static-method",
            {
                "default": False,
                "type": "yn",
                "metavar": "<y_or_n>",
                "help": "Allow client method to use staticmethod.",
            },
        ),
    )
    ignore_clients = [
        "PipelineClient",
        "AsyncPipelineClient",
        "ARMPipelineClient",
        "AsyncARMPipelineClient",
    ]

    def __init__(self, linter=None):
        super(ClientsDoNotUseStaticMethods, self).__init__(linter)

    def visit_functiondef(self, node):
        """Visits every method in the client and checks that it does not use staticmethod.

        :param node: function node
        :type node: ast.FunctionDef
        :return: None
        """
        try:
            if (
                node.parent.name.endswith("Client")
                and node.is_method()
                and node.parent.name not in self.ignore_clients
            ):
                # ignores private methods or methods that don't have any decorators
                if not node.name.startswith("_") and node.decorators is not None:
                    if "builtins.staticmethod" in node.decoratornames():
                        self.add_message(
                            msgid="client-method-should-not-use-static-method",
                            node=node,
                            confidence=None,
                        )
        except AttributeError:
            logger.debug(
                "Pylint custom checker failed to check if client methods do not use staticmethods."
            )
            pass

    visit_asyncfunctiondef = visit_functiondef


class FileHasCopyrightHeader(BaseChecker):
    name = "file-has-copyright-header"
    priority = -1
    msgs = {
        "C4726": (
            "File is missing a copyright header. See details:"
            " https://azure.github.io/azure-sdk/policies_opensource.html#",
            "file-needs-copyright-header",
            "Every source file should have a copyright header.",
        ),
    }
    options = (
        (
            "ignore-file-needs-copyright-header",
            {
                "default": False,
                "type": "yn",
                "metavar": "<y_or_n>",
                "help": "Allow file without a copyright header.",
            },
        ),
    )

    def __init__(self, linter=None):
        super(FileHasCopyrightHeader, self).__init__(linter)

    def visit_module(self, node):
        """Visits every file and checks that a copyright header is present.

        :param node: module node
        :type node: ast.Module
        :return: None
        """
        try:
            if not node.package:  # don't throw an error on an __init__.py file
                header = node.stream().read(200).lower()
                if header.find(b"copyright") == -1:
                    self.add_message(
                        msgid="file-needs-copyright-header", node=node, confidence=None
                    )
        except AttributeError:
            logger.debug(
                "Pylint custom checker failed to check if file is missing a copyright header."
            )
            pass


class ClientUsesCorrectNamingConventions(BaseChecker):
    name = "client-naming-conventions"
    priority = -1
    msgs = {
        "C4727": (
            "Client is using an incorrect naming convention. See details:"
            " https://azure.github.io/azure-sdk/python_implementation.html#naming-conventions",
            "client-incorrect-naming-convention",
            "Client method should use correct naming conventions.",
        )
    }
    options = (
        (
            "ignore-client-incorrect-naming-convention",
            {
                "default": False,
                "type": "yn",
                "metavar": "<y_or_n>",
                "help": "Allow client to use incorrect naming conventions.",
            },
        ),
    )
    ignore_clients = [
        "PipelineClient",
        "AsyncPipelineClient",
        "ARMPipelineClient",
        "AsyncARMPipelineClient",
    ]

    def __init__(self, linter=None):
        super(ClientUsesCorrectNamingConventions, self).__init__(linter)

    def visit_classdef(self, node):
        """Visits every class in file and checks if it is a client.
        Checks that correct naming convention is used for the client.
        Also checks that any class constants use uppercase.

        :param node: class node
        :type node: ast.ClassDef
        :return: None
        """
        # check for correct capitalization for "Client" and whatever the first letter of the prefix is
        if (
            "_" in node.name
            or node.name.endswith("client")
            or node.name[0] != node.name[0].upper()
        ):
            if not node.name.startswith("_") and node.name not in self.ignore_clients:
                self.add_message(
                    msgid="client-incorrect-naming-convention",
                    node=node,
                    confidence=None,
                )

        # check for correct naming convention in any class constants
        if node.name.endswith("Client"):
            for idx in range(len(node.body)):
                try:
                    const_name = node.body[idx].targets[0].name
                    if const_name != const_name.upper() and not const_name.startswith("__"):
                        self.add_message(
                            msgid="client-incorrect-naming-convention",
                            node=node.body[idx],
                            confidence=None,
                        )
                except AttributeError:
                    logger.debug(
                        "Pylint custom checker failed to check if client uses correct naming conventions."
                    )
                    pass

            # check that methods in client class do not use camelcase
            try:
                for func in node.body:
                    if func.name != func.name.lower() and not func.name.startswith("_") and isinstance(func, astroid.FunctionDef):
                        self.add_message(
                            msgid="client-incorrect-naming-convention",
                            node=func,
                            confidence=None,
                        )
            except AttributeError:
                logger.debug(
                    "Pylint custom checker failed to check if client uses correct naming conventions."
                )
                pass


class ClientMethodsHaveKwargsParameter(BaseChecker):
    name = "client-methods-have-kwargs"
    priority = -1
    msgs = {
        "C4728": (
            "Client method is missing a **kwargs parameter. See details:"
            " https://azure.github.io/azure-sdk/python_design.html#constructors-and-factory-methods",
            "client-method-missing-kwargs",
            "All client methods should accept a kwargs parameter.",
        ),
    }
    options = (
        (
            "ignore-client-method-missing-kwargs",
            {
                "default": False,
                "type": "yn",
                "metavar": "<y_or_n>",
                "help": "Allow client method without a kwargs parameter",
            },
        ),
    )
    ignore_clients = [
        "PipelineClient",
        "AsyncPipelineClient",
        "ARMPipelineClient",
        "AsyncARMPipelineClient",
    ]

    def __init__(self, linter=None):
        super(ClientMethodsHaveKwargsParameter, self).__init__(linter)

    def visit_functiondef(self, node):
        """Visits every method in the client and checks that it has a kwargs parameter.

        :param node: function node
        :type node: ast.FunctionDef
        :return: None
        """
        try:
            if (
                node.parent.name.endswith("Client")
                and node.is_method()
                and node.parent.name not in self.ignore_clients
            ):
                # avoid false positive with @property
                if node.decorators is not None:
                    if "builtins.property" in node.decoratornames():
                        return
                    if not node.name.startswith("_") and (
                        "azure.core.tracing.decorator.distributed_trace"
                        in node.decoratornames()
                        or "azure.core.tracing.decorator_async.distributed_trace_async"
                        in node.decoratornames()
                    ):
                        if not node.args.kwarg:
                            self.add_message(
                                msgid="client-method-missing-kwargs",
                                node=node,
                                confidence=None,
                            )
        except AttributeError:
            logger.debug(
                "Pylint custom checker failed to check if client uses kwargs parameter in method."
            )
            pass

    visit_asyncfunctiondef = visit_functiondef


class ClientMethodNamesDoNotUseDoubleUnderscorePrefix(BaseChecker):
    name = "client-methods-no-double-underscore"
    priority = -1
    msgs = {
        "C4729": (
            "Client method name should not use a double underscore prefix. See details:"
            " https://azure.github.io/azure-sdk/python_implementation.html#public-vs-private",
            "client-method-name-no-double-underscore",
            "Client method names should not use a leading double underscore prefix.",
        ),
    }
    options = (
        (
            "ignore-client-method-name-no-double-underscore",
            {
                "default": False,
                "type": "yn",
                "metavar": "<y_or_n>",
                "help": "Allow client method to have double underscore prefix.",
            },
        ),
    )
    ignore_clients = [
        "PipelineClient",
        "AsyncPipelineClient",
        "ARMPipelineClient",
        "AsyncARMPipelineClient",
    ]
    acceptable_names = [
        "__init__",
        "__enter__",
        "__exit__",
        "__aenter__",
        "__aexit__",
        "__repr__",
    ]

    def __init__(self, linter=None):
        super(ClientMethodNamesDoNotUseDoubleUnderscorePrefix, self).__init__(linter)

    def visit_functiondef(self, node):
        """Visits every method in the client and checks that no name begins with a double underscore.

        :param node: function node
        :type node: ast.FunctionDef
        :return: None
        """
        try:
            if (
                node.parent.name.endswith("Client")
                and node.is_method()
                and node.parent.name not in self.ignore_clients
            ):
                if (
                    node.name.startswith("__")
                    and node.name not in self.acceptable_names
                ):
                    self.add_message(
                        msgid="client-method-name-no-double-underscore",
                        node=node,
                        confidence=None,
                    )
        except AttributeError:
            logger.debug(
                "Pylint custom checker failed to check if client method name does not use double underscore prefix."
            )
            pass

    visit_asyncfunctiondef = visit_functiondef


class ClientDocstringUsesLiteralIncludeForCodeExample(BaseChecker):
    name = "client-docstring-literal-include"
    priority = -1
    msgs = {
        "C4730": (
            "Client docstring should use a literal include directive for the code example. See details:"
            " https://azure.github.io/azure-sdk/python_documentation.html#code-snippets",
            "client-docstring-use-literal-include",
            "Client/methods should use literal include directives for code examples.",
        ),
    }
    options = (
        (
            "ignore-client-docstring-use-literal-include",
            {
                "default": False,
                "type": "yn",
                "metavar": "<y_or_n>",
                "help": "Allow client to use code block.",
            },
        ),
    )

    ignore_clients = [
        "PipelineClient",
        "AsyncPipelineClient",
        "ARMPipelineClient",
        "AsyncARMPipelineClient",
    ]

    def __init__(self, linter=None):
        super(ClientDocstringUsesLiteralIncludeForCodeExample, self).__init__(linter)

    def visit_classdef(self, node):
        """Visits every class in file and checks if it is a client.
        Also checks that the class constructor uses literalinclude over a code-block for the code example.

        :param node: class node
        :type node: ast.ClassDef
        :return: None
        """
        try:
            if node.name.endswith("Client") and node.name not in self.ignore_clients:
                if node.doc_node.value.find("code-block") != -1:
                    self.add_message(
                        msgid="client-docstring-use-literal-include",
                        node=node,
                        confidence=None,
                    )
        except AttributeError:
            logger.debug(
                "Pylint custom checker failed to check if client uses literalinclude over code-block."
            )
            pass

    def visit_functiondef(self, node):
        """Visits every method in the client class and checks that it uses literalinclude
         over a code-block for the code example.

        :param node: function node
        :type node: ast.FunctionDef
        :return: None
        """
        try:
            if (
                node.parent.name.endswith("Client")
                and node.parent.name not in self.ignore_clients
                and node.is_method()
            ):
                if node.doc_node.value.find("code-block") != -1:
                    self.add_message(
                        msgid="client-docstring-use-literal-include",
                        node=node,
                        confidence=None,
                    )
        except AttributeError:
            logger.debug(
                "Pylint custom checker failed to check if client uses literalinclude over code-block."
            )
            pass

    visit_asyncfunctiondef = visit_functiondef


class AsyncClientCorrectNaming(BaseChecker):
    name = "async-client-correct-naming"
    priority = -1
    msgs = {
        "C4731": (
            "Async client should not include `Async` in the client name. See details:"
            " https://azure.github.io/azure-sdk/python_design.html#async-support",
            "async-client-bad-name",
            "Async clients should not have async in the name.",
        ),
    }
    options = (
        (
            "ignore-async-client-bad-name",
            {
                "default": False,
                "type": "yn",
                "metavar": "<y_or_n>",
                "help": "Allow async client to include async in its name.",
            },
        ),
    )
    ignore_clients = [
        "PipelineClient",
        "AsyncPipelineClient",
        "ARMPipelineClient",
        "AsyncARMPipelineClient",
    ]

    def __init__(self, linter=None):
        super(AsyncClientCorrectNaming, self).__init__(linter)

    def visit_classdef(self, node):
        """Visits every class in file and checks that an async client does not use
        async in its name.

        :param node: class node
        :type node: ast.ClassDef
        :return: None
        """
        try:
            # avoid false positive when async name is used with a base class.
            if (
                node.name.endswith("Client")
                and "async" in node.name.lower()
                and "base" not in node.name.lower()
            ):
                if (
                    not node.name.startswith("_")
                    and node.name not in self.ignore_clients
                ):
                    self.add_message(
                        msgid="async-client-bad-name", node=node, confidence=None
                    )
        except AttributeError:
            logger.debug(
                "Pylint custom checker failed to check if async client uses correct naming."
            )
            pass


class SpecifyParameterNamesInCall(BaseChecker):
    name = "specify-parameter-names"
    priority = -1
    msgs = {
        "C4732": (
            "Specify the parameter names when calling methods with more than 2 required positional parameters."
            " See details: https://azure.github.io/azure-sdk/python_implementation.html#python-codestyle-positional-params",
            "specify-parameter-names-in-call",
            "You should specify the parameter names when the method has more than two positional arguments.",
        )
    }
    options = (
        (
            "ignore-specify-parameter-names-in-call",
            {
                "default": False,
                "type": "yn",
                "metavar": "<y_or_n>",
                "help": "Call the method without specifying parameter names.",
            },
        ),
    )
    ignore_clients = [
        "PipelineClient",
        "AsyncPipelineClient",
        "ARMPipelineClient",
        "AsyncARMPipelineClient",
    ]

    def __init__(self, linter=None):
        super(SpecifyParameterNamesInCall, self).__init__(linter)

    def visit_call(self, node):
        """Visits every call in the client and checks that it specifies the parameter name in
        the call if there are more than 2 require positional parameters.

        :param node: call node
        :type node: ast.Call
        :return: None
        """
        try:
            klass = node.parent.parent.parent
            function = node.parent.parent
            if (
                klass.name.endswith("Client")
                and klass.name not in self.ignore_clients
                and function.is_method()
            ):
                # node.args represent positional arguments
                if len(node.args) > 2 and node.func.attrname != "format":
                    self.add_message(
                        msgid="specify-parameter-names-in-call",
                        node=node,
                        confidence=None,
                    )
        except AttributeError:
            logger.debug(
                "Pylint custom checker failed to check if client methods specify parameters name in call."
            )
            pass


class ClientListMethodsUseCorePaging(BaseChecker):
    name = "client-paging-methods-use-list"
    priority = -1
    msgs = {
        "C4733": (
            "Operations that return collections should return a value that implements the Paging protocol and be prefixed with list_ or _list_. See details:"
            " https://azure.github.io/azure-sdk/python_design.html#response-formats",
            "client-paging-methods-use-list",
            "Client methods that return collections should use the Paging protocol and be prefixed with list_ or _list_.",
        ),
    }
    options = (
        (
            "ignore-client-paging-methods-use-list",
            {
                "default": False,
                "type": "yn",
                "metavar": "<y_or_n>",
                "help": "Allow collections method to not use paging protocol.",
            },
        ),
    )
    ignore_clients = [
        "PipelineClient",
        "AsyncPipelineClient",
        "ARMPipelineClient",
        "AsyncARMPipelineClient",
    ]

    def __init__(self, linter=None):
        super(ClientListMethodsUseCorePaging, self).__init__(linter)

    def visit_return(self, node):
        """Visits every method in the client and checks that any list methods return
        an ItemPaged or AsyncItemPaged value. Also, checks that if a method returns an iterable value
        that the method name starts with list.

        :param node: function node
        :type node: ast.FunctionDef
        :return: None
        """
        try:
            iterable_return = False
            paging_method = False
            if (
                node.parent.parent.name.endswith("Client")
                and node.parent.parent.name not in self.ignore_clients
                and node.parent.is_method()
            ):
                try:
                    if any(
                        v for v in node.value.infer() if "def by_page" in v.as_string()
                    ):
                        iterable_return = True
                except (
                    astroid.exceptions.InferenceError,
                    AttributeError,
                    TypeError,
                ):  # astroid can't always infer the return
                    logger.debug(
                        "Pylint custom checker failed to check if client list method uses core paging."
                    )
                    return

                if node.parent.name.startswith("list") or node.parent.name.startswith(
                    "_list"
                ):
                    paging_method = True

                if (not paging_method and iterable_return) or (
                    paging_method and not iterable_return
                ):
                    self.add_message(
                        msgid="client-paging-methods-use-list",
                        node=node.parent,
                        confidence=None,
                    )

        except (AttributeError, TypeError):
            logger.debug(
                "Pylint custom checker failed to check if client list method uses core paging."
            )
            pass


class ClientLROMethodsUseCorePolling(BaseChecker):
    name = "client-lro-methods-use-polling"
    priority = -1
    msgs = {
        "C4734": (
            "Long running operations should return a value that implements the Poller protocol. See details:"
            " https://azure.github.io/azure-sdk/python_design.html#response-formats",
            "client-lro-methods-use-polling",
            "Long running operations should use the polling protocol.",
        ),
    }
    options = (
        (
            "ignore-client-lro-methods-use-polling",
            {
                "default": False,
                "type": "yn",
                "metavar": "<y_or_n>",
                "help": "Allow LRO method to not use polling protocol.",
            },
        ),
    )
    ignore_clients = [
        "PipelineClient",
        "AsyncPipelineClient",
        "ARMPipelineClient",
        "AsyncARMPipelineClient",
    ]

    def __init__(self, linter=None):
        super(ClientLROMethodsUseCorePolling, self).__init__(linter)

    def visit_functiondef(self, node):
        """Visits every method in the client and checks that any begin_ methods return
        an LROPoller value.

        :param node: function node
        :type node: ast.FunctionDef
        :return: None
        """
        try:
            if (
                node.parent.name.endswith("Client")
                and node.parent.name not in self.ignore_clients
                and node.is_method()
            ):
                if node.name.startswith("begin"):
                    try:
                        # infer_call_result gives the method return value as a string
                        returns = next(node.infer_call_result(caller=node)).as_string()
                        if returns.find("LROPoller") == -1:
                            self.add_message(
                                msgid="client-lro-methods-use-polling",
                                node=node,
                                confidence=None,
                            )
                    except (
                        astroid.exceptions.InferenceError,
                        AttributeError,
                    ):  # astroid can't always infer the return
                        logger.debug(
                            "Pylint custom checker failed to check if client begin method uses core polling."
                        )
                        pass
        except AttributeError:
            logger.debug(
                "Pylint custom checker failed to check if client begin method uses core polling."
            )
            pass


class ClientLROMethodsUseCorrectNaming(BaseChecker):
    name = "client-lro-methods-use-correct-naming"
    priority = -1
    msgs = {
        "C4735": (
            "Methods that return an LROPoller should be prefixed with `begin_`. See details:"
            " https://azure.github.io/azure-sdk/python_design.html#service-operations",
            "lro-methods-use-correct-naming",
            "Methods that return an LROPoller should be prefixed with `begin_`.",
        ),
    }
    options = (
        (
            "ignore-client-lro-methods-use-correct-naming",
            {
                "default": False,
                "type": "yn",
                "metavar": "<y_or_n>",
                "help": "Allow LRO method to use a different name.",
            },
        ),
    )
    ignore_clients = [
        "PipelineClient",
        "AsyncPipelineClient",
        "ARMPipelineClient",
        "AsyncARMPipelineClient",
    ]

    def __init__(self, linter=None):
        super(ClientLROMethodsUseCorrectNaming, self).__init__(linter)
        self.is_client = []

    def visit_classdef(self, node):
        """Visits every class in file and checks if it is a client.

        :param node: class node
        :type node: ast.ClassDef
        :return: None
        """
        if node.name.endswith("Client") and node.name not in self.ignore_clients:
            self.is_client.append(True)
        else:
            self.is_client.append(False)

    def visit_return(self, node):
        if self.is_client and self.is_client[-1]:
            try:
                # check for a return value of LROPoller in client class
                if node.value.func.name == "LROPoller":
                    # get the method in which LROPoller is returned
                    method = node.value.func.scope()
                    if not method.name.startswith(
                        "begin"
                    ) and not method.name.startswith("_"):
                        self.add_message(
                            msgid="lro-methods-use-correct-naming",
                            node=method,
                            confidence=None,
                        )
            except AttributeError:
                logger.debug(
                    "Pylint custom checker failed to check if client method with polling uses correct naming."
                )
                pass


class ClientConstructorDoesNotHaveConnectionStringParam(BaseChecker):
    name = "client-conn-str-not-in-constructor"
    priority = -1
    msgs = {
        "C4736": (
            "The constructor must not take a connection string. See details: "
            "https://azure.github.io/azure-sdk/python_design.html#python-client-connection-string",
            "connection-string-should-not-be-constructor-param",
            "Client should have a method to create the client with a connection string.",
        ),
    }
    options = (
        (
            "ignore-connection-string-should-not-be-constructor-param",
            {
                "default": False,
                "type": "yn",
                "metavar": "<y_or_n>",
                "help": "Allow client to use connection string param in constructor.",
            },
        ),
    )
    ignore_clients = [
        "PipelineClient",
        "AsyncPipelineClient",
        "ARMPipelineClient",
        "AsyncARMPipelineClient",
    ]

    def __init__(self, linter=None):
        super(ClientConstructorDoesNotHaveConnectionStringParam, self).__init__(linter)

    def visit_classdef(self, node):
        """Visits every class in file and checks if it is a client.
        If it is a client, it checks that a connection string parameter is not used in the constructor.

        :param node: class node
        :type node: ast.ClassDef
        :return: None
        """
        try:
            if node.name.endswith("Client") and node.name not in self.ignore_clients:
                for func in node.body:
                    if func.name == "__init__":
                        for argument in func.args.args:
                            if (
                                argument.name == "connection_string"
                                or argument.name == "conn_str"
                            ):
                                self.add_message(
                                    msgid="connection-string-should-not-be-constructor-param",
                                    node=node,
                                    confidence=None,
                                )
        except AttributeError:
            logger.debug(
                "Pylint custom checker failed to check if client uses connection string param in constructor."
            )
            pass


class PackageNameDoesNotUseUnderscoreOrPeriod(BaseChecker):
    name = "package-name-incorrect"
    priority = -1
    msgs = {
        "C4737": (
            "Package name should not use an underscore or period. Replace with dash (-). See details: "
            "https://azure.github.io/azure-sdk/python_design.html#packaging",
            "package-name-incorrect",
            "Package name should use dashes instead of underscore or period.",
        ),
    }
    options = (
        (
            "ignore-package-name-incorrect",
            {
                "default": False,
                "type": "yn",
                "metavar": "<y_or_n>",
                "help": "Allow package name to have a different naming convention.",
            },
        ),
    )

    def __init__(self, linter=None):
        super(PackageNameDoesNotUseUnderscoreOrPeriod, self).__init__(linter)

    def visit_module(self, node):
        """Visits setup.py and checks that its package name follows correct naming convention.

        :param node: module node
        :type node: ast.Module
        :return: None
        """
        try:
            if node.file.endswith("setup.py"):
                for nod in node.body:
                    if isinstance(nod, astroid.Assign):
                        if nod.targets[0].name == "PACKAGE_NAME":
                            package = nod.value
                            if (
                                package.value.find(".") != -1
                                or package.value.find("_") != -1
                            ):
                                self.add_message(
                                    msgid="package-name-incorrect",
                                    node=node,
                                    confidence=None,
                                )
        except Exception:
            logger.debug(
                "Pylint custom checker failed to check if package name is correct."
            )
            pass


class ServiceClientUsesNameWithClientSuffix(BaseChecker):
    name = "client-name-incorrect"
    priority = -1
    msgs = {
        "C4738": (
            "Service client types should use a `Client` suffix. See details: "
            "https://azure.github.io/azure-sdk/python_design.html#service-client",
            "client-suffix-needed",
            "Client should use the correct suffix.",
        ),
    }
    options = (
        (
            "ignore-client-suffix-needed",
            {
                "default": False,
                "type": "yn",
                "metavar": "<y_or_n>",
                "help": "Allow the client to have a different suffix.",
            },
        ),
    )

    def __init__(self, linter=None):
        super(ServiceClientUsesNameWithClientSuffix, self).__init__(linter)

    def visit_module(self, node):
        """Visits a file that has "client" in the file name and checks that the service client
        uses a `Client` suffix.

        :param node: module node
        :type node: ast.Module
        :return: None
        """
        try:
            # ignore base clients
            if node.file.endswith("base_client.py") or node.file.endswith(
                "base_client_async.py"
            ):
                return
            if node.file.endswith("client.py") or node.file.endswith("client_async.py"):
                has_client_suffix = False
                for idx in range(len(node.body)):
                    if isinstance(node.body[idx], astroid.ClassDef):
                        if node.body[idx].name.endswith("Client"):
                            has_client_suffix = True
                if has_client_suffix is False:
                    self.add_message(
                        msgid="client-suffix-needed", node=node, confidence=None
                    )
        except Exception:
            logger.debug(
                "Pylint custom checker failed to check if service client has a client suffix."
            )
            pass


class CheckDocstringParameters(BaseChecker):
    name = "check-docstrings"
    priority = -1
    msgs = {
        "C4739": (
            'Params missing in docstring: "%s". See details: '
            "https://azure.github.io/azure-sdk/python_documentation.html#docstrings",
            "docstring-missing-param",
            "Docstring missing for param.",
        ),
        "C4740": (
            'Param types missing in docstring: "%s". See details: '
            "https://azure.github.io/azure-sdk/python_documentation.html#docstrings",
            "docstring-missing-type",
            "Docstring missing for param type.",
        ),
        "C4741": (
            "A return doc is missing in the docstring. See details: "
            "https://azure.github.io/azure-sdk/python_documentation.html#docstrings",
            "docstring-missing-return",
            "Docstring missing for return doc.",
        ),
        "C4742": (
            "A return type is missing in the docstring. See details: "
            "https://azure.github.io/azure-sdk/python_documentation.html#docstrings",
            "docstring-missing-rtype",
            "Docstring missing for return type.",
        ),
        "C4743": (
            '"%s" not found as a parameter. Use :keyword type myarg: if a keyword argument. See details: '
            "https://azure.github.io/azure-sdk/python_documentation.html#docstrings",
            "docstring-should-be-keyword",
            "Docstring should use keywords.",
        ),
        "C4758": (
            '"%s" missing in docstring or in method signature. There should be a direct correlation between :keyword: arguments in the docstring and keyword-only arguments in method signature. See details: '
            "https://azure.github.io/azure-sdk/python_documentation.html#docstrings",
            "docstring-keyword-should-match-keyword-only",
            "Docstring keyword arguments and keyword-only method arguments should match.",
        ),
        "C4759": (
            '"%s" type formatted incorrectly. Do not use `:class` in docstring type. See details: '
            "https://azure.github.io/azure-sdk/python_documentation.html#docstrings",
            "docstring-type-do-not-use-class",
            "Docstring type is formatted incorrectly. Do not use `:class` in docstring type.",
        ),
    }
    options = (
        (
            "ignore-docstring-missing-param",
            {
                "default": False,
                "type": "yn",
                "metavar": "<y_or_n>",
                "help": "Allow a docstring param mismatch.",
            },
        ),
        (
            "ignore-docstring-missing-type",
            {
                "default": False,
                "type": "yn",
                "metavar": "<y_or_n>",
                "help": "Allow a docstring param type mismatch.",
            },
        ),
        (
            "ignore-docstring-missing-return",
            {
                "default": False,
                "type": "yn",
                "metavar": "<y_or_n>",
                "help": "Allow a docstring return doc mismatch",
            },
        ),
        (
            "ignore-docstring-missing-rtype",
            {
                "default": False,
                "type": "yn",
                "metavar": "<y_or_n>",
                "help": "Allow a docstring rtype mismatch",
            },
        ),
        (
            "ignore-docstring-should-be-keyword",
            {
                "default": False,
                "type": "yn",
                "metavar": "<y_or_n>",
                "help": "Allow a docstring to not use keyword for documentation.",
            },
        ),
    )

    def __init__(self, linter=None):
        super(CheckDocstringParameters, self).__init__(linter)

    def _find_keyword(self, line, docstring, idx, keyword_args):
        keyword_args = {}
        # this param has its type on a separate line
        if line.startswith("keyword") and line.count(" ") == 1:
            param = line.split("keyword ")[1]
            keyword_args[param] = None
        # this param has its type on the same line
        if line.startswith("keyword") and line.count(" ") == 2:
            _, param_type, param = line.split(" ")
            keyword_args[param] = param_type
        # if the param has its type on the same line with additional spaces
        if line.startswith("keyword") and line.count(" ") > 2:
            param = line.split(" ")[-1]
            param_type = ("").join(line.split(" ")[1:-1])
            keyword_args[param] = param_type
        if line.startswith("paramtype"):
            param = line.split("paramtype ")[1]
            if param in keyword_args:
                keyword_args[param] = docstring[idx + 1]

        return keyword_args

    def _find_param(self, line, docstring, idx, docparams):
        # this param has its type on a separate line
        if line.startswith("param ") and line.count(" ") == 1:
            param = line.split("param ")[1]
            docparams[param] = None
        # this param has its type on the same line
        if line.startswith("param ") and line.count(" ") == 2:
            _, param_type, param = line.split(" ")
            docparams[param] = param_type
        # if the param has its type on the same line with additional spaces
        if line.startswith("param ") and line.count(" ") > 2:
            param = line.split(" ")[-1]
            param_type = ("").join(line.split(" ")[1:-1])
            docparams[param] = param_type
        if line.startswith("type"):
            param = line.split("type ")[1]
            if param in docparams:
                docparams[param] = docstring[idx + 1]

        return docparams

    def check_parameters(self, node):
        """Parse the docstring for any params and types
        and compares it to the function's parameters.

        Throws a pylint error if...
        1. Missing param in docstring.
        2. Missing a param type in the docstring.
        3. Missing a return doc in the docstring when a function returns something.
        4. Missing an rtype in the docstring when a function returns something.
        5. Extra params in docstring that aren't function parameters. Change to keywords.
        6. Docstring has a keyword that isn't a keyword-only argument in the function signature.

        :param node: ast.ClassDef or ast.FunctionDef
        :return: None
        """
        arg_names = []
        method_keyword_only_args = []
        vararg_name = None
        # specific case for constructor where docstring found in class def
        if isinstance(node, astroid.ClassDef):
            for constructor in node.body:
                if (
                    isinstance(constructor, astroid.FunctionDef)
                    and constructor.name == "__init__"
                ):
                    arg_names = [arg.name for arg in constructor.args.args]
                    method_keyword_only_args = [
                        arg.name for arg in constructor.args.kwonlyargs
                    ]
                    vararg_name = node.args.vararg
                    break

        if isinstance(node, astroid.FunctionDef):
            arg_names = [arg.name for arg in node.args.args]
            method_keyword_only_args = [arg.name for arg in node.args.kwonlyargs]
            vararg_name = node.args.vararg

        try:
            # check for incorrect type :class to prevent splitting
            docstring = node.doc_node.value.replace(":class:", "CLASS ")
            # not every method will have a docstring so don't crash here, just return
            docstring = docstring.split(":")
        except AttributeError:
            return

        # If there is a vararg, treat it as a param
        if vararg_name:
            arg_names.append(vararg_name)

        docparams = {}
        docstring_keyword_args = {}
        for idx, line in enumerate(docstring):
            # check for keyword args in docstring
            docstring_keyword_args.update(
                self._find_keyword(line, docstring, idx, docstring_keyword_args)
            )

            # check for params in docstring
            docparams.update(self._find_param(line, docstring, idx, docparams))

        # check that all params are documented
        missing_params = []
        for param in arg_names:
            if param == "self" or param == "cls":
                continue
            if param not in docparams:
                missing_params.append(param)

        # check that all keyword-only args are documented
        missing_kwonly_args = list(
            set(docstring_keyword_args) ^ set(method_keyword_only_args)
        )

        if missing_params:
            self.add_message(
                msgid="docstring-missing-param",
                args=(", ".join(missing_params)),
                node=node,
                confidence=None,
            )

        if missing_kwonly_args:
            self.add_message(
                msgid="docstring-keyword-should-match-keyword-only",
                args=(", ".join(missing_kwonly_args)),
                node=node,
                confidence=None,
            )

        # check that all types are formatted correctly
        add_keyword_type_warnings = [
            keyword
            for keyword, doc_type in docstring_keyword_args.items()
            if doc_type and "CLASS" in doc_type
        ]
        if len(add_keyword_type_warnings) > 0:
            self.add_message(
                msgid="docstring-type-do-not-use-class",
                args=(", ".join(add_keyword_type_warnings)),
                node=node,
                confidence=None,
            )

        add_docparams_type_warnings = [
            param
            for param, doc_type in docparams.items()
            if doc_type and "CLASS" in doc_type
        ]
        if len(add_docparams_type_warnings) > 0:
            self.add_message(
                msgid="docstring-type-do-not-use-class",
                args=(", ".join(add_docparams_type_warnings)),
                node=node,
                confidence=None,
            )

        # check if we have a type for each param and check if documented params that should be keywords
        missing_types = []
        should_be_keywords = []
        for param in docparams:
            if docparams[param] is None:
                missing_types.append(param)
            if param not in arg_names:
                should_be_keywords.append(param)

        if missing_types:
            self.add_message(
                msgid="docstring-missing-type",
                args=(", ".join(missing_types)),
                node=node,
                confidence=None,
            )

        if should_be_keywords:
            self.add_message(
                msgid="docstring-should-be-keyword",
                args=(", ".join(should_be_keywords)),
                node=node,
                confidence=None,
            )

    def check_return(self, node):
        """Checks if function returns anything.
        If return found, checks that the docstring contains a return doc and rtype.

        :param node: ast.FunctionDef
        :return: None
        """

        # Check docstring documented returns/raises

        try:
            # check for incorrect type :class to prevent splitting
            docstring = node.doc_node.value.replace(":class:", "CLASS ")
            # not every method will have a docstring so don't crash here, just return
            docstring = docstring.split(":")
        except AttributeError:
            return

        has_return, has_rtype = False, False
        for line in docstring:
            if line.startswith("return"):
                has_return = True
            if line.startswith("rtype"):
                has_rtype = True
                try:
                    if "CLASS" in docstring[docstring.index("rtype") + 1]:
                        self.add_message(
                            msgid="docstring-type-do-not-use-class",
                            args="rtype",
                            node=node,
                            confidence=None,
                        )
                except:
                    pass

        # Get decorators on the function
        function_decorators = node.decoratornames()
        try:
            returns = next(node.infer_call_result(caller=node)).as_string()
            # If returns None ignore
            if returns == "None":
                return
        except (astroid.exceptions.InferenceError, AttributeError):
            # this function doesn't return anything, just return
            return

        # If is an @property decorator, don't require :return: as it is repetitive
        if has_return is False and "builtins.property" not in function_decorators:
            self.add_message(
                msgid="docstring-missing-return", node=node, confidence=None
            )
        if has_rtype is False:
            self.add_message(
                msgid="docstring-missing-rtype", node=node, confidence=None
            )

    def visit_classdef(self, node):
        """Visits every class in the file and finds the constructor.
        Makes a call to compare class docstring with constructor params.

        :param node: ast.ClassDef
        :return: None
        """
        try:
            for func in node.body:
                if isinstance(func, astroid.FunctionDef) and func.name == "__init__":
                    self.check_parameters(node)
        except Exception:
            logger.debug("Pylint custom checker failed to check docstrings.")
            pass

    def visit_functiondef(self, node):
        """Visits every function in the file and makes calls
        to check docstring parameters and return statements.

        :param node: ast.FunctionDef
        :return: None
        """
        try:
            if node.name == "__init__":
                return
            self.check_parameters(node)
            self.check_return(node)
        except Exception:
            logger.debug("Pylint custom checker failed to check docstrings.")
            pass

    # this line makes it work for async functions
    visit_asyncfunctiondef = visit_functiondef


class CheckForPolicyUse(BaseChecker):
    name = "check-for-policies"
    priority = -1
    msgs = {
        "C4739": (
            "You should include a UserAgentPolicy in your HTTP pipeline. See details: "
            "https://azure.github.io/azure-sdk/python_implementation.html#network-operations",
            "missing-user-agent-policy",
            "You should include a UserAgentPolicy in the HTTP Pipeline.",
        ),
        "C4740": (
            "You should include a LoggingPolicy in your HTTP pipeline. See details: "
            "https://azure.github.io/azure-sdk/python_implementation.html#network-operations",
            "missing-logging-policy",
            "You should include a LoggingPolicy in the HTTP Pipeline.",
        ),
        "C4741": (
            "You should include a RetryPolicy in your HTTP pipeline. See details: "
            "https://azure.github.io/azure-sdk/python_implementation.html#network-operations",
            "missing-retry-policy",
            "You should include a RetryPolicy in the HTTP Pipeline.",
        ),
        "C4742": (
            "You should include a DistributedTracingPolicy in your HTTP pipeline. See details: "
            "https://azure.github.io/azure-sdk/python_implementation.html#network-operations",
            "missing-distributed-tracing-policy",
            "You should include a DistributedTracingPolicy in the HTTP Pipeline.",
        ),
    }
    options = (
        (
            "ignore-missing-user-agent-policy",
            {
                "default": False,
                "type": "yn",
                "metavar": "<y_or_n>",
                "help": "Allow the client to not have a UserAgentPolicy",
            },
        ),
        (
            "ignore-missing-logging-policy",
            {
                "default": False,
                "type": "yn",
                "metavar": "<y_or_n>",
                "help": "Allow the client to not have a LoggingPolicy",
            },
        ),
        (
            "ignore-missing-retry-policy",
            {
                "default": False,
                "type": "yn",
                "metavar": "<y_or_n>",
                "help": "Allow the client to not have a RetryPolicy",
            },
        ),
        (
            "ignore-missing-distributed-tracing-policy",
            {
                "default": False,
                "type": "yn",
                "metavar": "<y_or_n>",
                "help": "Allow the client to not have a DistributedTracingPolicy",
            },
        ),
    )

    def __init__(self, linter=None):
        super(CheckForPolicyUse, self).__init__(linter)
        self.node_to_use = None
        self.has_policies = set()
        self.ran_at_package_level = False
        self.disable_logging_error = False
        self.disable_user_agent_error = False
        self.disable_tracing_error = False
        self.disable_retry_error = False

    def visit_function(self, node, policy):
        """Visits the function and searches line by line for the policy being used.
        Also searches for if the policy came from the azure.core.configuration object.

        :param node: ast.FunctionDef
        :param policy: The policy imported in the file.
        :return: None
        """
        for func in node.body:
            if isinstance(func, astroid.FunctionDef):
                for idx, item in enumerate(func.body):
                    try:
                        line = list(node.get_children())[idx].as_string()
                        if line.find(policy) != -1:
                            self.has_policies.add(policy)
                        if line.find("config.logging_policy") != -1:
                            self.has_policies.add("NetworkTraceLoggingPolicy")
                        if line.find("config.retry_policy") != -1:
                            self.has_policies.add("RetryPolicy")
                        if line.find("config.user_agent_policy") != -1:
                            self.has_policies.add("UserAgentPolicy")
                    except IndexError:
                        pass

    def visit_class(self, klass, policy):
        """Visits any classes in the file and then makes a call
        to search its methods for the policy being used.

        :param klass: A class within the file
        :param policy: The policy imported in the file.
        :return: None
        """
        for idx, node in enumerate(klass):
            if isinstance(node, astroid.ClassDef):
                self.visit_function(node, policy)

    def visit_module(self, node):
        """Visits every file in the package and searches for policies as base classes
        or custom policies. If a core policy is imported in a file in calls helper
        methods to check that the policy was used in the code.

        This pylint checker is different from the others as it collects information across
        many files and then reports any errors. Due to this difference, disable commands
        must be searched for manually.

        :param node: ast.Module
        :return: None
        """
        # only throw the error if pylint was run at package level since it needs to check all the files
        # infer run location based on the location of the init file highest in dir hierarchy
        if node.package:  # the init file
            count = node.file.split("azure-sdk-for-python")[1].count("-")
            if node.file.split("azure-sdk-for-python")[1].count("\\") <= (
                5 + count
            ) and node.file.split("azure-sdk-for-python")[1].count("/") <= (5 + count):
                self.ran_at_package_level = True

        # not really a good place to throw the pylint error, so we'll do it on the init file.
        # By running this checker on all the files first and then reporting errors, pylint disables need to be
        # done manually for some reason
        if node.file.endswith("__init__.py") and self.node_to_use is None:
            header = node.stream().read(200).lower()
            if header.find(b"disable") != -1:
                if header.find(b"missing-logging-policy") != -1:
                    self.disable_logging_error = True
                if header.find(b"missing-user-agent-policy") != -1:
                    self.disable_user_agent_error = True
                if header.find(b"missing-distributed-tracing-policy") != -1:
                    self.disable_tracing_error = True
                if header.find(b"missing-retry-policy") != -1:
                    self.disable_retry_error = True
            self.node_to_use = node

        for idx in range(len(node.body)):
            # Check if the core policy is the base class for some custom policy, or a custom policy is being used
            # and we try our best to find it based on common naming conventions.
            if isinstance(node.body[idx], astroid.ClassDef):
                if "NetworkTraceLoggingPolicy" in node.body[idx].basenames:
                    self.has_policies.add("NetworkTraceLoggingPolicy")
                if node.body[idx].name.find("LoggingPolicy") != -1:
                    self.has_policies.add("NetworkTraceLoggingPolicy")
                if (
                    "RetryPolicy" in node.body[idx].basenames
                    or "AsyncRetryPolicy" in node.body[idx].basenames
                ):
                    self.has_policies.add("RetryPolicy")
                if node.body[idx].name.find("RetryPolicy") != -1:
                    self.has_policies.add("RetryPolicy")
                if "UserAgentPolicy" in node.body[idx].basenames:
                    self.has_policies.add("UserAgentPolicy")
                if node.body[idx].name.find("UserAgentPolicy") != -1:
                    self.has_policies.add("UserAgentPolicy")
                if "DistributedTracingPolicy" in node.body[idx].basenames:
                    self.has_policies.add("DistributedTracingPolicy")
                if node.body[idx].name.find("TracingPolicy") != -1:
                    self.has_policies.add("DistributedTracingPolicy")

            # policy is imported in this file, let's check that it gets used in the code
            if isinstance(node.body[idx], astroid.ImportFrom):
                for imp, pol in enumerate(node.body[idx].names):
                    if (
                        node.body[idx].names[imp][0].endswith("Policy")
                        and node.body[idx].names[imp][0] not in self.has_policies
                    ):
                        self.visit_class(node.body, node.body[idx].names[imp][0])

    def close(self):
        """This method is inherited from BaseChecker and called at the very end of linting a module.
        It reports any errors and does a final check for any pylint disable statements.

        :return: None
        """
        if self.ran_at_package_level:
            if self.disable_logging_error is False:
                if "NetworkTraceLoggingPolicy" not in self.has_policies:
                    self.add_message(
                        msgid="missing-logging-policy",
                        node=self.node_to_use,
                        confidence=None,
                    )
            if self.disable_retry_error is False:
                if "RetryPolicy" not in self.has_policies:
                    self.add_message(
                        msgid="missing-retry-policy",
                        node=self.node_to_use,
                        confidence=None,
                    )
            if self.disable_user_agent_error is False:
                if "UserAgentPolicy" not in self.has_policies:
                    self.add_message(
                        msgid="missing-user-agent-policy",
                        node=self.node_to_use,
                        confidence=None,
                    )
            if self.disable_tracing_error is False:
                if "DistributedTracingPolicy" not in self.has_policies:
                    self.add_message(
                        msgid="missing-distributed-tracing-policy",
                        node=self.node_to_use,
                        confidence=None,
                    )


class CheckDocstringAdmonitionNewline(BaseChecker):
    name = "check-admonition"
    priority = -1
    msgs = {
        "C4744": (
            "The .. literalinclude statement needs a blank line above it. ",
            "docstring-admonition-needs-newline",
            "Put a newline after the example and before the literalinclude.",
        ),
    }
    options = (
        (
            "ignore-docstring-admonition-needs-newline",
            {
                "default": False,
                "type": "yn",
                "metavar": "<y_or_n>",
                "help": "Allow a docstring to not have newline after admonition example.",
            },
        ),
    )

    def __init__(self, linter=None):
        super(CheckDocstringAdmonitionNewline, self).__init__(linter)

    def check_for_admonition(self, node):
        """Parse the docstring for an admonition statement.
        If found, checks that the literalinclude statement has
        two newlines above it.

        :param node: ast.ClassDef or ast.FunctionDef
        :return: None
        """

        try:
            # not every class/method will have a docstring so don't crash here, just return
            if (
                node.doc_node.value.find("admonition") != -1
                and node.doc_node.value.find(".. literalinclude") != -1
            ):
                literal_include = node.doc_node.value.split(".. literalinclude")[0]
                chars_list = list(reversed(literal_include))
                for idx, char in enumerate(chars_list):
                    if char == "\n":
                        if chars_list[idx + 1] == "\n":
                            break
                        else:
                            self.add_message(
                                "docstring-admonition-needs-newline",
                                node=node,
                                confidence=None,
                            )
                            break
        except Exception:
            return

    def visit_classdef(self, node):
        """Visits every class docstring.

        :param node: ast.ClassDef
        :return: None
        """
        try:
            for func in node.body:
                if isinstance(func, astroid.FunctionDef) and func.name == "__init__":
                    self.check_for_admonition(node)
        except Exception:
            logger.debug("Pylint custom checker failed to check docstrings.")
            pass

    def visit_functiondef(self, node):
        """Visits every method docstring.

        :param node: ast.FunctionDef
        :return: None
        """
        try:
            if node.name == "__init__":
                return
            self.check_for_admonition(node)
        except Exception:
            logger.debug("Pylint custom checker failed to check docstrings.")
            pass

    # this line makes it work for async functions
    visit_asyncfunctiondef = visit_functiondef


class CheckEnum(BaseChecker):
    name = "check-enum"
    priority = -1
    msgs = {
        "C4746": (
            "The enum must use uppercase naming. See details: "
            "https://azure.github.io/azure-sdk/python_design.html#enumerations",
            "enum-must-be-uppercase",
            "Capitalize enum name.",
        ),
        "C4747": (
            "The enum must inherit from CaseInsensitiveEnumMeta. See details: "
            "https://azure.github.io/azure-sdk/python_implementation.html#extensible-enumerations",
            "enum-must-inherit-case-insensitive-enum-meta",
            "Inherit CaseInsensitiveEnumMeta.",
        ),
    }
    options = (
        (
            "ignore-enum-must-be-uppercase",
            {
                "default": False,
                "type": "yn",
                "metavar": "<y_or_n>",
                "help": "Allow an enum to not be capitalized.",
            },
        ),
        (
            "ignore-enum-must-inherit-case-insensitive-enum-meta",
            {
                "default": False,
                "type": "yn",
                "metavar": "<y_or_n>",
                "help": "Allow an enum to not inherit CaseInsensitiveEnumMeta.",
            },
        ),
    )

    def __init__(self, linter=None):
        super(CheckEnum, self).__init__(linter)

    def visit_classdef(self, node):
        """Visits every enum class.

        :param node: ast.ClassDef
        :return: None
        """
        try:
            # If it has a metaclass, and is an enum class, check the capitalization
            if node.declared_metaclass():
                if node.declared_metaclass().name == "CaseInsensitiveEnumMeta":
                    self._enum_uppercase(node)
            # Else if it does not have a metaclass, but it is an enum class
            # Check both capitalization and throw pylint error for metaclass
            elif node.bases[0].name == "str" and node.bases[1].name == "Enum":
                self.add_message(
                    "enum-must-inherit-case-insensitive-enum-meta",
                    node=node,
                    confidence=None,
                )
                self._enum_uppercase(node)

        except Exception:
            logger.debug("Pylint custom checker failed to check enum.")
            pass

    def _enum_uppercase(self, node):
        """Visits every enum within the class.
        Checks if the enum is uppercase, if it isn't it
        adds a pylint error message.

        :param node: ast.ClassDef
        :return: None
        """

        # Check capitalization of enums assigned in the class
        for nod in node.body:
            if isinstance(nod, astroid.Assign):
                if not nod.targets[0].name.isupper():
                    self.add_message(
                        "enum-must-be-uppercase", node=nod.targets[0], confidence=None
                    )


class CheckAPIVersion(BaseChecker):
    name = "check-api-version-kwarg"
    priority = -1
    msgs = {
        "C4748": (
            "The client constructor needs to take in an optional keyword-only api_version argument. See details: "
            "https://azure.github.io/azure-sdk/python_design.html#specifying-the-service-version",
            "client-accepts-api-version-keyword",
            "Accept a keyword argument called api_version.",
        ),
    }
    options = (
        (
            "ignore-client-accepts-api-version-keyword",
            {
                "default": False,
                "type": "yn",
                "metavar": "<y_or_n>",
                "help": "Allow for no keyword api version.",
            },
        ),
    )
    ignore_clients = [
        "PipelineClient",
        "AsyncPipelineClient",
        "ARMPipelineClient",
        "AsyncARMPipelineClient",
    ]

    def __init__(self, linter=None):
        super(CheckAPIVersion, self).__init__(linter)

    def visit_classdef(self, node):
        """Visits every class in file and checks if it is a client.
        If it is a client, it checks that there is an api_version keyword.

        :param node: class node
        :type node: ast.ClassDef
        :return: None
        """

        try:
            api_version = False

            if node.name.endswith("Client") and node.name not in self.ignore_clients:
                if node.doc_node:
                    if (
                        ":keyword api_version:" in node.doc_node.value
                        or ":keyword str api_version:" in node.doc_node.value
                    ):
                        api_version = True
                if not api_version:
                    for func in node.body:
                        if isinstance(func, astroid.FunctionDef):
                            if func.name == "__init__":
                                if func.doc_node:
                                    if (
                                        ":keyword api_version:" in func.doc_node.value
                                        or ":keyword str api_version:" in func.doc_node.value
                                    ):
                                        api_version = True
                                if not api_version:
                                    self.add_message(
                                        msgid="client-accepts-api-version-keyword",
                                        node=node,
                                        confidence=None,
                                    )

        except AttributeError:
            logger.debug(
                "Pylint custom checker failed to check if client takes in an optional keyword-only api_version argument."
            )
            pass


class CheckNamingMismatchGeneratedCode(BaseChecker):
    name = "check-naming-mismatch"
    priority = -1
    msgs = {
        "C4745": (
            "Do not alias generated code. "
            "This messes up sphinx, intellisense, and apiview, so please modify the name of the generated code through"
            " the swagger / directives, or code customizations. See Details: "
            "https://github.com/Azure/autorest/blob/main/docs/generate/built-in-directives.md",
            "naming-mismatch",
            "Do not alias models imported from the generated code.",
        ),
    }
    options = (
        (
            "ignore-naming-mismatch",
            {
                "default": False,
                "type": "yn",
                "metavar": "<y_or_n>",
                "help": "Allow generated code to be aliased.",
            },
        ),
    )

    def __init__(self, linter=None):
        super(CheckNamingMismatchGeneratedCode, self).__init__(linter)

    def visit_module(self, node):
        """Visits __init__.py and checks that there are not aliased models.

        :param node: module node
        :type node: ast.Module
        :return: None
        """
        try:
            if node.file.endswith("__init__.py"):
                aliased = []

                for nod in node.body:
                    if isinstance(nod, astroid.ImportFrom) or isinstance(
                        nod, astroid.Import
                    ):
                        # If the model has been aliased
                        for name in nod.names:
                            if name[1] is not None:
                                aliased.append(name[1])

                for nod in node.body:
                    if isinstance(nod, astroid.Assign):
                        if nod.targets[0].as_string() == "__all__":
                            for models in nod.assigned_stmts():
                                for model_name in models.elts:
                                    if model_name.value in aliased:
                                        self.add_message(
                                            msgid="naming-mismatch",
                                            node=model_name,
                                            confidence=None,
                                        )

        except Exception:
            logger.debug("Pylint custom checker failed to check if model is aliased.")


class NonCoreNetworkImport(BaseChecker):
    """There are certain imports that should only occur in the core package.
    For example, instead of using `requests` to make requests, clients should
    take a `azure.core.pipeline.Pipeline` as input to make requests.
    """

    name = "networking-import-outside-azure-core-transport"
    priority = -1
    msgs = {
        "C4749": (
            "This import is not allowed here. Consider using an abstract"
            " alternative from azure.core.pipeline.transport.",
            "networking-import-outside-azure-core-transport",
            "This import is only allowed in azure.core.pipeline.transport.",
        ),
    }
    BLOCKED_MODULES = ["aiohttp", "requests", "trio", "httpx"]
    AZURE_CORE_TRANSPORT_NAME = "azure.core.pipeline.transport"

    def visit_import(self, node):
        """Check that we dont have blocked imports."""
        if node.root().name.startswith(self.AZURE_CORE_TRANSPORT_NAME):
            return
        for import_, _ in node.names:
            self._check_import(import_, node)

    def visit_importfrom(self, node):
        """Check that we aren't importing from a blocked package."""
        if node.root().name.startswith(self.AZURE_CORE_TRANSPORT_NAME):
            return
        self._check_import(node.modname, node)

    def _check_import(self, name, node):
        """Check if an import is blocked."""
        for blocked in self.BLOCKED_MODULES:
            if name.startswith(blocked):
                self.add_message(
                    msgid=f"networking-import-outside-azure-core-transport",
                    node=node,
                    confidence=None,
                )


class NonAbstractTransportImport(BaseChecker):
    """Rule to check that we aren't importing transports outside of `azure.core.pipeline.transport`.
    Transport selection should be up to `azure.core` or the end-user, not individual SDKs.
    """

    name = "non-abstract-transport-import"
    priority = -1
    msgs = {
        "C4750": (
            "Only import abstract transports.",
            "non-abstract-transport-import",
            "Only import abstract transports. Let core or end-user decide which transport to use.",
        ),
    }
    AZURE_CORE_TRANSPORT_NAME = "azure.core.pipeline.transport"
    ABSTRACT_CLASSES = {
        "HttpTransport",
        "HttpRequest",
        "HttpResponse",
        "AsyncHttpTransport",
        "AsyncHttpResponse",
    }

    def visit_importfrom(self, node):
        """Check that we aren't importing from a blocked package."""
        if node.root().name.startswith(self.AZURE_CORE_TRANSPORT_NAME):
            return
        if node.modname == self.AZURE_CORE_TRANSPORT_NAME:
            for name, _ in node.names:
                if name not in self.ABSTRACT_CLASSES:
                    self.add_message(
                        msgid=f"non-abstract-transport-import",
                        node=node,
                        confidence=None,
                    )


class NoAzureCoreTracebackUseRaiseFrom(BaseChecker):

    """Rule to check that we don't use raise_with_traceback from azure core."""

    name = "no-raise-with-traceback"
    priority = -1
    msgs = {
        "C4754": (
            "Don't use raise_with_traceback, use python 3 'raise from' syntax.",
            "no-raise-with-traceback",
            "Don't use raise_with_traceback instead use python 3 'raise from' syntax.",
        ),
    }

    def visit_import(self, node):
        """Checks all imports to make sure we are
        not using raise_with_traceback from azure core."""
        try:
            if node.modname == "azure.core.exceptions":
                for import_, _ in node.names:
                    self._check_import(import_, node)
        except:
            pass

    def visit_importfrom(self, node):
        """Checks all `from` imports to make sure we are
        not using raise_with_traceback from azure core."""

        try:
            if node.modname == "azure.core.exceptions":
                for import_, _ in node.names:
                    self._check_import(import_, node)
        except:
            pass

    def _check_import(self, name, node):
        """Raises message if raise_with_traceback is found."""

        if name.startswith("raise_with_traceback"):
            self.add_message(
                msgid="no-raise-with-traceback", node=node, confidence=None
            )


class NameExceedsStandardCharacterLength(BaseChecker):

    """Rule to check that the character length of type and property names are not over 40 characters."""

    name = "name-too-long"
    priority = -1
    msgs = {
        "C4751": (
            "Name is over standard character length of 40.",
            "name-too-long",
            "Only use names that are less than 40 characters.",
        ),
    }

    STANDARD_CHARACTER_LENGTH = 40

    def visit_classdef(self, node):
        """Visit every class and check that the
         class name is within the character length limit.

        :param node: node
        :type node: ast.ClassDef

        """

        try:
            self.iterate_through_names(node, True)
        except:
            pass

    def visit_functiondef(self, node):
        """Visit every function and check that the function and
        its variable names are within the character length limit.

        :param node: node
        :type node: ast.FunctionDef

        """
        try:
            self.iterate_through_names(node, False)
        except:
            pass

    def iterate_through_names(self, node, ignore_function):
        """Helper function to iterate through names.

        :param node: node
        :type node: ast.ClassDef or ast.FunctionDef
        :param ignore_function: Whether the function is being called
         from `visit_classdef` or not. If it is called from `visit_classdef`
         ignore_function should be `True` to avoid repeat warnings on functions.
        :type ignore_function: bool
        :return: None
        """
        if len(node.name) > self.STANDARD_CHARACTER_LENGTH and not node.name.startswith(
            "_"
        ):
            self.add_message(
                msgid="name-too-long",
                node=node,
                confidence=None,
            )

        for i in node.body:
            if (
                not (
                    isinstance(i, astroid.FunctionDef)
                    or isinstance(i, astroid.AsyncFunctionDef)
                )
                and not ignore_function
            ):
                try:
                    if len(
                        i.name
                    ) > self.STANDARD_CHARACTER_LENGTH and not i.name.startswith("_"):
                        self.add_message(
                            msgid="name-too-long",
                            node=i,
                            confidence=None,
                        )
                except:
                    # Gets the names of ast.Assign statements
                    for j in i.targets:
                        if isinstance(j, astroid.AssignName):
                            if len(
                                j.name
                            ) > self.STANDARD_CHARACTER_LENGTH and not j.name.startswith(
                                "_"
                            ):
                                self.add_message(
                                    msgid="name-too-long",
                                    node=j,
                                    confidence=None,
                                )
                        elif isinstance(j, astroid.AssignAttr):
                            # for self.names
                            if len(
                                j.attrname
                            ) > self.STANDARD_CHARACTER_LENGTH and not j.attrname.startswith(
                                "_"
                            ):
                                self.add_message(
                                    msgid="name-too-long",
                                    node=j,
                                    confidence=None,
                                )

    visit_asyncfunctiondef = visit_functiondef


class DeleteOperationReturnStatement(BaseChecker):

    """Rule to check that delete* or begin_delete* return None or LROPoller[None], respectively."""

    name = "delete-operation-wrong-return-type"
    priority = -1
    msgs = {
        "C4752": (
            "delete* or begin_delete* should return None or LROPoller[None], respectively.",
            "delete-operation-wrong-return-type",
            "delete* or begin_delete* functions should return None or LROPoller[None].",
        ),
    }

    def visit_functiondef(self, node):
        """Visits all delete functions and checks that their return types
        are LROPoller or None."""
        try:
            if node.returns.as_string() == "None":
                # If there are residual comment typehints or no return value,
                # we dont want to throw an error
                return
            if node.name.startswith("delete") and node.parent.name.endswith("Client"):
                if node.returns.as_string() != "None":
                    self.add_message(
                        msgid="delete-operation-wrong-return-type",
                        node=node,
                        confidence=None,
                    )
            if node.name.startswith("begin_delete") and node.parent.name.endswith(
                "Client"
            ):
                if (
                    node.returns.as_string() != "LROPoller[None]"
                    and node.returns.as_string() != "AsyncLROPoller[None]"
                ):
                    self.add_message(
                        msgid="delete-operation-wrong-return-type",
                        node=node,
                        confidence=None,
                    )
        except:
            pass


class DoNotImportLegacySix(BaseChecker):

    """Rule to check that libraries do not import the six package."""

    name = "do-not-import-legacy-six"
    priority = -1
    msgs = {
        "C4757": (
            "Do not import the six package in your library. Six was used to work with python2, which is no longer supported.",
            "do-not-import-legacy-six",
            "Do not import the six package in your library.",
        ),
    }

    def visit_importfrom(self, node):
        """Check that we aren't importing from six."""
        if node.modname == "six":
            self.add_message(
                msgid=f"do-not-import-legacy-six",
                node=node,
                confidence=None,
            )

    def visit_import(self, node):
        """Check that we aren't importing six."""
        for name, _ in node.names:
            if name == "six":
                self.add_message(
                    msgid=f"do-not-import-legacy-six",
                    node=node,
                    confidence=None,
                )


class NoLegacyAzureCoreHttpResponseImport(BaseChecker):

    """Rule to check that we aren't importing azure.core.pipeline.transport.HttpResponse outside of Azure Core."""

    name = "no-legacy-azure-core-http-response-import"
    priority = -1
    msgs = {
        "C4756": (
            "Do not import HttpResponse from azure.core.pipeline.transport outside of Azure Core.",
            "no-legacy-azure-core-http-response-import",
            "Do not import HttpResponse from azure.core.pipeline.transport outside of Azure Core. You can import HttpResponse from azure.core.rest instead.",
        ),
    }

    AZURE_CORE_NAME = "azure.core"
    AZURE_MGMT_CORE = "azure.mgmt.core"
    AZURE_CORE_TRANSPORT_NAME = "azure.core.pipeline.transport"
    RESPONSE_CLASSES = ["HttpResponse", "AsyncHttpResponse"]

    def visit_importfrom(self, node):
        """Check that we aren't importing from azure.core.pipeline.transport import HttpResponse."""
        if node.root().name.startswith(
            self.AZURE_CORE_NAME
        ) or node.root().name.startswith(self.AZURE_MGMT_CORE):
            return
        if node.modname == self.AZURE_CORE_TRANSPORT_NAME:
            for name, _ in node.names:
                if name in self.RESPONSE_CLASSES:
                    self.add_message(
                        msgid=f"no-legacy-azure-core-http-response-import",
                        node=node,
                        confidence=None,
                    )


class DoNotLogErrorsEndUpRaising(BaseChecker):

    """Rule to check that errors that get raised aren't logged"""

    name = "do-not-log-raised-errors"
    priority = -1
    msgs = {"C4762": (
            "Do not log errors that get raised in an exception block.",
            "do-not-log-raised-errors",
            "Do not log errors at error or warning level when error is raised in an exception block",
            ),
            }

    def visit_try(self, node):
        """Check that raised errors aren't logged at 'error' or 'warning' levels in exception blocks.
           Go through exception block and branches and ensure error hasn't been logged if exception is raised.
        """
        # Return a list of exception blocks
        except_block = node.handlers
        # Iterate through each exception block
        for nod in except_block:
            # Get the nodes in each block (e.g. nodes Expr and Raise)
            exception_block_body = nod.body
            self.check_for_raise(exception_block_body)

    def check_for_raise(self, node):
        """ Helper function - checks for instance of 'Raise' node
            Also checks 'If' and nested 'If' branches
        """
        for i in node:
            if isinstance(i, astroid.Raise):
                self.check_for_logging(node)
            # Check for any nested 'If' branches
            if isinstance(i, astroid.If):
                self.check_for_raise(i.body)

                # Check any 'elif' or 'else' branches
                self.check_for_raise(i.orelse)

    def check_for_logging(self, node):
        """ Helper function - checks 'Expr' nodes to see if logging has occurred at 'warning' or 'error'
            levels. Called from 'check_for_raise' function
        """
        matches = [".warning", ".error", ".exception"]
        for j in node:
            if isinstance(j, astroid.Expr):
                expression = j.as_string().lower()
                if any(x in expression for x in matches):
                    self.add_message(
                        msgid=f"do-not-log-raised-errors",
                        node=j,
                        confidence=None,
                    )


class NoImportTypingFromTypeCheck(BaseChecker):

    """Rule to check that we aren't importing typing under TYPE_CHECKING."""

    name = "no-typing-import-in-type-check"
    priority = -1
    msgs = {
        "C4760": (
            "Do not import from typing inside of TYPE_CHECKING.",
            "no-typing-import-in-type-check",
            "Do not import from typing inside of TYPE_CHECKING. You can import from typing outside of TYPE_CHECKING.",
        ),
    }

    def visit_importfrom(self, node):
        """Check that we aren't importing from typing under if TYPE_CHECKING."""
        try:
            if isinstance(node.parent, astroid.If) and "TYPE_CHECKING" in node.parent.as_string():
                if node.modname == "typing" or node.modname == "typing_extensions":
                    self.add_message(
                        msgid=f"no-typing-import-in-type-check",
                        node=node,
                        confidence=None,
                    )
        except:
            pass

    def visit_import(self, node):
        """Check that we aren't importing from typing under if TYPE_CHECKING."""
        try:
            if isinstance(node.parent, astroid.If) and "TYPE_CHECKING" in node.parent.as_string():
                for name, _ in node.names:
                    if name == "typing" or name == "typing_extensions":
                        self.add_message(
                            msgid=f"no-typing-import-in-type-check",
                            node=node,
                            confidence=None,
                        )
        except:
            pass
# [Pylint] custom linter check for invalid use of @overload #3229
# [Pylint] Custom Linter check for Exception Logging #3227
# [Pylint] Address Commented out Pylint Custom Plugin Checkers #3228
# [Pylint] Add a check for connection_verify hardcoded settings #35355
# [Pylint] Refactor test suite for custom pylint checkers to use files instead of docstrings #3233
# [Pylint] Investigate pylint rule around missing dependency #3231

class DoNotUseLegacyTyping(BaseChecker):

    """ Rule to check that we aren't using legacy typing using comments. """

    name = "do-not-use-legacy-typing"
    priority = -1
    msgs = {
        "C4761": (
            "Do not use legacy typing using comments.",
            "do-not-use-legacy-typing",
            "Do not use legacy typing using comments. Python 2 is no longer supported, use Python 3.9+ type hints instead.",
        ),
    }

    def visit_functiondef(self, node):
        """Check that we aren't using legacy typing."""
        if node.type_comment_args or node.type_comment_returns:
            self.add_message(
                msgid=f"do-not-use-legacy-typing",
                node=node,
                confidence=None,
            )

# if a linter is registered in this function then it will be checked with pylint
def register(linter):
    linter.register_checker(ClientsDoNotUseStaticMethods(linter))
    linter.register_checker(ClientConstructorTakesCorrectParameters(linter))
    linter.register_checker(ClientMethodsUseKwargsWithMultipleParameters(linter))
    linter.register_checker(ClientMethodsHaveTypeAnnotations(linter))
    linter.register_checker(ClientUsesCorrectNamingConventions(linter))
    linter.register_checker(ClientMethodsHaveKwargsParameter(linter))
    linter.register_checker(
        ClientHasKwargsInPoliciesForCreateConfigurationMethod(linter)
    )
    linter.register_checker(AsyncClientCorrectNaming(linter))
    linter.register_checker(FileHasCopyrightHeader(linter))
    linter.register_checker(ClientMethodNamesDoNotUseDoubleUnderscorePrefix(linter))
    linter.register_checker(SpecifyParameterNamesInCall(linter))
    linter.register_checker(ClientConstructorDoesNotHaveConnectionStringParam(linter))
    linter.register_checker(PackageNameDoesNotUseUnderscoreOrPeriod(linter))
    linter.register_checker(ServiceClientUsesNameWithClientSuffix(linter))
    linter.register_checker(CheckDocstringAdmonitionNewline(linter))
    linter.register_checker(CheckNamingMismatchGeneratedCode(linter))
    linter.register_checker(CheckAPIVersion(linter))
    linter.register_checker(CheckEnum(linter))
    linter.register_checker(NonCoreNetworkImport(linter))
    linter.register_checker(ClientListMethodsUseCorePaging(linter))
    linter.register_checker(NonAbstractTransportImport(linter))
    linter.register_checker(NoAzureCoreTracebackUseRaiseFrom(linter))
    linter.register_checker(NameExceedsStandardCharacterLength(linter))
    linter.register_checker(DeleteOperationReturnStatement(linter))
    linter.register_checker(ClientMethodsHaveTracingDecorators(linter))
    linter.register_checker(DoNotImportLegacySix(linter))
    linter.register_checker(NoLegacyAzureCoreHttpResponseImport(linter))
    linter.register_checker(NoImportTypingFromTypeCheck(linter))
<<<<<<< HEAD
    linter.register_checker(DoNotUseLegacyTyping(linter))

=======
    # [Pylint] custom linter check for invalid use of @overload #3229
    # [Pylint] Custom Linter check for Exception Logging #3227
    # [Pylint] Address Commented out Pylint Custom Plugin Checkers #3228
    # [Pylint] Add a check for connection_verify hardcoded settings #35355
    # [Pylint] Refactor test suite for custom pylint checkers to use files instead of docstrings #3233
    # [Pylint] Investigate pylint rule around missing dependency #3231
>>>>>>> c81ff564

    # disabled by default, use pylint --enable=check-docstrings if you want to use it
    linter.register_checker(CheckDocstringParameters(linter))


    linter.register_checker(DoNotLogErrorsEndUpRaising(linter))

    # Rules are disabled until false positive rate improved
    # linter.register_checker(CheckForPolicyUse(linter))
    # linter.register_checker(ClientHasApprovedMethodNamePrefix(linter))

    # linter.register_checker(ClientDocstringUsesLiteralIncludeForCodeExample(linter))
    # linter.register_checker(ClientLROMethodsUseCorePolling(linter))
    # linter.register_checker(ClientLROMethodsUseCorrectNaming(linter))<|MERGE_RESOLUTION|>--- conflicted
+++ resolved
@@ -2865,17 +2865,14 @@
     linter.register_checker(DoNotImportLegacySix(linter))
     linter.register_checker(NoLegacyAzureCoreHttpResponseImport(linter))
     linter.register_checker(NoImportTypingFromTypeCheck(linter))
-<<<<<<< HEAD
     linter.register_checker(DoNotUseLegacyTyping(linter))
 
-=======
     # [Pylint] custom linter check for invalid use of @overload #3229
     # [Pylint] Custom Linter check for Exception Logging #3227
     # [Pylint] Address Commented out Pylint Custom Plugin Checkers #3228
     # [Pylint] Add a check for connection_verify hardcoded settings #35355
     # [Pylint] Refactor test suite for custom pylint checkers to use files instead of docstrings #3233
     # [Pylint] Investigate pylint rule around missing dependency #3231
->>>>>>> c81ff564
 
     # disabled by default, use pylint --enable=check-docstrings if you want to use it
     linter.register_checker(CheckDocstringParameters(linter))
