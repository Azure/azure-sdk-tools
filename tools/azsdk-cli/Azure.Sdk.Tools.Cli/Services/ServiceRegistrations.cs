// Copyright (c) Microsoft Corporation.
// Licensed under the MIT License.
using Azure.AI.OpenAI;
using Azure.Sdk.Tools.Cli.Helpers;
using Microsoft.Extensions.Azure;

namespace Azure.Sdk.Tools.Cli.Services
{
    public static class ServiceRegistrations
    {    /// <summary>
         /// This is the function that defines all of the services available to any of the MCPTool instantiations. This
         /// same collection modification is run within the HostServerTool::CreateAppBuilder.
         /// </summary>
         /// <param name="services"></param>
         /// todo: make this use reflection to populate itself with all of our services and helpers
        public static void RegisterCommonServices(IServiceCollection services)
        {
            services.AddSingleton<IAzureService, AzureService>();
            services.AddSingleton<IAzureAgentServiceFactory, AzureAgentServiceFactory>();
            services.AddSingleton<IDevOpsService, DevOpsService>();
            services.AddSingleton<IGitHubService, GitHubService>();
            services.AddSingleton<IDevOpsConnection, DevOpsConnection>();

            // Helper classes
            services.AddSingleton<ILogAnalysisHelper, LogAnalysisHelper>();
            services.AddSingleton<IGitHelper, GitHelper>();
            services.AddSingleton<INpxHelper, NpxHelper>();
            services.AddSingleton<IProcessHelper, ProcessHelper>();
            services.AddSingleton<ITestHelper, TestHelper>();
            services.AddSingleton<ITypeSpecHelper, TypeSpecHelper>();
            services.AddSingleton<ISpecPullRequestHelper, SpecPullRequestHelper>();
            services.AddSingleton<IUserHelper, UserHelper>();
<<<<<<< HEAD
            services.AddSingleton<ICodeOwnerHelper, CodeOwnerHelper>();
            services.AddSingleton<ICodeOwnerValidatorHelper, CodeOwnerValidatorHelper>();
=======
            services.AddSingleton<IEnvironmentHelper, EnvironmentHelper>();
>>>>>>> 81c461e1

            services.AddAzureClients(clientBuilder =>
            {
                // For more information about this pattern: https://learn.microsoft.com/en-us/dotnet/azure/sdk/dependency-injection
                var service = new AzureService();
                clientBuilder.UseCredential(service.GetCredential());

                // Azure OpenAI client does not, for some reason, have an
                // in-package facade for this, so register manually.
                clientBuilder.AddClient<AzureOpenAIClient, AzureOpenAIClientOptions>(
                    (options, credential, _) =>
                    {
                        var endpointEnvVar = Environment.GetEnvironmentVariable("AZURE_OPENAI_ENDPOINT");
                        var ep = string.IsNullOrWhiteSpace(endpointEnvVar) ?
                            "https://openai-shared.openai.azure.com"
                            : endpointEnvVar;

                        return new AzureOpenAIClient(new Uri(ep), credential, options);
                    });
            });
        }
    }
}<|MERGE_RESOLUTION|>--- conflicted
+++ resolved
@@ -30,12 +30,9 @@
             services.AddSingleton<ITypeSpecHelper, TypeSpecHelper>();
             services.AddSingleton<ISpecPullRequestHelper, SpecPullRequestHelper>();
             services.AddSingleton<IUserHelper, UserHelper>();
-<<<<<<< HEAD
             services.AddSingleton<ICodeOwnerHelper, CodeOwnerHelper>();
             services.AddSingleton<ICodeOwnerValidatorHelper, CodeOwnerValidatorHelper>();
-=======
             services.AddSingleton<IEnvironmentHelper, EnvironmentHelper>();
->>>>>>> 81c461e1
 
             services.AddAzureClients(clientBuilder =>
             {
