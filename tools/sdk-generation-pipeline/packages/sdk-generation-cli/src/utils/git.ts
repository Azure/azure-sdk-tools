<<<<<<< HEAD
import * as childProcess from 'child_process';
import { execSync } from 'child_process';
import * as os from 'os';

export function getFileListInPackageFolder(packageFolder: string) {
    childProcess.execSync('git add .', { encoding: 'utf8', cwd: packageFolder });
    const files = childProcess.execSync('git ls-files', { encoding: 'utf8', cwd: packageFolder }).trim().split('\n');
=======
import * as child_process from 'child_process';

export function getFileListInPackageFolder(packageFolder: string) {
    const files = child_process
        .execSync('git ls-files -cmo --exclude-standard', { encoding: 'utf8', cwd: packageFolder })
        .trim()
        .split('\n');
>>>>>>> cce9669a

    return files;
}

export function getHeadSha(specRepo: string) {
    const headSha = execSync(`git rev-parse HEAD`, { encoding: 'utf8', cwd: specRepo });
    return headSha.trim();
}

export function getHeadRef(specRepo: string) {
    const headRef = execSync(`git rev-parse --abbrev-ref HEAD`, { encoding: 'utf8', cwd: specRepo });
    return headRef.trim();
}

export function safeDirectory(sdkRepo: string) {
    execSync(`git config --global --add safe.directory ${sdkRepo}`, { encoding: 'utf8', cwd: sdkRepo });
}

export function disableFileMode(sdkRepo: string) {
    execSync(`git config core.fileMode false --replace-all`, { encoding: 'utf8', cwd: sdkRepo });
}

export async function getChangedPackageDirectory(repo: string): Promise<Set<string>> {
    const changedPackageDirectories: Set<string> = new Set<string>();
    const gitLsFiles = execSync(`git ls-files -mdo --exclude-standard`, { encoding: 'utf8', cwd: repo });
    const files = gitLsFiles.split(os.EOL);
    for (const filePath of files) {
        if (filePath.match(/sdk\/[^\/0-9]*\/.*/)) {
            const packageDirectory = /sdk\/[^\/0-9]*\/[^\/]*/.exec(filePath);
            if (packageDirectory) {
                changedPackageDirectories.add(packageDirectory[0]);
            }
        }
    }
    return changedPackageDirectories;
}<|MERGE_RESOLUTION|>--- conflicted
+++ resolved
@@ -1,20 +1,12 @@
-<<<<<<< HEAD
 import * as childProcess from 'child_process';
 import { execSync } from 'child_process';
 import * as os from 'os';
-
-export function getFileListInPackageFolder(packageFolder: string) {
-    childProcess.execSync('git add .', { encoding: 'utf8', cwd: packageFolder });
-    const files = childProcess.execSync('git ls-files', { encoding: 'utf8', cwd: packageFolder }).trim().split('\n');
-=======
-import * as child_process from 'child_process';
 
 export function getFileListInPackageFolder(packageFolder: string) {
     const files = child_process
         .execSync('git ls-files -cmo --exclude-standard', { encoding: 'utf8', cwd: packageFolder })
         .trim()
         .split('\n');
->>>>>>> cce9669a
 
     return files;
 }
