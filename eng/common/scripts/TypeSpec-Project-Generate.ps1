# For details see https://github.com/Azure/azure-sdk-tools/blob/main/doc/common/TypeSpec-Project-Scripts.md

[CmdletBinding()]
param (
    [Parameter(Position=0)]
    [ValidateNotNullOrEmpty()]
    [string] $ProjectDirectory,
    [string] $TypespecAdditionalOptions = $null, ## addtional typespec emitter options, separated by semicolon if more than one, e.g. option1=value1;option2=value2
    [switch] $SaveInputs = $false ## saves the temporary files during execution, default false
)

$ErrorActionPreference = "Stop"
. $PSScriptRoot/Helpers/PSModule-Helpers.ps1
. $PSScriptRoot/common.ps1
Install-ModuleIfNotInstalled "powershell-yaml" "0.4.1" | Import-Module

function GetNpmPackageVersion([string]$packagePath) {
    $packagePath = Resolve-Path $packagePath
    $packageFolder = Split-Path -Parent $packagePath
    $packageName = Split-Path -Leaf $packagePath
    Push-Location $packageFolder
    try {
        $packageVersion = node -p -e "require('./$packageName').version"
        return $packageVersion
    }
    finally {
        Pop-Location
    }
}

function GetEmitterDependencyVersion([string]$packagePath) {
    $matchString = "`"$emitterName`": `"(.*?)`""
    If ((Get-Content -Raw $packagePath) -match $matchString) {
        return $Matches[1]
    }
}

function NpmInstallAtRoot() {
    $root = Resolve-Path "$PSScriptRoot/../../.."
    Push-Location $root
    try {
        #default to root/eng/emitter-package.json but you can override by writing
        #Get-${Language}-EmitterPackageJsonPath in your Language-Settings.ps1
        $replacementPackageJson = "$PSScriptRoot/../../emitter-package.json"
        if (Test-Path "Function:$GetEmitterPackageJsonPathFn") {
            $replacementPackageJson = &$GetEmitterPackageJsonPathFn
        }

        $replacementVersion = GetEmitterDependencyVersion $replacementPackageJson
        Write-Host "Replacement emitter version: $replacementVersion"

        $installedPath = Join-Path $root "node_modules" $emitterName "package.json"
        Write-Host "Checking installed emitter at $installedPath"
        if (Test-Path $installedPath) {
            $installedVersion = GetNpmPackageVersion $installedPath
            Write-Host "Installed emitter version: $installedVersion"

            if ($installedVersion -eq $replacementVersion) {
                Write-Host "Emitter already installed. Skip installing."
                return
            }
        }

        Write-Host "Installing package at"(Get-Location)

        if (Test-Path "node_modules") {
            Write-Host "Remove existing node_modules at"(Get-Location)
            Remove-Item -Path "node_modules" -Force -Recurse
        }

        $hasPackageFile = Test-Path "package.json"

        $npmInstallCommand = "npm install --prefix $root $emitterName@$replacementVersion --no-package-lock --omit=dev"
        Write-Host($npmInstallCommand)
        Invoke-Expression $npmInstallCommand
        if ($LASTEXITCODE) { exit $LASTEXITCODE }

        if ($hasPackageFile) {
            git restore package.json
        }
        else {
            rm package.json
        }

        if ($LASTEXITCODE) { exit $LASTEXITCODE }
    }
    finally {
        Pop-Location
    }
}

function NpmInstallForProject([string]$workingDirectory) {
    Push-Location $workingDirectory
    try {
        $currentDur = Resolve-Path "."
        Write-Host "Generating from $currentDur"

        if (Test-Path "package.json") {
            Remove-Item -Path "package.json" -Force
        }

        if (Test-Path ".npmrc") {
            Remove-Item -Path ".npmrc" -Force
        }

        if (Test-Path "node_modules") {
            Remove-Item -Path "node_modules" -Force -Recurse
        }

        if (Test-Path "package-lock.json") {
            Remove-Item -Path "package-lock.json" -Force
        }

<<<<<<< HEAD
        NpmInstallAtRoot
=======
        #default to root/eng/emitter-package.json but you can override by writing
        #Get-${Language}-EmitterPackageJsonPath in your Language-Settings.ps1
        $replacementPackageJson = Join-Path $PSScriptRoot "../../emitter-package.json"
        if (Test-Path "Function:$GetEmitterPackageJsonPathFn") {
            $replacementPackageJson = &$GetEmitterPackageJsonPathFn
        }

        Write-Host("Copying package.json from $replacementPackageJson")
        Copy-Item -Path $replacementPackageJson -Destination "package.json" -Force

        $useAlphaNpmRegistry = (Get-Content $replacementPackageJson -Raw).Contains("-alpha.")

        if($useAlphaNpmRegistry) {
            Write-Host "Package.json contains '-alpha.' in the version, Creating .npmrc using public/azure-sdk-for-js-test-autorest feed."
            "registry=https://pkgs.dev.azure.com/azure-sdk/public/_packaging/azure-sdk-for-js-test-autorest/npm/registry/ `n`nalways-auth=true" | Out-File '.npmrc'
        }

        npm install --no-lock-file
        if ($LASTEXITCODE) { exit $LASTEXITCODE }
>>>>>>> 13e51d28
    }
    finally {
        Pop-Location
    }
}

$resolvedProjectDirectory = Resolve-Path $ProjectDirectory
$emitterName = &$GetEmitterNameFn
$typespecConfigurationFile = Resolve-Path "$ProjectDirectory/tsp-location.yaml"

Write-Host "Reading configuration from $typespecConfigurationFile"
$configuration = Get-Content -Path $typespecConfigurationFile -Raw | ConvertFrom-Yaml

$specSubDirectory = $configuration["directory"]
$innerFolder = Split-Path $specSubDirectory -Leaf

$tempFolder = "$ProjectDirectory/TempTypeSpecFiles"
$npmWorkingDir = Resolve-Path $tempFolder/$innerFolder
$mainTypeSpecFile = If (Test-Path "$npmWorkingDir/client.*") { Resolve-Path "$npmWorkingDir/client.*" } Else { Resolve-Path "$npmWorkingDir/main.*"}

try {
    Push-Location $npmWorkingDir
    NpmInstallForProject $npmWorkingDir

    if ($LASTEXITCODE) { exit $LASTEXITCODE }

    if (Test-Path "Function:$GetEmitterAdditionalOptionsFn") {
        $emitterAdditionalOptions = &$GetEmitterAdditionalOptionsFn $resolvedProjectDirectory
        if ($emitterAdditionalOptions.Length -gt 0) {
            $emitterAdditionalOptions = " $emitterAdditionalOptions"
        }
    }
    $typespecCompileCommand = "npx tsp compile $mainTypeSpecFile --emit $emitterName$emitterAdditionalOptions"
    if ($TypespecAdditionalOptions) {
        $options = $TypespecAdditionalOptions.Split(";");
        foreach ($option in $options) {
            $typespecCompileCommand += " --option $emitterName.$option"
        }
    }

    if ($SaveInputs) {
        $typespecCompileCommand += " --option $emitterName.save-inputs=true"
    }

    Write-Host($typespecCompileCommand)
    Invoke-Expression $typespecCompileCommand

    if ($LASTEXITCODE) { exit $LASTEXITCODE }
}
finally {
    Pop-Location
}

$shouldCleanUp = !$SaveInputs
if ($shouldCleanUp) {
    Remove-Item $tempFolder -Recurse -Force
}
exit 0<|MERGE_RESOLUTION|>--- conflicted
+++ resolved
@@ -68,6 +68,12 @@
             Remove-Item -Path "node_modules" -Force -Recurse
         }
 
+        $useAlphaNpmRegistry = (Get-Content $replacementPackageJson -Raw).Contains("-alpha.")
+        if($useAlphaNpmRegistry) {
+            Write-Host "Package.json contains '-alpha.' in the version, Creating .npmrc using public/azure-sdk-for-js-test-autorest feed."
+            "registry=https://pkgs.dev.azure.com/azure-sdk/public/_packaging/azure-sdk-for-js-test-autorest/npm/registry/ `n`nalways-auth=true" | Out-File '.npmrc'
+        }
+
         $hasPackageFile = Test-Path "package.json"
 
         $npmInstallCommand = "npm install --prefix $root $emitterName@$replacementVersion --no-package-lock --omit=dev"
@@ -111,29 +117,7 @@
             Remove-Item -Path "package-lock.json" -Force
         }
 
-<<<<<<< HEAD
         NpmInstallAtRoot
-=======
-        #default to root/eng/emitter-package.json but you can override by writing
-        #Get-${Language}-EmitterPackageJsonPath in your Language-Settings.ps1
-        $replacementPackageJson = Join-Path $PSScriptRoot "../../emitter-package.json"
-        if (Test-Path "Function:$GetEmitterPackageJsonPathFn") {
-            $replacementPackageJson = &$GetEmitterPackageJsonPathFn
-        }
-
-        Write-Host("Copying package.json from $replacementPackageJson")
-        Copy-Item -Path $replacementPackageJson -Destination "package.json" -Force
-
-        $useAlphaNpmRegistry = (Get-Content $replacementPackageJson -Raw).Contains("-alpha.")
-
-        if($useAlphaNpmRegistry) {
-            Write-Host "Package.json contains '-alpha.' in the version, Creating .npmrc using public/azure-sdk-for-js-test-autorest feed."
-            "registry=https://pkgs.dev.azure.com/azure-sdk/public/_packaging/azure-sdk-for-js-test-autorest/npm/registry/ `n`nalways-auth=true" | Out-File '.npmrc'
-        }
-
-        npm install --no-lock-file
-        if ($LASTEXITCODE) { exit $LASTEXITCODE }
->>>>>>> 13e51d28
     }
     finally {
         Pop-Location
