--- conflicted
+++ resolved
@@ -290,7 +290,6 @@
     }
 
     private static String getNodeFullyQualifiedName(Optional<Node> nodeOptional) {
-<<<<<<< HEAD
         if (!nodeOptional.isPresent()) {
             return "";
         }
@@ -305,12 +304,6 @@
         } else {
             return "";
         }
-=======
-        return nodeOptional.filter(node -> node instanceof TypeDeclaration<?>)
-            .map(node -> ((TypeDeclaration<?>) node).getFullyQualifiedName())
-            .map(Optional::get)
-            .orElse("");
->>>>>>> 5daba5d3
     }
 
     /**
