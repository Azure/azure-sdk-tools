#!/usr/bin/env python

# --------------------------------------------------------------------------------------------
# Copyright (c) Microsoft Corporation. All rights reserved.
# Licensed under the MIT License. See License.txt in the project root for license information.
# --------------------------------------------------------------------------------------------

import glob
import importlib.metadata
import sys
import os
import argparse
from pkginfo import get_metadata

import io
import importlib
import logging
import shutil
import tempfile
from subprocess import check_call
import zipfile
<<<<<<< HEAD
=======
from importlib.metadata import PathDistribution
>>>>>>> a9108dec
import tarfile

from apistub._metadata_map import MetadataMap

from apistub._generated.treestyle.parser.models import ApiView
from apistub._generated.treestyle.parser._model_base import SdkJSONEncoder as APIViewEncoder

INIT_PY_FILE = "__init__.py"
TOP_LEVEL_WHEEL_FILE = "top_level.txt"

logging.getLogger().setLevel(logging.ERROR)


class StubGenerator:
    def __init__(self, **kwargs):
        from .nodes import PylintParser

        self._kwargs = kwargs
        if not kwargs:
            parser = argparse.ArgumentParser(
                description="Parses a Python package and generates a JSON token file for consumption by the APIView tool."
            )
            parser.add_argument(
                "--pkg-path", required=True, help=("Path to the package source root, WHL, ZIP, or TAR file."),
            )
            parser.add_argument(
                "--temp-path",
                help=("Extract the package to the specified temporary path. Defaults to a random temp dir."),
                default=tempfile.gettempdir(),
            )
            parser.add_argument(
                "--out-path",
                default=os.getcwd(),
                help=("Path at which to write the generated JSON file. Defaults to CWD."),
            )
            parser.add_argument(
                "--mapping-path",
                default=None,
                help=("Path to an 'apiview_mapping_python.json' file that supplies cross-language definition IDs."),
            )
            parser.add_argument(
                "--verbose",
                help=("Enable verbose logging."),
                default=False,
                action="store_true",
            )
            parser.add_argument(
                "--filter-namespace",
                help=("Generate APIView only for a specific namespace."),
            )
            parser.add_argument(
                "--source-url",
                help=("URL to the pull request URL that contains the source used to generate this APIView."),
            )
            parser.add_argument(
                "--skip-pylint",
                help=("Skips running pylint on the package to obtain diagnostics."),
                default=False,
                action="store_true",
            )
            self._args = parser.parse_args()

        pkg_path = self._parse_arg("pkg_path")
        temp_path = self._parse_arg("temp_path") or tempfile.gettempdir()
        out_path = self._parse_arg("out_path")
        mapping_path = self._parse_arg("mapping_path")
        verbose = self._parse_arg("verbose")
        filter_namespace = self._parse_arg("filter_namespace")
        source_url = self._parse_arg("source_url")
        skip_pylint = self._parse_arg("skip_pylint")

        if not os.path.exists(pkg_path):
            logging.error("Package path [{}] is invalid".format(pkg_path))
            exit(1)
        elif not os.path.exists(temp_path):
            logging.error("Temp path [{0}] is invalid".format(temp_path))
            exit(1)

        self.pkg_path = pkg_path
        self.temp_path = temp_path
        self.out_path = out_path
        self.source_url = source_url
        self.mapping_path = mapping_path
        self.filter_namespace = filter_namespace or ""
        if verbose:
            logging.getLogger().setLevel(logging.DEBUG)

        # Extract package to temp directory if it is wheel or sdist
        if self.pkg_path.endswith((".whl", ".zip", ".tar.gz")):
            self.wheel_path = self._extract_wheel()
        else:
            self.wheel_path = None

        if not skip_pylint:
            PylintParser.parse(self.wheel_path or self.pkg_path)

    def _parse_arg(self, name):
        value = self._kwargs.get(name, None)
        if not value:
            try:
                value = getattr(self._args, name, None)
            except AttributeError:
                value = None
        return value

    def install_extra_dependencies(self):
        for extra in self.extras_require:
            if ':' in extra:
                logging.info(f"Skipping conditional extra dependency: {extra}")
                continue
            logging.info(f"Installing extra dependency: {extra}")
            try:
                check_call([sys.executable, "-m", "pip", "install", f"{self.pkg_path}[{extra}]", "-q"])
            except:
                # If we can't install the extra dependency, skip and continue
                logging.info(f"Failed to install extra dependency: {extra}")
                pass

    def _get_pkg_metadata(self):
        metadata = get_metadata(self.pkg_path)
        pkg_name = metadata.name
        version = metadata.version
        pkg_root_path = self.wheel_path or self.pkg_path
        self.extras_require = metadata.provides_extras
        if self.wheel_path:
            namespace = self._get_whl_root_namespace(pkg_root_path)
        else:
            namespace = self._get_package_root_namespace(pkg_root_path)
        return pkg_root_path, pkg_name, version, namespace

    def _get_package_root_namespace(self, pkg_root_path):
        for root, dirs, files in os.walk(pkg_root_path):
            # skip tests
            if '__init__.py' in files and not root.lstrip('.').lstrip('/').startswith('tests'):
                # remove any leading dots from path
                return root.replace('/', '.').replace('\\', '.').lstrip('.')
        return ""

    def generate_tokens(self):
        # TODO: We should install to a virtualenv
        logging.debug("Installing package from {}".format(self.pkg_path))
        pkg_root_path, pkg_name, version, namespace = self._get_pkg_metadata()
        self._install_package()

        logging.debug("package name: {0}, version:{1}, namespace:{2}".format(pkg_name, version, namespace))
        
        if self.filter_namespace:
            logging.info(
                "Namespace filter is passed. Filtering modules within namespace :{}".format(self.filter_namespace)
            )
            namespace = self.filter_namespace

        logging.debug("Generating tokens")
        try:
            apiview = self._generate_tokens(pkg_root_path, pkg_name, namespace, version, source_url=self.source_url)
        except ImportError as import_exc:
            logging.info(f"{import_exc}\nInstalling extra dependencies.")
            self.install_extra_dependencies()
            # Retry generating tokens
            apiview = self._generate_tokens(pkg_root_path, pkg_name, namespace, version, source_url=self.source_url)

        if apiview.diagnostics:
            logging.info("*************** Completed parsing package with errors ***************")
        else:
            logging.info("*************** Completed parsing package and generating tokens ***************")
        return apiview

    def serialize(self, apiview, encoder=APIViewEncoder):
        # Serialize tokens into JSON
        logging.debug("Serializing tokens into json")
        json_apiview = encoder().encode(apiview)
        return json_apiview

    def _find_modules(self, pkg_root_path):
        """Find modules within the package to import and parse
        :param str: pkg_root_path
            Package root path
        :rtype: list
        """
        modules = []
        for root, subdirs, files in os.walk(pkg_root_path):
            # Ignore any modules with name starts with "_"
            # For e.g. _generated, _shared etc
            dirs_to_skip = [x for x in subdirs if x.startswith("_") or x.startswith(".")]
            for d in dirs_to_skip:
                subdirs.remove(d)

            # Add current path as module name if _init.py is present
            if INIT_PY_FILE in files:
                module_name = os.path.relpath(root, pkg_root_path).replace(os.path.sep, ".")
                modules.append(module_name)
                # Add any public py file names as modules
                sub_modules = [
                    os.path.splitext(os.path.basename(f))[0]
                    for f in files
                    if f.endswith(".py") and not os.path.basename(f).startswith("_")
                ]
                modules.extend(["{0}.{1}".format(module_name, x) for x in sub_modules])

        logging.debug("Modules in package: {}".format(modules))
        return sorted(modules)

    def _generate_tokens(self, pkg_root_path, package_name, namespace, package_version, *, source_url):
        """This method returns a dictionary of namespace and all public classes in each namespace"""
        # Import ModuleNode.
        # Importing it globally can cause circular dependency since it needs NodeIndex that is defined in this file
        from apistub.nodes._module_node import ModuleNode
        from apistub.nodes import PylintParser

        self.module_dict = {}
        mapping = MetadataMap(pkg_root_path, mapping_path=self.mapping_path)
        apiview = ApiView(
            pkg_name=package_name,
            namespace=namespace,
            metadata_map=mapping,
            source_url=source_url,
            pkg_version=package_version,
        )
        apiview.generate_tokens()

        modules = self._find_modules(pkg_root_path)
        logging.debug("Modules to generate tokens: {}".format(modules))

        # load all modules and parse them recursively
        for m in modules:
            if not m.startswith(namespace):
                logging.debug("Skipping module {0}. Module should start with {1}".format(m, namespace))
                continue

            logging.debug("Importing module {}".format(m))
            module_obj = importlib.import_module(m)

            self.module_dict[m] = ModuleNode(m, module_obj, namespace, apiview=apiview)

        ## Generate any global diagnostics
        global_errors = PylintParser.get_items("GLOBAL")
        for g in global_errors or []:
            g.generate_tokens(apiview, "GLOBAL")

        # Generate tokens
        modules = self.module_dict.keys()
        for m in modules:
            self.module_dict[m].generate_diagnostics()
            # Generate and add token to APIView
            logging.debug("Generating tokens for module {}".format(m))
            self.module_dict[m].generate_tokens(apiview.review_lines)
        return apiview

    def _extract_wheel(self):
        """Extract the wheel into out dir and return root path to azure root directory in package"""
        file_name, _ = os.path.splitext(os.path.basename(self.pkg_path))
        temp_pkg_dir = os.path.join(self.temp_path, file_name)
        if os.path.exists(temp_pkg_dir):
            logging.debug("Cleaning up existing temp directory: {}".format(temp_pkg_dir))
            shutil.rmtree(temp_pkg_dir)
        os.mkdir(temp_pkg_dir)

        logging.debug(
            "Extracting {0} to directory {1}".format(self.pkg_path, temp_pkg_dir)
        )
        if self.pkg_path.endswith(".tar.gz"):
            with tarfile.open(self.pkg_path) as tar_ref:
                tar_ref.extractall(temp_pkg_dir)
                self._remove_extra_internal_folder(temp_pkg_dir)
        else:
            with zipfile.ZipFile(self.pkg_path) as zip_ref:
                zip_ref.extractall(temp_pkg_dir)
        logging.debug("Extracted package files into temp path")

        return temp_pkg_dir

    def _remove_extra_internal_folder(self, temp_pkg_dir):
        contents = os.listdir(temp_pkg_dir)
        if len(contents) == 1 and os.path.isdir(os.path.join(temp_pkg_dir, contents[0])):
            internal_folder = os.path.join(temp_pkg_dir, contents[0])
            for item in os.listdir(internal_folder):
                shutil.move(os.path.join(internal_folder, item), temp_pkg_dir)
            os.rmdir(internal_folder)

    def _get_whl_root_namespace(self, wheel_extract_path):
        # APiStubgen finds namespace from setup.py when running against code repo
        # But we don't have setup.py to parse when wheel is uploaded into APIView tool
        # Parse top_level.txt file in dist-info to find root module name
        files = glob.glob(os.path.join(wheel_extract_path, "*", TOP_LEVEL_WHEEL_FILE))
        if not files:
            logging.warning(
                "File {0} is not found in {1} to identify root module name. All modules in package will be parsed".format(
                    TOP_LEVEL_WHEEL_FILE, wheel_extract_path
                )
            )
            return ""
        with io.open(files[0], "r") as top_lvl_file:
            root_module_name = top_lvl_file.readline().strip()
            logging.info("Root module found in {0}: '{1}'".format(TOP_LEVEL_WHEEL_FILE, root_module_name))
            return root_module_name

    def _install_package(self):
        commands = [sys.executable, "-m", "pip", "install", self.pkg_path, "-q"]
        check_call(commands, timeout = 60)<|MERGE_RESOLUTION|>--- conflicted
+++ resolved
@@ -19,10 +19,6 @@
 import tempfile
 from subprocess import check_call
 import zipfile
-<<<<<<< HEAD
-=======
-from importlib.metadata import PathDistribution
->>>>>>> a9108dec
 import tarfile
 
 from apistub._metadata_map import MetadataMap
