--- conflicted
+++ resolved
@@ -62,80 +62,57 @@
             artifact: packages
             condition: succeededOrFailed()
 
-<<<<<<< HEAD
-  - stage: Release
-    dependsOn: Build
-    condition: and(ne(variables['Build.Reason'], 'PullRequest'), eq(variables['Build.SourceBranch'], 'refs/heads/master'))
-    jobs:
-      - deployment: PublishPackage
-        environment: azure-sdk
+  # The Prerelease and Release stages are conditioned on whether we are building a pull request and the branch.
+  - ? ${{if and(ne(variables['Build.Reason'], 'PullRequest'), eq(variables['Build.SourceBranch'], 'refs/heads/master'))}}
+    : - stage: Prerelease
+        dependsOn: Build
+        jobs:
+          - deployment: PublishPackage
+            environment: azure-sdk
 
-        pool:
-          vmImage: ubuntu-16.04
-=======
-  # The Prerelease and Release stages are conditioned on whether we are building a pull request and the branch.
-  - ${{if and(ne(variables['Build.Reason'], 'PullRequest'), eq(variables['Build.SourceBranch'], 'refs/heads/master'))}}:
-    - stage: Prerelease
-      dependsOn: Build
-      jobs:
-        - deployment: PublishPackage
-          environment: azure-sdk
-          
-          pool:
-            vmImage: ubuntu-16.04
+            pool:
+              vmImage: ubuntu-16.04
 
-          strategy:
-            runOnce:
-              deploy:
-                steps:
-                  - script: |
-                      export DETECTED_PACKAGE_NAME=`ls $(Pipeline.Workspace)/packages/*.tgz`
-                      echo "##vso[task.setvariable variable=Package.Archive]$DETECTED_PACKAGE_NAME"
-                    displayName: Detecting package archive
+            strategy:
+              runOnce:
+                deploy:
+                  steps:
+                    - script: |
+                        export DETECTED_PACKAGE_NAME=`ls $(Pipeline.Workspace)/packages/*.tgz`
+                        echo "##vso[task.setvariable variable=Package.Archive]$DETECTED_PACKAGE_NAME"
+                      displayName: Detecting package archive
 
-                  - task: Npm@1
-                    inputs:
-                      command: 'custom'
-                      workingDir: '$(Pipeline.Workspace)/packages'
-                      customCommand: 'publish $(Package.Archive)'
-                      customRegistry: 'useFeed'
-                      customFeed: '7a8a7255-a1aa-48df-a904-c77c0b78cb03'
-                    displayName: 'Publish package to azure-sdk public feed'
+                    - task: Npm@1
+                      inputs:
+                        command: "custom"
+                        workingDir: "$(Pipeline.Workspace)/packages"
+                        customCommand: "publish $(Package.Archive)"
+                        customRegistry: "useFeed"
+                        customFeed: "7a8a7255-a1aa-48df-a904-c77c0b78cb03"
+                      displayName: "Publish package to azure-sdk public feed"
 
-    - stage: Release
-      dependsOn: Prerelease
-      jobs:
-        - deployment: PublishPackage
-          environment: npm
-          
-          pool:
-            vmImage: ubuntu-16.04
->>>>>>> 2d3af2f4
+      - stage: Release
+        dependsOn: Prerelease
+        jobs:
+          - deployment: PublishPackage
+            environment: npm
 
-          strategy:
-            runOnce:
-              deploy:
-                steps:
-                  - script: |
-                      export DETECTED_PACKAGE_NAME=`ls $(Pipeline.Workspace)/packages/*.tgz`
-                      echo "##vso[task.setvariable variable=Package.Archive]$DETECTED_PACKAGE_NAME"
-                    displayName: Detecting package archive
+            pool:
+              vmImage: ubuntu-16.04
 
-<<<<<<< HEAD
-                - task: Npm@1
-                  displayName: Publish package to feed
-                  inputs:
-                    command: "custom"
-                    workingDir: "$(Pipeline.Workspace)/packages"
-                    customCommand: "publish $(Package.Archive)"
-                    customRegistry: "useFeed"
-                    customFeed: "7a8a7255-a1aa-48df-a904-c77c0b78cb03"
-=======
-                  - task: Npm@1
-                    inputs:
-                      command: 'custom'
-                      workingDir: '$(Pipeline.Workspace)/packages'
-                      customCommand: 'publish $(Package.Archive) --access=public'
-                      customEndpoint: 'NPM @azure'
-                    displayName: 'Publish to npmjs.org'
->>>>>>> 2d3af2f4
+            strategy:
+              runOnce:
+                deploy:
+                  steps:
+                    - script: |
+                        export DETECTED_PACKAGE_NAME=`ls $(Pipeline.Workspace)/packages/*.tgz`
+                        echo "##vso[task.setvariable variable=Package.Archive]$DETECTED_PACKAGE_NAME"
+                      displayName: Detecting package archive
+
+                    - task: Npm@1
+                      inputs:
+                        command: "custom"
+                        workingDir: "$(Pipeline.Workspace)/packages"
+                        customCommand: "publish $(Package.Archive) --access=public"
+                        customEndpoint: "NPM @azure"
+                      displayName: "Publish to npmjs.org"