<<<<<<< HEAD
import { findParametersPath, getApiVersionTypeFromOperations, getApiVersionTypeFromRestClient, tryFindRestClientPath } from "../../xlc/apiVersion/utils.js";

import { ApiVersionType } from "../../common/types.js";
import { IApiVersionTypeExtractor } from "../../common/interfaces.js";
=======
import { getApiVersionTypeFromOperations, getApiVersionTypeFromRestClient, tryFindRestClientPath } from "../../xlc/apiVersion/utils";

import { ApiVersionType } from "../../common/types";
import { IApiVersionTypeExtractor } from "../../common/interfaces";
import { join } from "path";
import { exists, readFile } from "fs-extra";
import { tryGetNpmView } from "../../common/npmUtils";
import { getNpmPackageName } from "../../common/utils";
import { getVersion, isBetaVersion } from "../../utils/version";
import { logger } from "../../utils/logger";
import { parse } from "yaml"
import { iterate, MarkDownEx, parseMarkdown } from "@azure-tools/openapi-tools-common";

function extractAutorestConfig(readme: MarkDownEx) {
    let isInConfigurationSection = false;
    for (const node of iterate(readme.markDown)) {
        if (node.type === 'heading' && node.level === 2 && node.firstChild?.literal?.trim() === 'Configuration') {
            isInConfigurationSection = true;
            continue;
        }

        if (node.type === 'heading' && node.level >= 2 && node.firstChild?.literal?.trim() !== 'Configuration') {
            isInConfigurationSection = false;
            continue;
        }

        // find yaml code block
        if (isInConfigurationSection && node.type === 'code_block' &&
            node.info === 'yaml' && node.literal !== null) {
            return parse(node.literal);
        }
    }
}

async function resolveParameterPath(packageRoot: string) {
    let parametersPath = join(packageRoot, "src/parameters.ts");
    const swaggerReadmePath = join(packageRoot, "swagger/README.md");
    const hasSwaggerReadme = await exists(swaggerReadmePath);
    if (hasSwaggerReadme) {
        const autoRestContent = await readFile(swaggerReadmePath, { encoding: 'utf-8' });
        const readme = parseMarkdown(autoRestContent);
        const config = extractAutorestConfig(readme);
        const sourceFolderPath = config["source-code-folder-path"];
        if (sourceFolderPath) parametersPath = join(packageRoot, sourceFolderPath, "parameters.ts");
    }
    return parametersPath;
}
>>>>>>> 2609dbb9

export const getApiVersionType: IApiVersionTypeExtractor = async (
    packageRoot: string
): Promise<ApiVersionType> => {
    // NOTE: when there's customized code, emitter must put generated code in root/generated folder
    const clientPatterns = ["generated/*Context.ts", "generated/*Client.ts", "src/*Context.ts", "src/*Client.ts"];
    for (const pattern of clientPatterns) {
        const typeFromClient = await getApiVersionTypeFromRestClient(packageRoot, pattern, tryFindRestClientPath);
        if (typeFromClient !== ApiVersionType.None) return typeFromClient;
    }

    logger.info('Failed to find api version in client, fallback to get api version type in operation\'s parameter');
    const parametersPath = await resolveParameterPath(packageRoot);
    if (await exists(parametersPath)) {
        const typeFromOperations = getApiVersionTypeFromOperations(parametersPath);
        if (typeFromOperations !== ApiVersionType.None) return typeFromOperations;
    }

    logger.info('No operation found, fallback to get api version type from latest version in NPM');
    const packageName = getNpmPackageName(packageRoot);
    const npmViewResult = await tryGetNpmView(packageName);
    const latestVersion = getVersion(npmViewResult, "latest");
    const isBeta = isBetaVersion(latestVersion);
    return isBeta ? ApiVersionType.Preview : ApiVersionType.Stable;
};<|MERGE_RESOLUTION|>--- conflicted
+++ resolved
@@ -1,19 +1,13 @@
-<<<<<<< HEAD
-import { findParametersPath, getApiVersionTypeFromOperations, getApiVersionTypeFromRestClient, tryFindRestClientPath } from "../../xlc/apiVersion/utils.js";
+import { getApiVersionTypeFromOperations, getApiVersionTypeFromRestClient, tryFindRestClientPath } from "../../xlc/apiVersion/utils.js";
 
 import { ApiVersionType } from "../../common/types.js";
 import { IApiVersionTypeExtractor } from "../../common/interfaces.js";
-=======
-import { getApiVersionTypeFromOperations, getApiVersionTypeFromRestClient, tryFindRestClientPath } from "../../xlc/apiVersion/utils";
-
-import { ApiVersionType } from "../../common/types";
-import { IApiVersionTypeExtractor } from "../../common/interfaces";
 import { join } from "path";
 import { exists, readFile } from "fs-extra";
-import { tryGetNpmView } from "../../common/npmUtils";
-import { getNpmPackageName } from "../../common/utils";
-import { getVersion, isBetaVersion } from "../../utils/version";
-import { logger } from "../../utils/logger";
+import { tryGetNpmView } from "../../common/npmUtils.js";
+import { getNpmPackageName } from "../../common/utils.js";
+import { getVersion, isBetaVersion } from "../../utils/version.js";
+import { logger } from "../../utils/logger.js";
 import { parse } from "yaml"
 import { iterate, MarkDownEx, parseMarkdown } from "@azure-tools/openapi-tools-common";
 
@@ -51,7 +45,6 @@
     }
     return parametersPath;
 }
->>>>>>> 2609dbb9
 
 export const getApiVersionType: IApiVersionTypeExtractor = async (
     packageRoot: string
