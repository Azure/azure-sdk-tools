{
  "extends": "./tsconfig.json",
  "exclude": ["tests"],
  "compilerOptions": {
<<<<<<< HEAD
    "types": ["eslint", "estree", "node"]
=======
    "types": []
>>>>>>> f4061dac
  },
  "outDir": "./dist"
}<|MERGE_RESOLUTION|>--- conflicted
+++ resolved
@@ -2,11 +2,7 @@
   "extends": "./tsconfig.json",
   "exclude": ["tests"],
   "compilerOptions": {
-<<<<<<< HEAD
-    "types": ["eslint", "estree", "node"]
-=======
     "types": []
->>>>>>> f4061dac
   },
   "outDir": "./dist"
 }