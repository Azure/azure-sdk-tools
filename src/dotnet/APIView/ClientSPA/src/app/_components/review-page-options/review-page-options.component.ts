import { Component, EventEmitter, Input, OnChanges, OnInit, Output, SimpleChanges } from '@angular/core';
import { ActivatedRoute, Router } from '@angular/router';
import { InputSwitchChangeEvent } from 'primeng/inputswitch';
import { getQueryParams } from 'src/app/_helpers/router-helpers';
import { CodeLineRowNavigationDirection, FULL_DIFF_STYLE, getAIReviewNotifiationInfo, mapLanguageAliases, TREE_DIFF_STYLE } from 'src/app/_helpers/common-helpers';
import { Review } from 'src/app/_models/review';
import { APIRevision } from 'src/app/_models/revision';
import { ConfigService } from 'src/app/_services/config/config.service';
import { ReviewsService } from 'src/app/_services/reviews/reviews.service';
import { APIRevisionsService } from 'src/app/_services/revisions/revisions.service';
import { debounceTime, distinctUntilChanged, Subject, take, takeUntil, combineLatest, of } from 'rxjs';
import { UserProfile } from 'src/app/_models/userProfile';
import { PullRequestsService } from 'src/app/_services/pull-requests/pull-requests.service';
import { PullRequestModel } from 'src/app/_models/pullRequestModel';
import { FormControl } from '@angular/forms';
import { CodeLineSearchInfo } from 'src/app/_models/codeLineSearchInfo';
import { environment } from 'src/environments/environment';
import { MessageService } from 'primeng/api';
import { ToastMessageData } from 'src/app/_models/toastMessageModel';
import { CommentsService } from 'src/app/_services/comments/comments.service';
import { SignalRService } from 'src/app/_services/signal-r/signal-r.service';
import { AIReviewJobCompletedDto } from 'src/app/_dtos/aiReviewJobCompletedDto';
import { NotificationsService } from 'src/app/_services/notifications/notifications.service';
import { SiteNotification } from 'src/app/_models/notificationsModel';
import { SiteNotificationDto, SiteNotificationStatus } from 'src/app/_dtos/siteNotificationDto';

@Component({
  selector: 'app-review-page-options',
  templateUrl: './review-page-options.component.html',
  styleUrls: ['./review-page-options.component.scss']
})
export class ReviewPageOptionsComponent implements OnInit, OnChanges {
  @Input() loadingStatus : 'loading' | 'completed' | 'failed' = 'loading';
  @Input() userProfile: UserProfile | undefined;
  @Input() isDiffView: boolean = false;
  @Input() contentHasDiff: boolean | undefined = false;
  @Input() diffStyleInput: string | undefined;
  @Input() review : Review | undefined = undefined;
  @Input() activeAPIRevision : APIRevision | undefined = undefined;
  @Input() diffAPIRevision : APIRevision | undefined = undefined;
  @Input() preferredApprovers: string[] = [];
  @Input() hasFatalDiagnostics : boolean = false;
  @Input() hasActiveConversation : boolean = false;
  @Input() hasHiddenAPIs : boolean = false;
  @Input() hasHiddenAPIThatIsDiff : boolean = false;
  @Input() codeLineSearchInfo : CodeLineSearchInfo | undefined = undefined;

  @Output() diffStyleEmitter : EventEmitter<string> = new EventEmitter<string>();
  @Output() showCommentsEmitter : EventEmitter<boolean> = new EventEmitter<boolean>();
  @Output() showSystemCommentsEmitter : EventEmitter<boolean> = new EventEmitter<boolean>();
  @Output() showDocumentationEmitter : EventEmitter<boolean> = new EventEmitter<boolean>();
  @Output() showHiddenAPIEmitter : EventEmitter<boolean> = new EventEmitter<boolean>();
  @Output() showLeftNavigationEmitter : EventEmitter<boolean> = new EventEmitter<boolean>();
  @Output() disableCodeLinesLazyLoadingEmitter : EventEmitter<boolean> = new EventEmitter<boolean>();
  @Output() markAsViewedEmitter : EventEmitter<boolean> = new EventEmitter<boolean>();
  @Output() subscribeEmitter : EventEmitter<boolean> = new EventEmitter<boolean>();
  @Output() showLineNumbersEmitter : EventEmitter<boolean> = new EventEmitter<boolean>();
  @Output() apiRevisionApprovalEmitter : EventEmitter<boolean> = new EventEmitter<boolean>();
  @Output() reviewApprovalEmitter : EventEmitter<boolean> = new EventEmitter<boolean>();
  @Output() namespaceApprovalEmitter : EventEmitter<boolean> = new EventEmitter<boolean>();
  @Output() commentThreadNavaigationEmitter : EventEmitter<CodeLineRowNavigationDirection> = new EventEmitter<CodeLineRowNavigationDirection>();
  @Output() diffNavaigationEmitter : EventEmitter<CodeLineRowNavigationDirection> = new EventEmitter<CodeLineRowNavigationDirection>();
  @Output() copyReviewTextEmitter : EventEmitter<boolean> = new EventEmitter<boolean>();
  @Output() codeLineSearchTextEmitter : EventEmitter<string> = new EventEmitter<string>();
  @Output() codeLineSearchInfoEmitter : EventEmitter<CodeLineSearchInfo> = new EventEmitter<CodeLineSearchInfo>();

  private destroy$ = new Subject<void>();

  webAppUrl : string = this.configService.webAppUrl
  assetsPath : string = environment.assetsPath;

  showCommentsSwitch : boolean = true;
  showSystemCommentsSwitch : boolean = true;
  showDocumentationSwitch : boolean = true;
  showHiddenAPISwitch : boolean = false;
  showLeftNavigationSwitch : boolean = true;
  markedAsViewSwitch : boolean = false;
  subscribeSwitch : boolean = false;
  showLineNumbersSwitch : boolean = true;
  disableCodeLinesLazyLoading: boolean = false;

  canToggleApproveAPIRevision: boolean = false;
  activeAPIRevisionIsApprovedByCurrentUser: boolean = false;
  isAPIRevisionApprovalDisabled: boolean = false;
  apiRevisionApprovalMessage: string = '';
  apiRevisionApprovalBtnClass: string = '';
  apiRevisionApprovalBtnLabel: string = '';
  showAPIRevisionApprovalModal: boolean = false;
  showDisableCodeLinesLazyLoadingModal: boolean = false;
  overrideActiveConversationforApproval : boolean = false;
  overrideFatalDiagnosticsforApproval : boolean = false;

  canApproveReview: boolean | undefined = undefined;
  reviewIsApproved: boolean | undefined = undefined;
  reviewApprover: string = 'azure-sdk';
  copyReviewTextButtonText : string = 'Copy review text';
  generateAIReviewButtonText : string = 'Generate copilot review';
  aiReviewGenerationState : 'NotStarted' | 'InProgress' | 'Completed' | 'Failed' = 'NotStarted';

  // Namespace review properties
  canRequestNamespaceReview: boolean = false;
  isNamespaceReviewRequested: boolean = false;
  isNamespaceReviewInProgress: boolean = false;
  namespaceReviewBtnClass: string = '';
  namespaceReviewBtnLabel: string = '';
  namespaceReviewMessage: string = '';
  namespaceReviewEnabled: boolean = false; // Feature flag from Azure App Configuration

  codeLineSearchText: FormControl = new FormControl('');

  associatedPullRequests  : PullRequestModel[] = [];
  pullRequestsOfAssociatedAPIRevisions : PullRequestModel[] = [];
  CodeLineRowNavigationDirection = CodeLineRowNavigationDirection;

  //Approvers Options
  selectedApprovers: string[] = [];

  diffStyleOptions : any[] = [
    { label: 'Changed types only', value: TREE_DIFF_STYLE },
    { label: 'Full diff', value: FULL_DIFF_STYLE }
  ];
  selectedDiffStyle : string = this.diffStyleOptions[0];

  changeHistoryIcons : any = {
    'created': 'bi bi-plus-circle-fill created',
    'approved': 'bi bi-check-circle-fill approved',
    'approvalReverted': 'bi bi-arrow-left-circle-fill approval-reverted',
    'deleted': 'bi bi-trash3-fill deleted',
    'unDeleted': 'bi bi-plus-circle-fill undeleted'
  };

  constructor(
<<<<<<< HEAD
    private configService: ConfigService, private route: ActivatedRoute,
=======
    private configService: ConfigService, private reviewsService: ReviewsService, private route: ActivatedRoute, 
>>>>>>> 0fecae87
    private router: Router,  private apiRevisionsService: APIRevisionsService, private commentsService: CommentsService,
    private pullRequestService: PullRequestsService, private messageService: MessageService,
    private signalRService: SignalRService, private notificationsService: NotificationsService) { }

  async ngOnInit() {
    this.activeAPIRevision?.assignedReviewers.map(revision => this.selectedApprovers.push(revision.assingedTo));

    this.namespaceReviewEnabled = await this.configService.getEnableNamespaceReview().toPromise() || false;

    this.codeLineSearchText.valueChanges.pipe(
      debounceTime(500),
      distinctUntilChanged(),
      takeUntil(this.destroy$)
    ).subscribe((searchText: string) => {
      this.codeLineSearchTextEmitter.emit(searchText);
    });
    this.handleRealTimeAIReviewUpdates();
    this.handleSiteNotification();
  }

  ngOnChanges(changes: SimpleChanges) {
    if (changes['diffStyleInput'] && changes['diffStyleInput'].currentValue != undefined) {
      this.setSelectedDiffStyle();
    }

    if (changes['userProfile'] && changes['userProfile'].currentValue != undefined) {
      this.setSubscribeSwitch();
      this.setMarkedAsViewSwitch();
      this.setPageOptionValues();
    }

    if (changes['activeAPIRevision'] && changes['activeAPIRevision'].currentValue != undefined) {
      this.setMarkedAsViewSwitch();
      this.selectedApprovers = this.activeAPIRevision!.assignedReviewers.map(reviewer => reviewer.assingedTo);
      this.setAPIRevisionApprovalStates();
      this.setPullRequestsInfo();
      if (this.activeAPIRevision?.copilotReviewInProgress) {
        this.aiReviewGenerationState = 'InProgress';
        this.generateAIReviewButtonText = 'Generating review...';
      } else if (this.activeAPIRevision?.hasAutoGeneratedComments) {
        this.aiReviewGenerationState = 'Completed';
        this.generateAIReviewButtonText = 'Generate copilot review';
      }
    }

    if (changes['diffAPIRevision']) {
      this.setAPIRevisionApprovalStates();
    }

    if (changes['review'] && changes['review'].currentValue != undefined) {
      this.setSubscribeSwitch();
      this.setReviewApprovalStatus();
      this.setNamespaceReviewStates();
      this.updateDiffStyle();

      // Reset loading state when review data is updated (indicating the request completed)
      if (this.isNamespaceReviewInProgress) {
        // Reset loading if status changed to pending or approved (indicating request completed)
        if (changes['review'].currentValue.namespaceReviewStatus === 'pending' ||
            changes['review'].currentValue.namespaceReviewStatus === 'approved') {
          this.isNamespaceReviewInProgress = false;
          this.updateNamespaceReviewButtonState();
        }
      }
    }

    if (changes['hasHiddenAPIThatIsDiff']) {
      this.setPageOptionValues();
    }
  }

  /**
 * Callback to on onlyDiff Change
 * @param event the Filter event
 */
  onDiffStyleChange(event: any) {
    this.updateRoute();
    this.diffStyleEmitter.emit(event.value.value);
  }

  /**
 * Callback for commentSwitch Change
 * @param event the Filter event
 */
  onCommentsSwitchChange(event: InputSwitchChangeEvent) {
    this.updateRoute();
    this.showCommentsEmitter.emit(event.checked);
  }

   /**
  * Callback for systemCommentSwitch Change
  * @param event the Filter event
  */
  onShowSystemCommentsSwitchChange(event: InputSwitchChangeEvent) {
    this.updateRoute();
    this.showSystemCommentsEmitter.emit(event.checked);
  }

  /**
  * Callback for showDocumentationSwitch Change
  * @param event the Filter event
  */
  onShowDocumentationSwitchChange(event: InputSwitchChangeEvent) {
    this.updateRoute();
    this.showDocumentationEmitter.emit(event.checked);
  }

  /**
  * Callback for showLeftnavigationSwitch Change
  * @param event the Filter event
  */
  onShowLeftNavigationSwitchChange(event: InputSwitchChangeEvent) {
    this.showLeftNavigationEmitter.emit(event.checked);
  }

  /**
   * Disable Lazy Loading
   * @param event the Filter event
   */
  onDisableLazyLoadingSwitchChange(event: InputSwitchChangeEvent) {
    if (event.checked) {
      this.showDisableCodeLinesLazyLoadingModal = true;
    } else {
      this.disableCodeLinesLazyLoadingEmitter.emit(event.checked);
    }
  }

  /**
   * Handle disable lazy loading modal hide
   */
  onDisableLazyLoadingModalHide() {
    this.showDisableCodeLinesLazyLoadingModal = false;
  }

  /**
   * Confirm disable lazy loading
   */
  onDisableLazyLoadingConfirm() {
    this.disableCodeLinesLazyLoadingEmitter.emit(true);
    this.showDisableCodeLinesLazyLoadingModal = false;
  }

  /**
   * Cancel disable lazy loading
   */
  onDisableLazyLoadingCancel() {
    this.showDisableCodeLinesLazyLoadingModal = false;
  }

  /**
  * Callback for markedAsViewSwitch Change
  * @param event the Filter event
  */
  onMarkedAsViewedSwitchChange(event: InputSwitchChangeEvent) {
    this.markAsViewedEmitter.emit(event.checked);
  }

  /**
  * Callback for markedAsViewSwitch Change
  * @param event the Filter event
  */
  onSubscribeSwitchChange(event: InputSwitchChangeEvent) {
    this.subscribeEmitter.emit(event.checked);
  }

  /**
   * Callback for showLineNumbersSwitch Change
   * @param event the Filter event
   */
  onShowLineNumbersSwitchChange(event: InputSwitchChangeEvent) {
    this.showLineNumbersEmitter.emit(event.checked);
  }

   /**
   * Callback for showHiddenAPISwitch Change
   * @param event the Filter event
   */
  onShowHiddenAPISwitchChange(event: InputSwitchChangeEvent) {
    this.showHiddenAPIEmitter.emit(event.checked);
  }

  handleAssignedReviewersChange() {
    const existingApprovers = new Set(this.activeAPIRevision!.assignedReviewers.map(reviewer => reviewer.assingedTo));
    const currentApprovers = new Set(this.selectedApprovers);
    const isSelectedApproversChanged = existingApprovers.size !== currentApprovers.size ||
                      [...existingApprovers].some(approver => !currentApprovers.has(approver));

    if (isSelectedApproversChanged) {
      this.apiRevisionsService.updateSelectedReviewers(this.activeAPIRevision!.reviewId, this.activeAPIRevision!.id, currentApprovers).pipe(take(1)).subscribe({
        next: (response: APIRevision) => {
          this.activeAPIRevision = response;
          }
      });
    }
  }

  formatSelectedApprovers(approvers: string[]): string {
    return approvers.join(', ');
  }

  updateDiffStyle() {
    if (this.review?.language === 'TypeSpec') {
      this.diffStyleOptions = [
        { label: 'Full Diff', value: FULL_DIFF_STYLE },
      ]
      this.selectedDiffStyle = this.diffStyleOptions[0];
    }
  }

  setSelectedDiffStyle() {
    const inputDiffStyle = this.diffStyleOptions.find(option => option.value === this.diffStyleInput);
    this.selectedDiffStyle = (inputDiffStyle) ? inputDiffStyle : this.diffStyleOptions[0];
  }

  setPageOptionValues() {
    this.showCommentsSwitch = this.userProfile?.preferences.showComments ?? this.showCommentsSwitch;
    this.showSystemCommentsSwitch = this.userProfile?.preferences.showSystemComments ?? this.showSystemCommentsSwitch;
    this.showDocumentationSwitch = this.userProfile?.preferences.showDocumentation ?? this.showDocumentationSwitch;
    this.disableCodeLinesLazyLoading = this.userProfile?.preferences.disableCodeLinesLazyLoading ?? this.disableCodeLinesLazyLoading;
    this.showLineNumbersSwitch = (this.userProfile?.preferences.hideLineNumbers) ? false : this.showLineNumbersSwitch;
    this.showLeftNavigationSwitch = (this.userProfile?.preferences.hideLeftNavigation) ? false : this.showLeftNavigationSwitch;
    this.showHiddenAPISwitch = (this.userProfile?.preferences.showHiddenApis || this.hasHiddenAPIThatIsDiff || this.showHiddenAPISwitch) ? true : false;
  }

  setAPIRevisionApprovalStates() {
    const language = this.review?.language;
    const packageVersion = this.activeAPIRevision?.packageVersion;
    
    if (language) {
      const isRequired$ = this.reviewsService.getIsReviewByCopilotRequired(language);
      const isVersionReviewed$ = this.review?.id && packageVersion 
        ? this.reviewsService.getIsReviewVersionReviewedByCopilot(this.review.id, packageVersion)
        : of(false);
        
      combineLatest([isRequired$, isVersionReviewed$]).pipe(take(1)).subscribe({
        next: ([isRequired, isVersionReviewed]) => {
          this.updateApprovalStates(isRequired, isVersionReviewed);
        },
        error: (error) => {
          this.updateApprovalStates(false, false);
        }
      });
    } else {
      this.updateApprovalStates(false, false);
    }
  }

  private updateApprovalStates(isReviewByCopilotRequired: boolean, isVersionReviewedByCopilot: boolean) {
    this.activeAPIRevisionIsApprovedByCurrentUser = this.activeAPIRevision?.approvers.includes(this.userProfile?.userName!)!;
    this.canToggleApproveAPIRevision = (!this.diffAPIRevision || this.diffAPIRevision.approvers.length > 0);
  
    this.isAPIRevisionApprovalDisabled = isReviewByCopilotRequired && !isVersionReviewedByCopilot && !this.activeAPIRevisionIsApprovedByCurrentUser;
    
    if (this.canToggleApproveAPIRevision) {
      if (this.isAPIRevisionApprovalDisabled) {
        this.apiRevisionApprovalBtnClass = "btn btn-outline-secondary disabled";
      } else {
        this.apiRevisionApprovalBtnClass = (this.activeAPIRevisionIsApprovedByCurrentUser) ? "btn btn-outline-secondary" : "btn btn-success";
      }
      this.apiRevisionApprovalBtnLabel = (this.activeAPIRevisionIsApprovedByCurrentUser) ? "Revert API Approval" : "Approve";   
      this.apiRevisionApprovalMessage = this.activeAPIRevisionIsApprovedByCurrentUser ? "" :
        this.isAPIRevisionApprovalDisabled ? "To approve the current API revision, it must first be reviewed by Copilot" :
        "Approves the Current API Revision";
    } else {
      this.apiRevisionApprovalBtnClass = "btn btn-outline-secondary";
      this.apiRevisionApprovalBtnLabel = (this.activeAPIRevisionIsApprovedByCurrentUser) ? "Revert API Approval" : "Approve";
    }
  }
  setReviewApprovalStatus() {
    this.reviewIsApproved = !!this.review?.isApproved;
    if (this.reviewIsApproved) {
      this.reviewApprover = this.review?.changeHistory.find(ch => ch.changeAction === 'approved')?.changedBy ?? 'azure-sdk';
    }
  }

  setNamespaceReviewStates() {
    // Only show namespace review request for TypeSpec language AND if feature is enabled
    this.canRequestNamespaceReview = this.review?.language === 'TypeSpec' && this.namespaceReviewEnabled;
    // Always keep the button available for requesting namespace review
    this.isNamespaceReviewRequested = false;

    if (this.isNamespaceReviewInProgress && (this.review?.namespaceReviewStatus === 'pending' || this.review?.namespaceReviewStatus === 'approved')) {
      this.isNamespaceReviewInProgress = false;
    }

    // Update button state
    this.updateNamespaceReviewButtonState();
  }

  setPullRequestsInfo() {
    if (this.activeAPIRevision?.apiRevisionType === 'pullRequest') {
      this.pullRequestService.getAssociatedPullRequests(this.activeAPIRevision.reviewId, this.activeAPIRevision.id).pipe(take(1)).subscribe({
        next: (response: PullRequestModel[]) => {
          this.associatedPullRequests = response;
        }
      });

      this.pullRequestService.getPullRequestsOfAssociatedAPIRevisions(this.activeAPIRevision.reviewId, this.activeAPIRevision.id).pipe(take(1)).subscribe({
        next: (response: PullRequestModel[]) => {
          for (const pr of response) {
            if (pr.reviewId != this.activeAPIRevision?.reviewId) {
              this.pullRequestsOfAssociatedAPIRevisions.push(pr);
            }
          }
        }
      });
    }
  }

  setSubscribeSwitch() {
    this.subscribeSwitch = (this.userProfile && this.review) ? this.review!.subscribers.includes(this.userProfile?.email!) : this.subscribeSwitch;
  }

  setMarkedAsViewSwitch() {
    this.markedAsViewSwitch = (this.activeAPIRevision && this.userProfile)? this.activeAPIRevision!.viewedBy.includes(this.userProfile?.userName!): this.markedAsViewSwitch;
  }

  copyReviewText(event: Event) {
    const icon = (event?.target as Element).firstChild as HTMLElement;

    icon.classList.remove('bi-clipboard');
    icon.classList.add('bi-clipboard-check');
    this.copyReviewTextButtonText = 'Review text copied!';

    setTimeout(() => {
      this.copyReviewTextButtonText = 'Copy review text';
      icon.classList.remove('bi-clipboard-check');
      icon.classList.add('bi-clipboard');
    }, 1500);

    this.copyReviewTextEmitter.emit(this.isDiffView);
  }

  generateAIReview() {
    this.aiReviewGenerationState = 'InProgress';
    this.generateAIReviewButtonText = 'Generating review...';
    const diffApiRevisionId = this.diffAPIRevision ? this.diffAPIRevision.id : undefined;

    this.apiRevisionsService.generateAIReview(this.activeAPIRevision!.reviewId, this.activeAPIRevision!.id, diffApiRevisionId).pipe(take(1)).subscribe({
      error: (error: any) => {
        this.aiReviewGenerationState = 'Failed';
        this.generateAIReviewButtonText = 'Failed to generate copilot review';
        const message = 'Failed to generate copilot review';
        const severity = 'error';
        const summary = 'AI Comments';
        this.messageService.add({ severity: 'error', icon: 'bi bi-exclamation-triangle', summary: 'AI Comments', detail: message, key: 'bc', life: 5000, closable: true });

        const notification = new SiteNotification(
          this.review?.id,
          this.activeAPIRevision?.id,
          summary,
          message,
          severity
        );
        this.notificationsService.addNotification(notification);
      }
    });
  }

  clearReviewSearch() {
    this.codeLineSearchText.setValue('');
  }

  clearAutoGeneratedComments() {
    this.commentsService.clearAutoGeneratedComments(this.activeAPIRevision?.id!).pipe(take(1)).subscribe({
      next: (response) => {
        const messgaeData : ToastMessageData = {
          action: 'RefreshPage',
        };
        this.messageService.add({ severity: 'success', icon: 'bi bi-check-circle', summary: 'Comments Cleared', detail: 'All auto-generated comments for this APIRevision has been deleted.', data: messgaeData, key: 'bc', life: 60000 });
      },
      error: (error) => {
        this.messageService.add({ severity: 'error', icon: 'bi bi-exclamation-triangle', summary: 'Comment Error', detail: 'Failed to clear auto-generated comments.', key: 'bc', life: 3000 });
      }
    });
  }

  navigateCommentThread(direction: CodeLineRowNavigationDirection) {
    this.commentThreadNavaigationEmitter.emit(direction);
  }

  /**
   * Use positive number to navigate to the next search result and negative number to navigate to the previous search result
   * @param number
   */
  navigateSearch(number: 1 | -1) {
    if (number == 1) {
      if (!this.codeLineSearchInfo?.currentMatch?.isTail()) {
        this.codeLineSearchInfo!.currentMatch = this.codeLineSearchInfo?.currentMatch?.next;
        this.codeLineSearchInfoEmitter.emit(this.codeLineSearchInfo!);
      }
    }
    else {
      if (!this.codeLineSearchInfo?.currentMatch?.isHead()) {
        this.codeLineSearchInfo!.currentMatch = this.codeLineSearchInfo?.currentMatch?.prev;
        this.codeLineSearchInfoEmitter.emit(this.codeLineSearchInfo!);
      }
    }
  }

  handleAPIRevisionApprovalAction() {
    if (this.isAPIRevisionApprovalDisabled) {
      return;
    }
    
    if (!this.activeAPIRevisionIsApprovedByCurrentUser && (this.hasActiveConversation || this.hasFatalDiagnostics)) {
      this.showAPIRevisionApprovalModal = true;
    } else {
      this.toggleAPIRevisionApproval();
    }
  }

  handleReviewApprovalAction() {
    this.reviewApprovalEmitter.emit(true);
  }

  handleSiteNotification(){
    this.signalRService.onNotificationUpdates().pipe(takeUntil(this.destroy$)).subscribe({
      next: (siteNotification: SiteNotificationDto) => {
        if (siteNotification.status === SiteNotificationStatus.Error) {
          const summary = siteNotification.title;
          this.messageService.add({ severity: siteNotification.status, icon: 'bi bi-exclamation-triangle', summary: summary, detail: siteNotification.message, key: 'bc', life: 5000, closable: true });
          const notification = new SiteNotification(
                this.review?.id,
                this.activeAPIRevision?.id,
                siteNotification.summary,
                siteNotification.message,
                siteNotification.status
              );
          this.notificationsService.addNotification(notification);
        }
      }
    });
  }

  handleRealTimeAIReviewUpdates() {
    this.signalRService.onAIReviewUpdates().pipe(takeUntil(this.destroy$)).subscribe({
      next: (aiReviewUpdate: AIReviewJobCompletedDto) => {
        if (aiReviewUpdate.reviewId === this.review?.id && aiReviewUpdate.apirevisionId === this.activeAPIRevision?.id) {
          if (aiReviewUpdate.status === 'Success') {
            this.aiReviewGenerationState = 'Completed';
            this.generateAIReviewButtonText = `Generated ${aiReviewUpdate.noOfGeneratedComments} comments!`;
          } else if (aiReviewUpdate.status === 'Error') {
            this.aiReviewGenerationState = 'Failed';
            this.generateAIReviewButtonText = 'Failed to generate copilot review';
          }
          const notificationInfo = getAIReviewNotifiationInfo(aiReviewUpdate, window.location.origin);
          if (notificationInfo) {
            if (aiReviewUpdate.apirevisionId === this.activeAPIRevision?.id) {
              this.messageService.add(notificationInfo[1]);
            }
          }

          setTimeout(() => {
            this.aiReviewGenerationState = 'Completed';
            this.generateAIReviewButtonText = 'Generate copilot review';
          }, 3000);

        }
      }
    });
  }
  toggleAPIRevisionApproval() {
    this.apiRevisionApprovalEmitter.emit(true);
    this.showAPIRevisionApprovalModal = false;
  }
  handleNamespaceReviewAction() {
    // Only allow if not already requested
    if (!this.isNamespaceReviewRequested && !this.isNamespaceReviewInProgress) {
      // Optimistic UI update - immediately show as in progress
      this.isNamespaceReviewInProgress = true;
      this.updateNamespaceReviewButtonState();

      // Emit the action to parent component
      this.namespaceApprovalEmitter.emit(true);
    }
  }

  updateNamespaceReviewButtonState() {
    if (this.isNamespaceReviewInProgress) {
      this.namespaceReviewBtnClass = "btn btn-outline-primary";
      this.namespaceReviewBtnLabel = "Requesting...";
      this.namespaceReviewMessage = "";
    } else if (this.isNamespaceApproved()) {
      this.namespaceReviewBtnClass = "btn btn-outline-success";
      this.namespaceReviewBtnLabel = "Namespace Review Approved";
      this.namespaceReviewMessage = "";
    } else if (this.isNamespaceReviewRequested) {
      this.namespaceReviewBtnClass = "btn btn-secondary disabled";
      this.namespaceReviewBtnLabel = "Namespace Review Requested";
      this.namespaceReviewMessage = "Please check the review status in associated API Revisions";
    } else {
      this.namespaceReviewBtnClass = "btn btn-success";
      this.namespaceReviewBtnLabel = "Request Namespace Review";
      this.namespaceReviewMessage = "Request namespace reviews for associated API revisions; corresponding reviewers will be notified.";
    }
  }

  /**
   * Reset the namespace review loading state (called when request fails)
   */
  resetNamespaceReviewLoadingState() {
    this.isNamespaceReviewInProgress = false;
    this.updateNamespaceReviewButtonState();
  }

  /**
   * Check if namespace review has been approved in change history
   */
  isNamespaceApproved(): boolean {
    return this.review?.changeHistory?.some(ch => ch.changeAction === 'namespaceApproved') || false;
  }

  getPullRequestsOfAssociatedAPIRevisionsUrl(pr: PullRequestModel) {
    return `${window.location.origin}/review/${pr.reviewId}?activeApiRevisionId=${pr.apiRevisionId}`;
  }

   /**
   * This updates the page route without triggering a state update (i.e the code lines are not rebuilt, only the URI is updated)
   * This is specifically to remove the nId query parameter from the URI
   */
  updateRoute() {
    let newQueryParams = getQueryParams(this.route); // this automatically excludes the nId query parameter
    this.router.navigate([], { queryParams: newQueryParams, state: { skipStateUpdate: true } });
  }

  ngOnDestroy(): void {
    this.destroy$.next();
    this.destroy$.complete();
  }
}<|MERGE_RESOLUTION|>--- conflicted
+++ resolved
@@ -130,11 +130,7 @@
   };
 
   constructor(
-<<<<<<< HEAD
-    private configService: ConfigService, private route: ActivatedRoute,
-=======
-    private configService: ConfigService, private reviewsService: ReviewsService, private route: ActivatedRoute, 
->>>>>>> 0fecae87
+    private configService: ConfigService, private reviewsService: ReviewsService, private route: ActivatedRoute,
     private router: Router,  private apiRevisionsService: APIRevisionsService, private commentsService: CommentsService,
     private pullRequestService: PullRequestsService, private messageService: MessageService,
     private signalRService: SignalRService, private notificationsService: NotificationsService) { }
@@ -362,13 +358,13 @@
   setAPIRevisionApprovalStates() {
     const language = this.review?.language;
     const packageVersion = this.activeAPIRevision?.packageVersion;
-    
+
     if (language) {
       const isRequired$ = this.reviewsService.getIsReviewByCopilotRequired(language);
-      const isVersionReviewed$ = this.review?.id && packageVersion 
+      const isVersionReviewed$ = this.review?.id && packageVersion
         ? this.reviewsService.getIsReviewVersionReviewedByCopilot(this.review.id, packageVersion)
         : of(false);
-        
+
       combineLatest([isRequired$, isVersionReviewed$]).pipe(take(1)).subscribe({
         next: ([isRequired, isVersionReviewed]) => {
           this.updateApprovalStates(isRequired, isVersionReviewed);
@@ -385,16 +381,16 @@
   private updateApprovalStates(isReviewByCopilotRequired: boolean, isVersionReviewedByCopilot: boolean) {
     this.activeAPIRevisionIsApprovedByCurrentUser = this.activeAPIRevision?.approvers.includes(this.userProfile?.userName!)!;
     this.canToggleApproveAPIRevision = (!this.diffAPIRevision || this.diffAPIRevision.approvers.length > 0);
-  
+
     this.isAPIRevisionApprovalDisabled = isReviewByCopilotRequired && !isVersionReviewedByCopilot && !this.activeAPIRevisionIsApprovedByCurrentUser;
-    
+
     if (this.canToggleApproveAPIRevision) {
       if (this.isAPIRevisionApprovalDisabled) {
         this.apiRevisionApprovalBtnClass = "btn btn-outline-secondary disabled";
       } else {
         this.apiRevisionApprovalBtnClass = (this.activeAPIRevisionIsApprovedByCurrentUser) ? "btn btn-outline-secondary" : "btn btn-success";
       }
-      this.apiRevisionApprovalBtnLabel = (this.activeAPIRevisionIsApprovedByCurrentUser) ? "Revert API Approval" : "Approve";   
+      this.apiRevisionApprovalBtnLabel = (this.activeAPIRevisionIsApprovedByCurrentUser) ? "Revert API Approval" : "Approve";
       this.apiRevisionApprovalMessage = this.activeAPIRevisionIsApprovedByCurrentUser ? "" :
         this.isAPIRevisionApprovalDisabled ? "To approve the current API revision, it must first be reviewed by Copilot" :
         "Approves the Current API Revision";
@@ -539,7 +535,7 @@
     if (this.isAPIRevisionApprovalDisabled) {
       return;
     }
-    
+
     if (!this.activeAPIRevisionIsApprovedByCurrentUser && (this.hasActiveConversation || this.hasFatalDiagnostics)) {
       this.showAPIRevisionApprovalModal = true;
     } else {
