﻿using Microsoft.CodeAnalysis;
using System.Text;

namespace APIView
{
    /// <summary>
    /// Class representing a C# property.
    /// 
    /// PropertyAPIV is an immutable, thread-safe type.
    /// </summary>
    public class PropertyAPIV
    {
        public string Name { get; set; }
        public string Type { get; set; }
        public string Accessibility { get; set; }

        public bool IsAbstract { get; set; }
        public bool IsVirtual { get; set; }
        public bool HasSetMethod { get; set; }

<<<<<<< HEAD

=======
>>>>>>> ea704513
        public PropertyAPIV() { }

        /// <summary>
        /// Construct a new PropertyAPIV instance, represented by the provided symbol.
        /// </summary>
        /// <param name="symbol">The symbol representing the property.</param>
        public PropertyAPIV(IPropertySymbol symbol)
        {
            this.Name = symbol.Name;
            this.Type = symbol.Type.ToString();
            this.Accessibility = symbol.DeclaredAccessibility.ToString().ToLower();

            this.IsAbstract = symbol.IsAbstract;
            this.IsVirtual = symbol.IsVirtual;
            this.HasSetMethod = (symbol.SetMethod != null) && 
                                (symbol.SetMethod.DeclaredAccessibility == Microsoft.CodeAnalysis.Accessibility.Public || 
                                 symbol.SetMethod.DeclaredAccessibility == Microsoft.CodeAnalysis.Accessibility.Protected);
        }

        public override string ToString()
        {
            var returnString = new StringBuilder();
            TreeRendererAPIV.RenderText(this, returnString);
            return returnString.ToString();
        }
    }
}<|MERGE_RESOLUTION|>--- conflicted
+++ resolved
@@ -18,10 +18,6 @@
         public bool IsVirtual { get; set; }
         public bool HasSetMethod { get; set; }
 
-<<<<<<< HEAD
-
-=======
->>>>>>> ea704513
         public PropertyAPIV() { }
 
         /// <summary>
