parameters:
- name: IncludeNet
  displayName: Include .NET
  type: boolean
  default: true
- name: NetRepoCommitish
  type: string
  default: 'main'
- name: NetLanguageVersion
  displayName: NetLanguageVersion (6, 7)
  type: string
  default: '7'
- name: NetServiceDirectory
  type: string
  default: 'storage/Azure.Storage.Blobs'
- name: IncludeJava
  displayName: Include Java
  type: boolean
  default: true
- name: JavaRepoCommitish
  type: string
  default: 'main'
- name: JavaLanguageVersion
  displayName: JavaLanguageVersion (8, 11, 17)
  type: string
  default: '17'
- name: JavaServiceDirectory
  type: string
  default: 'storage/azure-storage-blob'
- name: IncludeJS
  displayName: Include JS
  type: boolean
  default: true
- name: JSRepoCommitish
  type: string
  default: 'main'
- name: JSLanguageVersion
  displayName: JSLanguageVersion (14, 16, 18)
  type: string
  default: '18'
- name: JSServiceDirectory
  type: string
  default: 'storage/storage-blob'
- name: IncludePython
  displayName: Include Python
  type: boolean
  default: true
- name: PythonRepoCommitish
  type: string
  default: 'main'
- name: PythonLanguageVersion
  displayName: PythonLanguageVersion (3.7, 3.8, 3.9, 3.10, 3.11)
  type: string
  default: '3.11'
- name: PythonServiceDirectory
  type: string
  default: 'storage/azure-storage-blob'
- name: IncludeCpp
  displayName: Include Cpp
  type: boolean
  default: true
- name: CppRepoCommitish
  type: string
  default: 'main'
- name: CppServiceDirectory
  type: string
  default: 'storage/azure-storage-blobs'
- name: PackageVersions
  type: string
  default: '12|source'
- name: Tests
  type: string
  default: '^(download)$'
- name: Arguments
  type: string
  default: '(10240)'
- name: Iterations
  type: number
  default: 1
- name: Profile
  type: boolean
<<<<<<< HEAD
  default: true
=======
  default: false
- name: AdditionalArguments
  displayName: AdditionalArguments (passed to PerfAutomation)
  type: string
  default: ' '
>>>>>>> 2d0a2975
- name: OperatingSystems
  type: string
  default: 'Linux'
  # Use general pools instead of perf pools for faster startup due to more warm agents
- name: LinuxPool
  type: string
  default: azsdk-pool-mms-ubuntu-2204-general
- name: WindowsPool
  type: string
  default: 'azsdk-pool-mms-win-2022-general'

resources:
  repositories:
  - repository: azure-sdk-for-net
    type: github
    endpoint: Azure
    name: Azure/azure-sdk-for-net
    ref: main
  - repository: azure-sdk-for-java
    type: github
    endpoint: Azure
    name: Azure/azure-sdk-for-java
    ref: main
  - repository: azure-sdk-for-js
    type: github
    endpoint: Azure
    name: Azure/azure-sdk-for-js
    ref: main
  - repository: azure-sdk-for-python
    type: github
    endpoint: Azure
    name: Azure/azure-sdk-for-python
    ref: main
  - repository: azure-sdk-for-cpp
    type: github
    endpoint: Azure
    name: Azure/azure-sdk-for-cpp
    ref: main

variables:
  LinuxVmImage: MMSUbuntu22.04
  WindowsVmImage: 'MMS2022'
  ToolsRepoCommitish: $(Build.SourceVersion)

stages:
- stage: Test
  displayName: Test
  jobs:
  - ${{ if parameters.IncludeNet }}:
    - template: /eng/common/pipelines/templates/jobs/perf.yml
      parameters:
        JobName: 'Perf_Net'
        LinuxPool: ${{ parameters.LinuxPool }}
        LinuxVmImage: $(LinuxVmImage)
        WindowsPool: ${{ parameters.WindowsPool }}
        WindowsVmImage: $(WindowsVmImage)
        Language: 'Net'
        LanguageVersion: ${{ parameters.NetLanguageVersion }}
        LanguageRepoName: 'Azure/azure-sdk-for-net'
        LanguageRepoCommitish: ${{ parameters.NetRepoCommitish }}
        ToolsRepoCommitish: $(ToolsRepoCommitish)
        Variables:
        - template: /eng/pipelines/templates/variables/globals.yml@azure-sdk-for-net
        OperatingSystems: ${{ parameters.OperatingSystems }}
        InstallLanguageSteps:
        - template: /eng/pipelines/templates/steps/install-dotnet.yml@azure-sdk-for-net
          parameters:
            EnableNuGetCache: false
        ServiceDirectory: ${{ parameters.NetServiceDirectory }}
        PackageVersions: ${{ parameters.PackageVersions }}
        Tests: ${{ parameters.Tests }}
        Arguments: ${{ parameters.Arguments }}
        Iterations: ${{ parameters.Iterations }}
        Profile: ${{ parameters.Profile }}
        AdditionalArguments: ${{ parameters.AdditionalArguments }}

  - ${{ if parameters.IncludeJava }}:
    - template: /eng/common/pipelines/templates/jobs/perf.yml
      parameters:
        JobName: 'Perf_Java'
        LinuxPool: ${{ parameters.LinuxPool }}
        LinuxVmImage: $(LinuxVmImage)
        WindowsPool: ${{ parameters.WindowsPool }}
        WindowsVmImage: $(WindowsVmImage)
        Language: 'Java'
        LanguageVersion: ${{ parameters.JavaLanguageVersion }}
        LanguageRepoName: 'Azure/azure-sdk-for-java'
        LanguageRepoCommitish: ${{ parameters.JavaRepoCommitish }}
        ToolsRepoCommitish: $(ToolsRepoCommitish)
        Variables:
        - template: /eng/pipelines/templates/variables/globals.yml@azure-sdk-for-java
        OperatingSystems: ${{ parameters.OperatingSystems }}
        InstallLanguageSteps:
        - task: JavaToolInstaller@0
          inputs:
            versionSpec: ${{ parameters.JavaLanguageVersion }}
            jdkArchitectureOption: 'x64'
            jdkSourceOption: 'PreInstalled'
          displayName: Install Java ${{ parameters.JavaLanguageVersion }}
        - script: |
            java -version
            mvn --version
          displayName: Print Java Versions
        ServiceDirectory: ${{ parameters.JavaServiceDirectory }}
        PackageVersions: ${{ parameters.PackageVersions }}
        Tests: ${{ parameters.Tests }}
        Arguments: ${{ parameters.Arguments }}
        Iterations: ${{ parameters.Iterations }}
        Profile: ${{ parameters.Profile }}
        AdditionalArguments: ${{ parameters.AdditionalArguments }}

  - ${{ if parameters.IncludeJS }}:
    - template: /eng/common/pipelines/templates/jobs/perf.yml
      parameters:
        JobName: 'Perf_JS'
        LinuxPool: ${{ parameters.LinuxPool }}
        LinuxVmImage: $(LinuxVmImage)
        WindowsPool: ${{ parameters.WindowsPool }}
        WindowsVmImage: $(WindowsVmImage)
        Language: 'JS'
        LanguageVersion: ${{ parameters.JSLanguageVersion }}
        LanguageRepoName: 'Azure/azure-sdk-for-js'
        LanguageRepoCommitish: ${{ parameters.JSRepoCommitish }}
        ToolsRepoCommitish: $(ToolsRepoCommitish)
        Variables:
        - template: /eng/pipelines/templates/variables/globals.yml@azure-sdk-for-js
        OperatingSystems: ${{ parameters.OperatingSystems }}
        InstallLanguageSteps:
        - template: /eng/pipelines/templates/steps/use-node-version.yml@azure-sdk-for-js
          parameters:
            NodeVersion: ${{ parameters.JSLanguageVersion }}.x
        ServiceDirectory: ${{ parameters.JSServiceDirectory }}
        PackageVersions: ${{ parameters.PackageVersions }}
        Tests: ${{ parameters.Tests }}
        Arguments: ${{ parameters.Arguments }}
        Iterations: ${{ parameters.Iterations }}
        Profile: ${{ parameters.Profile }}
        AdditionalArguments: ${{ parameters.AdditionalArguments }}

  - ${{ if parameters.IncludePython }}:
    - template: /eng/common/pipelines/templates/jobs/perf.yml
      parameters:
        JobName: 'Perf_Python'
        LinuxPool: ${{ parameters.LinuxPool }}
        LinuxVmImage: $(LinuxVmImage)
        WindowsPool: ${{ parameters.WindowsPool }}
        WindowsVmImage: $(WindowsVmImage)
        Language: 'Python'
        LanguageVersion: ${{ parameters.PythonLanguageVersion }}
        LanguageRepoName: 'Azure/azure-sdk-for-python'
        LanguageRepoCommitish: ${{ parameters.PythonRepoCommitish }}
        ToolsRepoCommitish: $(ToolsRepoCommitish)
        Variables:
        - template: /eng/pipelines/templates/variables/globals.yml@azure-sdk-for-python
        - name: PythonVersion
          value: ${{ parameters.PythonLanguageVersion }}
        OperatingSystems: ${{ parameters.OperatingSystems }}
        InstallLanguageSteps:
        - task: UsePythonVersion@0
          displayName: "Use Python $(PythonVersion)"
          inputs:
            versionSpec: $(PythonVersion)
        ServiceDirectory: ${{ parameters.PythonServiceDirectory }}
        PackageVersions: ${{ parameters.PackageVersions }}
        Tests: ${{ parameters.Tests }}
        Arguments: ${{ parameters.Arguments }}
        Iterations: ${{ parameters.Iterations }}
        Profile: ${{ parameters.Profile }}
        AdditionalArguments: ${{ parameters.AdditionalArguments }}

  - ${{ if parameters.IncludeCpp }}:
    - template: /eng/common/pipelines/templates/jobs/perf.yml
      parameters:
        JobName: 'Perf_Cpp'
        LinuxPool: ${{ parameters.LinuxPool }}
        LinuxVmImage: $(LinuxVmImage)
        WindowsPool: ${{ parameters.WindowsPool }}
        WindowsVmImage: $(WindowsVmImage)
        Language: 'Cpp'
        LanguageVersion: 'N/A'
        LanguageRepoName: 'Azure/azure-sdk-for-cpp'
        LanguageRepoCommitish: ${{ parameters.CppRepoCommitish }}
        ToolsRepoCommitish: $(ToolsRepoCommitish)
        Variables:
        - template: /eng/pipelines/templates/variables/globals.yml@azure-sdk-for-cpp
        OperatingSystems: ${{ parameters.OperatingSystems }}
        InstallLanguageSteps:
        - template: /eng/pipelines/templates/steps/vcpkg-clone.yml@azure-sdk-for-cpp
          parameters:
            RepoOwner: Microsoft
        ServiceDirectory: ${{ parameters.CppServiceDirectory }}
        PackageVersions: ${{ parameters.PackageVersions }}
        Tests: ${{ parameters.Tests }}
        Arguments: ${{ parameters.Arguments }}
        Iterations: ${{ parameters.Iterations }}
        Profile: ${{ parameters.Profile }}
        AdditionalArguments: ${{ parameters.AdditionalArguments }}

- stage: Print_Results
  displayName: Print Results
  pool:
    name: azsdk-pool-mms-ubuntu-2204-general
    vmImage: MMSUbuntu22.04
  condition: succeededOrFailed()
  variables:
  - template: /eng/pipelines/templates/variables/globals.yml
  jobs:
  - job: Print_Results
    displayName: Print Results
    steps:
    - checkout: none

    - download: current
      patterns: '**/results.txt'
      displayName: Download Results

    - pwsh: |
        get-childitem . -recurse -filter results.txt | sort-object fullname | foreach-object {
          write-host $_
          get-content $_
          write-host
        }
      workingDirectory: $(Pipeline.Workspace)
      displayName: All
      condition: succeededOrFailed()

    - ${{ if parameters.IncludeNet }}:
      - pwsh: |
          write-host results-Net-Linux/results.txt
          get-content results-Net-Linux/results.txt
        workingDirectory: $(Pipeline.Workspace)
        displayName: Net
        condition: succeededOrFailed()

    - ${{ if parameters.IncludeJava }}:
      - pwsh: |
          write-host results-Java-Linux/results.txt
          get-content results-Java-Linux/results.txt
        workingDirectory: $(Pipeline.Workspace)
        displayName: Java
        condition: succeededOrFailed()

    - ${{ if parameters.IncludeJS }}:
      - pwsh: |
          write-host results-JS-Linux/results.txt
          get-content results-JS-Linux/results.txt
        workingDirectory: $(Pipeline.Workspace)
        displayName: JS
        condition: succeededOrFailed()

    - ${{ if parameters.IncludePython }}:
      - pwsh: |
          write-host results-Python-Linux/results.txt
          get-content results-Python-Linux/results.txt
        workingDirectory: $(Pipeline.Workspace)
        displayName: Python
        condition: succeededOrFailed()

    - ${{ if parameters.IncludeCpp }}:
      - pwsh: |
          write-host results-Cpp-Linux/results.txt
          get-content results-Cpp-Linux/results.txt
        workingDirectory: $(Pipeline.Workspace)
        displayName: Cpp
        condition: succeededOrFailed()<|MERGE_RESOLUTION|>--- conflicted
+++ resolved
@@ -79,15 +79,11 @@
   default: 1
 - name: Profile
   type: boolean
-<<<<<<< HEAD
-  default: true
-=======
-  default: false
+  default: true
 - name: AdditionalArguments
   displayName: AdditionalArguments (passed to PerfAutomation)
   type: string
   default: ' '
->>>>>>> 2d0a2975
 - name: OperatingSystems
   type: string
   default: 'Linux'
