// Copyright (c) Microsoft Corporation.
// Licensed under the MIT License.
using System.IO.Enumeration;
using System.Reflection;
using System.Text.Json;
using Microsoft.Extensions.Azure;
using ModelContextProtocol.Server;
using Azure.AI.OpenAI;
using Azure.Sdk.Tools.Cli.Commands;
using Azure.Sdk.Tools.Cli.Extensions;
using Azure.Sdk.Tools.Cli.Microagents;
using Azure.Sdk.Tools.Cli.Helpers;
using Azure.Sdk.Tools.Cli.Services.ClientUpdate;
using Azure.Sdk.Tools.Cli.Telemetry;
using Azure.Sdk.Tools.Cli.Tools;
using Azure.Sdk.Tools.Cli.Samples;
using Azure.Sdk.Tools.Cli.Services.Tests;
using Azure.Sdk.Tools.Cli.Services.VerifySetup;


namespace Azure.Sdk.Tools.Cli.Services
{
    public static class ServiceRegistrations
    {
        /// <summary>
        /// This is the function that defines all of the services available to any tool instantiations
        /// </summary>
        /// <param name="services"></param>
        /// todo: make this use reflection to populate itself with all of our services and helpers
        public static void RegisterCommonServices(IServiceCollection services, OutputHelper.OutputModes outputMode)
        {
            // Services
            services.AddSingleton<IAzureService, AzureService>();
            services.AddSingleton<IDevOpsConnection, DevOpsConnection>();
            services.AddSingleton<IDevOpsService, DevOpsService>();
            services.AddSingleton<IGitHubService, GitHubService>();

            // Language Check Services (Composition-based)
            services.AddLanguageSpecific<ILanguageSpecificChecks>(new LanguageSpecificImplementations
            {
                Python = typeof(PythonLanguageSpecificChecks),
                Java = typeof(JavaLanguageSpecificChecks),
                JavaScript = typeof(JavaScriptLanguageSpecificChecks),
                DotNet = typeof(DotNetLanguageSpecificChecks),
                Go = typeof(GoLanguageSpecificChecks),
            });

            // Client update language services
            services.AddLanguageSpecific<IClientUpdateLanguageService>(new LanguageSpecificImplementations
            {
                Java = typeof(JavaUpdateLanguageService),
                // Future: Python = typeof(PythonUpdateLanguageService), etc
            });

            services.AddLanguageSpecific<IPackageInfoHelper>(new LanguageSpecificImplementations
            {
                DotNet = typeof(DotNetPackageInfoHelper),
                Java = typeof(JavaPackageInfoHelper),
                Python = typeof(PythonPackageInfoHelper),
                JavaScript = typeof(JavaScriptPackageInfoHelper),
                Go = typeof(GoPackageInfoHelper),
            });

            services.AddLanguageSpecific<SampleLanguageContext>(new LanguageSpecificImplementations
            {
                DotNet = typeof(DotNetSampleLanguageContext),
                Java = typeof(JavaSampleLanguageContext),
                Python = typeof(PythonSampleLanguageContext),
                JavaScript = typeof(TypeScriptSampleLanguageContext),
                Go = typeof(GoSampleLanguageContext),
            });

            services.AddLanguageSpecific<ITestRunner>(new LanguageSpecificImplementations
            {
                Java = typeof(JavaTestRunner),
                JavaScript = typeof(JavaScriptTestRunner),
                Python = typeof(PythonTestRunner),
                DotNet = typeof(DotNetTestRunner),
            });

<<<<<<< HEAD
            services.AddLanguageSpecific<ILanguagePackageUpdate>(new LanguageSpecificImplementations
            {
                DotNet = typeof(DotNetPackageUpdate),
                Java = typeof(JavaPackageUpdate),
                Python = typeof(PythonPackageUpdate),
                JavaScript = typeof(JavaScriptPackageUpdate),
                Go = typeof(GoPackageUpdate),
=======
            services.AddLanguageSpecific<IEnvRequirementsCheck>(new LanguageSpecificImplementations
            {
                Python = typeof(PythonRequirementsCheck),
                Java = typeof(JavaRequirementsCheck),
                JavaScript = typeof(JavaScriptRequirementsCheck),
                DotNet = typeof(DotNetRequirementsCheck),
                Go = typeof(GoRequirementsCheck),
>>>>>>> 26fdce2b
            });

            // Helper classes
            services.AddSingleton<IFileHelper, FileHelper>();
            services.AddSingleton<ILogAnalysisHelper, LogAnalysisHelper>();
            services.AddSingleton<IGitHelper, GitHelper>();
            services.AddSingleton<ITestHelper, TestHelper>();
            services.AddSingleton<ITypeSpecHelper, TypeSpecHelper>();
            services.AddSingleton<ISpecPullRequestHelper, SpecPullRequestHelper>();
            services.AddSingleton<IUserHelper, UserHelper>();
            services.AddSingleton<ICodeownersValidatorHelper, CodeownersValidatorHelper>();
            services.AddSingleton<IEnvironmentHelper, EnvironmentHelper>();
            services.AddSingleton<IRawOutputHelper>(_ => new OutputHelper(outputMode));
            services.AddSingleton<ISpecGenSdkConfigHelper, SpecGenSdkConfigHelper>();
            services.AddSingleton<IInputSanitizer, InputSanitizer>();
            services.AddSingleton<ITspClientHelper, TspClientHelper>();
            services.AddSingleton<IResponseFactory, ResponseFactory>();
            services.AddSingleton<IProcessConfigurationService, ProcessConfigurationService>();

            // Process Helper Classes
            services.AddSingleton<INpxHelper, NpxHelper>();
            services.AddSingleton<IPowershellHelper, PowershellHelper>();
            services.AddSingleton<IProcessHelper, ProcessHelper>();

            // Services that need to be scoped so we can track/update state across services per request
            services.AddScoped<TokenUsageHelper>();
            services.AddScoped<IOutputHelper>(_ => new OutputHelper(outputMode));
            services.AddScoped<ConversationLogger>();
            // Services depending on other scoped services
            services.AddScoped<IMicroagentHostService, MicroagentHostService>();
            services.AddScoped<IAzureAgentServiceFactory, AzureAgentServiceFactory>();
            services.AddScoped<ICommonValidationHelpers, CommonValidationHelpers>();


            // Telemetry
            services.AddSingleton<ITelemetryService, TelemetryService>();
            services.ConfigureOpenTelemetry();

            services.AddAzureClients(clientBuilder =>
            {
                // For more information about this pattern: https://learn.microsoft.com/en-us/dotnet/azure/sdk/dependency-injection
                var service = new AzureService();
                clientBuilder.UseCredential(service.GetCredential());

                // Azure OpenAI client does not, for some reason, have an
                // in-package facade for this, so register manually.
                clientBuilder.AddClient<AzureOpenAIClient, AzureOpenAIClientOptions>(
                    (options, credential, _) =>
                    {
                        var endpointEnvVar = Environment.GetEnvironmentVariable("AZURE_OPENAI_ENDPOINT");
                        var ep = string.IsNullOrWhiteSpace(endpointEnvVar) ?
                            "https://openai-shared.openai.azure.com"
                            : endpointEnvVar;

                        return new AzureOpenAIClient(new Uri(ep), credential, options);
                    });
            });
        }

        // Once middleware support is added to the MCP SDK this should be replaced
        public static void RegisterInstrumentedMcpTools(IServiceCollection services, string[] args)
        {
            JsonSerializerOptions? serializerOptions = null;
            var toolTypes = SharedOptions.ToolsList;
            var toolMatchList = SharedOptions.GetToolsFromArgs(args);

            foreach (var toolType in toolTypes)
            {
                if (toolType is null)
                {
                    continue;
                }

                var toolMethods = toolType.GetMethods(BindingFlags.Public | BindingFlags.NonPublic | BindingFlags.Static | BindingFlags.Instance)
                                    .Where(m => m.GetCustomAttribute<McpServerToolAttribute>() is not null);

                if (toolMatchList.Length > 0)
                {
                    toolMethods = toolMethods.Where(m =>
                    {
                        var attr = m.GetCustomAttribute<McpServerToolAttribute>();
                        return attr?.Name is not null && toolMatchList.Any(glob => FileSystemName.MatchesSimpleExpression(glob, attr.Name));
                    });
                }

                foreach (var toolMethod in toolMethods)
                {
                    services.AddSingleton((Func<IServiceProvider, McpServerTool>)(services =>
                    {
                        var options = new McpServerToolCreateOptions { Services = services, SerializerOptions = serializerOptions };
                        var innerTool = toolMethod.IsStatic
                            ? McpServerTool.Create(toolMethod, options: options)
                            : McpServerTool.Create(toolMethod, r => ActivatorUtilities.CreateInstance(r.Services, toolType), options);

                        var loggerFactory = services.GetRequiredService<ILoggerFactory>();
                        var logger = loggerFactory.CreateLogger(toolType);
                        var telemetryService = services.GetRequiredService<ITelemetryService>();
                        return new InstrumentedTool(telemetryService, logger, innerTool);
                    }));
                }
            }
        }
    }
}<|MERGE_RESOLUTION|>--- conflicted
+++ resolved
@@ -78,7 +78,6 @@
                 DotNet = typeof(DotNetTestRunner),
             });
 
-<<<<<<< HEAD
             services.AddLanguageSpecific<ILanguagePackageUpdate>(new LanguageSpecificImplementations
             {
                 DotNet = typeof(DotNetPackageUpdate),
@@ -86,7 +85,8 @@
                 Python = typeof(PythonPackageUpdate),
                 JavaScript = typeof(JavaScriptPackageUpdate),
                 Go = typeof(GoPackageUpdate),
-=======
+            });
+
             services.AddLanguageSpecific<IEnvRequirementsCheck>(new LanguageSpecificImplementations
             {
                 Python = typeof(PythonRequirementsCheck),
@@ -94,7 +94,6 @@
                 JavaScript = typeof(JavaScriptRequirementsCheck),
                 DotNet = typeof(DotNetRequirementsCheck),
                 Go = typeof(GoRequirementsCheck),
->>>>>>> 26fdce2b
             });
 
             // Helper classes
