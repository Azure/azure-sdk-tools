// Copyright (c) Microsoft Corporation. All rights reserved.
// Licensed under the MIT License.

using Microsoft.CodeAnalysis;

namespace Azure.ClientSdk.Analyzers
{
    internal class Descriptors
    {
        private static readonly string AZC0001Title = "Use one of the following pre-approved namespace groups: " + string.Join(", ", ClientAssemblyNamespaceAnalyzer.AllowedNamespacePrefix);

        public static DiagnosticDescriptor AZC0001 = new DiagnosticDescriptor(
            "AZC0001", AZC0001Title,
            "Namespace '{0}' shouldn't contain public types. " + AZC0001Title, "Usage", DiagnosticSeverity.Warning, true);

        public static DiagnosticDescriptor AZC0002 = new DiagnosticDescriptor(
            "AZC0002", "Client method should have cancellationToken as the last optional parameter",
            "Client method should have cancellationToken as the last optional parameter (both name and it being optional matters)", "Usage", DiagnosticSeverity.Warning, true);

        public static DiagnosticDescriptor AZC0003 = new DiagnosticDescriptor(
            "AZC0003", "Client methods should be virtual",
            "Client methods should be virtual", "Usage", DiagnosticSeverity.Warning, true);

        public static DiagnosticDescriptor AZC0004 = new DiagnosticDescriptor(
            "AZC0004", "Async client method should have sync alternative with same arguments",
            "Async client method should have sync alternative with same arguments", "Usage", DiagnosticSeverity.Warning, true);

        public static DiagnosticDescriptor AZC0005 = new DiagnosticDescriptor(
            "AZC0005", "Client type should have protected parameterless constructor",
            "Client type should have protected parameterless constructor", "Usage", DiagnosticSeverity.Warning, true);

        public static DiagnosticDescriptor AZC0006 = new DiagnosticDescriptor(
            "AZC0006", "Client type should have public constructor with equivalent parameters taking client options",
            "Client type should have public constructor with equivalent parameters taking '{0}' as last argument", "Usage", DiagnosticSeverity.Warning, true);

        public static DiagnosticDescriptor AZC0007 = new DiagnosticDescriptor(
            "AZC0007", "Client type should have public constructor with equivalent parameters not taking client options",
            "Client type should have public constructor with equivalent parameters not taking '{0}' as last argument", "Usage", DiagnosticSeverity.Warning, true);

        public static DiagnosticDescriptor AZC0008 = new DiagnosticDescriptor(
            "AZC0008", "ClientOptions should have a nested enum called ServiceVersion",
            "Client type should have a nested enum called ServiceVersion", "Usage", DiagnosticSeverity.Warning, true);

<<<<<<< HEAD
        public static DiagnosticDescriptor AZC1001 = new DiagnosticDescriptor(
            "AZC1001", "Avoid multiple newlines",
            "Avoid multiple newlines", "Usage", DiagnosticSeverity.Warning, true);
        public static DiagnosticDescriptor AZC1002 = new DiagnosticDescriptor(
            "AZC1002", "Avoid whitespace in the end of the line",
            "Avoid whitespace in the end of the line", "Usage", DiagnosticSeverity.Warning, true);
=======
        public static DiagnosticDescriptor AZC0009 = new DiagnosticDescriptor(
            "AZC0009", "ClientOptions constructors should take a ServiceVersion as their first parameter",
            "ClientOptions constructors should take a ServiceVersion as their first parameter.  Default constructor should be overloaded to provide ServiceVersion.", "Usage", DiagnosticSeverity.Warning, true);

        public static DiagnosticDescriptor AZC0010 = new DiagnosticDescriptor(
            "AZC0010", "ClientOptions constructors should default ServiceVersion to latest supported service version",
            "ClientOptions constructors should default ServiceVersion to latest supported service version", "Usage", DiagnosticSeverity.Warning, true);
>>>>>>> 9d5c9715
    }
}<|MERGE_RESOLUTION|>--- conflicted
+++ resolved
@@ -41,14 +41,6 @@
             "AZC0008", "ClientOptions should have a nested enum called ServiceVersion",
             "Client type should have a nested enum called ServiceVersion", "Usage", DiagnosticSeverity.Warning, true);
 
-<<<<<<< HEAD
-        public static DiagnosticDescriptor AZC1001 = new DiagnosticDescriptor(
-            "AZC1001", "Avoid multiple newlines",
-            "Avoid multiple newlines", "Usage", DiagnosticSeverity.Warning, true);
-        public static DiagnosticDescriptor AZC1002 = new DiagnosticDescriptor(
-            "AZC1002", "Avoid whitespace in the end of the line",
-            "Avoid whitespace in the end of the line", "Usage", DiagnosticSeverity.Warning, true);
-=======
         public static DiagnosticDescriptor AZC0009 = new DiagnosticDescriptor(
             "AZC0009", "ClientOptions constructors should take a ServiceVersion as their first parameter",
             "ClientOptions constructors should take a ServiceVersion as their first parameter.  Default constructor should be overloaded to provide ServiceVersion.", "Usage", DiagnosticSeverity.Warning, true);
@@ -56,6 +48,12 @@
         public static DiagnosticDescriptor AZC0010 = new DiagnosticDescriptor(
             "AZC0010", "ClientOptions constructors should default ServiceVersion to latest supported service version",
             "ClientOptions constructors should default ServiceVersion to latest supported service version", "Usage", DiagnosticSeverity.Warning, true);
->>>>>>> 9d5c9715
+
+        public static DiagnosticDescriptor AZC1001 = new DiagnosticDescriptor(
+            "AZC1001", "Avoid multiple newlines",
+            "Avoid multiple newlines", "Usage", DiagnosticSeverity.Warning, true);
+        public static DiagnosticDescriptor AZC1002 = new DiagnosticDescriptor(
+            "AZC1002", "Avoid whitespace in the end of the line",
+            "Avoid whitespace in the end of the line", "Usage", DiagnosticSeverity.Warning, true);
     }
 }