--- conflicted
+++ resolved
@@ -305,7 +305,6 @@
   }
 }
 
-
 foreach ($pageLink in $badLinks.Keys) {
   Write-Host "  '$pageLink' has $($badLinks[$pageLink].Count) broken link(s)`:`n"
   foreach ($brokenLink in $badLinks[$pageLink].Keys) {
@@ -319,15 +318,4 @@
 else {
   Write-Host "Found $($checkedLinks.Count) links. No broken links found."
 }
-<<<<<<< HEAD
-
-=======
-foreach ($pageLink in $badLinks.Keys) {
-  $errorMsg += "  '$pageLink' has $($badLinks[$pageLink].Count) broken link(s)`:`n"
-  foreach ($brokenLink in $badLinks[$pageLink]) {
-    $errorMsg += "      $brokenLink`n"
-  }
-}
-LogError $errorMsg
->>>>>>> 03410954
 exit $badLinks.Count