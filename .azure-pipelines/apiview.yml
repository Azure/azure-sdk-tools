--- conflicted
+++ resolved
@@ -29,12 +29,7 @@
       - tools/apiview/parsers/js-api-parser
 
 variables:
-<<<<<<< HEAD
-  PythonVersion: '3.10.5'
-=======
-  DotNetRuntimeVersion: '6.x'
   PythonVersion: '3.10.9'
->>>>>>> 3418b9a0
   WebClientProjectDirectory: 'src/dotnet/APIView/APIViewWeb/Client'
   WebProjectPath: 'src/dotnet/APIView/APIViewWeb/APIViewWeb.csproj'
   NodeVersion: '12.x'
