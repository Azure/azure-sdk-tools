--- conflicted
+++ resolved
@@ -3442,16 +3442,6 @@
         ):
             self.checker.visit_functiondef(node)
 
-<<<<<<< HEAD
-    def test_docstring_type_has_space(self):
-        # Don't error if there is extra spacing in the type
-        node = astroid.extract_node(
-            """
-            def function_foo(x):
-                '''
-                :param dict[str, int] x: x
-                '''
-=======
     def test_docstring_property_decorator(self):
         node = astroid.extract_node(
             """
@@ -3463,25 +3453,11 @@
                 :rtype: dict[str, str]
                 '''
                 return {"hello": "world"}
->>>>>>> 1f51515a
             """
         )
         with self.assertNoMessages():
             self.checker.visit_functiondef(node)
 
-<<<<<<< HEAD
-    def test_docstring_type_has_many_spaces(self):
-        # Don't error if there is extra spacing around the type
-        node = astroid.extract_node(
-            """
-            def function_foo(x):
-                '''
-                :param  dict[str, int]  x: x
-                '''
-            """
-        )
-        with self.assertNoMessages():
-=======
     def test_docstring_no_property_decorator(self):
         node = astroid.extract_node(
             """
@@ -3504,5 +3480,30 @@
                     end_col_offset=16
                 ),
         ):
->>>>>>> 1f51515a
+            self.checker.visit_functiondef(node)
+
+    def test_docstring_type_has_space(self):
+        # Don't error if there is extra spacing in the type
+        node = astroid.extract_node(
+            """
+            def function_foo(x):
+                '''
+                :param dict[str, int] x: x
+                '''
+            """
+        )
+        with self.assertNoMessages():
+            self.checker.visit_functiondef(node)
+
+    def test_docstring_type_has_many_spaces(self):
+        # Don't error if there is extra spacing around the type
+        node = astroid.extract_node(
+            """
+            def function_foo(x):
+                '''
+                :param  dict[str, int]  x: x
+                '''
+            """
+        )
+        with self.assertNoMessages():
             self.checker.visit_functiondef(node)