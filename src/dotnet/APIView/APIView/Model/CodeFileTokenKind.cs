﻿// Copyright (c) Microsoft Corporation. All rights reserved.
// Licensed under the MIT License.
namespace APIView
{
    public enum CodeFileTokenKind
    {
        Text = 0,
        Newline = 1,
        Whitespace = 2,
        Punctuation = 3,
        Keyword = 4,
        LineIdMarker = 5,
        TypeName = 6,
        MemberName = 7,
        StringLiteral = 8,
        Literal = 9,
        Comment = 10,
        DocumentRangeStart = 11,
        DocumentRangeEnd = 12,
        DeprecatedRangeStart = 13,
        DeprecatedRangeEnd = 14,
        SkipDiffRangeStart = 15,
        SkipDiffRangeEnd = 16,
<<<<<<< HEAD
        FoldableParentToken = 17,
        FoldableContentStart = 18,
        FoldableContentEnd = 19,
        TableBegin = 20,
        TableEnd = 21,
        TableRowCount = 22,
        TableColumnCount = 23,
        TableColumnName = 24,
        TableCellBegin = 25,
        TableCellEnd = 26,
=======
        FoldableSectionHeading = 17,
        FoldableSectionContentStart = 18,
        FoldableSectionContentEnd = 19
>>>>>>> 9d633144
    }
}<|MERGE_RESOLUTION|>--- conflicted
+++ resolved
@@ -21,21 +21,8 @@
         DeprecatedRangeEnd = 14,
         SkipDiffRangeStart = 15,
         SkipDiffRangeEnd = 16,
-<<<<<<< HEAD
-        FoldableParentToken = 17,
-        FoldableContentStart = 18,
-        FoldableContentEnd = 19,
-        TableBegin = 20,
-        TableEnd = 21,
-        TableRowCount = 22,
-        TableColumnCount = 23,
-        TableColumnName = 24,
-        TableCellBegin = 25,
-        TableCellEnd = 26,
-=======
         FoldableSectionHeading = 17,
         FoldableSectionContentStart = 18,
         FoldableSectionContentEnd = 19
->>>>>>> 9d633144
     }
 }