package prompt

import (
	"encoding/json"
	"fmt"
	"os"
	"path/filepath"
	"runtime"
	"strings"

	"github.com/azure-sdk-tools/tools/sdk-ai-bots/azure-sdk-qa-bot-backend/model"
)

type DefaultPromptParser struct {
}

// findModuleRoot finds the module root by looking for go.mod file
func findModuleRoot() (string, error) {
	// Start from the current file's directory
	_, filename, _, _ := runtime.Caller(0)
	dir := filepath.Dir(filename)

	for {
		goModPath := filepath.Join(dir, "go.mod")
		if _, err := os.Stat(goModPath); err == nil {
			return dir, nil
		}

		parent := filepath.Dir(dir)
		if parent == dir {
			// Reached root directory
			break
		}
		dir = parent
	}

	// Fallback to using current working directory if go.mod not found
	return os.Getwd()
}

func replacePlaceholder(prompt, placeholder, value string) string {
	// Replace the placeholder with the actual value
	return strings.ReplaceAll(prompt, placeholder, value)
}

// validateTemplateName validates that the template name is safe to use
// It prevents path traversal attacks by ensuring:
// 1. No path separators (/ or \)
// 2. No parent directory references (..)
// 3. Only allows filename-safe characters
func validateTemplateName(template string) error {
	if template == "" {
		return fmt.Errorf("template name cannot be empty")
	}

	// Check for path separators
	if strings.Contains(template, "/") || strings.Contains(template, "\\") {
		return fmt.Errorf("template name cannot contain path separators")
	}

	// Check for parent directory references
	if strings.Contains(template, "..") {
		return fmt.Errorf("template name cannot contain parent directory references")
	}

	// Additional validation: only allow safe characters for filenames
	// Allow alphanumeric, underscore, hyphen, and dot
	for _, char := range template {
		if (char < 'a' || char > 'z') &&
			(char < 'A' || char > 'Z') &&
			(char < '0' || char > '9') &&
			char != '_' && char != '-' && char != '.' {
			return fmt.Errorf("template name contains invalid characters")
		}
	}

	return nil
}

func (p *DefaultPromptParser) ParsePrompt(params map[string]string, template string) (string, error) {
	// Validate template name to prevent path injection
	if err := validateTemplateName(template); err != nil {
		return "", fmt.Errorf("invalid template name: %w", err)
	}

	moduleRoot, err := findModuleRoot()
	if err != nil {
		return "", fmt.Errorf("failed to find module root: %w", err)
	}

	templatePath := filepath.Join(moduleRoot, "service", "prompt", "prompt_template", template)

	// Verify the resolved path is still within the template directory (defense in depth)
	templateDir := filepath.Join(moduleRoot, "service", "prompt", "prompt_template")
	absTemplatePath, err := filepath.Abs(templatePath)
	if err != nil {
		return "", fmt.Errorf("failed to resolve template path: %w", err)
	}
	absTemplateDir, err := filepath.Abs(templateDir)
	if err != nil {
		return "", fmt.Errorf("failed to resolve template directory: %w", err)
	}
	// Ensure the resolved path starts with the template directory followed by a separator
	if !strings.HasPrefix(absTemplatePath, absTemplateDir+string(filepath.Separator)) {
		return "", fmt.Errorf("template path is outside of allowed directory")
	}

	content, err := os.ReadFile(templatePath)
	if err != nil {
		return "", fmt.Errorf("failed to read template file: %w", err)
	}
	prompt := string(content)
	if params == nil {
		return prompt, nil
	}
	for k, v := range params {
		prompt = replacePlaceholder(prompt, "{{"+k+"}}", v)
	}
	return prompt, nil
}

func (p *DefaultPromptParser) ParseResponse(response, template string) (*model.CompletionResp, error) {
	// Implement your response parsing logic here
	// For example, you can unmarshal the response into a struct
	var resp model.DefaultPromptResponse
	err := json.Unmarshal([]byte(response), &resp)
	if err != nil {
		return nil, err
	}
	return &model.CompletionResp{
		Answer:            resp.Answer,
		HasResult:         resp.HasResult,
		References:        resp.References,
		ReasoningProgress: &resp.ReasoningProgress,
	}, nil
}

type IntentionPromptParser struct {
}

<<<<<<< HEAD
func (p *IntentionPromptParser) ParsePrompt(params map[string]string, template string) (string, error) {
=======
func (p *IntensionPromptParser) ParsePrompt(params map[string]string, template string) (string, error) {
	// Validate template name to prevent path injection
	if err := validateTemplateName(template); err != nil {
		return "", fmt.Errorf("invalid template name: %w", err)
	}

>>>>>>> a938609b
	moduleRoot, err := findModuleRoot()
	if err != nil {
		return "", fmt.Errorf("failed to find module root: %w", err)
	}

	templatePath := filepath.Join(moduleRoot, "service", "prompt", "prompt_template", template)

	// Verify the resolved path is still within the template directory (defense in depth)
	templateDir := filepath.Join(moduleRoot, "service", "prompt", "prompt_template")
	absTemplatePath, err := filepath.Abs(templatePath)
	if err != nil {
		return "", fmt.Errorf("failed to resolve template path: %w", err)
	}
	absTemplateDir, err := filepath.Abs(templateDir)
	if err != nil {
		return "", fmt.Errorf("failed to resolve template directory: %w", err)
	}
	// Ensure the resolved path starts with the template directory followed by a separator
	if !strings.HasPrefix(absTemplatePath, absTemplateDir+string(filepath.Separator)) {
		return "", fmt.Errorf("template path is outside of allowed directory")
	}

	content, err := os.ReadFile(templatePath)
	if err != nil {
		return "", fmt.Errorf("failed to read template file: %w", err)
	}
	prompt := string(content)
	if params == nil {
		return prompt, nil
	}
	for k, v := range params {
		prompt = replacePlaceholder(prompt, "{{"+k+"}}", v)
	}
	return prompt, nil
}

func (p *IntentionPromptParser) ParseResponse(response, template string) (*model.IntentionResult, error) {
	// Implement your response parsing logic here
	// For example, you can unmarshal the response into a struct
	var resp model.IntentionResult
	err := json.Unmarshal([]byte(response), &resp)
	if err != nil {
		return nil, err
	}
	return &resp, nil
}<|MERGE_RESOLUTION|>--- conflicted
+++ resolved
@@ -138,16 +138,12 @@
 type IntentionPromptParser struct {
 }
 
-<<<<<<< HEAD
-func (p *IntentionPromptParser) ParsePrompt(params map[string]string, template string) (string, error) {
-=======
 func (p *IntensionPromptParser) ParsePrompt(params map[string]string, template string) (string, error) {
 	// Validate template name to prevent path injection
 	if err := validateTemplateName(template); err != nil {
 		return "", fmt.Errorf("invalid template name: %w", err)
 	}
 
->>>>>>> a938609b
 	moduleRoot, err := findModuleRoot()
 	if err != nil {
 		return "", fmt.Errorf("failed to find module root: %w", err)
