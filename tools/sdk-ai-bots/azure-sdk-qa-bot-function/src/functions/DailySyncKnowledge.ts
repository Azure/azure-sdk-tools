import { app, HttpRequest, HttpResponseInit, InvocationContext, Timer } from '@azure/functions';
import { execSync } from 'child_process';
import * as fs from 'fs';
import * as path from 'path';
import { BlobService } from '../services/StorageService';
import { SpectorCaseProcessor } from '../services/SpectorCaseProcessor';
import { ConfigurationLoader, RepositoryConfig } from '../services/ConfigurationLoader';
import { SearchService } from '../services/SearchService';

/**
 * Daily sync knowledge function that processes documentation from various repositories
 * and uploads processed content to blob storage for the Azure SDK QA Bot.
 * 
 * This function:
 * 1. Loads configuration from knowledge-config.json
 * 2. Clones/updates multiple documentation repositories
 * 3. Processes markdown files to extract content
 * 4. Uploads processed content to Azure Blob Storage
 * 5. Cleans up temporary files
 * 
 * Triggered daily via timer or manually via HTTP request
 */

// Configuration for documentation sources
interface DocumentationSource {
    path: string;
    folder: string;
    name?: string;
    fileNameLowerCase?: boolean;
    ignoredPaths?: string[];
    isSpectorTest?: boolean;
}


// Model for processed markdown file result
interface ProcessedMarkdownFile {
    filename: string;
    content: string;
    blobPath: string;
    isValid: boolean; // Indicates if the file should be processed further
}

// Result interface for source directory processing
interface ProcessSourceDirectoryResult {
    totalProcessed: number;
    changedDocuments: number;
    unchangedDocuments: number;
    changedFiles: ProcessedMarkdownFile[];  // Files that changed and need to be uploaded/updated
    unchangedFiles: ProcessedMarkdownFile[]; // Files that didn't change
}

/**
 * Timer-triggered function that runs daily to sync knowledge base
 */
export async function dailySyncKnowledgeTimer(myTimer: Timer, context: InvocationContext): Promise<void> {
    context.log('Daily sync knowledge timer function started');
    
    try {
        await processDailySyncKnowledge(context);
        context.log('Daily sync knowledge completed successfully');
    } catch (error) {
        context.error('Daily sync knowledge failed:', error);
        throw error;
    }
}

/**
 * HTTP-triggered function for manual sync
 */
export async function dailySyncKnowledgeHttp(request: HttpRequest, context: InvocationContext): Promise<HttpResponseInit> {
    context.log('Daily sync knowledge HTTP function started');
    
    try {
        await processDailySyncKnowledge(context);
        
        return {
            status: 200,
            jsonBody: {
                message: 'Daily sync knowledge completed successfully',
                timestamp: new Date().toISOString()
            }
        };
    } catch (error) {
        context.error('Daily sync knowledge failed:', error);
        
        return {
            status: 500,
            jsonBody: {
                error: 'Daily sync knowledge failed',
                details: error instanceof Error ? error.message : 'Unknown error',
                timestamp: new Date().toISOString()
            }
        };
    }
}

/**
 * Core processing logic for daily sync knowledge
 */
async function processDailySyncKnowledge(context: InvocationContext): Promise<void> {
    const workingDir = '/tmp/daily-sync-work';
    const docsDir = path.join(workingDir, 'docs');
    const tempDocsDir = path.join(workingDir, 'temp_docs');
    
    // Initialize services
    const blobService = new BlobService();
    const searchService = new SearchService();
    
    try {
        // Load configuration
        context.log('Loading knowledge configuration...');
        const documentationSources = ConfigurationLoader.getDocumentationSources(context);
        
        // Create working directories
        if (fs.existsSync(workingDir)) {
            fs.rmSync(workingDir, { recursive: true, force: true });
        }
        fs.mkdirSync(workingDir, { recursive: true });
        fs.mkdirSync(docsDir, { recursive: true });
        
        context.log('Loading existing blob metadata for change detection...');
        
        // Load existing blob metadata for change detection
        const containerName = process.env.STORAGE_KNOWLEDGE_CONTAINER;
        const existingBlobs = await blobService.listBlobsWithProperties(containerName);
        
        context.log('Setting up documentation repositories...');
        
        // Setup documentation repositories
        await setupDocumentationRepositories(docsDir, context);
        
        context.log('Preprocessing spector cases...');
        
        // Preprocess spector cases
        await preprocessSpectorCases(docsDir, context);

        context.log('Processing documentation sources...');
        
        let totalProcessed = 0;
        let changedDocuments = 0;
        let unchangedDocuments = 0;
        const allChangedFiles: ProcessedMarkdownFile[] = [];
        const allUnchangedFiles: ProcessedMarkdownFile[] = [];
        
        // Process each documentation source
        for (const source of documentationSources) {
            const sourceDir = path.join(workingDir, source.path);
            const targetDir = path.join(tempDocsDir, source.folder);
            
            if (!fs.existsSync(sourceDir)) {
                context.warn(`Source directory not found: ${sourceDir}`);
                continue;
            }
            
            // Create target directory
            fs.mkdirSync(targetDir, { recursive: true });
            
            // Create release notes index
            try {
                await createReleaseNotesIndex(source, sourceDir, targetDir, context);
            } catch (error) {
                context.error(`Error creating release notes index: ${error}`);
                throw error;
            }
            
            // Process files in source directory
            try {
                const result = await processSourceDirectory(
                    sourceDir, 
                    source, 
                    targetDir, 
                    existingBlobs,
                    searchService,
                    blobService,
                    context
                );
                
                totalProcessed += result.totalProcessed;
                changedDocuments += result.changedDocuments;
                unchangedDocuments += result.unchangedDocuments;
                allChangedFiles.push(...result.changedFiles);
                allUnchangedFiles.push(...result.unchangedFiles);
            } catch (error) {
                context.error(`Error processing source directory: ${error}`);
                throw error;
            }
        }
        
        context.log(`Processing completed: ${totalProcessed} total, ${changedDocuments} changed, ${unchangedDocuments} unchanged`);
        context.log(`Files that changed: ${allChangedFiles.length}, Files that remained unchanged: ${allUnchangedFiles.length}`);

        // Delete the AI Search index for changed files
        await deleteAISearchIndex(searchService, allChangedFiles, context);

        // Upload files to blob storage (only for changed documents)
        await uploadFilesToBlobStorage(allChangedFiles, context);
        
        // Clean up expired blobs
        await cleanupExpiredBlobs(allChangedFiles.concat(allUnchangedFiles), context);
        context.log('Daily sync knowledge processing completed');
        
    } finally {
        // Cleanup working directory
        if (fs.existsSync(workingDir)) {
            fs.rmSync(workingDir, { recursive: true, force: true });
        }
    }
}

/**
 * Delete AI Search index for changed files
 */
async function deleteAISearchIndex(searchService: SearchService, changeFiles: ProcessedMarkdownFile[], context: InvocationContext) {
    for (const processed of changeFiles) {
        // Delete existing chunks from AI Search if document title exists
        try {
            await searchService.deleteDocumentChunksByFileName(processed.filename, context);
            context.log(`Deleted AI search chunks for: "${processed.blobPath}"`);
        } catch (error) {
            context.warn(`Failed to delete chunks for: "${processed.blobPath}": ${error instanceof Error ? error.message : 'Unknown error'}`);
        }
    }
}

/**
 * Get authenticated URL for repository cloning
 */
function getAuthenticatedUrl(repo: RepositoryConfig, context: InvocationContext): string {
    if (repo.authType === 'public') {
        return repo.url;
    }
    
    if (repo.authType === 'token') {
        if (!repo.token) {
            context.error(`Token is missing for repository ${repo.name}. Please check environment variable.`);
            throw new Error(`Authentication token missing for ${repo.name}`);
        }
        context.log(`Using token authentication for ${repo.name}`);
        return repo.url.replace('https://', `https://${repo.token}@`);
    }
    
    if (repo.authType === 'ssh') {
        // SSH URLs should be used as-is, assuming SSH keys are configured
        context.log(`Using SSH authentication for ${repo.name} with host ${repo.sshHost || 'default'}`);
        return repo.url;
    }
    
    return repo.url;
}

/**
 * Setup SSH configuration for git operations (Windows and Linux compatible)
 */
async function setupSSHConfig(context: InvocationContext): Promise<void> {
    const sshPrivateKey = process.env.SSH_PRIVATE_KEY;
    
    if (!sshPrivateKey) {
        context.warn('SSH_PRIVATE_KEY environment variable not found');
        return;
    }
    
    try {
        // Determine home directory based on platform
        const homeDir = process.env.HOME;
        
        const sshDir = path.join(homeDir, '.ssh');
        
        // Create .ssh directory if it doesn't exist
        if (!fs.existsSync(sshDir)) {
            fs.mkdirSync(sshDir, { recursive: true });
        }
        
        // Set correct permissions on .ssh directory (700 = owner read/write/execute only)
        fs.chmodSync(sshDir, 0o700);
        
        // Decode and write the private key
        const privateKeyPath = path.join(sshDir, 'id_ed25519');
        const decodedKey = Buffer.from(sshPrivateKey, 'base64').toString('utf-8');
        
        fs.writeFileSync(privateKeyPath, decodedKey);
        
        // Set correct permissions on the private key file (600 = owner read/write only)
        fs.chmodSync(privateKeyPath, 0o600);
    
        // Create SSH config for github-microsoft
        const sshConfigPath = path.join(sshDir, 'config');
        const sshConfig = `# For cloud-and-ai-microsoft repositories
Host github-microsoft
    HostName github.com
    User git
    IdentityFile ${privateKeyPath.replace(/\\/g, '/')}
    IdentitiesOnly yes
    StrictHostKeyChecking no
    UserKnownHostsFile /dev/null

# For general GitHub repositories  
Host github.com
    HostName github.com
    User git
    StrictHostKeyChecking no
    UserKnownHostsFile /dev/null
`;
        
        fs.writeFileSync(sshConfigPath, sshConfig);
        
        // Set correct permissions on SSH config file (644 = owner read/write, group/others read only)
        fs.chmodSync(sshConfigPath, 0o644);
        
        context.log(`SSH configuration setup completed`);
        context.log(`SSH directory: ${sshDir}`);
        context.log(`Private key path: ${privateKeyPath}`);
        context.log(`SSH config path: ${sshConfigPath}`);
        
        // Set GIT_SSH_COMMAND environment variable to use the custom SSH config
        process.env.GIT_SSH_COMMAND = `ssh -F "${sshConfigPath}" -o StrictHostKeyChecking=no`;
        
        // Test SSH connection
        context.log('Testing SSH connection to github-microsoft...');
        try {
            const { execSync } = require('child_process');
            const testResult = execSync(`ssh -F "${sshConfigPath}" -T git@github-microsoft -o ConnectTimeout=10`, {
                stdio: 'pipe',
                timeout: 15000
            }).toString();
            context.log('SSH test result:', testResult);
        } catch (testError) {
            context.warn('SSH test failed (this might be normal):', testError.message);
        }
        
    } catch (error) {
        context.error('Error setting up SSH configuration:', error);
        throw error;
    }
}

/**
 * Setup documentation repositories by cloning or updating them
 */
async function setupDocumentationRepositories(docsDir: string, context: InvocationContext): Promise<void> {
    // Setup SSH configuration first
    await setupSSHConfig(context);
    
    // Load repository configurations from the config file
    const repositories = ConfigurationLoader.getRepositoryConfigs(context);
    
    for (const repo of repositories) {
        try {
            context.log(`Setting up ${repo.name}...`);
            const repoPath = path.join(docsDir, repo.path);
            
            // Get authenticated URL if required
            const cloneUrl = getAuthenticatedUrl(repo, context);
            
            if (fs.existsSync(repoPath)) {
                // Update existing repository
                process.chdir(repoPath);
                
                execSync('git fetch origin', { stdio: 'pipe', env: process.env });
                execSync('git reset --hard origin/main || git reset --hard origin/master', { stdio: 'pipe', env: process.env });
            } else {
                // Clone new repository
                process.chdir(docsDir);
                
                if (repo.sparseCheckout) {
                    // Use sparse checkout for large repositories
                    execSync(`git clone --filter=blob:none --sparse ${cloneUrl} ${repo.path}`, { stdio: 'pipe', env: process.env });
                    process.chdir(repoPath);
                    execSync('git config core.sparseCheckout true', { stdio: 'pipe', env: process.env });
                    
                    const sparseCheckoutFile = path.join(repoPath, '.git/info/sparse-checkout');
                    fs.writeFileSync(sparseCheckoutFile, repo.sparseCheckout.join('\n'));

                    execSync(`git checkout ${repo.branch}`, { stdio: 'pipe', env: process.env });
                } else {
                    execSync(`git clone ${cloneUrl} ${repo.path}`, { stdio: 'pipe', env: process.env });
                }
            }
            
            context.log(`${repo.name} setup completed`);
        } catch (error) {
            context.error(`Error setting up ${repo.name}:`, error);
            throw error;
        }
    }
}

/**
 * Process files in a source directory
 */
async function processSourceDirectory(
    sourceDir: string,
    source: DocumentationSource,
    targetDir: string,
    existingBlobs: Map<string, any>,
    searchService: SearchService,
    blobService: BlobService,
    context: InvocationContext
): Promise<ProcessSourceDirectoryResult> {
    
    let totalProcessed = 0;
    let changedDocuments = 0;
    let unchangedDocuments = 0;
    const changedFiles: ProcessedMarkdownFile[] = [];
    const unchangedFiles: ProcessedMarkdownFile[] = [];
    
    async function walkDirectory(dir: string): Promise<void> {
        const entries = fs.readdirSync(dir, { withFileTypes: true });
        
        for (const entry of entries) {
            const fullPath = path.join(dir, entry.name);
            
            if (entry.isDirectory()) {
                await walkDirectory(fullPath);
            } else if (entry.name.endsWith('.md') || entry.name.endsWith('.mdx')) {
                const relativePath = path.relative(sourceDir, fullPath);

                // Skip ignored paths
                if (source.ignoredPaths && source.ignoredPaths.some(p => relativePath.startsWith(p))) {
                    continue;
                }

                // Skip reference files and release notes
                if (relativePath.startsWith('reference') || entry.name.startsWith('release-')) {
                    continue;
                }
                
                totalProcessed++;
                
                try {
                    // Use the shared processMarkdownFile logic to get processed content and blob path
                    const processed = processMarkdownFile(fullPath, source, sourceDir);
                    
                    // Skip if the file is not valid for processing (e.g., azure-sdk-guidelines case)
                    if (!processed.isValid) {
                        continue;
                    }

                    // Check if content has changed by comparing MD5
                    if (blobService.hasContentChanged(processed.blobPath, processed.content, existingBlobs)) {
                        context.log(`Content changed for: ${processed.blobPath}`);
                        changedDocuments++;
                        changedFiles.push(processed);
                        
                        // Create target file and write processed content
                        const targetFilePath = path.join(targetDir, processed.filename);
                        fs.writeFileSync(targetFilePath, processed.content);
                    } else {
                        context.log(`Content unchanged for: ${processed.blobPath}`);
                        unchangedDocuments++;
                        unchangedFiles.push(processed);
                    }
                } catch (error) {
                    context.error(`Error processing file ${fullPath}:`, error);
                    throw error;
                }
            }
        }
    }
    
    await walkDirectory(sourceDir);
    
    return { 
        totalProcessed, 
        changedDocuments, 
        unchangedDocuments, 
        changedFiles, 
        unchangedFiles 
    };
}

/**
 * Create release notes index with content from the 10 most recent release notes
 */
async function createReleaseNotesIndex(
    source: DocumentationSource,
    sourceDir: string,
    targetDir: string,
    context: InvocationContext
): Promise<void> {
    // Path to release notes directory
    const releaseNotesDir = path.join(sourceDir, 'release-notes');
    
    // Check if release notes directory exists
    if (!fs.existsSync(releaseNotesDir)) {
        context.log(`Release notes directory not found for ${source.folder}, skipping index creation`);
        return;
    }
    
    const releaseFiles: string[] = [];
    
    function walkReleaseNotes(dir: string): void {
        const entries = fs.readdirSync(dir, { withFileTypes: true });
        
        for (const entry of entries) {
            const fullPath = path.join(dir, entry.name);
            
            if (entry.isDirectory()) {
                walkReleaseNotes(fullPath);
            } else {
                // Match files with pattern release-YYYY-MM-DD.md or release-YYYY-MM-DD.mdx
                if (/release-\d{4}-\d{2}-\d{2}\.(md|mdx)$/.test(entry.name)) {
                    releaseFiles.push(fullPath);
                }
            }
        }
    }
    
    walkReleaseNotes(releaseNotesDir);
    
    // Sort files by date (newest first)
    releaseFiles.sort((a, b) => {
        const dateA = extractDateFromFilename(a);
        const dateB = extractDateFromFilename(b);
        return dateB.getTime() - dateA.getTime();
    });
    
    // Take only the 10 most recent files (or fewer if less than 10 exist)
    const maxFiles = 10;
    const recentReleaseFiles = releaseFiles.slice(0, Math.min(maxFiles, releaseFiles.length));
    
    // Create index content
    const indexTitle = `# ${source.folder} - Recent Version Release Notes\n`;
    const description = `This contains latest release version and changes of ${source.folder}\n\n`;
    let content = indexTitle + description;
    
    // Add content from each release note file
    for (const filePath of recentReleaseFiles) {
        try {
            const fileContent = fs.readFileSync(filePath, 'utf-8');
            
            // Get relative file path for building the release link
            const relFilePath = path.relative(sourceDir, filePath);
            
            // Prepare release link based on the source repository
            let releaseLink = '';
            if (source.folder === 'typespec_docs') {
                releaseLink = `https://typespec.io/docs/${relFilePath}`;
            } else if (source.folder === 'typespec_azure_docs') {
                releaseLink = `https://azure.github.io/typespec-azure/docs/${relFilePath}`;
            }
            
            // Remove file extension from link
            releaseLink = releaseLink.replace(/\.(md|mdx)$/, '');
            
            // Extract title, release date, and version from frontmatter
            const { title, releaseDate, version } = extractReleaseInfo(fileContent);
            
            // Create section header with extracted information and link
            let releaseHeader = `## [version-${title}-${releaseDate}](${releaseLink})\n`;
            if (version) {
                releaseHeader = `## [version-${title}-${releaseDate} (v${version})](${releaseLink})\n`;
            }
            
            // Extract and organize sections
            const sections = extractSections(fileContent);
            
            // Add the release header and sections to content
            content += releaseHeader + sections + '\n';
        } catch (error) {
            context.warn(`Error reading release note file ${filePath}: ${error}`);
            continue;
        }
    }
    
    // Create the index file in the target directory
    const indexPath = path.join(targetDir, 'version-release-notes-index.md');
    fs.writeFileSync(indexPath, content);
    
    context.log(`Created release notes index for ${source.folder}`);
}

/**
 * Extract date from a filename in the format release-YYYY-MM-DD.md
 */
function extractDateFromFilename(filePath: string): Date {
    const filename = path.basename(filePath);
    const match = filename.match(/release-(\d{4}-\d{2}-\d{2})/);
    
    if (!match) {
        return new Date(0); // Return epoch time if no match found
    }
    
    try {
        return new Date(match[1]);
    } catch {
        return new Date(0); // Return epoch time on error
    }
}

/**
 * Extract release info from release note frontmatter
 */
function extractReleaseInfo(content: string): { title: string; releaseDate: string; version: string } {
    let title = '';
    let releaseDate = '';
    let version = '';
    
    const frontmatterMatch = content.match(/^---\s*\n([\s\S]*?)\n---\s*/);
    if (!frontmatterMatch) {
        return { title, releaseDate, version };
    }
    
    const frontmatter = frontmatterMatch[1];
    const lines = frontmatter.split('\n');
    
    for (const line of lines) {
        const trimmedLine = line.trim();
        
        if (trimmedLine.startsWith('title:')) {
            title = trimmedLine.substring(6).trim().replace(/^["']|["']$/g, '');
        } else if (trimmedLine.startsWith('releaseDate:')) {
            releaseDate = trimmedLine.substring(12).trim();
        } else if (trimmedLine.startsWith('version:')) {
            version = trimmedLine.substring(8).trim().replace(/^["']|["']$/g, '');
        }
    }
    
    return { title, releaseDate, version };
}

/**
 * Process a single markdown file
 */
function processMarkdownFile(
    filePath: string,
    source: DocumentationSource,
    sourceDir: string
): ProcessedMarkdownFile {
    const content = fs.readFileSync(filePath, 'utf-8');
    
    // Process file content
    const processed = convertMarkdown(content);

    if (!processed.filename) {
        // If no filename was found in frontmatter, generate one from file path
        const relativePath = path.relative(sourceDir, filePath);
        processed.filename = relativePath.replace(/[/\\]/g, '#');
        if (source.folder === 'azure-sdk-guidelines') {
            // Skip processing empty filename case for azure-sdk-guidelines
            return { 
                filename: '',
                content: '',
                blobPath: '',
                isValid: false
            };
        }
        if (source.isSpectorTest) {
            // remove generated prefix
            processed.filename = processed.filename.replace(/^generated#/, '');
        }
    }

    // Create blob path based on source folder and file name
    let fileName = processed.filename;
    if (source.fileNameLowerCase) {
        fileName = fileName.toLowerCase().replace(/\s+/g, '-');
    }
    const blobPath = path.join(source.folder, fileName).replace(/\\/g, '/');
    
    return {
        filename: processed.filename,
        content: processed.content,
        blobPath: blobPath,
        isValid: true
    };
}

/**
 * Convert markdown
 */
function convertMarkdown(content: string): { filename: string; content: string } {
    let title = '';
    let filename = '';
    let foundTitle = false;
    let inFrontmatter = false;
    let firstContentLine = true;
    
    const lines = content.split('\n');
    const contentLines: string[] = [];
    
    for (const line of lines) {
        // Process frontmatter
        if (line.trim() === '---') {
            if (!inFrontmatter) {
                inFrontmatter = true;
                continue;
            } else {
                inFrontmatter = false;
                continue;
            }
        }
        
        if (inFrontmatter) {
            if (line.startsWith('title:')) {
                title = line.substring(6).trim().replace(/^["']|["']$/g, '');
                foundTitle = true;
            }
            if (line.startsWith('permalink:')) {
                filename = line.substring(10).trim().replace(/^["']|["']$/g, '');
            }
            continue;
        }
        
        // Add title at the beginning of file content
        if (!inFrontmatter && firstContentLine) {
            if (foundTitle) {
                contentLines.push(`# ${title}`, '');
            }
            firstContentLine = false;
        }
        
        // Write non-empty lines or preserve empty lines in content
        if (!inFrontmatter) {
            contentLines.push(line);
        }
    }
    
    return {
        filename,
        content: contentLines.join('\n')
    };
}

/**
 * Extract sections and downgrade headers (kept for release notes processing)
 */
function extractSections(content: string): string {
    // Remove frontmatter
    const contentWithoutFrontmatter = content.replace(/^---\s*\n[\s\S]*?\n---\s*\n/, '');
    
    // Remove caution blocks
    const contentWithoutCaution = contentWithoutFrontmatter.replace(/:::caution[\s\S]*?:::\s*/g, '');
    
    // Downgrade headers (add one more # to each header)
    const downgradedContent = contentWithoutCaution.replace(/^(#+)\s+(.+)$/gm, '#$1 $2');
    
    return downgradedContent.trim();
}

/**
 * Upload changed files to blob storage using the ProcessedMarkdownFile information
 */
async function uploadFilesToBlobStorage(
    changedFiles: ProcessedMarkdownFile[], 
    context: InvocationContext
) {
    try {
        const blobService = new BlobService();
        const containerName = process.env.STORAGE_KNOWLEDGE_CONTAINER;
        
        let uploadedCount = 0;
        
        // Upload only changed files
        for (const file of changedFiles) {
            if (file.isValid) {
                await blobService.putBlob(context, containerName, file.blobPath, file.content);
                uploadedCount++;
            }
        }
        
        context.log(`Successfully uploaded ${uploadedCount} changed files to blob storage`);
        return;
    } catch (error) {
        context.error('Error uploading changed files to blob storage:', error);
        throw error;
    }
}

/**
 * Clean up expired blobs
 */
async function cleanupExpiredBlobs(currentFiles: ProcessedMarkdownFile[], context: InvocationContext): Promise<void> {
    try {
<<<<<<< HEAD
        const blobService = new BlobService();
        const containerName = process.env.STORAGE_KNOWLEDGE_CONTAINER || 'knowledge';
=======
        const storageService = new StorageService();
        const containerName = process.env.STORAGE_KNOWLEDGE_CONTAINER;
>>>>>>> 93ace6ec
        
        context.log('Cleaning up expired blobs...');
        
        // Get all existing blobs
        const allBlobs = await blobService.listBlobs(containerName);
        
        // Create a set of current file blob paths for efficient lookup
        const currentFileBlobPaths = new Set(
            currentFiles
                .filter(file => file.isValid)
                .map(file => file.blobPath)
        );
        
        let deletedCount = 0;
        
        for (const blobPath of allBlobs) {
            // Skip static files
            if (blobPath.startsWith('static_')) {
                continue;
            }
            
            // Delete if not in current files
            if (!currentFileBlobPaths.has(blobPath)) {
                try {
                    await blobService.deleteBlob(context, containerName, blobPath);
                    deletedCount++;
                } catch (error) {
                    context.warn(`Failed to delete blob ${blobPath}: ${error instanceof Error ? error.message : 'Unknown error'}`);
                }
            }
        }
        
        context.log(`Cleaned up ${deletedCount} expired blobs`);
    } catch (error) {
        context.error('Error cleaning up expired blobs:', error);
        throw error;
    }
}

/**
 * Preprocess spector cases in the documentation directories
 */
async function preprocessSpectorCases(docsDir: string, context: InvocationContext): Promise<void> {
    context.log('Starting spector case processing...');
    
    try {
        await SpectorCaseProcessor.processSpectorCases(docsDir, context);
        context.log('Spector case processing completed successfully');
    } catch (error) {
        context.error('Error processing spector cases:', error);
        throw error;
    }
}

// Register the functions
app.timer('dailySyncKnowledgeTimer', {
    schedule: '0 0 9 * * *',
    handler: dailySyncKnowledgeTimer,
});

app.http('dailySyncKnowledgeHttp', {
    methods: ['GET'],
    authLevel: 'function',
    handler: dailySyncKnowledgeHttp,
});<|MERGE_RESOLUTION|>--- conflicted
+++ resolved
@@ -771,13 +771,8 @@
  */
 async function cleanupExpiredBlobs(currentFiles: ProcessedMarkdownFile[], context: InvocationContext): Promise<void> {
     try {
-<<<<<<< HEAD
         const blobService = new BlobService();
-        const containerName = process.env.STORAGE_KNOWLEDGE_CONTAINER || 'knowledge';
-=======
-        const storageService = new StorageService();
         const containerName = process.env.STORAGE_KNOWLEDGE_CONTAINER;
->>>>>>> 93ace6ec
         
         context.log('Cleaning up expired blobs...');
         
