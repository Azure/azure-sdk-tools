--- conflicted
+++ resolved
@@ -4,11 +4,8 @@
 import com.azure.json.JsonReader;
 import com.azure.json.JsonWriter;
 import com.azure.tools.apiview.processor.analysers.Analyser;
-<<<<<<< HEAD
 import com.azure.tools.apiview.processor.analysers.KotlinASTAnalyser;
-=======
 import com.azure.tools.apiview.processor.analysers.JavaASTAnalyser;
->>>>>>> 5dceca7e
 import com.azure.tools.apiview.processor.analysers.XMLASTAnalyser;
 import com.azure.tools.apiview.processor.model.APIListing;
 import com.azure.tools.apiview.processor.model.ApiViewProperties;
@@ -17,13 +14,10 @@
 import com.azure.tools.apiview.processor.model.LanguageVariant;
 import com.azure.tools.apiview.processor.model.Token;
 import com.azure.tools.apiview.processor.model.maven.Pom;
-<<<<<<< HEAD
 import com.fasterxml.jackson.annotation.JsonInclude;
 import com.fasterxml.jackson.databind.ObjectMapper;
 import com.fasterxml.jackson.databind.ObjectWriter;
 import net.lingala.zip4j.ZipFile;
-=======
->>>>>>> 5dceca7e
 
 import java.io.File;
 import java.io.FileInputStream;
@@ -189,8 +183,6 @@
         }
         System.out.println("  Using '" + apiListing.getLanguageVariant() + "' for the language variant");
 
-<<<<<<< HEAD
-
         String unzippedTemp = "temp/" + inputFile.getName();
         deleteDirectory(new File(unzippedTemp));
 
@@ -210,6 +202,7 @@
             // Read all files within the jar file so that we can create a list of files to analyse
             final List<Path> allFiles = new ArrayList<>();
             try (FileSystem fs = FileSystems.newFileSystem(inputFile.toPath(), Main.class.getClassLoader())) {
+                tryParseApiViewProperties(fs, apiListing, artifactId);
                 fs.getRootDirectories().forEach(root -> {
                     try (Stream<Path> paths = Files.walk(root)) {
                         paths.forEach(allFiles::add);
@@ -235,27 +228,8 @@
             for (File f : file.listFiles()) {
                 deleteDirectory(f);
             }
-=======
-        // Read all files within the jar file so that we can create a list of files to analyse
-        final List<Path> allFiles = new ArrayList<>();
-        try (FileSystem fs = FileSystems.newFileSystem(inputFile.toPath(), Main.class.getClassLoader())) {
-            tryParseApiViewProperties(fs, apiListing, artifactId);
-
-            fs.getRootDirectories().forEach(root -> {
-                try (Stream<Path> paths = Files.walk(root)) {
-                    paths.forEach(allFiles::add);
-                } catch (IOException e) {
-                    e.printStackTrace();
-                    System.exit(-1);
-                }
-            });
-
-            // Do the analysis while the filesystem is still represented in memory
-            final Analyser analyser = new JavaASTAnalyser(apiListing);
-            analyser.analyse(allFiles);
-        } catch (Exception e) {
-            e.printStackTrace();
-        }
+        }
+        file.delete();
     }
 
     /**
@@ -291,7 +265,6 @@
         } catch (IOException e) {
             System.out.println("  ERROR: Unable to parse apiview_properties.json file in jar file - continuing...");
             e.printStackTrace();
->>>>>>> 5dceca7e
         }
         file.delete();
     }
