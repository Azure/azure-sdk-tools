--- conflicted
+++ resolved
@@ -41,12 +41,8 @@
             typeof(TypeSpecInitTool),
             typeof(TspClientUpdateTool),
             typeof(TypeSpecPublicRepoValidationTool),
-<<<<<<< HEAD
             typeof(VerifySetupTool),
-
-=======
             typeof(TestTool),
->>>>>>> 61029b49
 #if DEBUG
             // only add these tools in debug mode
             typeof(ExampleTool),
