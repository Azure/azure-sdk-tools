--- conflicted
+++ resolved
@@ -72,32 +72,7 @@
 
     @Override
     public void scanIndividual(CompilationUnit cu, APIListing listing) {
-<<<<<<< HEAD
-        // no-op, package rule only needs to be ran once at the end.
-    }
-
-    @Override
-        public void scanFinal(APIListing listing) {
-        Pom pom = listing.getMavenPom();
-
-        // Maven name
-        String nameId = getId("name", pom.getName());
-        String mavenName = pom.getName();
-        if (mavenName == null || !mavenNamePattern.matcher(pom.getName()).matches()) {
-            listing.addDiagnostic(new Diagnostic(DiagnosticKind.WARNING, nameId,
-                "Maven library name should follow the pattern '" + mavenNamePattern.pattern() + "'.",
-                mavenNameGuidelineLink));
-        }
-
-        // Maven description
-        String descriptionId = getId("description", pom.getDescription());
-        String mavenDescription = pom.getDescription();
-        if (mavenDescription == null || !mavenDescriptionPattern.matcher(pom.getDescription()).matches()) {
-            listing.addDiagnostic(new Diagnostic(DiagnosticKind.WARNING, descriptionId,
-                "Maven library description should follow the pattern '" + mavenDescriptionPattern.pattern() +"'.",
-                mavenDescriptionGuidelineLink));
-=======
-        // no-op
+        // no-op, package rule only needs to be run once at the end.
     }
 
     @Override
@@ -111,20 +86,21 @@
         } else {
             // Maven name
             String nameId = getId("name", pom.getName());
-            if (!mavenName.matcher(pom.getName()).matches()) {
+            String mavenName = pom.getName();
+            if (mavenName == null || !mavenNamePattern.matcher(pom.getName()).matches()) {
                 listing.addDiagnostic(new Diagnostic(DiagnosticKind.WARNING, nameId,
-                        "Maven library name should follow the pattern '" + mavenName.pattern() + "'.",
-                        mavenNameGuidelineLink));
+                    "Maven library name should follow the pattern '" + mavenNamePattern.pattern() + "'.",
+                    mavenNameGuidelineLink));
             }
 
             // Maven description
             String descriptionId = getId("description", pom.getDescription());
-            if (!mavenDescription.matcher(pom.getDescription()).matches()) {
+            String mavenDescription = pom.getDescription();
+            if (mavenDescription == null || !mavenDescriptionPattern.matcher(pom.getDescription()).matches()) {
                 listing.addDiagnostic(new Diagnostic(DiagnosticKind.WARNING, descriptionId,
-                        "Maven library description should follow the pattern '" + mavenDescription.pattern() + "'.",
-                        mavenDescriptionGuidelineLink));
+                    "Maven library description should follow the pattern '" + mavenDescriptionPattern.pattern() + "'.",
+                    mavenDescriptionGuidelineLink));
             }
->>>>>>> 63caaa6e
         }
     }
 
