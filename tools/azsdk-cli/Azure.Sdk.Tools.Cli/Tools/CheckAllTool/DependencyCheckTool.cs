// Copyright (c) Microsoft Corporation.
// Licensed under the MIT License.

using System.CommandLine;
using System.CommandLine.Invocation;
using System.ComponentModel;
using System.Text.Json;
using Azure.Sdk.Tools.Cli.Services;
using Azure.Sdk.Tools.Cli.Contract;
using Azure.Sdk.Tools.Cli.Commands;
using Azure.Sdk.Tools.Cli.Models;
using Azure.Sdk.Tools.Cli.Helpers;
using ModelContextProtocol.Server;

namespace Azure.Sdk.Tools.Cli.Tools.CheckAllTool
{
    /// <summary>
    /// This tool runs dependency check for SDK projects.
    /// </summary>
    [Description("Run dependency check for SDK projects")]
    [McpServerToolType]
    public class DependencyCheckTool : MCPTool
    {
        private readonly ILogger<DependencyCheckTool> logger;
        private readonly IOutputService output;
        private readonly IGitHelper gitHelper;

        private readonly Option<string> packagePathOption = new(["--package-path", "-p"], "Path to the package directory to check") { IsRequired = true };

        public DependencyCheckTool(ILogger<DependencyCheckTool> logger, IOutputService output, IGitHelper gitHelper) : base()
        {
            this.logger = logger;
            this.output = output;
            this.gitHelper = gitHelper;
            CommandHierarchy = [SharedCommandGroups.Checks];
        }

        public override Command GetCommand()
        {
            Command command = new("dependency-check", "Run dependency check for SDK projects");
            command.AddOption(packagePathOption);
            command.SetHandler(async ctx => { await HandleCommand(ctx, ctx.GetCancellationToken()); });
            return command;
        }

        public override async Task HandleCommand(InvocationContext ctx, CancellationToken ct)
        {
            try
            {
                var packagePath = ctx.ParseResult.GetValueForOption(packagePathOption);
                var result = await RunDependencyCheck(packagePath);

                output.Output(result);
                ctx.ExitCode = ExitCode;
            }
            catch (Exception ex)
            {
                logger.LogError(ex, "Error occurred while running dependency check");
                SetFailure(1);
                output.Output(new DefaultCommandResponse
                {
                    ResponseError = $"Error occurred while running dependency check: {ex.Message}"
                });
                ctx.ExitCode = ExitCode;
            }
        }

        [McpServerTool(Name = "RunDependencyCheck"), Description("Run dependency check for SDK packages. Provide absolute path to package root as param.")]
        public async Task<ICLICheckResponse> RunDependencyCheck(string packagePath)
        {
            try
            {
                logger.LogInformation($"Starting dependency check for package at: {packagePath}");
                
                if (!Directory.Exists(packagePath))
                {
                    SetFailure(1);
                    return new FailureCLICheckResponse(1, "", $"Package path does not exist: {packagePath}");
                }

                // Use LanguageRepoService to detect language and run appropriate dependency analysis
                var stopwatch = System.Diagnostics.Stopwatch.StartNew();
                ICLICheckResponse result;
                
                try
                {
                    // Discover the repository root from the project path
                    logger.LogInformation($"Discovering repository root from project path: {projectPath}");
                    var repoRootPath = gitHelper.DiscoverRepoRoot(projectPath);
                    logger.LogInformation($"Discovered repository root: {repoRootPath}");
                    
                    // Create language service using factory (detects language automatically)
<<<<<<< HEAD
                    logger.LogInformation($"Creating language service for repository at: {repoRootPath}");
                    var languageService = LanguageRepoServiceFactory.CreateService(repoRootPath, logger);
=======
                    var languageService = LanguageRepoServiceFactory.CreateService(packagePath);
>>>>>>> e5790ba9
                    logger.LogInformation($"Created language service: {languageService.GetType().Name}");
                    
                    // Call AnalyzeDependencies method
                    result = await languageService.AnalyzeDependenciesAsync();
                    stopwatch.Stop();
                    
                    if (result.ExitCode != 0)
                    {
                        SetFailure(1);
                    }
                }
                catch (Exception ex)
                {
                    stopwatch.Stop();
                    logger.LogError(ex, "Error during language-specific dependency analysis");
                    SetFailure(1);
                    
                    result = new FailureCLICheckResponse(1, $"Error during dependency analysis: {ex.Message}");
                }

                // Create response with timing information, preserving the actual result type
                var responseData = new
                {
                    Message = result.Output ?? "Dependency check completed",
                    Duration = stopwatch.ElapsedMilliseconds,
                    OriginalOutput = result.Output
                };
                
                string serializedResponse = System.Text.Json.JsonSerializer.Serialize(responseData);
                
                // Return appropriate response type based on the actual result
                return result.ExitCode == 0 
                    ? new SuccessCLICheckResponse(result.ExitCode, serializedResponse)
                    : new FailureCLICheckResponse(result.ExitCode, serializedResponse, result is FailureCLICheckResponse failure ? failure.Error : "Check failed");
            }
            catch (Exception ex)
            {
                logger.LogError(ex, "Unhandled exception while running dependency check");
                SetFailure(1);
                return new FailureCLICheckResponse(1, "", $"Unhandled exception: {ex.Message}");
            }
        }
    }
}<|MERGE_RESOLUTION|>--- conflicted
+++ resolved
@@ -90,12 +90,8 @@
                     logger.LogInformation($"Discovered repository root: {repoRootPath}");
                     
                     // Create language service using factory (detects language automatically)
-<<<<<<< HEAD
                     logger.LogInformation($"Creating language service for repository at: {repoRootPath}");
                     var languageService = LanguageRepoServiceFactory.CreateService(repoRootPath, logger);
-=======
-                    var languageService = LanguageRepoServiceFactory.CreateService(packagePath);
->>>>>>> e5790ba9
                     logger.LogInformation($"Created language service: {languageService.GetType().Name}");
                     
                     // Call AnalyzeDependencies method
