import { app, HttpRequest, HttpResponseInit, InvocationContext, Timer } from '@azure/functions';
import { execSync } from 'child_process';
import * as fs from 'fs';
import * as path from 'path';
import { BlobService } from '../services/BlobService';
import { SpectorCaseProcessor } from '../services/SpectorCaseProcessor';
import { ConfigurationLoader, RepositoryConfig } from '../services/ConfigurationLoader';
import { SearchService } from '../services/SearchService';

/**
 * Daily sync knowledge function that processes documentation from various repositories
 * and uploads processed content to blob storage for the Azure SDK QA Bot.
 * 
 * This function:
 * 1. Loads configuration from knowledge-config.json
 * 2. Clones/updates multiple documentation repositories
 * 3. Processes markdown files to extract content
 * 4. Uploads processed content to Azure Blob Storage
 * 5. Cleans up temporary files
 * 
 * Triggered daily via timer or manually via HTTP request
 */

// Configuration for documentation sources
interface DocumentationSource {
    path: string;
    folder: string;
    name?: string;
    fileNameLowerCase?: boolean;
    ignoredPaths?: string[];
}


// Model for processed markdown file result
interface ProcessedMarkdownFile {
    title: string;
    filename: string;
    content: string;
    blobPath: string;
    isValid: boolean; // Indicates if the file should be processed further
}

// Result interface for source directory processing
interface ProcessSourceDirectoryResult {
    totalProcessed: number;
    changedDocuments: number;
    unchangedDocuments: number;
    changedFiles: ProcessedMarkdownFile[];  // Files that changed and need to be uploaded/updated
    unchangedFiles: ProcessedMarkdownFile[]; // Files that didn't change
}

/**
 * Timer-triggered function that runs daily to sync knowledge base
 */
export async function dailySyncKnowledgeTimer(myTimer: Timer, context: InvocationContext): Promise<void> {
    context.log('Daily sync knowledge timer function started');
    
    try {
        await processDailySyncKnowledge(context);
        context.log('Daily sync knowledge completed successfully');
    } catch (error) {
        context.error('Daily sync knowledge failed:', error);
        throw error;
    }
}

/**
 * HTTP-triggered function for manual sync
 */
export async function dailySyncKnowledgeHttp(request: HttpRequest, context: InvocationContext): Promise<HttpResponseInit> {
    context.log('Daily sync knowledge HTTP function started');
    
    try {
        await processDailySyncKnowledge(context);
        
        return {
            status: 200,
            jsonBody: {
                message: 'Daily sync knowledge completed successfully',
                timestamp: new Date().toISOString()
            }
        };
    } catch (error) {
        context.error('Daily sync knowledge failed:', error);
        
        return {
            status: 500,
            jsonBody: {
                error: 'Daily sync knowledge failed',
                details: error instanceof Error ? error.message : 'Unknown error',
                timestamp: new Date().toISOString()
            }
        };
    }
}

/**
 * Core processing logic for daily sync knowledge
 */
async function processDailySyncKnowledge(context: InvocationContext): Promise<void> {
    const workingDir = '/tmp/daily-sync-work';
    const docsDir = path.join(workingDir, 'docs');
    const tempDocsDir = path.join(workingDir, 'temp_docs');
    
    // Initialize services
    const storageService = new StorageService();
    const searchService = new SearchService();
    
    try {
        // Load configuration
        context.log('Loading knowledge configuration...');
        const documentationSources = ConfigurationLoader.getDocumentationSources(context);
        
        // Create working directories
        if (fs.existsSync(workingDir)) {
            fs.rmSync(workingDir, { recursive: true, force: true });
        }
        fs.mkdirSync(workingDir, { recursive: true });
        fs.mkdirSync(docsDir, { recursive: true });
        
        context.log('Loading existing blob metadata for change detection...');
        
        // Load existing blob metadata for change detection
        const containerName = process.env.STORAGE_KNOWLEDGE_CONTAINER;
        const existingBlobs = await storageService.listBlobsWithProperties(containerName);
        
        context.log('Setting up documentation repositories...');
        
        // Setup documentation repositories
        await setupDocumentationRepositories(docsDir, context);
        
        context.log('Preprocessing spector cases...');
        
        // Preprocess spector cases
        await preprocessSpectorCases(docsDir, context);

        context.log('Processing documentation sources...');
        
        let totalProcessed = 0;
        let changedDocuments = 0;
        let unchangedDocuments = 0;
        const allChangedFiles: ProcessedMarkdownFile[] = [];
        const allUnchangedFiles: ProcessedMarkdownFile[] = [];
        
        // Process each documentation source
        for (const source of documentationSources) {
            const sourceDir = path.join(workingDir, source.path);
            const targetDir = path.join(tempDocsDir, source.folder);
            
            if (!fs.existsSync(sourceDir)) {
                context.warn(`Source directory not found: ${sourceDir}`);
                continue;
            }
            
            // Create target directory
            fs.mkdirSync(targetDir, { recursive: true });
            
            // Create release notes index
            try {
                await createReleaseNotesIndex(source, sourceDir, targetDir, context);
            } catch (error) {
                context.error(`Error creating release notes index: ${error}`);
                throw error;
            }
            
            // Process files in source directory
            try {
                const result = await processSourceDirectory(
                    sourceDir, 
                    source, 
                    targetDir, 
                    existingBlobs,
                    searchService,
                    storageService,
                    context
                );
                
                totalProcessed += result.totalProcessed;
                changedDocuments += result.changedDocuments;
                unchangedDocuments += result.unchangedDocuments;
                allChangedFiles.push(...result.changedFiles);
                allUnchangedFiles.push(...result.unchangedFiles);
            } catch (error) {
                context.error(`Error processing source directory: ${error}`);
                throw error;
            }
        }
        
        context.log(`Processing completed: ${totalProcessed} total, ${changedDocuments} changed, ${unchangedDocuments} unchanged`);
        context.log(`Files that changed: ${allChangedFiles.length}, Files that remained unchanged: ${allUnchangedFiles.length}`);

        // Delete the AI Search index for changed files
        await deleteAISearchIndex(searchService, allChangedFiles, context);

        // Upload files to blob storage (only for changed documents)
        await uploadFilesToBlobStorage(allChangedFiles, context);
        
        // Clean up expired blobs
        await cleanupExpiredBlobs(allChangedFiles.concat(allUnchangedFiles), context);
        context.log('Daily sync knowledge processing completed');
        
    } finally {
        // Cleanup working directory
        if (fs.existsSync(workingDir)) {
            fs.rmSync(workingDir, { recursive: true, force: true });
        }
    }
}

/**
 * Delete AI Search index for changed files
 */
async function deleteAISearchIndex(searchService: SearchService, changeFiles: ProcessedMarkdownFile[], context: InvocationContext) {
    for (const processed of changeFiles) {
        // Delete existing chunks from AI Search if document title exists
        try {
            await searchService.deleteDocumentChunksByTitle(processed.title, context);
            context.log(`Deleted AI search chunks for: "${processed.blobPath}"`);
        } catch (error) {
            context.warn(`Failed to delete chunks for: "${processed.blobPath}": ${error instanceof Error ? error.message : 'Unknown error'}`);
        }
    }
}

/**
 * Get authenticated URL for repository cloning
 */
function getAuthenticatedUrl(repo: RepositoryConfig, context: InvocationContext): string {
    if (repo.authType === 'public') {
        return repo.url;
    }
    
    if (repo.authType === 'token') {
        if (!repo.token) {
            context.error(`Token is missing for repository ${repo.name}. Please check environment variable.`);
            throw new Error(`Authentication token missing for ${repo.name}`);
        }
        context.log(`Using token authentication for ${repo.name}`);
        return repo.url.replace('https://', `https://${repo.token}@`);
    }
    
    if (repo.authType === 'ssh') {
        // SSH URLs should be used as-is, assuming SSH keys are configured
        context.log(`Using SSH authentication for ${repo.name} with host ${repo.sshHost || 'default'}`);
        return repo.url;
    }
    
    return repo.url;
}

/**
 * Setup SSH configuration for git operations (Windows and Linux compatible)
 */
async function setupSSHConfig(context: InvocationContext): Promise<void> {
    const sshPrivateKey = process.env.SSH_PRIVATE_KEY;
    
    if (!sshPrivateKey) {
        context.warn('SSH_PRIVATE_KEY environment variable not found');
        return;
    }
    
    try {
        // Determine home directory based on platform
        const homeDir = process.env.HOME;
        
        const sshDir = path.join(homeDir, '.ssh');
        
        // Create .ssh directory if it doesn't exist
        if (!fs.existsSync(sshDir)) {
            fs.mkdirSync(sshDir, { recursive: true });
        }
        
        // Set correct permissions on .ssh directory (700 = owner read/write/execute only)
        fs.chmodSync(sshDir, 0o700);
        
        // Decode and write the private key
        const privateKeyPath = path.join(sshDir, 'id_ed25519');
        const decodedKey = Buffer.from(sshPrivateKey, 'base64').toString('utf-8');
        
        fs.writeFileSync(privateKeyPath, decodedKey);
        
        // Set correct permissions on the private key file (600 = owner read/write only)
        fs.chmodSync(privateKeyPath, 0o600);
    
        // Create SSH config for github-microsoft
        const sshConfigPath = path.join(sshDir, 'config');
        const sshConfig = `# For cloud-and-ai-microsoft repositories
Host github-microsoft
    HostName github.com
    User git
    IdentityFile ${privateKeyPath.replace(/\\/g, '/')}
    IdentitiesOnly yes
    StrictHostKeyChecking no
    UserKnownHostsFile /dev/null

# For general GitHub repositories  
Host github.com
    HostName github.com
    User git
    StrictHostKeyChecking no
    UserKnownHostsFile /dev/null
`;
        
        fs.writeFileSync(sshConfigPath, sshConfig);
        
        // Set correct permissions on SSH config file (644 = owner read/write, group/others read only)
        fs.chmodSync(sshConfigPath, 0o644);
        
        context.log(`SSH configuration setup completed`);
        context.log(`SSH directory: ${sshDir}`);
        context.log(`Private key path: ${privateKeyPath}`);
        context.log(`SSH config path: ${sshConfigPath}`);
        
        // Set GIT_SSH_COMMAND environment variable to use the custom SSH config
        process.env.GIT_SSH_COMMAND = `ssh -F "${sshConfigPath}" -o StrictHostKeyChecking=no`;
        
        // Test SSH connection
        context.log('Testing SSH connection to github-microsoft...');
        try {
            const { execSync } = require('child_process');
            const testResult = execSync(`ssh -F "${sshConfigPath}" -T git@github-microsoft -o ConnectTimeout=10`, {
                stdio: 'pipe',
                timeout: 15000
            }).toString();
            context.log('SSH test result:', testResult);
        } catch (testError) {
            context.warn('SSH test failed (this might be normal):', testError.message);
        }
        
    } catch (error) {
        context.error('Error setting up SSH configuration:', error);
        throw error;
    }
}

/**
 * Setup documentation repositories by cloning or updating them
 */
async function setupDocumentationRepositories(docsDir: string, context: InvocationContext): Promise<void> {
    // Setup SSH configuration first
    await setupSSHConfig(context);
    
    // Load repository configurations from the config file
    const repositories = ConfigurationLoader.getRepositoryConfigs(context);
    
    for (const repo of repositories) {
        try {
            context.log(`Setting up ${repo.name}...`);
            const repoPath = path.join(docsDir, repo.path);
            
            // Get authenticated URL if required
            const cloneUrl = getAuthenticatedUrl(repo, context);
            
            if (fs.existsSync(repoPath)) {
                // Update existing repository
                process.chdir(repoPath);
                
                execSync('git fetch origin', { stdio: 'pipe', env: process.env });
                execSync('git reset --hard origin/main || git reset --hard origin/master', { stdio: 'pipe', env: process.env });
            } else {
                // Clone new repository
                process.chdir(docsDir);
                
                if (repo.sparseCheckout) {
                    // Use sparse checkout for large repositories
                    execSync(`git clone --filter=blob:none --sparse ${cloneUrl} ${repo.path}`, { stdio: 'pipe', env: process.env });
                    process.chdir(repoPath);
                    execSync('git config core.sparseCheckout true', { stdio: 'pipe', env: process.env });
                    
                    const sparseCheckoutFile = path.join(repoPath, '.git/info/sparse-checkout');
                    fs.writeFileSync(sparseCheckoutFile, repo.sparseCheckout.join('\n'));

                    execSync(`git checkout ${repo.branch}`, { stdio: 'pipe', env: process.env });
                } else {
                    execSync(`git clone ${cloneUrl} ${repo.path}`, { stdio: 'pipe', env: process.env });
                }
            }
            
            context.log(`${repo.name} setup completed`);
        } catch (error) {
            context.error(`Error setting up ${repo.name}:`, error);
            throw error;
        }
    }
}

/**
 * Process files in a source directory
 */
async function processSourceDirectory(
    sourceDir: string,
    source: DocumentationSource,
    targetDir: string,
    existingBlobs: Map<string, any>,
    searchService: SearchService,
    storageService: StorageService,
    context: InvocationContext
): Promise<ProcessSourceDirectoryResult> {
    
    let totalProcessed = 0;
    let changedDocuments = 0;
    let unchangedDocuments = 0;
    const changedFiles: ProcessedMarkdownFile[] = [];
    const unchangedFiles: ProcessedMarkdownFile[] = [];
    
    async function walkDirectory(dir: string): Promise<void> {
        const entries = fs.readdirSync(dir, { withFileTypes: true });
        
        for (const entry of entries) {
            const fullPath = path.join(dir, entry.name);
            
            if (entry.isDirectory()) {
                await walkDirectory(fullPath);
            } else if (entry.name.endsWith('.md') || entry.name.endsWith('.mdx')) {
                const relativePath = path.relative(sourceDir, fullPath);

                // Skip ignored paths
                if (source.ignoredPaths && source.ignoredPaths.some(p => relativePath.startsWith(p))) {
                    continue;
                }

                // Skip reference files and release notes
                if (relativePath.startsWith('reference') || entry.name.startsWith('release-')) {
                    continue;
                }
                
                totalProcessed++;
                
                try {
                    // Use the shared processMarkdownFile logic to get processed content and blob path
                    const processed = processMarkdownFile(fullPath, source, targetDir, sourceDir);
                    
                    // Skip if the file is not valid for processing (e.g., azure-sdk-guidelines case)
                    if (!processed.isValid) {
                        continue;
                    }

                    // Check if content has changed by comparing MD5
                    if (storageService.hasContentChanged(processed.blobPath, processed.content, existingBlobs)) {
                        context.log(`Content changed for: ${processed.blobPath}`);
                        changedDocuments++;
                        changedFiles.push(processed);
                        
                        // Create target file and write processed content
                        const targetFilePath = path.join(targetDir, processed.filename);
                        fs.writeFileSync(targetFilePath, processed.content);
                    } else {
                        context.log(`Content unchanged for: ${processed.blobPath}`);
                        unchangedDocuments++;
                        unchangedFiles.push(processed);
                    }
                } catch (error) {
                    context.error(`Error processing file ${fullPath}:`, error);
                    throw error;
                }
            }
        }
    }
    
    await walkDirectory(sourceDir);
    
    return { 
        totalProcessed, 
        changedDocuments, 
        unchangedDocuments, 
        changedFiles, 
        unchangedFiles 
    };
}

/**
 * Create release notes index with content from the 10 most recent release notes
 */
async function createReleaseNotesIndex(
    source: DocumentationSource,
    sourceDir: string,
    targetDir: string,
    context: InvocationContext
): Promise<void> {
    // Path to release notes directory
    const releaseNotesDir = path.join(sourceDir, 'release-notes');
    
    // Check if release notes directory exists
    if (!fs.existsSync(releaseNotesDir)) {
        context.log(`Release notes directory not found for ${source.folder}, skipping index creation`);
        return;
    }
    
    const releaseFiles: string[] = [];
    
    function walkReleaseNotes(dir: string): void {
        const entries = fs.readdirSync(dir, { withFileTypes: true });
        
        for (const entry of entries) {
            const fullPath = path.join(dir, entry.name);
            
            if (entry.isDirectory()) {
                walkReleaseNotes(fullPath);
            } else {
                // Match files with pattern release-YYYY-MM-DD.md or release-YYYY-MM-DD.mdx
                if (/release-\d{4}-\d{2}-\d{2}\.(md|mdx)$/.test(entry.name)) {
                    releaseFiles.push(fullPath);
                }
            }
        }
    }
    
    walkReleaseNotes(releaseNotesDir);
    
    // Sort files by date (newest first)
    releaseFiles.sort((a, b) => {
        const dateA = extractDateFromFilename(a);
        const dateB = extractDateFromFilename(b);
        return dateB.getTime() - dateA.getTime();
    });
    
    // Take only the 10 most recent files (or fewer if less than 10 exist)
    const maxFiles = 10;
    const recentReleaseFiles = releaseFiles.slice(0, Math.min(maxFiles, releaseFiles.length));
    
    // Create index content
    const indexTitle = `# ${source.folder} - Recent Version Release Notes\n`;
    const description = `This contains latest release version and changes of ${source.folder}\n\n`;
    let content = indexTitle + description;
    
    // Add content from each release note file
    for (const filePath of recentReleaseFiles) {
        try {
            const fileContent = fs.readFileSync(filePath, 'utf-8');
            
            // Get relative file path for building the release link
            const relFilePath = path.relative(sourceDir, filePath);
            
            // Prepare release link based on the source repository
            let releaseLink = '';
            if (source.folder === 'typespec_docs') {
                releaseLink = `https://typespec.io/docs/${relFilePath}`;
            } else if (source.folder === 'typespec_azure_docs') {
                releaseLink = `https://azure.github.io/typespec-azure/docs/${relFilePath}`;
            }
            
            // Remove file extension from link
            releaseLink = releaseLink.replace(/\.(md|mdx)$/, '');
            
            // Extract title, release date, and version from frontmatter
            const { title, releaseDate, version } = extractReleaseInfo(fileContent);
            
            // Create section header with extracted information and link
            let releaseHeader = `## [version-${title}-${releaseDate}](${releaseLink})\n`;
            if (version) {
                releaseHeader = `## [version-${title}-${releaseDate} (v${version})](${releaseLink})\n`;
            }
            
            // Extract and organize sections
            const sections = extractSections(fileContent);
            
            // Add the release header and sections to content
            content += releaseHeader + sections + '\n';
        } catch (error) {
            context.warn(`Error reading release note file ${filePath}: ${error}`);
            continue;
        }
    }
    
    // Create the index file in the target directory
    const indexPath = path.join(targetDir, 'version-release-notes-index.md');
    fs.writeFileSync(indexPath, content);
    
    context.log(`Created release notes index for ${source.folder}`);
}

/**
 * Extract date from a filename in the format release-YYYY-MM-DD.md
 */
function extractDateFromFilename(filePath: string): Date {
    const filename = path.basename(filePath);
    const match = filename.match(/release-(\d{4}-\d{2}-\d{2})/);
    
    if (!match) {
        return new Date(0); // Return epoch time if no match found
    }
    
    try {
        return new Date(match[1]);
    } catch {
        return new Date(0); // Return epoch time on error
    }
}

/**
 * Extract release info from release note frontmatter
 */
function extractReleaseInfo(content: string): { title: string; releaseDate: string; version: string } {
    let title = '';
    let releaseDate = '';
    let version = '';
    
    const frontmatterMatch = content.match(/^---\s*\n([\s\S]*?)\n---\s*/);
    if (!frontmatterMatch) {
        return { title, releaseDate, version };
    }
    
    const frontmatter = frontmatterMatch[1];
    const lines = frontmatter.split('\n');
    
    for (const line of lines) {
        const trimmedLine = line.trim();
        
        if (trimmedLine.startsWith('title:')) {
            title = trimmedLine.substring(6).trim().replace(/^["']|["']$/g, '');
        } else if (trimmedLine.startsWith('releaseDate:')) {
            releaseDate = trimmedLine.substring(12).trim();
        } else if (trimmedLine.startsWith('version:')) {
            version = trimmedLine.substring(8).trim().replace(/^["']|["']$/g, '');
        }
    }
    
    return { title, releaseDate, version };
}

/**
 * Process a single markdown file
 */
function processMarkdownFile(
    filePath: string,
    source: DocumentationSource,
    targetDir: string,
    sourceDir: string
): ProcessedMarkdownFile {
    const content = fs.readFileSync(filePath, 'utf-8');
    
    // Process file content
    const processed = convertMarkdown(content, filePath, source, sourceDir);
    
    if (!processed.filename) {
        // If no filename was found in frontmatter, generate one from file path
        const relativePath = path.relative(sourceDir, filePath);
        processed.filename = relativePath.replace(/[/\\]/g, '#');
        
        if (source.folder === 'azure-sdk-guidelines') {
            // Skip processing empty filename case for azure-sdk-guidelines
            return { 
                title: processed.title,
                filename: '',
                content: '',
                blobPath: '',
                isValid: false
            };
        }
    }

    // Create blob path based on source folder and file name
    let fileName = processed.filename;
    if (source.fileNameLowerCase) {
        fileName = fileName.toLowerCase().replace(/\s+/g, '-');
    }
    const blobPath = path.join(source.folder, fileName).replace(/\\/g, '/');
    
    return {
        title: processed.title,
        filename: processed.filename,
        content: processed.content,
        blobPath: blobPath,
        isValid: true
    };
}

/**
 * Convert markdown similar to Go version
 */
function convertMarkdown(content: string, filePath: string, source: DocumentationSource, sourceDir: string): { title: string; filename: string; content: string } {
    let title = '';
    let filename = '';
    let foundTitle = false;
    let inFrontmatter = false;
    let firstContentLine = true;
    
    const lines = content.split('\n');
    const contentLines: string[] = [];
    
    for (const line of lines) {
        // Process frontmatter
        if (line.trim() === '---') {
            if (!inFrontmatter) {
                inFrontmatter = true;
                continue;
            } else {
                inFrontmatter = false;
                continue;
            }
        }
        
        if (inFrontmatter) {
            if (line.startsWith('title:')) {
                title = line.substring(6).trim().replace(/^["']|["']$/g, '');
                foundTitle = true;
            }
            if (line.startsWith('permalink:')) {
                filename = line.substring(10).trim().replace(/^["']|["']$/g, '');
            }
            continue;
        }
        
        // Add title at the beginning of file content
        if (!inFrontmatter && firstContentLine) {
            if (foundTitle) {
                contentLines.push(`# ${title}`, '');
            }
            firstContentLine = false;
        }
        
        // Write non-empty lines or preserve empty lines in content
        if (!inFrontmatter) {
            contentLines.push(line);
        }
    }
    
    return {
        title,
        filename,
        content: contentLines.join('\n')
    };
}

/**
 * Extract sections and downgrade headers (kept for release notes processing)
 */
function extractSections(content: string): string {
    // Remove frontmatter
    const contentWithoutFrontmatter = content.replace(/^---\s*\n[\s\S]*?\n---\s*\n/, '');
    
    // Remove caution blocks
    const contentWithoutCaution = contentWithoutFrontmatter.replace(/:::caution[\s\S]*?:::\s*/g, '');
    
    // Downgrade headers (add one more # to each header)
    const downgradedContent = contentWithoutCaution.replace(/^(#+)\s+(.+)$/gm, '#$1 $2');
    
    return downgradedContent.trim();
}

/**
 * Upload changed files to blob storage using the ProcessedMarkdownFile information
 */
async function uploadFilesToBlobStorage(
    changedFiles: ProcessedMarkdownFile[], 
    context: InvocationContext
) {
    try {
<<<<<<< HEAD
        const blobService = new BlobService();
        const containerName = process.env.STORAGE_KNOWLEDGE_CONTAINER || 'knowledge';
=======
        const storageService = new StorageService();
        const containerName = process.env.STORAGE_KNOWLEDGE_CONTAINER;
>>>>>>> f0958abc
        
        let uploadedCount = 0;
<<<<<<< HEAD
        for (const source of sources) {
            const targetDir = path.join(tempDocsDir, source.folder);
            
            if (!fs.existsSync(targetDir)) {
                context.warn(`Target directory not found: ${targetDir}`);
                continue;
            }
            
            function walkTargetDirectory(dir: string): void {
                const entries = fs.readdirSync(dir, { withFileTypes: true });
                
                for (const entry of entries) {
                    const fullPath = path.join(dir, entry.name);
                    
                    if (entry.isDirectory()) {
                        walkTargetDirectory(fullPath);
                    } else {
                        let fileName = entry.name;
                        if (source.fileNameLowerCase) {
                            fileName = fileName.toLowerCase().replace(/\s+/g, '-');
                        }
                        const blobPath = path.join(source.folder, fileName);
                        const content = fs.readFileSync(fullPath);
                        blobService.putBlob(context, containerName, blobPath, content);
                        uploadedCount++;
                        currentFiles.push(blobPath);
                    }
                }
=======
        
        // Upload only changed files
        for (const file of changedFiles) {
            if (file.isValid) {
                await storageService.putBlob(context, containerName, file.blobPath, file.content);
                uploadedCount++;
>>>>>>> f0958abc
            }
        }
        
        context.log(`Successfully uploaded ${uploadedCount} changed files to blob storage`);
        return;
    } catch (error) {
        context.error('Error uploading changed files to blob storage:', error);
        throw error;
    }
}

/**
 * Clean up expired blobs
 */
async function cleanupExpiredBlobs(currentFiles: ProcessedMarkdownFile[], context: InvocationContext): Promise<void> {
    try {
        const blobService = new BlobService();
        const containerName = process.env.STORAGE_KNOWLEDGE_CONTAINER || 'knowledge';
        
        context.log('Cleaning up expired blobs...');
        
<<<<<<< HEAD
        const deletedCount = await blobService.deleteExpiredBlobs(context, containerName, currentFiles);
=======
        // Get all existing blobs
        const allBlobs = await storageService.listBlobs(containerName);
        
        // Create a set of current file blob paths for efficient lookup
        const currentFileBlobPaths = new Set(
            currentFiles
                .filter(file => file.isValid)
                .map(file => file.blobPath)
        );
        
        let deletedCount = 0;
        
        for (const blobPath of allBlobs) {
            // Skip static files
            if (blobPath.startsWith('static_')) {
                continue;
            }
            
            // Delete if not in current files
            if (!currentFileBlobPaths.has(blobPath)) {
                try {
                    await storageService.deleteBlob(context, containerName, blobPath);
                    deletedCount++;
                } catch (error) {
                    context.warn(`Failed to delete blob ${blobPath}: ${error instanceof Error ? error.message : 'Unknown error'}`);
                }
            }
        }
>>>>>>> f0958abc
        
        context.log(`Cleaned up ${deletedCount} expired blobs`);
    } catch (error) {
        context.error('Error cleaning up expired blobs:', error);
        throw error;
    }
}

/**
 * Preprocess spector cases in the documentation directories
 */
async function preprocessSpectorCases(docsDir: string, context: InvocationContext): Promise<void> {
    context.log('Starting spector case processing...');
    
    try {
        await SpectorCaseProcessor.processSpectorCases(docsDir, context);
        context.log('Spector case processing completed successfully');
    } catch (error) {
        context.error('Error processing spector cases:', error);
        throw error;
    }
}

// Register the functions
app.timer('dailySyncKnowledgeTimer', {
    schedule: '0 0 9 * * *',
    handler: dailySyncKnowledgeTimer,
});

app.http('dailySyncKnowledgeHttp', {
    methods: ['GET'],
    authLevel: 'function',
    handler: dailySyncKnowledgeHttp,
});<|MERGE_RESOLUTION|>--- conflicted
+++ resolved
@@ -746,52 +746,16 @@
     context: InvocationContext
 ) {
     try {
-<<<<<<< HEAD
-        const blobService = new BlobService();
-        const containerName = process.env.STORAGE_KNOWLEDGE_CONTAINER || 'knowledge';
-=======
         const storageService = new StorageService();
         const containerName = process.env.STORAGE_KNOWLEDGE_CONTAINER;
->>>>>>> f0958abc
         
         let uploadedCount = 0;
-<<<<<<< HEAD
-        for (const source of sources) {
-            const targetDir = path.join(tempDocsDir, source.folder);
-            
-            if (!fs.existsSync(targetDir)) {
-                context.warn(`Target directory not found: ${targetDir}`);
-                continue;
-            }
-            
-            function walkTargetDirectory(dir: string): void {
-                const entries = fs.readdirSync(dir, { withFileTypes: true });
-                
-                for (const entry of entries) {
-                    const fullPath = path.join(dir, entry.name);
-                    
-                    if (entry.isDirectory()) {
-                        walkTargetDirectory(fullPath);
-                    } else {
-                        let fileName = entry.name;
-                        if (source.fileNameLowerCase) {
-                            fileName = fileName.toLowerCase().replace(/\s+/g, '-');
-                        }
-                        const blobPath = path.join(source.folder, fileName);
-                        const content = fs.readFileSync(fullPath);
-                        blobService.putBlob(context, containerName, blobPath, content);
-                        uploadedCount++;
-                        currentFiles.push(blobPath);
-                    }
-                }
-=======
         
         // Upload only changed files
         for (const file of changedFiles) {
             if (file.isValid) {
                 await storageService.putBlob(context, containerName, file.blobPath, file.content);
                 uploadedCount++;
->>>>>>> f0958abc
             }
         }
         
@@ -813,9 +777,6 @@
         
         context.log('Cleaning up expired blobs...');
         
-<<<<<<< HEAD
-        const deletedCount = await blobService.deleteExpiredBlobs(context, containerName, currentFiles);
-=======
         // Get all existing blobs
         const allBlobs = await storageService.listBlobs(containerName);
         
@@ -844,7 +805,6 @@
                 }
             }
         }
->>>>>>> f0958abc
         
         context.log(`Cleaned up ${deletedCount} expired blobs`);
     } catch (error) {
