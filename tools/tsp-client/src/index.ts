import { installDependencies } from "./npm.js";
import { createTempDirectory, removeDirectory, readTspLocation, getEmitterFromRepoConfig } from "./fs.js";
import { Logger, printBanner, enableDebug, printVersion } from "./log.js";
import { TspLocation, compileTsp, discoverMainFile, resolveTspConfigUrl } from "./typespec.js";
import { getOptions } from "./options.js";
import { mkdir, writeFile, cp, readFile } from "node:fs/promises";
import { addSpecFiles, checkoutCommit, cloneRepo, getRepoRoot, sparseCheckout } from "./git.js";
import { fetch } from "./network.js";
import { parse as parseYaml } from "yaml";
<<<<<<< HEAD
import { joinPaths, resolvePath } from "@typespec/compiler";
=======
import { joinPaths, normalizeSlashes } from "@typespec/compiler";
import { formatAdditionalDirectories } from "./utils.js";
>>>>>>> 54481647


async function sdkInit(
  {
    config,
    outputDir,
    emitter,
    commit,
    repo,
    isUrl,
  }: {
    config: string;
    outputDir: string;
    emitter: string;
    commit: string | undefined;
    repo: string | undefined;
    isUrl: boolean;
  }): Promise<string> {
  if (isUrl) {
    // URL scenario
    const resolvedConfigUrl = resolveTspConfigUrl(config);
    Logger.debug(`Resolved config url: ${resolvedConfigUrl.resolvedUrl}`)
    const tspConfig = await fetch(resolvedConfigUrl.resolvedUrl);
    const configYaml = parseYaml(tspConfig);
    const serviceDir = configYaml?.parameters?.["service-dir"]?.default;
    if (!serviceDir) {
      Logger.error(`Parameter service-dir is not defined correctly in tspconfig.yaml. Please refer to https://github.com/Azure/azure-rest-api-specs/blob/main/specification/contosowidgetmanager/Contoso.WidgetManager/tspconfig.yaml for the right schema.`)
    }
    Logger.debug(`Service directory: ${serviceDir}`)
    const packageDir: string | undefined = configYaml?.options?.[emitter]?.["package-dir"];
    if (!packageDir) {
      Logger.error(`Missing package-dir in ${emitter} options of tspconfig.yaml. Please refer to https://github.com/Azure/azure-rest-api-specs/blob/main/specification/contosowidgetmanager/Contoso.WidgetManager/tspconfig.yaml for the right schema.`);
    }
    const newPackageDir = joinPaths(outputDir, serviceDir, packageDir!)
    await mkdir(newPackageDir, { recursive: true });
    const additionalDirOutput = formatAdditionalDirectories(configYaml?.parameters?.dependencies?.additionalDirectories);
    await writeFile(
<<<<<<< HEAD
      joinPaths(newPackageDir, "tsp-location.yaml"),
    `directory: ${resolvedConfigUrl.path}\ncommit: ${resolvedConfigUrl.commit}\nrepo: ${resolvedConfigUrl.repo}\nadditionalDirectories: ${additionalDirs}`);
=======
      path.join(newPackageDir, "tsp-location.yaml"),
    `directory: ${resolvedConfigUrl.path}\ncommit: ${resolvedConfigUrl.commit}\nrepo: ${resolvedConfigUrl.repo}\nadditionalDirectories:${additionalDirOutput}\n`);
>>>>>>> 54481647
    return newPackageDir;
  } else {
    // Local directory scenario
    let configFile = joinPaths(config, "tspconfig.yaml")
    const data = await readFile(configFile, "utf8");
    const configYaml = parseYaml(data);
    const serviceDir = configYaml?.parameters?.["service-dir"]?.default;
    if (!serviceDir) {
      Logger.error(`Parameter service-dir is not defined correctly in tspconfig.yaml. Please refer to https://github.com/Azure/azure-rest-api-specs/blob/main/specification/contosowidgetmanager/Contoso.WidgetManager/tspconfig.yaml for the right schema.`)
    }
    Logger.debug(`Service directory: ${serviceDir}`)
    const additionalDirOutput = formatAdditionalDirectories(configYaml?.parameters?.dependencies?.additionalDirectories);
    const packageDir = configYaml?.options?.[emitter]?.["package-dir"];
    if (!packageDir) {
      throw new Error(`Missing package-dir in ${emitter} options of tspconfig.yaml. Please refer to https://github.com/Azure/azure-rest-api-specs/blob/main/specification/contosowidgetmanager/Contoso.WidgetManager/tspconfig.yaml for the right schema.`);
    }
    const newPackageDir = joinPaths(outputDir, serviceDir, packageDir)
    await mkdir(newPackageDir, { recursive: true });
    configFile = configFile.replaceAll("\\", "/");
    const matchRes = configFile.match('.*/(?<path>specification/.*)/tspconfig.yaml$')
    var directory = "";
    if (matchRes) {
      if (matchRes.groups) {
        directory = matchRes.groups!["path"]!;
      }
    }
<<<<<<< HEAD
    writeFile(joinPaths(newPackageDir, "tsp-location.yaml"),
          `directory: ${directory}\ncommit: ${commit}\nrepo: ${repo}\nadditionalDirectories: ${additionalDirs}`);
=======
    writeFile(path.join(newPackageDir, "tsp-location.yaml"),
          `directory: ${directory}\ncommit: ${commit}\nrepo: ${repo}\nadditionalDirectories:${additionalDirOutput}\n`);
>>>>>>> 54481647
    return newPackageDir;
  }
}

async function syncTspFiles(outputDir: string, localSpecRepo?: string) {
  const tempRoot = await createTempDirectory(outputDir);

  const repoRoot = await getRepoRoot(outputDir);
  Logger.debug(`Repo root is ${repoRoot}`);
  if (!repoRoot) {
    throw new Error("Could not find repo root");
  }
  const tspLocation: TspLocation = await readTspLocation(outputDir);
  const dirSplit = tspLocation.directory.split("/");
  let projectName = dirSplit[dirSplit.length - 1];
  Logger.debug(`Using project name: ${projectName}`)
  if (!projectName) {
    projectName = "src";
  }
  const srcDir = joinPaths(tempRoot, projectName);
  await mkdir(srcDir, { recursive: true });

  if (localSpecRepo) {
    Logger.debug(`Using local spec directory: ${localSpecRepo}`);
    function filter(src: string): boolean {
      if (src.includes("node_modules")) {
        return false;
      }
      if (src.includes("tsp-output")) {
        return false;
      }
      return true;
    }
    await cp(localSpecRepo, srcDir, { recursive: true, filter: filter });
    const localSpecRepoRoot = await getRepoRoot(localSpecRepo);
    Logger.info(`Local spec repo root is ${localSpecRepoRoot}`)
    if (!localSpecRepoRoot) {
      throw new Error("Could not find local spec repo root, please make sure the path is correct");
    }
    for (const dir of tspLocation.additionalDirectories!) {
<<<<<<< HEAD
      await cp(joinPaths(localSpecRepoRoot, dir), srcDir, { recursive: true, filter: filter });
=======
      Logger.info(`Syncing additional directory: ${dir}`);
      let normalizedDir = normalizeSlashes(dir);
      if (normalizedDir.slice(-1) === "/") {
        normalizedDir = normalizedDir.slice(0, -1);
      }
      const finalDirName = normalizedDir.split("/").pop();
      if (!finalDirName) {
        throw new Error(`Could not find a final directory for the following value: ${normalizedDir}`);
      }
      await cp(joinPaths(localSpecRepoRoot, dir), joinPaths(tempRoot, finalDirName), { recursive: true, filter: filter });
>>>>>>> 54481647
    }
  } else {
    const cloneDir = joinPaths(repoRoot, "..", "sparse-spec");
    await mkdir(cloneDir, { recursive: true });
    Logger.debug(`Created temporary sparse-checkout directory ${cloneDir}`);
    Logger.debug(`Cloning repo to ${cloneDir}`);
    await cloneRepo(tempRoot, cloneDir, `https://github.com/${tspLocation.repo}.git`);
    await sparseCheckout(cloneDir);
    await addSpecFiles(cloneDir, tspLocation.directory)
    for (const dir of tspLocation.additionalDirectories ?? []) {
      Logger.info(`Processing additional directory: ${dir}`);
      await addSpecFiles(cloneDir, dir);
    }
    await checkoutCommit(cloneDir, tspLocation.commit);
    await cp(joinPaths(cloneDir, tspLocation.directory), srcDir, { recursive: true });
    for (const dir of tspLocation.additionalDirectories!) {
      const dirSplit = dir.split("/");
      let projectName = dirSplit[dirSplit.length - 1];
      const dirName = joinPaths(tempRoot, projectName!);
      await cp(joinPaths(cloneDir, dir), dirName, { recursive: true });
    }
    Logger.debug(`Removing sparse-checkout directory ${cloneDir}`);
    await removeDirectory(cloneDir);
  }

  const emitterPath = joinPaths(repoRoot, "eng", "emitter-package.json");
  await cp(emitterPath, joinPaths(srcDir, "package.json"), { recursive: true });
}


async function generate({
  rootUrl,
  noCleanup,
  additionalEmitterOptions,
}: {
  rootUrl: string;
  noCleanup: boolean;
  additionalEmitterOptions?: string;
}) {
  const tempRoot = joinPaths(rootUrl, "TempTypeSpecFiles");
  const tspLocation = await readTspLocation(rootUrl);
  const dirSplit = tspLocation.directory.split("/");
  let projectName = dirSplit[dirSplit.length - 1];
  if (!projectName) {
    throw new Error("cannot find project name");
  }
  const srcDir = joinPaths(tempRoot, projectName);
  const emitter = await getEmitterFromRepoConfig(joinPaths(await getRepoRoot(rootUrl), "eng", "emitter-package.json"));
  if (!emitter) {
    throw new Error("emitter is undefined");
  }
  const mainFilePath = await discoverMainFile(srcDir);
  const resolvedMainFilePath = joinPaths(srcDir, mainFilePath);
  Logger.info("Installing dependencies from npm...");
  await installDependencies(srcDir);

  await compileTsp({ emitterPackage: emitter, outputPath: rootUrl, resolvedMainFilePath, saveInputs: noCleanup, additionalEmitterOptions });

  if (noCleanup) {
    Logger.debug(`Skipping cleanup of temp directory: ${tempRoot}`);
  } else {
    Logger.debug("Cleaning up temp directory");
    await removeDirectory(tempRoot);
  }
}

async function main() {
  const options = await getOptions();
  if (options.debug) {
    enableDebug();
  }
  printBanner();
  await printVersion();

  let rootUrl = resolvePath(".");
  if (options.outputDir) {
    rootUrl = resolvePath(options.outputDir);
  }

  switch (options.command) {
      case "init":
        const emitter = await getEmitterFromRepoConfig(joinPaths(await getRepoRoot(rootUrl), "eng", "emitter-package.json"));
        if (!emitter) {
          throw new Error("Couldn't find emitter-package.json in the repo");
        }
        const outputDir = await sdkInit({config: options.tspConfig!, outputDir: rootUrl, emitter, commit: options.commit, repo: options.repo, isUrl: options.isUrl});
        Logger.info(`SDK initialized in ${outputDir}`);
        if (!options.skipSyncAndGenerate) {
          await syncTspFiles(outputDir);
          await generate({ rootUrl: outputDir, noCleanup: options.noCleanup, additionalEmitterOptions: options.emitterOptions});
        }
        break;
      case "sync":
        await syncTspFiles(rootUrl, options.localSpecRepo);
        break;
      case "generate":
        await generate({ rootUrl, noCleanup: options.noCleanup, additionalEmitterOptions: options.emitterOptions});
        break;
      case "update":
        if (options.repo && !options.commit) {
            throw new Error("Commit SHA is required when specifying `--repo`, please specify a commit using `--commit`");
        }
        if (options.commit) {
          const tspLocation: TspLocation = await readTspLocation(rootUrl);
          tspLocation.commit = options.commit ?? tspLocation.commit;
          tspLocation.repo = options.repo ?? tspLocation.repo;
          await writeFile(joinPaths(rootUrl, "tsp-location.yaml"), `directory: ${tspLocation.directory}\ncommit: ${tspLocation.commit}\nrepo: ${tspLocation.repo}\nadditionalDirectories: ${tspLocation.additionalDirectories}`);
        } else if (options.tspConfig) {
          const tspLocation: TspLocation = await readTspLocation(rootUrl);
          const tspConfig = resolveTspConfigUrl(options.tspConfig);
          tspLocation.commit = tspConfig.commit ?? tspLocation.commit;
          tspLocation.repo = tspConfig.repo ?? tspLocation.repo;
          await writeFile(joinPaths(rootUrl, "tsp-location.yaml"), `directory: ${tspLocation.directory}\ncommit: ${tspLocation.commit}\nrepo: ${tspLocation.repo}\nadditionalDirectories: ${tspLocation.additionalDirectories}`);
        }
        await syncTspFiles(rootUrl, options.localSpecRepo);
        await generate({ rootUrl, noCleanup: options.noCleanup, additionalEmitterOptions: options.emitterOptions});
        break;
      default:
        Logger.error(`Unknown command: ${options.command}`);
  }
}

main().catch((err) => {
  Logger.error(err);
  process.exit(1);
});<|MERGE_RESOLUTION|>--- conflicted
+++ resolved
@@ -7,12 +7,8 @@
 import { addSpecFiles, checkoutCommit, cloneRepo, getRepoRoot, sparseCheckout } from "./git.js";
 import { fetch } from "./network.js";
 import { parse as parseYaml } from "yaml";
-<<<<<<< HEAD
-import { joinPaths, resolvePath } from "@typespec/compiler";
-=======
-import { joinPaths, normalizeSlashes } from "@typespec/compiler";
+import { joinPaths, normalizeSlashes, resolvePath } from "@typespec/compiler";
 import { formatAdditionalDirectories } from "./utils.js";
->>>>>>> 54481647
 
 
 async function sdkInit(
@@ -50,13 +46,8 @@
     await mkdir(newPackageDir, { recursive: true });
     const additionalDirOutput = formatAdditionalDirectories(configYaml?.parameters?.dependencies?.additionalDirectories);
     await writeFile(
-<<<<<<< HEAD
       joinPaths(newPackageDir, "tsp-location.yaml"),
-    `directory: ${resolvedConfigUrl.path}\ncommit: ${resolvedConfigUrl.commit}\nrepo: ${resolvedConfigUrl.repo}\nadditionalDirectories: ${additionalDirs}`);
-=======
-      path.join(newPackageDir, "tsp-location.yaml"),
     `directory: ${resolvedConfigUrl.path}\ncommit: ${resolvedConfigUrl.commit}\nrepo: ${resolvedConfigUrl.repo}\nadditionalDirectories:${additionalDirOutput}\n`);
->>>>>>> 54481647
     return newPackageDir;
   } else {
     // Local directory scenario
@@ -83,13 +74,8 @@
         directory = matchRes.groups!["path"]!;
       }
     }
-<<<<<<< HEAD
     writeFile(joinPaths(newPackageDir, "tsp-location.yaml"),
-          `directory: ${directory}\ncommit: ${commit}\nrepo: ${repo}\nadditionalDirectories: ${additionalDirs}`);
-=======
-    writeFile(path.join(newPackageDir, "tsp-location.yaml"),
           `directory: ${directory}\ncommit: ${commit}\nrepo: ${repo}\nadditionalDirectories:${additionalDirOutput}\n`);
->>>>>>> 54481647
     return newPackageDir;
   }
 }
@@ -130,9 +116,6 @@
       throw new Error("Could not find local spec repo root, please make sure the path is correct");
     }
     for (const dir of tspLocation.additionalDirectories!) {
-<<<<<<< HEAD
-      await cp(joinPaths(localSpecRepoRoot, dir), srcDir, { recursive: true, filter: filter });
-=======
       Logger.info(`Syncing additional directory: ${dir}`);
       let normalizedDir = normalizeSlashes(dir);
       if (normalizedDir.slice(-1) === "/") {
@@ -143,7 +126,6 @@
         throw new Error(`Could not find a final directory for the following value: ${normalizedDir}`);
       }
       await cp(joinPaths(localSpecRepoRoot, dir), joinPaths(tempRoot, finalDirName), { recursive: true, filter: filter });
->>>>>>> 54481647
     }
   } else {
     const cloneDir = joinPaths(repoRoot, "..", "sparse-spec");
