import { describe, expect, test } from "vitest";
import { generateTestNpmView } from "../utils/utils.js";
<<<<<<< HEAD
import { getLatestStableVersion, getNextBetaVersion } from "../../utils/version.js";
=======
import {
    getLatestStableVersion,
    getUsedVersions,
} from "../../utils/version.js";
import { tryGetNpmView } from "../../common/npmUtils.js";
>>>>>>> 685951a5

interface TestCase {
    latestVersion?: string;
    latestVersionDate?: string;
    betaVersion?: string;
    betaVersionDate?: string;
    nextVersion?: string;
    nextVersionDate?: string;
    expectedVersion?: string;
    description?: string;
}

describe("Get latest stable version after GA but beta version before GA", () => {
    const cases: TestCase[] = [
        {
            latestVersion: "1.0.0",
            latestVersionDate: "2025-06-20T09:13:48.079Z",
            betaVersion: "1.0.0-beta.1",
            betaVersionDate: "2025-06-01T07:07:56.529Z",
            expectedVersion: "1.0.0",
        },
        {
            latestVersion: "1.0.0",
            latestVersionDate: "2025-06-01T09:13:48.079Z",
            betaVersion: "1.0.0-beta.1",
            betaVersionDate: "2025-06-21T07:07:56.529Z",
            expectedVersion: "1.0.0",
        },
        {
            latestVersion: "1.0.0-beta.1",
            betaVersion: undefined,
            expectedVersion: "1.0.0-beta.1",
        },
        {
            latestVersion: undefined,
            betaVersion: "1.0.0-beta.1",
            expectedVersion: "1.0.0-beta.1",
        },
    ];
    test.each(cases)(
        "Stable: $latestVersion on data: $latestVersionDate, Beta: $betaVersion on data $betaVersionDate, Expected:$expectedVersion",
        async ({
            latestVersion,
            betaVersion,
            expectedVersion,
            latestVersionDate,
            betaVersionDate,
        }) => {
            const npmView = generateTestNpmView(
                latestVersion,
                betaVersion,
                latestVersionDate,
                betaVersionDate,
            );
            const version = getLatestStableVersion(npmView!);
            expect(version).toBe(expectedVersion);
        },
    );
});

<<<<<<< HEAD
describe("Get next beta version from beta and next tags", () => {
    const cases: TestCase[] = [
        // When both beta and next tags exist, and next is more recent
        {
            betaVersion: "1.0.0-beta.1",
            betaVersionDate: "2025-06-01T07:07:56.529Z",
            nextVersion: "1.0.0-next.1",
            nextVersionDate: "2025-06-20T09:13:48.079Z",
            expectedVersion: "1.0.0-next.1" // next is more recent
        },
        // When both beta and next tags exist, and beta is more recent
        {
            betaVersion: "1.0.0-beta.2",
            betaVersionDate: "2025-06-20T09:13:48.079Z",
            nextVersion: "1.0.0-next.1",
            nextVersionDate: "2025-06-01T07:07:56.529Z",
            expectedVersion: "1.0.0-beta.2" // beta is more recent
        },
        // When only beta tag exists
        {
            betaVersion: "1.0.0-beta.1",
            betaVersionDate: "2025-06-01T07:07:56.529Z",
            nextVersion: undefined,
            expectedVersion: "1.0.0-beta.1" // only beta exists
        },
        // When only next tag exists
        {
            betaVersion: undefined,
            nextVersion: "1.0.0-next.1",
            nextVersionDate: "2025-06-01T07:07:56.529Z",
            expectedVersion: "1.0.0-next.1" // only next exists
        },
        // When neither beta nor next tag exists
        {
            betaVersion: undefined,
            nextVersion: undefined,
            expectedVersion: undefined // neither exists
        },
        // When dates are not available, default to next
        {
            betaVersion: "1.0.0-beta.1",
            nextVersion: "1.0.0-next.1",
            expectedVersion: "1.0.0-next.1" // no dates, default to next
        }
    ];

    test.each(cases)(
        "Beta: $betaVersion ($betaVersionDate), Next: $nextVersion ($nextVersionDate), Expected: $expectedVersion",
        async ({
            betaVersion,
            betaVersionDate,
            nextVersion,
            nextVersionDate,
            expectedVersion,
        }) => {
            const npmView = generateTestNpmView(
                undefined, // latest version not needed for this test
                betaVersion,
                undefined, // latest version date not needed
                betaVersionDate,
                nextVersion,
                nextVersionDate
            );

            const version = getNextBetaVersion(npmView);
            expect(version).toBe(expectedVersion);
        },
    );

    test("returns undefined when npmViewResult is undefined", () => {
        const version = getNextBetaVersion(undefined);
        expect(version).toBeUndefined();
=======
describe("Used Versions", async () => {
    test("Get used versions from npm view", async () => {
        const view = {
            versions: {
                "3.0.0-alpha.20250619.1": {
                    name: "@azure/arm-test",
                    version: "3.0.0-alpha.20250619.1",
                    keywords: ["node"],
                    author: { name: "Microsoft Corporation" },
                },
                "3.0.0": {
                    name: "@azure/arm-test",
                    version: "3.0.0",
                    keywords: ["node"],
                    author: { name: "Microsoft Corporation" },
                },
            },
        };
        const versions = getUsedVersions(view!);
        expect(versions).toEqual(["3.0.0-alpha.20250619.1", "3.0.0"]);
>>>>>>> 685951a5
    });
});<|MERGE_RESOLUTION|>--- conflicted
+++ resolved
@@ -1,14 +1,8 @@
 import { describe, expect, test } from "vitest";
 import { generateTestNpmView } from "../utils/utils.js";
-<<<<<<< HEAD
 import { getLatestStableVersion, getNextBetaVersion } from "../../utils/version.js";
-=======
-import {
-    getLatestStableVersion,
-    getUsedVersions,
-} from "../../utils/version.js";
 import { tryGetNpmView } from "../../common/npmUtils.js";
->>>>>>> 685951a5
+
 
 interface TestCase {
     latestVersion?: string;
@@ -69,7 +63,6 @@
     );
 });
 
-<<<<<<< HEAD
 describe("Get next beta version from beta and next tags", () => {
     const cases: TestCase[] = [
         // When both beta and next tags exist, and next is more recent
@@ -142,7 +135,9 @@
     test("returns undefined when npmViewResult is undefined", () => {
         const version = getNextBetaVersion(undefined);
         expect(version).toBeUndefined();
-=======
+    });
+});
+
 describe("Used Versions", async () => {
     test("Get used versions from npm view", async () => {
         const view = {
@@ -163,6 +158,5 @@
         };
         const versions = getUsedVersions(view!);
         expect(versions).toEqual(["3.0.0-alpha.20250619.1", "3.0.0"]);
->>>>>>> 685951a5
     });
 });