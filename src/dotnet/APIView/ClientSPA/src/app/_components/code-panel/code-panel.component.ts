--- conflicted
+++ resolved
@@ -222,7 +222,6 @@
   canAddComment(item: CodePanelRowData): boolean {
     const hasNonWhitespaceContent = item.rowOfTokens &&
                                      item.rowOfTokens.some(token => token.value && token.value.trim().length > 0);
-<<<<<<< HEAD
     
     // Handle rowClasses being either a Set or an Array (can happen after JSON deserialization)
     let isRemoved = false;
@@ -236,12 +235,6 @@
     
     return item.type === CodePanelRowDatatype.CodeLine && 
            !isRemoved &&
-=======
-
-    return item.type === CodePanelRowDatatype.CodeLine &&
-           item.rowClasses &&
-           !item.rowClasses.has('removed') &&
->>>>>>> 3e53122f
            this.userProfile !== undefined &&
            hasNonWhitespaceContent;
   }
@@ -1280,7 +1273,6 @@
 
   private deleteCommentFromCommentThread(commentUpdates: CommentUpdatesDto) {
     const { nodeIdHashed, associatedRowPositionInGroup: position, threadId, commentId } = commentUpdates;
-<<<<<<< HEAD
     
     const nodeMetaData = this.codePanelData?.nodeMetaData?.[nodeIdHashed!];
     if (!nodeMetaData?.commentThread?.[position!]) {
@@ -1288,10 +1280,6 @@
       return;
     }
     const threads = nodeMetaData.commentThread[position!];
-=======
-
-    const threads = this.codePanelData!.nodeMetaData[nodeIdHashed!].commentThread[position!];
->>>>>>> 3e53122f
     const thread = this.findCommentThread(threads, threadId);
 
     if (!thread) {
