using Azure.Sdk.Tools.Cli.Contract;

namespace Azure.Sdk.Tools.Cli.Commands
{
    public static class SharedCommandGroups
    {

        public static readonly CommandGroup AzurePipelines = new(
            Verb: "azp",
            Description: "Azure Pipelines Tool",
            Options: []
        );

        public static readonly CommandGroup EngSys = new(
            Verb: "eng",
            Description: "Internal azsdk engineering system commands",
            Options: []
        );

        public static readonly CommandGroup Generators = new(
            Verb: "generators",
            Description: "Commands that generate files",
            Options: []
        );

        public static readonly CommandGroup Cleanup = new(
            Verb: "cleanup",
            Description: "Cleanup commands",
            Options: []
        );

        public static readonly CommandGroup Log = new(
            Verb: "log",
            Description: "Log processing commands",
            Options: []
        );

        public static readonly CommandGroup Package = new(
            Verb: "package",
            Description: "Package management and validation commands",
            Options: []
        );

<<<<<<< HEAD
        public static readonly CommandGroup Tsp = new(
            Verb: "tsp",
            Description: "TypeSpec client customization tools",
            Options: []
        );

        #if DEBUG
=======
        public static readonly CommandGroup TypeSpec = new(
            Verb: "tsp",
            Description: "Tools for setting up or working with TypeSpec projects",
            Options: []
        );

#if DEBUG
>>>>>>> 234eca4f
        public static readonly CommandGroup Example = new(
            Verb: "example",
            Description: "Example tool demonstrating framework features",
            Options: []
        );
#endif
    }
}<|MERGE_RESOLUTION|>--- conflicted
+++ resolved
@@ -41,15 +41,6 @@
             Options: []
         );
 
-<<<<<<< HEAD
-        public static readonly CommandGroup Tsp = new(
-            Verb: "tsp",
-            Description: "TypeSpec client customization tools",
-            Options: []
-        );
-
-        #if DEBUG
-=======
         public static readonly CommandGroup TypeSpec = new(
             Verb: "tsp",
             Description: "Tools for setting up or working with TypeSpec projects",
@@ -57,7 +48,6 @@
         );
 
 #if DEBUG
->>>>>>> 234eca4f
         public static readonly CommandGroup Example = new(
             Verb: "example",
             Description: "Example tool demonstrating framework features",
