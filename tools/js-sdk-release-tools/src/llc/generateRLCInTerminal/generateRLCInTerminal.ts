--- conflicted
+++ resolved
@@ -19,15 +19,9 @@
 
 export async function buildGeneratedCodes(sdkrepo: string, packagePath: string, packageName: string) {
     shell.cd(sdkrepo);
-<<<<<<< HEAD
     logger.info(`Start to update rush.`);
-    execSync('rush update', {stdio: 'ignore'});
+    execSync('node common/scripts/install-run-rush.js update', {stdio: 'inherit'});
     logger.info(`Start to build '${packageName}', except for tests and samples, which may be written manually`);
-=======
-    logger.logGreen(`node common/scripts/install-run-rush.js update`);
-    execSync('node common/scripts/install-run-rush.js update', {stdio: 'inherit'});
-    logger.logGreen(`node common/scripts/install-run-rush.js build -t ${packageName}: Build generated codes, except test and sample, which may be written manually`);
->>>>>>> dd35ef2c
     // To build generated codes except test and sample, we need to change tsconfig.json.
     changeConfigOfTestAndSample(packagePath, ChangeModel.Change, SdkType.Rlc);
     execSync(`node common/scripts/install-run-rush.js build -t ${packageName}`, {stdio: 'inherit'});
