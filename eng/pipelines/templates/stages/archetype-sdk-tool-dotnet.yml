resources:
  repositories:
    - repository: azure-sdk-build-tools
      type: git
      name: internal/azure-sdk-build-tools
      ref: refs/tags/azure-sdk-build-tools_20230206.1

parameters:
  - name: ToolDirectory
    type: string
    default: ''
  - name: PackageDirectory
    type: string
    default: ''
  - name: TestDirectory
    type: string
    default: ''
  - name: DotNetCoreVersion
    type: string
    default: ''
  - name: NoWarn
    type: boolean
    default: false
  - name: TestPostSteps
    type: object
    default: []
  - name: DockerDeployments
    type: object
    default: []
  - name: DockerTagPrefix
    type: string
    default: '1.0.0-dev'
  - name: ManifestDeployment
    type: object
    default: []
  - name: StandaloneExeMatrix
    type: object
    default: []
  - name: ReleaseBinaries
    type: boolean
    default: false

variables:
  - template: ../variables/globals.yml
  - name: Warn
    ${{ if parameters.NoWarn }}:
      value: ''
    ${{ if not(parameters.NoWarn) }}:
      value: -warnaserror
  # A path to directory to contain the output of "dotnet pack" call,
  # to be consumed as input by "publish" task.
  - name: packagesToPublishDir
    value: $(Build.ArtifactStagingDirectory)/packages

stages:
  - stage: BuildTestAndPackage

    pool:
      name: azsdk-pool-mms-ubuntu-2204-general
      vmImage: MMSUbuntu22.04

    jobs:
      - job: BuildAndPackage
        displayName: Build and Package

        steps:
<<<<<<< HEAD
          - script: set
          displayName: show all env vars
          - task: UseDotNet@2
            condition: eq(${{ parameters.SkipDotNetInstall }}, false)
            displayName: 'Use .NET Core sdk ${{ coalesce( parameters.DotNetCoreVersion, variables.DotNetCoreVersion) }}'
            inputs:
              version: '${{ coalesce( parameters.DotNetCoreVersion, variables.DotNetCoreVersion) }}'

          - script: 'dotnet pack /p:ArtifactsPackagesDir=$(Build.ArtifactStagingDirectory)/packages $(Warn) -c Release'
=======
          - template: /eng/pipelines/templates/steps/install-dotnet.yml
            parameters:
              DotNetCoreVersion: ${{ parameters.DotNetCoreVersion }}
              
          - script: 'dotnet pack /p:ArtifactsPackagesDir=$(packagesToPublishDir) $(Warn) -c Release'
>>>>>>> 51d74d13
            displayName: 'Build and Package'
            workingDirectory: '${{ coalesce(parameters.PackageDirectory, parameters.ToolDirectory) }}'
            env:
              DOTNET_SKIP_FIRST_TIME_EXPERIENCE: 1
              DOTNET_CLI_TELEMETRY_OPTOUT: 1
              DOTNET_MULTILEVEL_LOOKUP: 0

          # This step creates "$(packagesToPublishDir)" directory if it doesn't exist.
          # This step is necessary since migration to net6.0. This is because since net6.0, 
          # in case the "Build and Package" above would not output any packages to this directory, 
          # the "Publish to packages artifact" step below would fail on missing directory.
          - pwsh: |
              if (!(Test-Path -PathType container "$(packagesToPublishDir)")) {
                New-Item -ItemType Directory -Path "$(packagesToPublishDir)"
                Write-Host "Created directory ""$(packagesToPublishDir)"""
              } else {
                Write-Host "Directory ""$(packagesToPublishDir)"" already exists. Nothing to do."
                Write-Host "Directory ""$(packagesToPublishDir)"" contents:"
                Get-ChildItem $(packagesToPublishDir) | ForEach-Object { Write-Host $_ }
              }
            displayName: Create dir for packages to publish or list its contents

          - publish: $(packagesToPublishDir)
            displayName: Publish to packages artifact
            artifact: packages
            condition: succeededOrFailed()

      - job: Produce_Executables

        strategy:
          matrix:
            linux:
              imageName: 'ubuntu-22.04'
              poolName: 'azsdk-pool-mms-ubuntu-2204-general'
              artifactName: 'linux_windows'
            mac:
              imageName: 'macos-11'
              poolName: 'Azure Pipelines'
              artifactName: 'mac'

        pool:
          name: $(poolName)
          vmImage: $(imageName)

        steps:
          - template: /eng/pipelines/templates/steps/install-dotnet.yml
            parameters:
              DotNetCoreVersion: ${{ parameters.DotNetCoreVersion }}

          - template: /eng/pipelines/templates/steps/produce-net-standalone-packs.yml
            parameters:
              StagingDirectory: $(Build.ArtifactStagingDirectory)
              BuildMatrix: ${{ parameters.StandaloneExeMatrix }}
              TargetDirectory: '${{ coalesce(parameters.PackageDirectory, parameters.ToolDirectory) }}'

      - job: Test

        strategy:
          matrix:
            Windows:
              Pool: azsdk-pool-mms-win-2022-general
              Image: MMS2022
            Linux:
              Pool: azsdk-pool-mms-ubuntu-2204-general
              Image: MMSUbuntu22.04
            Mac:
              Pool: Azure Pipelines
              Image: macos-11

        pool:
          name: $(Pool)
          vmImage: $(Image)

        steps:
          - template: /eng/pipelines/templates/steps/install-dotnet.yml
            parameters:
              DotNetCoreVersion: ${{ parameters.DotNetCoreVersion }}

          - script: 'dotnet test /p:ArtifactsPackagesDir=$(Build.ArtifactStagingDirectory) $(Warn) --logger trx'
            displayName: 'Test'
            workingDirectory: '${{ coalesce(parameters.TestDirectory, parameters.ToolDirectory) }}'
            env:
              DOTNET_SKIP_FIRST_TIME_EXPERIENCE: 1
              DOTNET_CLI_TELEMETRY_OPTOUT: 1
              DOTNET_MULTILEVEL_LOOKUP: 0
          
          - ${{ parameters.TestPostSteps }}
          
          - task: PublishTestResults@2
            condition: succeededOrFailed()
            inputs:
              testResultsFiles: '**/*.trx'
              testRunTitle: $(System.JobDisplayName) ${{ parameters.DotNetCoreVersion }}
              testResultsFormat: 'VSTest'
              mergeTestResults: true

      - ${{ if not(eq(length(parameters.DockerDeployments), 0)) }}:
        - template: /eng/pipelines/publish-docker-image.yml
          parameters:
            DockerDeployments: ${{ parameters.DockerDeployments }}
            Publish: false
            ImageTag: "${{ parameters.DockerTagPrefix }}$(Build.BuildNumber)"

  - ${{if and(ne(variables['Build.Reason'], 'PullRequest'), eq(variables['System.TeamProject'], 'internal'))}}:
    - template: pipelines/stages/net-release-to-feed.yml@azure-sdk-build-tools
      parameters:
        # Publish to https://dev.azure.com/azure-sdk/public/_packaging?_a=feed&feed=azure-sdk-for-net
        DevOpsFeedId: '29ec6040-b234-4e31-b139-33dc4287b756/fa8c16a3-dbe0-4de2-a297-03065ec1ba3f'
        ExeMatrix: ${{ parameters.StandaloneExeMatrix }}
        ShouldPublishExecutables: ${{ parameters.ReleaseBinaries }}

  - ${{if and(not(eq(length(parameters.DockerDeployments), 0)), ne(variables['Build.Reason'], 'PullRequest'), eq(variables['System.TeamProject'], 'internal'))}}:
    - stage: PublishDockerImages
      displayName: Publish Docker Images
      dependsOn: BuildTestAndPackage
      jobs:
        - template: /eng/pipelines/publish-docker-image.yml
          parameters:
            DockerDeployments: ${{ parameters.DockerDeployments }}
            ManifestDeployment: ${{ parameters.ManifestDeployment }}
            ImageTag: "${{ parameters.DockerTagPrefix }}$(Build.BuildNumber)"<|MERGE_RESOLUTION|>--- conflicted
+++ resolved
@@ -64,23 +64,11 @@
         displayName: Build and Package
 
         steps:
-<<<<<<< HEAD
-          - script: set
-          displayName: show all env vars
-          - task: UseDotNet@2
-            condition: eq(${{ parameters.SkipDotNetInstall }}, false)
-            displayName: 'Use .NET Core sdk ${{ coalesce( parameters.DotNetCoreVersion, variables.DotNetCoreVersion) }}'
-            inputs:
-              version: '${{ coalesce( parameters.DotNetCoreVersion, variables.DotNetCoreVersion) }}'
-
-          - script: 'dotnet pack /p:ArtifactsPackagesDir=$(Build.ArtifactStagingDirectory)/packages $(Warn) -c Release'
-=======
           - template: /eng/pipelines/templates/steps/install-dotnet.yml
             parameters:
               DotNetCoreVersion: ${{ parameters.DotNetCoreVersion }}
               
           - script: 'dotnet pack /p:ArtifactsPackagesDir=$(packagesToPublishDir) $(Warn) -c Release'
->>>>>>> 51d74d13
             displayName: 'Build and Package'
             workingDirectory: '${{ coalesce(parameters.PackageDirectory, parameters.ToolDirectory) }}'
             env:
