import {logger} from "../utils/logger.js";
import {execSync} from "child_process";

import fs from "fs";
import * as path from "path";
import {getChangedCiYmlFilesInSpecificFolder, getChangedPackageDirectory} from "../utils/git.js";
import {generateChangelogAndBumpVersion} from "../common/changelog/automaticGenerateChangeLogAndBumpVersion.js";
import {Changelog} from "../changelog/changelogGenerator.js";
import {changeRushJson} from "../utils/changeRushJson.js";
import {modifyOrGenerateCiYml} from "../utils/changeCiYaml.js";
import {changeConfigOfTestAndSample, ChangeModel, SdkType} from "../utils/changeConfigOfTestAndSample.js";
import {changeReadmeMd} from "./utils/changeReadmeMd.js";
import {RunningEnvironment} from "../utils/runningEnvironment.js";
import {getOutputPackageInfo} from "../utils/getOutputPackageInfo.js";
import {getReleaseTool} from "./utils/getReleaseTool.js";
import { addApiViewInfo } from "../utils/addApiViewInfo.js";
import { defaultChildProcessTimeout } from '../common/utils.js'
import { migratePackage } from "../common/migration.js";
import { isRushRepo } from "../common/rushUtils.js";

export async function generateMgmt(options: {
    sdkRepo: string,
    swaggerRepo: string,
    readmeMd: string;
    gitCommitId: string,
    tag?: string,
    use?: string,
    additionalArgs?: string;
    outputJson?: any;
    swaggerRepoUrl?: string;
    downloadUrlPrefix?: string;
    skipGeneration?: boolean,
    runningEnvironment?: RunningEnvironment;
    apiVersion: string | undefined;
    sdkReleaseType: string | undefined;
}) {
    logger.info(`Start to generate SDK from '${options.readmeMd}'.`);
    let cmd = '';
    if (!options.skipGeneration) {
        if(options.apiVersion && options.apiVersion !== '') {
            // for high level client, we will build a tag for the package
            logger.warn(`The specified api-version ${options.apiVersion} is going to apply to swagger.`);
            options.tag = `package-${options.apiVersion}`;
        }

        cmd = `autorest --version=3.9.7 --typescript --modelerfour.lenient-model-deduplication --azure-arm --head-as-boolean=true --license-header=MICROSOFT_MIT_NO_VERSION --generate-test --typescript-sdks-folder=${options.sdkRepo} ${path.join(options.swaggerRepo, options.readmeMd)}`;

        if (options.tag && options.tag !== '') {
            cmd += ` --tag=${options.tag}`;
        }

        if (options.use) {
            cmd += ` --use=${options.use}`;
        }

        if (options.additionalArgs) {
            cmd += ` ${options.additionalArgs}`;
        }

        logger.info(`Start to execute command '${cmd}'`);
        try {
            
            execSync(cmd, {stdio: 'inherit', timeout: defaultChildProcessTimeout});
        } catch (e: any) {
            throw new Error(`Failed to generate codes for readme file: "${options.readmeMd}":\nErr: ${e}\nStderr: "${e.stderr}"\nStdout: "${e.stdout}"\nErrorStack: "${e.stack}"`);
        }
    }

    const changedPackageDirectories: Set<string> = await getChangedPackageDirectory(!options.skipGeneration);
    for (const changedPackageDirectory of changedPackageDirectories) {
        const packagePath: string = path.join(options.sdkRepo, changedPackageDirectory);
        let outputPackageInfo = getOutputPackageInfo(options.runningEnvironment, options.readmeMd, undefined);

        try {
            logger.info(`Start to install dependencies for ${changedPackageDirectory}.`);
            const packageJson = JSON.parse(fs.readFileSync(path.join(packagePath, 'package.json'), {encoding: 'utf-8'}));
            const packageName = packageJson.name;

            if (!options.skipGeneration) {
                if (isRushRepo(options.sdkRepo)) {
                    changeRushJson(options.sdkRepo, packageJson.name, changedPackageDirectory, 'management');
                }
                // change configuration to skip build test, sample
                changeConfigOfTestAndSample(packagePath, ChangeModel.Change, SdkType.Hlc);

                const metaInfo: any = {
                    commit: options.gitCommitId,
                    readme: options.readmeMd,
                    autorest_command: cmd,
                    repository_url: options.swaggerRepoUrl ? `${options.swaggerRepoUrl}.git` : 'https://github.com/Azure/azure-rest-api-specs.git',
                    release_tool: getReleaseTool()
                };
                if (options.tag) {
                    metaInfo['tag'] = options.tag;
                }
                if (options.use) {
                    metaInfo['use'] = options.use;
                }

                fs.writeFileSync(path.join(packagePath, '_meta.json'), JSON.stringify(metaInfo, null, '  '), {encoding: 'utf-8'});
                modifyOrGenerateCiYml(options.sdkRepo, changedPackageDirectory, packageName, true);
            }

            // @ts-ignore
            if (options.outputJson && options.runningEnvironment !== undefined && outputPackageInfo !== undefined) {
                outputPackageInfo.packageName = packageJson.name;

                if (options.runningEnvironment === RunningEnvironment.SdkGeneration) {
                    outputPackageInfo.packageFolder = changedPackageDirectory;
                }

                outputPackageInfo.path.push(changedPackageDirectory);
                for (const file of await getChangedCiYmlFilesInSpecificFolder(path.dirname(changedPackageDirectory))) {
                    outputPackageInfo.path.push(file);
                }
            }
<<<<<<< HEAD

            logger.info(`Start to run command: 'rush update'.`);
            execSync('node common/scripts/install-run-rush.js update', {stdio: 'inherit'});
            
            await migratePackage(packagePath);
            
            logger.info(`Start to run command: 'rush build -t ${packageName} --verbose', that builds generated codes, except test and sample, which may be written manually.`);
            execSync(`node common/scripts/install-run-rush.js build -t ${packageName} --verbose`, {stdio: 'inherit'});
            logger.info('Start to generate changelog and bump version...');
=======
>>>>>>> 2281c407
            let changelog: Changelog | undefined;
            if (isRushRepo(options.sdkRepo)) {
                logger.info(`Start to run command: 'rush update'.`);
                execSync('node common/scripts/install-run-rush.js update', {stdio: 'inherit'});
    
                await migratePackage(options.sdkRepo,packagePath);
    
                logger.info(`Start to run command: 'rush build -t ${packageName}', that builds generated codes, except test and sample, which may be written manually.`);
                execSync(`node common/scripts/install-run-rush.js build -t ${packageName}`, {stdio: 'inherit'});
                logger.info('Start to generate changelog and bump version...');
                if (!options.skipGeneration) {
                    changelog = await generateChangelogAndBumpVersion(changedPackageDirectory, options);
                }
                logger.info(`Start to run command: 'node common/scripts/install-run-rush.js pack --to ${packageJson.name} --verbose'.`);
                execSync(`node common/scripts/install-run-rush.js pack --to ${packageJson.name} --verbose`, {stdio: 'inherit'});
            } else {
                logger.info(`Start to run command: 'pnpm update'.`);
                execSync('pnpm install', {stdio: 'inherit'});
                                
                logger.info(`Start to run command: 'pnpm build --filter ${packageName}', that builds generated codes, except test and sample, which may be written manually.`);
                execSync(`pnpm build --filter ${packageName}`, {stdio: 'inherit'});
                logger.info('Start to generate changelog and bump version...');
                if (!options.skipGeneration) {
                    changelog = await generateChangelogAndBumpVersion(changedPackageDirectory, options);
                }
                logger.info(`Start to run command: 'pnpm pack ' under ${packagePath}.`);
                execSync(`pnpm pack `, {stdio: 'inherit', cwd: packagePath});
            }
            
            if (!options.skipGeneration) {
                changeReadmeMd(packagePath);
            }

            // @ts-ignore
            if (options.outputJson && options.runningEnvironment !== undefined && outputPackageInfo !== undefined) {
                if (changelog) {
                    outputPackageInfo.changelog.hasBreakingChange = changelog.hasBreakingChange;
                    outputPackageInfo.changelog.content = changelog.displayChangeLog();
                    const breakingChangeItems = changelog.getBreakingChangeItems();
                    if (!!breakingChangeItems && breakingChangeItems.length > 0) {
                        outputPackageInfo.changelog['breakingChangeItems'] = breakingChangeItems;
                    } else {
                        outputPackageInfo.changelog['breakingChangeItems'] = [];
                    }
                }
                
                const newPackageJson = JSON.parse(fs.readFileSync(path.join(packagePath, 'package.json'), {encoding: 'utf-8'}));
                const newVersion = newPackageJson['version'];
                outputPackageInfo['version'] = newVersion;

                let artifactName: string | undefined = undefined;
                for (const file of fs.readdirSync(packagePath)) {
                    if (file.startsWith('azure-arm') && file.endsWith('.tgz')) {
                        outputPackageInfo.artifacts.push(path.join(changedPackageDirectory, file));
                        artifactName = file;
                    }
                }
                addApiViewInfo(outputPackageInfo, packagePath, changedPackageDirectory);
                if (!outputPackageInfo.packageName.startsWith('@azure/arm-')) {
                    throw new Error(`Unexpected package name: ${outputPackageInfo.packageName}`);
                }
                if (!!options.downloadUrlPrefix && !!artifactName) {
                    outputPackageInfo.installInstructions = {
                        full: `Please install the package by \`npm install ${options.downloadUrlPrefix}${outputPackageInfo.packageName.replace('/', '_')}/${artifactName}\``
                    }
                }
            }
        } catch (e: any) {
            logger.error(`Failed to build for readme file '${options.readmeMd}'.\nErr: ${e}\nStderr: "${e.stderr}"\nStdout: "${e.stdout}"\nErrorStack: "${e.stack}"`);
            logger.error(`Please check out https://github.com/Azure/autorest/blob/main/docs/troubleshooting.md to troubleshoot the issue.`);
            if (outputPackageInfo) {
                outputPackageInfo.result = 'failed';
            }
        } finally {
            if (options.outputJson && outputPackageInfo) {
                options.outputJson.packages.push(outputPackageInfo);
            }
            if (!options.skipGeneration) {
                changeConfigOfTestAndSample(packagePath, ChangeModel.Revert, SdkType.Hlc);
            }
        }
    }
    logger.info(`Generate SDK from '${options.readmeMd}' successfully.`);
}<|MERGE_RESOLUTION|>--- conflicted
+++ resolved
@@ -114,18 +114,6 @@
                     outputPackageInfo.path.push(file);
                 }
             }
-<<<<<<< HEAD
-
-            logger.info(`Start to run command: 'rush update'.`);
-            execSync('node common/scripts/install-run-rush.js update', {stdio: 'inherit'});
-            
-            await migratePackage(packagePath);
-            
-            logger.info(`Start to run command: 'rush build -t ${packageName} --verbose', that builds generated codes, except test and sample, which may be written manually.`);
-            execSync(`node common/scripts/install-run-rush.js build -t ${packageName} --verbose`, {stdio: 'inherit'});
-            logger.info('Start to generate changelog and bump version...');
-=======
->>>>>>> 2281c407
             let changelog: Changelog | undefined;
             if (isRushRepo(options.sdkRepo)) {
                 logger.info(`Start to run command: 'rush update'.`);
@@ -133,8 +121,8 @@
     
                 await migratePackage(options.sdkRepo,packagePath);
     
-                logger.info(`Start to run command: 'rush build -t ${packageName}', that builds generated codes, except test and sample, which may be written manually.`);
-                execSync(`node common/scripts/install-run-rush.js build -t ${packageName}`, {stdio: 'inherit'});
+                logger.info(`Start to run command: 'rush build -t ${packageName} --verbose', that builds generated codes, except test and sample, which may be written manually.`);
+                execSync(`node common/scripts/install-run-rush.js build -t ${packageName} --verbose`, {stdio: 'inherit'});
                 logger.info('Start to generate changelog and bump version...');
                 if (!options.skipGeneration) {
                     changelog = await generateChangelogAndBumpVersion(changedPackageDirectory, options);
