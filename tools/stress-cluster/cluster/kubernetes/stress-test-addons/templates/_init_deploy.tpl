--- conflicted
+++ resolved
@@ -1,34 +1,8 @@
 {{ define "stress-test-addons.init-deploy" }}
-<<<<<<< HEAD
-- name: azure-deployer
+- name: init-azure-deployer
   image: stresstestregistry.azurecr.io/testing/eng-common-tools
   command: ['pwsh', '-NonInteractive', '-NoProfile', '-c', './common/TestResources/deploy-stress-test-resources.ps1']
-=======
-- name: init-azure-deployer
-  image: mcr.microsoft.com/azure-cli
-  command: ['bash', '-c']
-  args:
-    - |
-      source /mnt/secrets/static/* &&
-      az login --service-principal -u $AZURE_CLIENT_ID -p $AZURE_CLIENT_SECRET --tenant $AZURE_TENANT_ID &&
-      az account set -s $AZURE_SUBSCRIPTION_ID &&
-      groupName='{{ lower .Scenario }}-{{ .Release.Name }}-{{ .Release.Revision }}'
-      az group create -l westus2 -g $groupName &&
-      group=$(az group show -g $groupName -o tsv --query "id") &&
-      az tag create --resource-id $group --tags DeleteAfter="$(date -d '+192:00:00' -Iseconds -u | sed 's/UTC/Z/')" &&
-      az deployment group create \
-          -g $groupName \
-          -n $groupName \
-          -f /mnt/testresources/test-resources.json \
-          --parameters /mnt/testresources/parameters.json \
-          --parameters testApplicationOid=$AZURE_CLIENT_OID > /dev/null &&
-      az deployment group show \
-          -g $groupName \
-          -n $groupName \
-          -o json \
-          --query properties.outputs \
-          | jq -r 'keys[] as $k | "\($k | ascii_upcase)=\(.[$k].value)"' >> /mnt/outputs/.env
->>>>>>> 9f49f06d
+
   env:
     - name: ENV_FILE
       value: /mnt/outputs/.env
