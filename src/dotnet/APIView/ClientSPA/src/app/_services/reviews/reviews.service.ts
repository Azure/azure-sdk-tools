import { HttpClient, HttpHeaders, HttpParams, HttpResponse } from '@angular/common/http';
import { Injectable } from '@angular/core';

import { Observable, map } from 'rxjs';
import { PaginatedResult } from 'src/app/_models/pagination';
import { Review } from 'src/app/_models/review';
import { APIRevision } from 'src/app/_models/revision';
import { ConfigService } from '../config/config.service';
import { CrossLanguageContentDto } from 'src/app/_models/codePanelModels';

@Injectable({
  providedIn: 'root'
})
export class ReviewsService {
  baseUrl : string = this.configService.apiUrl + "reviews";
  paginatedResult: PaginatedResult<Review[]> = new PaginatedResult<Review[]>();

  constructor(private http: HttpClient, private configService: ConfigService) { }

  getReviews(noOfItemsRead: number, pageSize: number,
    name: string, languages: string [], approval: string,
    sortField: string, sortOrder: number,
    ): Observable<PaginatedResult<Review[]>> {
    let params = new HttpParams();
    params = params.append('noOfItemsRead', noOfItemsRead);
    params = params.append('pageSize', pageSize);
    if (name) {
      params = params.append('name', name);
    }
    if (languages && languages.length > 0) {
      languages.forEach(language => {
        params = params.append('languages', language);
      });
    }

    if (approval == "Approved" || approval == "Pending") {
      params = (approval == "Approved") ? params.append('isApproved', true) : params.append('isApproved', false);
    }

    params = params.append('sortField', sortField);
    params = params.append('sortOrder', sortOrder);

    const headers = new HttpHeaders({
      'Content-Type': 'application/json',
    })

    return this.http.get<Review[]>(this.baseUrl,
      {
        headers: headers,
        params: params,
        observe: 'response',
        withCredentials: true
      } ).pipe(
          map((response : any) => {
            if (response.body) {
              this.paginatedResult.result = response.body;
            }
            const pagination = response.headers.get('Pagination');
            if (pagination){
              this.paginatedResult.pagination = JSON.parse(pagination);
            }
            return this.paginatedResult;
          }
        )
      );
  }

  getReview(reviewId: string) : Observable<Review> {
    return this.http.get<Review>(this.baseUrl + `/${reviewId}`, { withCredentials: true });
  }

  getAllowedApprovers() : Observable<string[]> {
    return this.http.get<string[]>(this.baseUrl + `/allowedApprovers`, { withCredentials: true });
  }

  getPreferredApprovers(reviewId: string) : Observable<string[]> {
    return this.http.get<string[]>(this.baseUrl + `/${reviewId}/preferredApprovers`, { withCredentials: true });
  }

  openReviewPage(reviewId: string) {
    window.open(this.configService.webAppUrl + `Assemblies/Review/${reviewId}`, '_blank');
  }

  createReview(formData: any) : Observable<APIRevision> {
    const headers = new HttpHeaders({
      'Content-Type': 'undefined',
    })

    return this.http.post<Review>(this.baseUrl, formData,
      {
        observe: 'response',
        withCredentials: true
      }).pipe(
        map((response : any) => {
          if (response.body) {
            return response.body;
          }
        }
      )
    );
  }

  toggleReviewApproval(reviewId: string, apiRevisionId: string, approve: boolean) : Observable<Review> {
    const headers = new HttpHeaders({
      'Content-Type': 'application/json',
    });
<<<<<<< HEAD
    return this.http.post<Review>(this.baseUrl + `/${reviewId}/${apiRevisionId}`, {},
    {
      headers: headers,
      withCredentials: true,
    });  }

  requestNamespaceReview(reviewId: string, associatedReviewIds: string[] = [], notes: string = '') : Observable<Review> {
    const headers = new HttpHeaders({
      'Content-Type': 'application/json',
    });
    return this.http.post<Review>(this.baseUrl + `/${reviewId}/requestNamespaceReview`, {
      notes: notes,
      associatedReviewIds: associatedReviewIds
    },
    {
=======
    
    return this.http.post<Review>(this.baseUrl + `/${reviewId}/${apiRevisionId}`, { approve: approve },
    { 
>>>>>>> 0fecae87
      headers: headers,
      withCredentials: true,
    });
  }

  toggleReviewSubscriptionByUser(reviewId: string, state: boolean) {
    let params = new HttpParams();
    params = params.append('state', state.toString());

    const headers = new HttpHeaders({
      'Content-Type': 'application/json',
    });

    return this.http.post<APIRevision>(this.baseUrl + `/${reviewId}/toggleSubscribe`, {},
    {
      headers: headers,
      params: params,
      withCredentials: true
    });
  }

  getReviewContent(reviewId: string, activeApiRevisionId: string | null = null, diffApiRevisionId: string | null = null) : Observable<HttpResponse<ArrayBuffer>>{
    let params = new HttpParams();
    if (activeApiRevisionId) {
      params = params.append('activeApiRevisionId', activeApiRevisionId);
    }
    if (diffApiRevisionId) {
      params = params.append('diffApiRevisionId', diffApiRevisionId);
    }
    return this.http.get(this.baseUrl + `/${reviewId}/content`,
    {
      params: params, observe: 'response',
<<<<<<< HEAD
      responseType: 'arraybuffer', withCredentials: true });
=======
      responseType: 'arraybuffer', withCredentials: true 
    });
  }

  getCrossLanguageContent(apiRevisionId: string, apiCodeFileId: string) : Observable<CrossLanguageContentDto> {
    let params = new HttpParams();
    params = params.append('apiRevisionId', apiRevisionId);
    params = params.append('apiCodeFileId', apiCodeFileId);
    return this.http.get<CrossLanguageContentDto>(this.baseUrl + `/crossLanguageContent`, 
    { 
      params: params, withCredentials: true 
    });
  }

  getIsReviewByCopilotRequired(language?: string): Observable<boolean> {
    const url = `${this.baseUrl}/isReviewByCopilotRequired`;
    const params = language ? `?language=${encodeURIComponent(language)}` : '';
    return this.http.get<boolean>(`${url}${params}`);
  }

  getIsReviewVersionReviewedByCopilot(reviewId: string, packageVersion?: string): Observable<boolean> {
    let url = `${this.baseUrl}/${reviewId}/isReviewVersionReviewedByCopilot`;
    if (packageVersion) {
      url += `?packageVersion=${encodeURIComponent(packageVersion)}`;
    }
    return this.http.get<boolean>(url);
>>>>>>> 0fecae87
  }
}<|MERGE_RESOLUTION|>--- conflicted
+++ resolved
@@ -104,7 +104,6 @@
     const headers = new HttpHeaders({
       'Content-Type': 'application/json',
     });
-<<<<<<< HEAD
     return this.http.post<Review>(this.baseUrl + `/${reviewId}/${apiRevisionId}`, {},
     {
       headers: headers,
@@ -120,11 +119,6 @@
       associatedReviewIds: associatedReviewIds
     },
     {
-=======
-    
-    return this.http.post<Review>(this.baseUrl + `/${reviewId}/${apiRevisionId}`, { approve: approve },
-    { 
->>>>>>> 0fecae87
       headers: headers,
       withCredentials: true,
     });
@@ -157,35 +151,6 @@
     return this.http.get(this.baseUrl + `/${reviewId}/content`,
     {
       params: params, observe: 'response',
-<<<<<<< HEAD
       responseType: 'arraybuffer', withCredentials: true });
-=======
-      responseType: 'arraybuffer', withCredentials: true 
-    });
-  }
-
-  getCrossLanguageContent(apiRevisionId: string, apiCodeFileId: string) : Observable<CrossLanguageContentDto> {
-    let params = new HttpParams();
-    params = params.append('apiRevisionId', apiRevisionId);
-    params = params.append('apiCodeFileId', apiCodeFileId);
-    return this.http.get<CrossLanguageContentDto>(this.baseUrl + `/crossLanguageContent`, 
-    { 
-      params: params, withCredentials: true 
-    });
-  }
-
-  getIsReviewByCopilotRequired(language?: string): Observable<boolean> {
-    const url = `${this.baseUrl}/isReviewByCopilotRequired`;
-    const params = language ? `?language=${encodeURIComponent(language)}` : '';
-    return this.http.get<boolean>(`${url}${params}`);
-  }
-
-  getIsReviewVersionReviewedByCopilot(reviewId: string, packageVersion?: string): Observable<boolean> {
-    let url = `${this.baseUrl}/${reviewId}/isReviewVersionReviewedByCopilot`;
-    if (packageVersion) {
-      url += `?packageVersion=${encodeURIComponent(packageVersion)}`;
-    }
-    return this.http.get<boolean>(url);
->>>>>>> 0fecae87
   }
 }