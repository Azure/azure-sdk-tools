package agent

import (
	"context"
	"encoding/base64"
	"encoding/json"
	"fmt"
	"io"
	"log"
	"net/http"
	neturl "net/url"
	"strings"
	"sync"
	"time"

	"github.com/Azure/azure-sdk-for-go/sdk/ai/azopenai"
	"github.com/Azure/azure-sdk-for-go/sdk/azcore/policy"
	"github.com/Azure/azure-sdk-for-go/sdk/azcore/to"
	"github.com/Azure/azure-sdk-for-go/sdk/azidentity"
	"github.com/azure-sdk-tools/tools/sdk-ai-bots/azure-sdk-qa-bot-backend/config"
	"github.com/azure-sdk-tools/tools/sdk-ai-bots/azure-sdk-qa-bot-backend/model"
	"github.com/azure-sdk-tools/tools/sdk-ai-bots/azure-sdk-qa-bot-backend/service/preprocess"
	"github.com/azure-sdk-tools/tools/sdk-ai-bots/azure-sdk-qa-bot-backend/service/prompt"
	"github.com/azure-sdk-tools/tools/sdk-ai-bots/azure-sdk-qa-bot-backend/service/search"
	"github.com/azure-sdk-tools/tools/sdk-ai-bots/azure-sdk-qa-bot-backend/utils"
	"github.com/google/uuid"
)

type CompletionService struct {
	model string
}

func NewCompletionService() (*CompletionService, error) {
	return &CompletionService{
		model: config.AppConfig.AOAI_CHAT_COMPLETIONS_MODEL,
	}, nil
}

func (s *CompletionService) CheckArgs(req *model.CompletionReq) error {
	if req == nil {
		return model.NewInvalidRequestError("request is nil", nil)
	}
	if req.Message.Content == "" {
		return model.NewEmptyContentError()
	}
	if req.TopK == nil {
		topK := 20
		req.TopK = &topK
	}
	tenantConfig, hasConfig := config.GetTenantConfig(req.TenantID)
	if hasConfig {
		if req.Sources == nil {
			req.Sources = tenantConfig.Sources
		}
	} else {
		return model.NewInvalidTenantIDError(string(req.TenantID))
	}
	return nil
}

func (s *CompletionService) ChatCompletion(ctx context.Context, req *model.CompletionReq) (*model.CompletionResp, error) {
	startTime := time.Now()
	requestID := uuid.New().String()
	log.SetPrefix(fmt.Sprintf("[RequestID: %s] ", requestID))

	jsonReq, err := json.Marshal(req)
	if err != nil {
		log.Printf("Failed to marshal request: %v\n", err)
	} else {
		log.Printf("Request: %s", utils.SanitizeForLog(string(jsonReq)))
	}

	if err = s.CheckArgs(req); err != nil {
		log.Printf("Request validation failed: %v", err)
		return nil, err
	}

	tenantConfig, _ := config.GetTenantConfig(req.TenantID)

	// 1. Build messages from the openai request
	llmMessages, reasoningModelMessages := s.buildMessages(req)

	// 2. Build query for search and recognize intention
	query, intention := s.buildQueryForSearch(req, reasoningModelMessages)

	// 3. Check if we need RAG processing
	var chunks []string
	var prompt string

	if intention != nil && !intention.NeedsRagProcessing {
		// Skip RAG workflow for greetings/announcements
		log.Printf("Skipping RAG workflow - non-technical message detected")
		chunks = []string{}
		prompt = "You are a helpful AI assistant. Respond naturally to the user's message."
	} else {
		// Run agentic search and knowledge search in parallel, then merge results
		var err error
		chunks, err = s.runParallelSearchAndMergeResults(ctx, req, query)
		if err != nil {
			log.Printf("Parallel search failed: %v", err)
			return nil, model.NewSearchFailureError(err)
		}

		// Build prompt with retrieved context
		prompt, err = s.buildPrompt(intention, chunks, tenantConfig.PromptTemplate)
		if err != nil {
			log.Printf("Prompt building failed: %v", err)
			return nil, err
		}
	}

	// 4. Get answer from LLM
	llmMessages = append(llmMessages, &azopenai.ChatRequestSystemMessage{Content: azopenai.NewChatRequestSystemMessageContent(prompt)})
	result, err := s.getLLMResult(llmMessages, tenantConfig.PromptTemplate)
	if err != nil {
		log.Printf("LLM request failed: %v", err)
		return nil, model.NewLLMServiceFailureError(err)
	}

	// 5. Process the result
	result.ID = requestID
	if req.WithFullContext != nil && *req.WithFullContext {
		fullContext := strings.Join(chunks, "-------------------------\n")
		result.FullContext = &fullContext
	}
	result.Intention = intention
	log.Printf("Total ChatCompletion time: %v", time.Since(startTime))
	return result, nil
}

func (s *CompletionService) RecognizeIntention(promptTemplate string, messages []azopenai.ChatRequestMessageClassification) (*model.IntentionResult, error) {
	promptParser := prompt.IntentionPromptParser{}
	promptStr, err := promptParser.ParsePrompt(nil, promptTemplate)
	if err != nil {
		log.Printf("Failed to parse intention prompt: %v", err)
		return nil, err
	}

	messages = append(messages, &azopenai.ChatRequestSystemMessage{Content: azopenai.NewChatRequestSystemMessageContent(promptStr)})

	resp, err := config.OpenAIClient.GetChatCompletions(context.TODO(), azopenai.ChatCompletionsOptions{
		Messages:       messages,
		DeploymentName: to.Ptr(string(config.AppConfig.AOAI_CHAT_REASONING_MODEL)),
		ResponseFormat: &azopenai.ChatCompletionsJSONResponseFormat{},
	}, nil)

	if err != nil {
		log.Printf("LLM intention recognition failed: %v", err)
		return nil, model.NewLLMServiceFailureError(err)
	}

	if len(resp.Choices) > 0 {
		result, err := promptParser.ParseResponse(*resp.Choices[0].Message.Content, promptTemplate)
		if err != nil {
<<<<<<< HEAD
			log.Printf("Failed to parse intention response: %v, content: %s", err, *resp.Choices[0].Message.Content)
=======
			respStr, _ := resp.MarshalJSON()
			log.Printf("Failed to parse intension response: %v, response:%s", err, respStr)
>>>>>>> c2be7250
			return nil, err
		}
		return result, nil
	}

	return nil, model.NewLLMServiceFailureError(fmt.Errorf("no valid response received from LLM"))
}

func processDocument(result model.Index) string {
	chunk := fmt.Sprintf("- document_category: %s\n", result.ContextID)
	chunk += fmt.Sprintf("- document_filename: %s\n", result.Title)
	chunk += fmt.Sprintf("- document_title: %s\n", result.Header1)
	chunk += fmt.Sprintf("- document_link: %s\n", model.GetIndexLink(result))
	chunk += fmt.Sprintf("- document_content: %s\n", result.Chunk)
	return chunk
}

func processChunk(result model.Index) string {
	chunk := fmt.Sprintf("- document_category: %s\n", result.ContextID)
	chunk += fmt.Sprintf("- document_filename: %s\n", result.Title)
	chunk += fmt.Sprintf("- document_link: %s\n", model.GetIndexLink(result))
	chunk += fmt.Sprintf("- chunk_header_1: %s\n", result.Header1)
	chunk += fmt.Sprintf("- chunk_header_2: %s\n", result.Header2)
	chunk += fmt.Sprintf("- chunk_header_3: %s\n", result.Header3)
	chunk += fmt.Sprintf("- chunk_content: %s\n", result.Chunk)
	return chunk
}

func processName(name *string) *string {
	if name == nil {
		return nil
	}
	// Remove spaces from the name
	processedName := strings.ReplaceAll(*name, " ", "")
	if len(processedName) == 0 {
		return nil
	}
	return to.Ptr(processedName)
}

func getImageDataURI(url string) (string, error) {
	// Parse and validate the URL to prevent SSRF attacks
	parsedURL, err := neturl.Parse(url)
	if err != nil {
		log.Printf("Invalid URL format: %s, error: %v", utils.SanitizeForLog(url), err)
		return "", fmt.Errorf("invalid URL format: %w", err)
	}

	// Validate scheme is HTTPS
	if parsedURL.Scheme != "https" {
		log.Printf("URL scheme is not HTTPS: %s", utils.SanitizeForLog(url))
		return "", fmt.Errorf("only HTTPS URLs are allowed")
	}

	// Validate hostname is exactly smba.trafficmanager.net
	if parsedURL.Hostname() != "smba.trafficmanager.net" {
		log.Printf("URL hostname is not allowed: %s", utils.SanitizeForLog(parsedURL.Hostname()))
		return "", fmt.Errorf("only smba.trafficmanager.net hostname is allowed")
	}

	cred, err := azidentity.NewManagedIdentityCredential(&azidentity.ManagedIdentityCredentialOptions{
		ID: azidentity.ClientID(config.GetBotClientID()),
	})
	if err != nil {
		log.Printf("Failed to create managed identity credential: %v", err)
		return "", err
	}
	token, err := cred.GetToken(context.Background(), policy.TokenRequestOptions{
		TenantID: config.GetBotTenantID(),
		Scopes:   []string{"https://api.botframework.com/.default"},
	})
	if err != nil {
		log.Printf("Failed to get token: %v", err)
		return "", err
	}
	req, err := http.NewRequest("GET", parsedURL.String(), nil)
	if err != nil {
		log.Printf("Failed to create request: %v", err)
		return "", err
	}
	req.Header.Set("Authorization", "Bearer "+token.Token)
	client := &http.Client{}
	resp, err := client.Do(req)
	if err != nil {
		log.Printf("Failed to download attachment: %v", err)
		return "", err
	}
	defer func() {
		if err = resp.Body.Close(); err != nil {
			log.Printf("Failed to close response body: %v", err)
		}
	}()
	if resp.StatusCode != http.StatusOK {
		return "", fmt.Errorf("failed to download attachment, status code: %d", resp.StatusCode)
	}
	body, err := io.ReadAll(resp.Body)
	if err != nil {
		log.Printf("Failed to read response body: %v", err)
		return "", err
	}
	base64Encode := base64.StdEncoding.EncodeToString(body)
	contentType := resp.Header.Get("Content-Type")
	switch contentType {
	case "image/png":
		return fmt.Sprintf("data:image/png;base64,%s", base64Encode), nil
	case "image/jpeg":
		return fmt.Sprintf("data:image/jpeg;base64,%s", base64Encode), nil
	case "image/gif":
		return fmt.Sprintf("data:image/gif;base64,%s", base64Encode), nil
	default:
		return fmt.Sprintf("data:image/png;base64,%s", base64Encode), nil
	}
}

func (s *CompletionService) buildMessages(req *model.CompletionReq) ([]azopenai.ChatRequestMessageClassification, []azopenai.ChatRequestMessageClassification) {
	// avoid token limit error, we need to limit the number of messages in the history
	if len(req.Message.Content) > config.AppConfig.AOAI_CHAT_MAX_TOKENS {
		log.Printf("Message content is too long, truncating to %d characters", config.AppConfig.AOAI_CHAT_MAX_TOKENS)
		req.Message.Content = req.Message.Content[:config.AppConfig.AOAI_CHAT_MAX_TOKENS]
	}

	// Preprocess HTML content if it contains HTML entities or tags
	preprocessService := preprocess.NewPreprocessService()
	if strings.Contains(req.Message.Content, "\\u003c") || strings.Contains(req.Message.Content, "&lt;") || strings.Contains(req.Message.Content, "<") {
		log.Printf("Detected HTML content, preprocessing...")
		req.Message.Content = preprocessService.PreprocessHTMLContent(req.Message.Content)
	}

	// This is a conversation in progress.
	// NOTE: all llmMessages, regardless of role, count against token usage for this API.
	llmMessages := []azopenai.ChatRequestMessageClassification{}
	reasoningModelMessages := []azopenai.ChatRequestMessageClassification{}

	// process history messages
	for _, message := range req.History {
		// Preprocess HTML content in history messages
		content := message.Content
		if strings.Contains(content, "\\u003c") || strings.Contains(content, "&lt;") || strings.Contains(content, "<") {
			log.Printf("Detected HTML content in history message, preprocessing...")
			content = preprocessService.PreprocessHTMLContent(content)
		}

		if message.Role == model.Role_Assistant {
			msg := &azopenai.ChatRequestAssistantMessage{Content: azopenai.NewChatRequestAssistantMessageContent(content)}
			llmMessages = append(llmMessages, msg)
			reasoningModelMessages = append(reasoningModelMessages, msg)
		}
		if message.Role == model.Role_User {
			msg := &azopenai.ChatRequestUserMessage{Content: azopenai.NewChatRequestUserMessageContent(content), Name: processName(message.Name)}
			llmMessages = append(llmMessages, msg)
			reasoningModelMessages = append(reasoningModelMessages, msg)
		}
	}

	// process additional info(image, link)
	if len(req.AdditionalInfos) > 0 {
		for _, info := range req.AdditionalInfos {
			if info.Type == model.AdditionalInfoType_Link {
				content := info.Content
				if len(content) > config.AppConfig.AOAI_CHAT_MAX_TOKENS {
					log.Printf("Link content is too long, truncating to %d characters", config.AppConfig.AOAI_CHAT_MAX_TOKENS)
					content = content[:config.AppConfig.AOAI_CHAT_MAX_TOKENS]
				}
				var msg *azopenai.ChatRequestUserMessage
				if strings.Contains(content, "graph.microsoft.com") {
					msg = &azopenai.ChatRequestUserMessage{
						Content: azopenai.NewChatRequestUserMessageContent(fmt.Sprintf("Image URL: %s\nImage Content: %s", info.Link, content)),
					}
				} else {
					msg = &azopenai.ChatRequestUserMessage{
						Content: azopenai.NewChatRequestUserMessageContent(fmt.Sprintf("Link URL: %s\nLink Content: %s", info.Link, content)),
					}
				}
				llmMessages = append(llmMessages, msg)
				reasoningModelMessages = append(reasoningModelMessages, msg)
			} else if info.Type == model.AdditionalInfoType_Image {
				link, err := getImageDataURI(info.Link)
				if err != nil {
					log.Printf("Failed to get image data URI: %v", err)
					continue
				}
				log.Println("Image link:", utils.SanitizeForLog(link))
				llmMessages = append(llmMessages, &azopenai.ChatRequestUserMessage{
					Content: azopenai.NewChatRequestUserMessageContent(
						[]azopenai.ChatCompletionRequestMessageContentPartClassification{
							&azopenai.ChatCompletionRequestMessageContentPartImage{
								ImageURL: to.Ptr(azopenai.ChatCompletionRequestMessageContentPartImageURL{
									URL: to.Ptr(link),
								}),
							},
						},
					),
				})
			}
		}
	}

	// process current user message
	currentMessage := req.Message.Content
	msg := &azopenai.ChatRequestUserMessage{
		Content: azopenai.NewChatRequestUserMessageContent(currentMessage),
		Name:    processName(req.Message.Name),
	}
	llmMessages = append(llmMessages, msg)
	reasoningModelMessages = append(reasoningModelMessages, msg)
	return llmMessages, reasoningModelMessages
}

func (s *CompletionService) buildQueryForSearch(req *model.CompletionReq, messages []azopenai.ChatRequestMessageClassification) (string, *model.IntentionResult) {
	query := req.Message.Content
	if req.Message.RawContent != nil && len(*req.Message.RawContent) > 0 {
		query = *req.Message.RawContent
	}
	intentStart := time.Now()
	tenantConfig, _ := config.GetTenantConfig(req.TenantID)
	intentResult, err := s.RecognizeIntention(tenantConfig.IntentionPromptTemplate, messages)
	if err != nil {
		log.Printf("ERROR: %s", err)
	} else if intentResult != nil {
		if len(req.Sources) == 0 {
			if intentResult.Scope == model.QuestionScope_Unbranded {
				req.Sources = []model.Source{model.Source_TypeSpec, model.Source_TypeSpecHttpSpecs}
			} else {
				req.Sources = []model.Source{model.Source_TypeSpec, model.Source_TypeSpecAzure, model.Source_AzureRestAPISpec}
			}
			req.Sources = append(req.Sources, model.Source_TypeSpecQA)
		}
		if len(intentResult.Question) > 0 {
			query = fmt.Sprintf("category:%s question:%s", intentResult.Category, intentResult.Question)
		}
		log.Printf("Intent Result: %+v", intentResult)
	}
	query = preprocess.NewPreprocessService().PreprocessInput(req.TenantID, query)
	log.Printf("Intent recognition took: %v", time.Since(intentStart))
	log.Printf("Searching query: %s", utils.SanitizeForLog(query))
	return query, intentResult
}

func (s *CompletionService) buildPrompt(intention *model.IntentionResult, chunks []string, promptTemplate string) (string, error) {
	// make sure the tokens of chunks limited in 100000 tokens
	tokenCnt := 0
	for i, chunk := range chunks {
		if len(chunk) > config.AppConfig.AOAI_CHAT_MAX_TOKENS {
			log.Printf("Chunk %d is too long, truncating to %d characters", i+1, config.AppConfig.AOAI_CHAT_MAX_TOKENS)
			chunks[i] = chunk[:config.AppConfig.AOAI_CHAT_MAX_TOKENS]
		}
		tokenCnt += len(chunks[i])
		if tokenCnt > config.AppConfig.AOAI_CHAT_CONTEXT_MAX_TOKENS {
			log.Printf("%v chunks has exceed max token limit, truncating to %d tokens", i+1, config.AppConfig.AOAI_CHAT_CONTEXT_MAX_TOKENS)
			chunks = chunks[:i+1] // truncate the chunks to the current index
			break
		}
	}
	intentionStr, _ := json.Marshal(intention)
	promptParser := prompt.DefaultPromptParser{}
	promptStr, err := promptParser.ParsePrompt(map[string]string{
		"context":   strings.Join(chunks, "-------------------------\n"),
		"intention": string(intentionStr),
	}, promptTemplate)
	if err != nil {
		log.Printf("ERROR: %s", err)
		return "", err
	}
	return promptStr, nil
}

func (s *CompletionService) getLLMResult(messages []azopenai.ChatRequestMessageClassification, promptTemplate string) (*model.CompletionResp, error) {
	completionStart := time.Now()
	resp, err := config.OpenAIClient.GetChatCompletions(context.TODO(), azopenai.ChatCompletionsOptions{
		// This is a conversation in progress.
		// NOTE: all messages count against token usage for this API.
		Messages:       messages,
		DeploymentName: &s.model,
		ResponseFormat: &azopenai.ChatCompletionsJSONResponseFormat{},
		TopP:           to.Ptr(float32(config.AppConfig.AOAI_CHAT_COMPLETIONS_TOP_P)),
	}, nil)
	if err != nil {
		// Check if this is a rate limit error (429)
		if strings.Contains(err.Error(), "429") || strings.Contains(err.Error(), "Too Many Requests") {
			return nil, model.NewLLMRateLimitFailureError(err)
		}
		log.Printf("ERROR: %s", err)
		return nil, err
	}
	log.Printf("OpenAI completion took: %v", time.Since(completionStart))
	promptParser := prompt.DefaultPromptParser{}
	if len(resp.Choices) > 0 {
		answer, err := promptParser.ParseResponse(*resp.Choices[0].Message.Content, promptTemplate)
		if err != nil {
			respStr, _ := resp.MarshalJSON()
			log.Printf("ERROR: %s, response:%s", err, respStr)
			return nil, err
		}
		return answer, nil
	}
	log.Printf("No choices found in response")
	return nil, fmt.Errorf("no choices found in response")
}

func (s *CompletionService) agenticSearch(ctx context.Context, query string, req *model.CompletionReq) ([]model.Index, error) {
	agenticSearchStart := time.Now()
	searchClient := search.NewSearchClient()

	// Get the tenant-specific agentic search prompt
	tenantConfig, hasConfig := config.GetTenantConfig(req.TenantID)
	agenticSearchPrompt := ""
	if hasConfig {
		agenticSearchPrompt = tenantConfig.AgenticSearchPrompt
	}

	sourceFilter := map[model.Source]string{}
	if hasConfig && tenantConfig.SourceFilter != nil {
		sourceFilter = tenantConfig.SourceFilter
	}

	resp, err := searchClient.AgenticSearch(ctx, query, req.Sources, sourceFilter, agenticSearchPrompt)
	if err != nil {
		log.Printf("ERROR: %s", err)
		return nil, err
	}
	log.Printf("Agentic search sub queries: %+v", resp.Activity)
	if resp.Response == nil {
		return nil, nil
	}
	var docKeys []string
	for _, reference := range resp.References {
		docKeys = append(docKeys, reference.DocKey)
	}
	chunks, err := searchClient.BatchGetChunks(ctx, docKeys)
	if err != nil {
		log.Printf("ERROR: %s", err)
		return nil, err
	}
	log.Printf("Agentic search took: %v", time.Since(agenticSearchStart))
	return chunks, nil
}

// runParallelSearchAndMergeResults runs agentic search and knowledge search in parallel where possible,
// then merges and processes their results
func (s *CompletionService) runParallelSearchAndMergeResults(ctx context.Context, req *model.CompletionReq, query string) ([]string, error) {
	parallelSearchStart := time.Now()

	// Use channels to collect results from parallel operations
	type agenticResult struct {
		chunks []model.Index
		err    error
	}

	type knowledgeResult struct {
		rawResults []model.Index
		err        error
	}

	agenticCh := make(chan agenticResult, 1)
	knowledgeCh := make(chan knowledgeResult, 1)

	// Start agentic search in a goroutine
	go func() {
		defer close(agenticCh)
		chunks, err := s.agenticSearch(ctx, req.Message.Content, req)
		agenticCh <- agenticResult{chunks: chunks, err: err}
	}()

	// Start knowledge search in parallel (without agentic chunks for now)
	go func() {
		defer close(knowledgeCh)
		rawResults, err := s.searchKnowledgeBase(req, query)
		knowledgeCh <- knowledgeResult{rawResults: rawResults, err: err}
	}()

	// Wait for both searches to complete
	agenticRes := <-agenticCh
	knowledgeRes := <-knowledgeCh

	if agenticRes.err != nil && knowledgeRes.err != nil {
		return nil, fmt.Errorf("both agentic and knowledge searches failed: agentic error: %v, knowledge error: %v", agenticRes.err, knowledgeRes.err)
	}

	var agenticChunks []model.Index
	if agenticRes.err != nil {
		log.Printf("Agentic search failed: %v", agenticRes.err)
		agenticChunks = []model.Index{}
	} else {
		agenticChunks = agenticRes.chunks
	}

	if knowledgeRes.err != nil {
		return nil, knowledgeRes.err
	}

	// Merge and process the results
	mergedChunks := s.mergeAndProcessSearchResults(req, agenticChunks, knowledgeRes.rawResults)

	log.Printf("Parallel search and merge took: %v", time.Since(parallelSearchStart))
	return mergedChunks, nil
}

// searchKnowledgeBase performs the core knowledge search without dependency on agentic results
func (s *CompletionService) searchKnowledgeBase(req *model.CompletionReq, query string) ([]model.Index, error) {
	searchStart := time.Now()
	searchClient := search.NewSearchClient()
	sourceFilter := map[model.Source]string{}
	if tenantConfig, hasConfig := config.GetTenantConfig(req.TenantID); hasConfig && tenantConfig.SourceFilter != nil {
		sourceFilter = tenantConfig.SourceFilter
	}
	results, err := searchClient.SearchTopKRelatedDocuments(query, *req.TopK, req.Sources, sourceFilter)
	if err != nil {
		return nil, fmt.Errorf("failed to search for related documents: %w", err)
	}
	log.Printf("Vector Search took: %v", time.Since(searchStart))
	return results, nil
}

// mergeAndProcessSearchResults intelligently merges agentic and knowledge search results,
// prioritizes them based on relevance and source, then processes them
func (s *CompletionService) mergeAndProcessSearchResults(req *model.CompletionReq, agenticChunks []model.Index, knowledgeResults []model.Index) []string {
	mergeStart := time.Now()

	allChunks := make([]model.Index, 0)
	processedChunks := make(map[string]bool) // track processed chunk content to avoid duplicates
	processedFiles := make(map[string]bool)  // track processed file titles to avoid duplicates

	// Separate chunks that need completion vs those that can be used as-is
	needCompleteFiles := make([]model.Index, 0)
	needCompleteChunks := make([]model.Index, 0)

	// Add agentic chunks with high priority (they were specifically found by AI reasoning)
	topK := 10
	highReleventTopK := 2
	if len(agenticChunks) > topK {
		agenticChunks = agenticChunks[:topK] // Limit to TopK results
	}
	for _, chunk := range agenticChunks {
		// Skip if we've already seen this chunk content
		chunkKey := fmt.Sprintf("%s|%s", chunk.Title, chunk.Chunk)
		if processedChunks[chunkKey] {
			continue
		}
		if processedFiles[chunk.Title] {
			continue
		}
		processedChunks[chunkKey] = true
		if strings.HasPrefix(chunk.ContextID, "static") {
			needCompleteChunks = append(needCompleteChunks, chunk)
			continue
		}
		log.Printf("Agentic searched chunk: %+v", chunk)
		allChunks = append(allChunks, chunk)
	}
	completeFileMaxCnt := 5

	// Add knowledge search results with scoring based on relevance
	for i, result := range knowledgeResults {
		// Skip low relevance results
		if result.RerankScore < model.RerankScoreLowRelevanceThreshold {
			log.Printf("Skipping result with low score: %s/%s, score: %f", result.ContextID, result.Title, result.RerankScore)
			continue
		}

		// Skip if we've already seen this chunk content
		chunkKey := fmt.Sprintf("%s|%s", result.Title, result.Chunk)
		if processedChunks[chunkKey] {
			continue
		}
		if processedFiles[result.Title] {
			continue
		}
		processedChunks[chunkKey] = true

		log.Printf("Vector searched chunk: %+v, rerankScore: %f", result, result.RerankScore)

		if strings.HasPrefix(result.ContextID, "static") {
			needCompleteChunks = append(needCompleteChunks, result)
			continue
		}
		if len(needCompleteFiles) < completeFileMaxCnt && result.RerankScore >= model.RerankScoreRelevanceThreshold {
			needCompleteFiles = append(needCompleteFiles, result)
			processedFiles[result.Title] = true
			continue
		}
		if len(needCompleteFiles) < completeFileMaxCnt && i < highReleventTopK {
			needCompleteFiles = append(needCompleteFiles, result)
			processedFiles[result.Title] = true
			continue
		}
		if len(needCompleteFiles) < completeFileMaxCnt && i > 0 && knowledgeResults[i-1].ContextID != knowledgeResults[i].ContextID {
			needCompleteFiles = append(needCompleteFiles, result)
			processedFiles[result.Title] = true
			continue
		}
		allChunks = append(allChunks, result)
	}

	searchClient := search.NewSearchClient()

	// Prepare chunks for completion
	files := make([]model.Index, 0)
	for _, result := range needCompleteFiles {
		files = append(files, model.Index{
			Title:     result.Title,
			ContextID: result.ContextID,
			Header1:   result.Header1,
		})
	}
	completedFilesCnt := len(files)
	files = append(files, needCompleteChunks...)

	// Complete chunks in parallel
	var wg sync.WaitGroup
	wg.Add(len(files))
	for i := range files {
		i := i
		go func() {
			defer wg.Done()
			files[i] = searchClient.CompleteChunk(files[i])
		}()
	}
	wg.Wait()

	// Build final result
	result := make([]string, 0)

	// Add completed chunks first (avoid duplicates by chunk content)
	for _, file := range files {
		chunk := processDocument(file)
		result = append(result, chunk)
		log.Printf("✓ Completed document: %s/%s", file.ContextID, file.Title)
	}

	// Add remaining ready chunks (avoid duplicates by chunk content)
	for _, chunk := range allChunks {
		content := processChunk(chunk)
		result = append(result, content)
		log.Printf("- Normal chunks: %s/%s#%s#%s#%s", chunk.ContextID, chunk.Title, chunk.Header1, chunk.Header2, chunk.Header3)
	}

	log.Printf("Search merge summary: %d agentic + %d knowledge → %d completed docs + %d q&a + %d chunks",
		len(agenticChunks), len(knowledgeResults), completedFilesCnt, len(needCompleteChunks), len(allChunks))
	log.Printf("Merge and processing took: %v", time.Since(mergeStart))
	return result
}<|MERGE_RESOLUTION|>--- conflicted
+++ resolved
@@ -152,12 +152,8 @@
 	if len(resp.Choices) > 0 {
 		result, err := promptParser.ParseResponse(*resp.Choices[0].Message.Content, promptTemplate)
 		if err != nil {
-<<<<<<< HEAD
-			log.Printf("Failed to parse intention response: %v, content: %s", err, *resp.Choices[0].Message.Content)
-=======
 			respStr, _ := resp.MarshalJSON()
-			log.Printf("Failed to parse intension response: %v, response:%s", err, respStr)
->>>>>>> c2be7250
+			log.Printf("Failed to parse intention response: %v, response:%s", err, respStr)
 			return nil, err
 		}
 		return result, nil
