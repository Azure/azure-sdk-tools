--- conflicted
+++ resolved
@@ -311,11 +311,7 @@
         }
 
         [McpServerTool(Name = "azsdk_create_release_plan"), Description("Create Release Plan")]
-<<<<<<< HEAD
-        public async Task<ObjectCommandResponse> CreateReleasePlan(string typeSpecProjectPath, string targetReleaseMonthYear, string serviceTreeId, string productTreeId, string specApiVersion, string specPullRequestUrl, string sdkReleaseType, string userEmail = "", bool isTestReleasePlan = false, bool forceCreateReleasePlan = false)
-=======
-        public async Task<ReleasePlanResponse> CreateReleasePlan(string typeSpecProjectPath, string targetReleaseMonthYear, string serviceTreeId, string productTreeId, string specApiVersion, string specPullRequestUrl, string sdkReleaseType, string userEmail = "", bool isTestReleasePlan = false)
->>>>>>> 59cc151d
+        public async Task<ReleasePlanResponse> CreateReleasePlan(string typeSpecProjectPath, string targetReleaseMonthYear, string serviceTreeId, string productTreeId, string specApiVersion, string specPullRequestUrl, string sdkReleaseType, string userEmail = "", bool isTestReleasePlan = false, bool forceCreateReleasePlan = false)
         {
             try
             {
@@ -330,21 +326,7 @@
                     sdkReleaseType = mappedType;
                 }
 
-<<<<<<< HEAD
                 ValidateCreateReleasePlanInputAsync(typeSpecProjectPath, serviceTreeId, productTreeId, specPullRequestUrl, sdkReleaseType, specApiVersion);
-=======
-                // Check for existing release plan for the given pull request URL.
-                logger.LogInformation("Checking for existing release plan for pull request URL: {specPullRequestUrl}", specPullRequestUrl);
-                var existingReleasePlan = await devOpsService.GetReleasePlanAsync(specPullRequestUrl);
-                if (existingReleasePlan != null && existingReleasePlan.WorkItemId > 0)
-                {
-                    return new ReleasePlanResponse
-                    {
-                        Message = $"Release plan already exists for the pull request: {specPullRequestUrl}. Release plan link: {existingReleasePlan.ReleasePlanLink}",
-                        ReleasePlanDetails = existingReleasePlan
-                    };                    
-                }
->>>>>>> 59cc151d
 
                 // Check environment variable to determine if this should be a test release plan
                 var isAgentTesting = environmentHelper.GetBooleanVariable("AZSDKTOOLS_AGENT_TESTING", false);
@@ -361,10 +343,10 @@
                     var existingReleasePlan = await devOpsService.GetReleasePlanAsync(specPullRequestUrl);
                     if (existingReleasePlan != null && existingReleasePlan.WorkItemId > 0)
                     {
-                        return new ObjectCommandResponse
+                        return new ReleasePlanResponse
                         {
                             Message = $"Release plan already exists for the pull request: {specPullRequestUrl}. Release plan link: {existingReleasePlan.ReleasePlanLink}",
-                            Result = existingReleasePlan,
+                            ReleasePlanDetails = existingReleasePlan,
                             NextSteps = ["Prompt user to confirm whether to use existing release plan or force create a new release plan."]
                         };
                     }
@@ -373,11 +355,11 @@
                     var existingReleasePlans = await devOpsService.GetReleasePlansForProductAsync(productTreeId, specApiVersion, sdkReleaseType, isTestReleasePlan);
                     if (existingReleasePlans.Any())
                     {
-                        return new ObjectCommandResponse
+                        return new ReleasePlanResponse
                         {
                             Message = $"An active release plan already exists for the product: {productTreeId}. " 
                             +  $"Release plan link(s): {string.Join("\n ", existingReleasePlans.Select(p => p.ReleasePlanLink))}",
-                            Result = existingReleasePlans,
+                            ReleasePlanDetails = existingReleasePlans[0],
                             NextSteps = ["Prompt user to confirm whether to use existing release plan or force create a new release plan."]
                         };
                     }
