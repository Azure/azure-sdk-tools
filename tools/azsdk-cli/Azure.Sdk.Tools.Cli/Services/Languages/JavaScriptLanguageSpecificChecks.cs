--- conflicted
+++ resolved
@@ -26,11 +26,7 @@
         _logger = logger;
     }
 
-<<<<<<< HEAD
-    public async Task<CLICheckResponse> ValidateSamplesAsync(string packagePath, CancellationToken cancellationToken = default)
-=======
-    public async Task<CLICheckResponse> AnalyzeDependenciesAsync(string packagePath, bool fixCheckErrors = false, CancellationToken ct = default)
->>>>>>> bfbf5569
+    public async Task<CLICheckResponse> ValidateSamplesAsync(string packagePath, bool fixCheckErrors = false, CancellationToken ct = default)
     {
         try
         {
@@ -41,7 +37,7 @@
                     ["run", "build:samples"],
                     workingDirectory: packagePath
                 ),
-                cancellationToken
+                ct
             );
 
             if (result.ExitCode != 0)
@@ -53,7 +49,6 @@
                 };
             }
 
-<<<<<<< HEAD
             return new CLICheckResponse(result);
         }
         catch (Exception ex)
@@ -63,10 +58,7 @@
         }
     }
     
-    public async Task<CLICheckResponse> UpdateSnippetsAsync(string packagePath, CancellationToken cancellationToken = default)
-=======
     public async Task<CLICheckResponse> UpdateSnippetsAsync(string packagePath, bool fixCheckErrors = false, CancellationToken cancellationToken = default)
->>>>>>> bfbf5569
     {
         try
         {
