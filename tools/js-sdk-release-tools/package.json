--- conflicted
+++ resolved
@@ -1,10 +1,6 @@
 {
   "name": "@azure-tools/js-sdk-release-tools",
-<<<<<<< HEAD
-  "version": "2.9.2",
-=======
-  "version": "2.10.0",
->>>>>>> 246618e4
+  "version": "2.10.1",
   "description": "",
   "files": [
     "dist"
