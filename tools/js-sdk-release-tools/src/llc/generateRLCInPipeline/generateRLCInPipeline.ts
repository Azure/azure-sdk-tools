import { execSync } from "child_process";
import fs from "fs";
import * as yaml from "js-yaml";
import * as path from "path";
import { addApiViewInfo } from "../../utils/addApiViewInfo.js";
import { modifyOrGenerateCiYml } from "../../utils/changeCiYaml.js";
import { changeConfigOfTestAndSample, ChangeModel, SdkType } from "../../utils/changeConfigOfTestAndSample.js";
import { changeRushJson } from "../../utils/changeRushJson.js";
import { getOutputPackageInfo } from "../../utils/getOutputPackageInfo.js";
import { getChangedCiYmlFilesInSpecificFolder } from "../../utils/git.js";
import { logger } from "../../utils/logger.js";
import { RunningEnvironment } from "../../utils/runningEnvironment.js";
import { prepareCommandToInstallDependenciesForTypeSpecProject } from '../utils/prepareCommandToInstallDependenciesForTypeSpecProject.js';
import {
    generateAutorestConfigurationFileForMultiClientByPrComment,
    generateAutorestConfigurationFileForSingleClientByPrComment, replaceRequireInAutorestConfigurationFile
} from '../utils/generateSampleReadmeMd.js';
import { updateTypeSpecProjectYamlFile } from '../utils/updateTypeSpecProjectYamlFile.js';
import { getRelativePackagePath } from "../utils/utils.js";
<<<<<<< HEAD
import { defaultChildProcessTimeout, getGeneratedPackageDirectory,updateApiVersionInTspConfig } from "../../common/utils.js";
=======
import { defaultChildProcessTimeout, getGeneratedPackageDirectory, generateRepoDataInTspLocation } from "../../common/utils.js";
>>>>>>> ee1bd4d9
import { remove } from 'fs-extra';
import { generateChangelogAndBumpVersion } from "../../common/changlog/automaticGenerateChangeLogAndBumpVersion.js";
import { updateChangelogResult } from "../../common/packageResultUtils.js";
import { migratePackage } from "../../common/migration.js";

export async function generateRLCInPipeline(options: {
    sdkRepo: string;
    swaggerRepo: string;
    readmeMd: string | undefined;
    typespecProject: string | undefined;
    autorestConfig: string | undefined;
    sdkGenerationType: "script" | "command";
    swaggerRepoUrl: string;
    gitCommitId: string;
    typespecEmitter: string;
    use?: string;
    outputJson?: any;
    additionalArgs?: string;
    skipGeneration?: boolean, 
    runningEnvironment?: RunningEnvironment;
    apiVersion: string;
    sdkReleaseType: string;
}) {
    let packagePath: string | undefined;
    let relativePackagePath: string | undefined;
    const outputPackageInfo = getOutputPackageInfo(options.runningEnvironment, options.readmeMd, options.typespecProject);
    if (options.typespecProject) {
        const typespecProject = path.join(options.swaggerRepo, options.typespecProject); 
        const generatedPackageDir = await getGeneratedPackageDirectory(typespecProject, options.sdkRepo);
        await remove(generatedPackageDir);

        if (!options.skipGeneration) {
            logger.info(`Start to generate rest level client SDK from '${options.typespecProject}'.`);
            // TODO: remove it, since this function is used in pipeline.
            if(options.sdkGenerationType === "command") {
                logger.info("Start to run TypeSpec command directly.");
                const copyPackageJsonName = 'emitter-package.json';
                logger.info(`Start to copy package.json file if not exist from SDK repo '${copyPackageJsonName}'.`);
                const installCommand = prepareCommandToInstallDependenciesForTypeSpecProject(path.join(options.sdkRepo, 'eng', copyPackageJsonName), path.join(options.swaggerRepo, options.typespecProject, 'package.json'));
                logger.info(`Start to run command: '${installCommand}'`);
                execSync(installCommand, {
                    stdio: 'inherit',
                    cwd: path.join(options.swaggerRepo, options.typespecProject)
                });
                updateTypeSpecProjectYamlFile(path.join(options.swaggerRepo, options.typespecProject, 'tspconfig.yaml'), options.sdkRepo, options.typespecEmitter);
                let typespecSource = '.';
                if (fs.existsSync(path.join(options.swaggerRepo, options.typespecProject, 'client.tsp'))) {
                    typespecSource = 'client.tsp';
                }
                logger.info(`Start to run command: 'npx tsp compile ${typespecSource} --emit ${options.typespecEmitter} --arg "js-sdk-folder=${options.sdkRepo}"'.`);
                execSync(`npx tsp compile ${typespecSource} --emit ${options.typespecEmitter} --arg "js-sdk-folder=${options.sdkRepo}"`, {
                    stdio: 'inherit',
                    cwd: path.join(options.swaggerRepo, options.typespecProject)
                });
                logger.info("End with TypeSpec command.");
            } else {
                logger.info("Start to generate code by tsp-client.");
                const tspDefDir = path.join(options.swaggerRepo, options.typespecProject);
<<<<<<< HEAD
                const tspConfigPath = path.join(tspDefDir, 'tspconfig.yaml')
                logger.info(`rlc:tspConfigPath: ${tspConfigPath}`);
                updateApiVersionInTspConfig(tspConfigPath, options.apiVersion);
                const scriptCommand = ['tsp-client', 'init', '--debug', '--tsp-config', tspConfigPath, '--local-spec-repo', tspDefDir, '--repo', options.swaggerRepo, '--commit', options.gitCommitId].join(" ");
=======
                const scriptCommand = ['tsp-client', 'init', '--debug', '--tsp-config', path.join(tspDefDir, 'tspconfig.yaml'), '--local-spec-repo', tspDefDir, '--repo', generateRepoDataInTspLocation(options.swaggerRepoUrl), '--commit', options.gitCommitId].join(" ");
>>>>>>> ee1bd4d9
                logger.info(`Start to run command: '${scriptCommand}'`);
                execSync(scriptCommand, {stdio: 'inherit'});
                logger.info("Generated code by tsp-client successfully.");
            }
            packagePath = generatedPackageDir;
            relativePackagePath = path.relative(options.sdkRepo, packagePath);
        }
    } else {
        logger.info(`Start to generate SDK from '${options.readmeMd}'.`);
        if (!options.skipGeneration) {
            let autorestConfigFilePath: string | undefined;
            let isMultiClient: boolean = false;
            if (!!options.autorestConfig) {
                logger.info(`Start to find autorest configuration in PR comment: '${options.autorestConfig}'.`);
                logger.info(`Start to parse the autorest configuration in PR comment.`);
                const yamlBlocks: {
                    condition: string;
                    yamlContent: any;
                }[] = [];
                try {
                    const regexToExtractAutorestConfig = new RegExp(
                        '(?<=``` *(?<condition>yaml.*)\\r\\n)(?<yaml>[^(```)]*)(?=\\r\\n```)', 'g');
                    let match = regexToExtractAutorestConfig.exec(options.autorestConfig);
                    while (!!match) {
                        if (!!match.groups) {
                            // try to load the yaml to check whether it's valid
                            yamlBlocks.push({
                                condition: match.groups.condition,
                                yamlContent: yaml.load(match.groups.yaml)
                            });
                        }
                        match = regexToExtractAutorestConfig.exec(options.autorestConfig);
                    }
                } catch (e: any) {
                    logger.error(`Failed to parse autorestConfig from PR comment: \nErr: ${e}\nStderr: "${e.stderr}"\nStdout: "${e.stdout}"\nErrorStack: "${e.stack}"`);
                    logger.error(`Please check out https://github.com/Azure/autorest/blob/main/docs/troubleshooting.md to troubleshoot the issue.`);
                    throw e;
                }

                yamlBlocks.forEach(e => {
                    if (e.condition.includes(`multi-client`)) {
                        isMultiClient = true;
                    }
                });

                if (isMultiClient) {
                    autorestConfigFilePath = await generateAutorestConfigurationFileForMultiClientByPrComment(yamlBlocks, options.swaggerRepo, options.sdkRepo);
                } else {
                    if (yamlBlocks.length !== 1) {
                        throw new Error(`The yaml config in comment should be 1, but find autorestConfig length: ${yamlBlocks.length}`);
                    }
                    const yamlContent = yamlBlocks[0].yamlContent;
                    autorestConfigFilePath = await generateAutorestConfigurationFileForSingleClientByPrComment(yamlContent, options.swaggerRepo, options.sdkRepo);
                }
            } else {
                logger.info(`Autorest configuration is not found in spec PR comment, and start to find it in sdk repository.`);
                const sdkFolderPath = path.join(options.sdkRepo, 'sdk');
                for (const rp of fs.readdirSync(sdkFolderPath)) {
                    logger.info(`Start to find autorest configuration in '${rp}'.`);
                    if (!!autorestConfigFilePath) break;
                    const rpFolderPath = path.join(sdkFolderPath, rp);
                    if (fs.lstatSync(rpFolderPath).isDirectory()) {
                        for (const packageFolder of fs.readdirSync(rpFolderPath)) {
                            if (!!autorestConfigFilePath) break;
                            if (!packageFolder.endsWith('-rest')) 
                                continue;

                            const packageFolderPath = path.join(rpFolderPath, packageFolder);
                            if (!fs.lstatSync(packageFolderPath).isDirectory()) {
                                continue;
                            }
                            const currentAutorestConfigFilePath = path.join(packageFolderPath, 'swagger', 'README.md');
                            if (!fs.existsSync(currentAutorestConfigFilePath)) {
                                continue;
                            }
                            
                            const autorestConfigFilterRegex = new RegExp(`require:[\\s]*-?[\\s]*(.*${options.readmeMd!.replace(/\//g, '\\/').replace(/\./, '\\.')})`);
                            const autoRestConfigContent = fs.readFileSync(currentAutorestConfigFilePath, 'utf-8');
                            const regexExecResult = autorestConfigFilterRegex.exec(autoRestConfigContent);
                            const requireFoundOnlyOne = regexExecResult && regexExecResult.length === 2;

                            const InputFilePattern = new RegExp(`input-file:.*${path.dirname(options.readmeMd!)}.*`);
                            const containsInputFile = InputFilePattern.test(autoRestConfigContent);

                            if (containsInputFile || requireFoundOnlyOne) {
                                // NOTE: it can be overrided from other RPs
                                if (requireFoundOnlyOne) replaceRequireInAutorestConfigurationFile(currentAutorestConfigFilePath, regexExecResult![1], path.join(options.swaggerRepo, options.readmeMd!));
                                autorestConfigFilePath = currentAutorestConfigFilePath;
                                isMultiClient = fs.readFileSync(currentAutorestConfigFilePath, 'utf-8').includes('multi-client');
                                break;
                            }
                        }
                    }
                }
            }

            if (!autorestConfigFilePath) {
                logger.warn(`Failed to find autorest configuration in spec PR comment or sdk repository, skip generating codes.`);
                logger.warn(`The autorest config file path should be 'sdk/<RP_NAME>-rest/swagger/README.md' in sdk repository, and the autorest config should contain one of the patterns:`);
                logger.warn(`- input-file field contains the 'specification/<RP_NAME>/data-plane' in swagger repository.`);
                logger.warn(`- require field contains the URL to 'specification/<RP_NAME>/data-plane/readme.md' in swagger repository.`);
                logger.warn(`If you ensure there is autorest configuration file in sdk repository, please make sure it contains require keyword and the corresponding readme.md in swagger repository.`);
                return;
            }

            packagePath = path.dirname(path.dirname(autorestConfigFilePath));
            relativePackagePath = path.relative(options.sdkRepo, packagePath);

            let cmd = `autorest --version=3.9.7 ${path.basename(autorestConfigFilePath)} --output-folder=${packagePath}`;
            if (options.use) {
                cmd += ` --use=${options.use}`;
            }
            if (options.additionalArgs) {
                cmd += ` ${options.additionalArgs}`;
            }
            if (isMultiClient) {
                cmd += ` --multi-client=true`;
            }

            logger.info(`Start to run command: ${cmd}.`);
            try {
                execSync(cmd, {stdio: 'inherit', cwd: path.dirname(autorestConfigFilePath), timeout: defaultChildProcessTimeout});
            } catch (e: any) {
                throw new Error(`Failed to generate codes for readme file: "${options.readmeMd}":\nErr: ${e}\nStderr: "${e.stderr}"\nStdout: "${e.stdout}"\nErrorStack: "${e.stack}"`);
            }
        }
    }    

    try {
        if (!packagePath || !relativePackagePath) {
            throw new Error(`Failed to get package path`);
        }
        const packageJson = JSON.parse(fs.readFileSync(path.join(packagePath, 'package.json'), {encoding: 'utf-8'}));
        const packageName = packageJson.name;
        logger.info(`Start to generate some other files for '${packageName}' in '${packagePath}'.`);
        if (!options.skipGeneration) {
            await modifyOrGenerateCiYml(options.sdkRepo, packagePath, packageName, packageName.includes("arm"));

            await changeRushJson(options.sdkRepo, packageName, getRelativePackagePath(packagePath), 'client');

            // TODO: remove it for typespec project, since no need now, the test and sample are decouple from build
            // change configuration to skip build test, sample
            changeConfigOfTestAndSample(packagePath, ChangeModel.Change, SdkType.Rlc);
        }

        if (options.outputJson && options.runningEnvironment !== undefined && outputPackageInfo !== undefined) {
            outputPackageInfo.packageName = packageName;
            outputPackageInfo['version'] = packageJson.version;
            outputPackageInfo.path.push(relativePackagePath);
            for (const file of await getChangedCiYmlFilesInSpecificFolder(path.dirname(relativePackagePath))) {
                outputPackageInfo.path.push(file);
            }
            if (options.runningEnvironment === RunningEnvironment.SdkGeneration) {
                outputPackageInfo.packageFolder = relativePackagePath;
            }
        }

        logger.info(`Start to update rush.`);
        execSync('node common/scripts/install-run-rush.js update', {stdio: 'inherit'});
        
        await migratePackage(packagePath);
        
        logger.info(`Start to build '${packageName}', except for tests and samples, which may be written manually.`);
        // To build generated codes except test and sample, we need to change tsconfig.json.
        execSync(`node common/scripts/install-run-rush.js build -t ${packageName} --verbose`, {stdio: 'inherit'});
        logger.info(`Start to run command 'node common/scripts/install-run-rush.js pack --to ${packageName} --verbose'.`);
        execSync(`node common/scripts/install-run-rush.js pack --to ${packageName} --verbose`, {stdio: 'inherit'});
        if (!options.skipGeneration) {
            const changelog = await generateChangelogAndBumpVersion(relativePackagePath, options);
            outputPackageInfo.changelog.breakingChangeItems = changelog?.getBreakingChangeItems() ?? [];
            outputPackageInfo.changelog.content = changelog?.displayChangeLog() ?? '';
            outputPackageInfo.changelog.hasBreakingChange = changelog?.hasBreakingChange ?? false;
        }
        if (options.outputJson && options.runningEnvironment !== undefined && outputPackageInfo !== undefined) {
            for (const file of fs.readdirSync(packagePath)) {
                if (file.startsWith('azure-rest') && file.endsWith('.tgz')) {
                    outputPackageInfo.artifacts.push(path.join(relativePackagePath, file));
                }
            }
            addApiViewInfo(outputPackageInfo, packagePath, relativePackagePath);
        }
    } catch (e: any) {
        if (options.typespecProject) {
            logger.error(`Failed to build typespec project: "${options.typespecProject}":\nErr: ${e}\nStderr: "${e.stderr}"\nStdout: "${e.stdout}"\nErrorStack: "${e.stack}".`);
            logger.error(`Please check out https://github.com/Azure/autorest.typescript/blob/main/packages/typespec-ts/CONTRIBUTING.md#how-to-debug to troubleshoot the issue.`);
        } else {
            logger.error(`Failed to build for readme file: "${options.readmeMd}":\nErr: ${e}\nStderr: "${e.stderr}"\nStdout: "${e.stdout}"\nErrorStack: "${e.stack}".`);
            logger.error(`Please check out https://github.com/Azure/autorest/blob/main/docs/troubleshooting.md to troubleshoot the issue.`);
        }
        if (outputPackageInfo) {
            outputPackageInfo.result = 'failed';
        }
        throw e;
    } finally {
        if (options.outputJson && outputPackageInfo) {
            options.outputJson.packages.push(outputPackageInfo);
        }
        if (!options.skipGeneration && !!packagePath) {
            changeConfigOfTestAndSample(packagePath, ChangeModel.Revert, SdkType.Rlc);
        }
    }
}<|MERGE_RESOLUTION|>--- conflicted
+++ resolved
@@ -17,11 +17,7 @@
 } from '../utils/generateSampleReadmeMd.js';
 import { updateTypeSpecProjectYamlFile } from '../utils/updateTypeSpecProjectYamlFile.js';
 import { getRelativePackagePath } from "../utils/utils.js";
-<<<<<<< HEAD
-import { defaultChildProcessTimeout, getGeneratedPackageDirectory,updateApiVersionInTspConfig } from "../../common/utils.js";
-=======
-import { defaultChildProcessTimeout, getGeneratedPackageDirectory, generateRepoDataInTspLocation } from "../../common/utils.js";
->>>>>>> ee1bd4d9
+import { defaultChildProcessTimeout, getGeneratedPackageDirectory, generateRepoDataInTspLocation, updateApiVersionInTspConfig } from "../../common/utils.js";
 import { remove } from 'fs-extra';
 import { generateChangelogAndBumpVersion } from "../../common/changlog/automaticGenerateChangeLogAndBumpVersion.js";
 import { updateChangelogResult } from "../../common/packageResultUtils.js";
@@ -80,14 +76,10 @@
             } else {
                 logger.info("Start to generate code by tsp-client.");
                 const tspDefDir = path.join(options.swaggerRepo, options.typespecProject);
-<<<<<<< HEAD
                 const tspConfigPath = path.join(tspDefDir, 'tspconfig.yaml')
                 logger.info(`rlc:tspConfigPath: ${tspConfigPath}`);
                 updateApiVersionInTspConfig(tspConfigPath, options.apiVersion);
-                const scriptCommand = ['tsp-client', 'init', '--debug', '--tsp-config', tspConfigPath, '--local-spec-repo', tspDefDir, '--repo', options.swaggerRepo, '--commit', options.gitCommitId].join(" ");
-=======
-                const scriptCommand = ['tsp-client', 'init', '--debug', '--tsp-config', path.join(tspDefDir, 'tspconfig.yaml'), '--local-spec-repo', tspDefDir, '--repo', generateRepoDataInTspLocation(options.swaggerRepoUrl), '--commit', options.gitCommitId].join(" ");
->>>>>>> ee1bd4d9
+                const scriptCommand = ['tsp-client', 'init', '--debug', '--tsp-config', tspConfigPath, '--local-spec-repo', tspDefDir, '--repo', generateRepoDataInTspLocation(options.swaggerRepoUrl), '--commit', options.gitCommitId].join(" ");
                 logger.info(`Start to run command: '${scriptCommand}'`);
                 execSync(scriptCommand, {stdio: 'inherit'});
                 logger.info("Generated code by tsp-client successfully.");
