{
  "name": "@azure-tools/typespec-client-generator-cli",
  "version": "0.11.2",
  "description": "A tool to generate Azure SDKs from TypeSpec",
  "main": "dist/index.js",
  "homepage": "https://github.com/Azure/azure-sdk-tools/tree/main/tools/tsp-client#readme",
  "repository": {
    "type": "git",
    "url": "git+https://github.com/Azure/azure-sdk-tools.git"
  },
  "bugs": {
    "url": "https://github.com/Azure/azure-sdk-tools/issues"
  },
  "scripts": {
    "build": "npm run clean && npm run build:tsc",
    "build:tsc": "tsc",
    "clean": "rimraf ./dist ./types",
    "purge": "rimraf ./node_modules package-lock.json",
    "example": "npx tsx src/index.ts update -o ./test/examples/sdk/contosowidgetmanager/contosowidgetmanager-rest/",
    "prepack": "npm run build",
    "test": "mocha",
    "test:commands": "npx tsx ./test/run_commands.ts",
    "tsp-client": "node cmd/tsp-client.js",
    "watch": "tsc -p . --watch"
  },
  "author": "Microsoft Corporation",
  "license": "MIT",
  "type": "module",
  "engines": {
    "node": "^18.19.0 || >=20.6.0"
  },
  "bin": {
    "tsp-client": "cmd/tsp-client.js"
  },
  "files": [
    "dist",
    "cmd/tsp-client.js"
  ],
  "devDependencies": {
    "@types/chai": "^4.3.5",
    "@types/mocha": "^10.0.1",
    "@types/node": "^20.4.8",
    "@types/prompt-sync": "^4.2.1",
    "@typespec/compiler": "^0.58.0",
    "chai": "^4.3.7",
    "mocha": "^10.5.2",
    "prettier": "^3.0.1",
    "rimraf": "^5.0.1",
    "ts-node": "^10.9.1",
    "tsx": "^4.16.2",
    "typescript": "^5.1.6"
  },
  "dependencies": {
    "@autorest/csharp": "https://aka.ms/azsdk/openapi-to-typespec-csharp",
<<<<<<< HEAD
    "@autorest/openapi-to-typespec": "0.9.0",
    "@azure-tools/typespec-autorest": "^0.44.0",
=======
    "@autorest/openapi-to-typespec": "0.8.2",
    "@azure-tools/typespec-autorest": ">=0.44.0 <1.0.0",
>>>>>>> a62328ff
    "@azure/core-rest-pipeline": "^1.12.0",
    "@azure-tools/rest-api-diff": "^0.1.0",
    "@types/yargs": "^17.0.32",
    "autorest": "^3.7.1",
    "chalk": "^5.3.0",
    "dotenv": "^16.4.5",
    "prompt-sync": "^4.2.0",
    "simple-git": "^3.20.0",
    "yaml": "^2.3.1",
    "yargs": "^17.2.1"
  },
  "peerDependencies": {
    "@typespec/compiler": ">=0.58.0 <1.0.0"
  },
  "mocha": {
    "extension": [
      "ts"
    ],
    "spec": "test/*.spec.ts",
    "loader": "ts-node/esm"
  }
}<|MERGE_RESOLUTION|>--- conflicted
+++ resolved
@@ -52,13 +52,8 @@
   },
   "dependencies": {
     "@autorest/csharp": "https://aka.ms/azsdk/openapi-to-typespec-csharp",
-<<<<<<< HEAD
     "@autorest/openapi-to-typespec": "0.9.0",
-    "@azure-tools/typespec-autorest": "^0.44.0",
-=======
-    "@autorest/openapi-to-typespec": "0.8.2",
     "@azure-tools/typespec-autorest": ">=0.44.0 <1.0.0",
->>>>>>> a62328ff
     "@azure/core-rest-pipeline": "^1.12.0",
     "@azure-tools/rest-api-diff": "^0.1.0",
     "@types/yargs": "^17.0.32",
