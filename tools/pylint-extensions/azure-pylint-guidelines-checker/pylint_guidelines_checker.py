# ------------------------------------
# Copyright (c) Microsoft Corporation.
# Licensed under the MIT License.
# ------------------------------------

"""
Pylint custom checkers for SDK guidelines: C4717 - C4760
"""

import logging
import astroid
from pylint.checkers import BaseChecker


logger = logging.getLogger(__name__)


class ClientConstructorTakesCorrectParameters(BaseChecker):
    name = "client-constructor"
    priority = -1
    msgs = {
        "C4717": (
            "Client constructor is missing a credential parameter. See details:"
            " https://azure.github.io/azure-sdk/python_design.html#client-configuration",
            "missing-client-constructor-parameter-credential",
            "All client types should accept a credential parameter.",
        ),
        "C4718": (
            "Client constructor is missing a **kwargs parameter. See details:"
            " https://azure.github.io/azure-sdk/python_design.html#client-configuration",
            "missing-client-constructor-parameter-kwargs",
            "All client types should accept a **kwargs parameter.",
        ),
    }
    options = (
        (
            "ignore-missing-client-constructor-parameter-credential",
            {
                "default": False,
                "type": "yn",
                "metavar": "<y_or_n>",
                "help": "Allow client constructors without a credential parameter",
            },
        ),
        (
            "ignore-missing-client-constructor-parameter-kwargs",
            {
                "default": False,
                "type": "yn",
                "metavar": "<y_or_n>",
                "help": "Allow client constructors without a **kwargs parameter",
            },
        ),
    )
    ignore_clients = [
        "PipelineClient",
        "AsyncPipelineClient",
        "ARMPipelineClient",
        "AsyncARMPipelineClient",
    ]

    def __init__(self, linter=None):
        super(ClientConstructorTakesCorrectParameters, self).__init__(linter)

    def visit_functiondef(self, node):
        """Visits the constructor within a client class and checks that it has
        credential and kwargs parameters.

        :param node: function node
        :type node: ast.FunctionDef
        :return: None
        """
        try:
            if (
                node.name == "__init__"
                and node.parent.name.endswith("Client")
                and node.parent.name not in self.ignore_clients
            ):
                arg_names = [argument.name for argument in node.args.args]
                if "credential" not in arg_names:
                    self.add_message(
                        msgid="missing-client-constructor-parameter-credential",
                        node=node,
                        confidence=None,
                    )
                if not node.args.kwarg:
                    self.add_message(
                        msgid="missing-client-constructor-parameter-kwargs",
                        node=node,
                        confidence=None,
                    )
        except AttributeError:
            logger.debug(
                "Pylint custom checker failed to check if constructor has correct parameters."
            )
            pass


class ClientHasKwargsInPoliciesForCreateConfigurationMethod(BaseChecker):
    name = "configuration-policies-kwargs"
    priority = -1
    msgs = {
        "C4719": (
            "A policy in the create_configuration() function is missing a **kwargs argument. See details:"
            " https://azure.github.io/azure-sdk/python_design.html#client-configuration",
            "config-missing-kwargs-in-policy",
            "All policies should take a **kwargs parameter.",
        )
    }
    options = (
        (
            "ignore-config-missing-kwargs-in-policy",
            {
                "default": False,
                "type": "yn",
                "metavar": "<y_or_n>",
                "help": "Allow clients instantiate a policy without a kwargs parameter.",
            },
        ),
    )

    def __init__(self, linter=None):
        super(ClientHasKwargsInPoliciesForCreateConfigurationMethod, self).__init__(
            linter
        )

    def visit_functiondef(self, node):
        """Visits the any method called `create_configuration` or `create_config` and checks
        that every policy in the method contains a kwargs parameter.

        :param node: function node
        :type node: ast.FunctionDef
        :return: None
        """
        try:
            if node.name == "create_configuration" or node.name == "create_config":
                node.decorators = None
                for idx in range(len(node.body)):
                    # Gets each line of the method as a string
                    line = list(node.get_children())[idx].as_string()
                    if line.find("Policy") != -1:
                        if line.find("**kwargs") == -1:
                            self.add_message(
                                msgid="config-missing-kwargs-in-policy",
                                node=list(node.get_children())[idx],
                                confidence=None,
                            )
        except AttributeError:
            logger.debug(
                "Pylint custom checker failed to check if kwargs parameter in policies."
            )
            pass


class ClientHasApprovedMethodNamePrefix(BaseChecker):
    name = "client-approved-method-name-prefix"
    priority = -1
    msgs = {
        "C4720": (
            "Client is not using an approved method name prefix. See details:"
            " https://azure.github.io/azure-sdk/python_design.html#service-operations",
            "unapproved-client-method-name-prefix",
            "All clients should use the preferred verbs for method names.",
        )
    }
    options = (
        (
            "ignore-unapproved-client-method-name-prefix",
            {
                "default": False,
                "type": "yn",
                "metavar": "<y_or_n>",
                "help": "Allow clients to not use preferred method name prefixes",
            },
        ),
    )

    ignore_clients = [
        "PipelineClient",
        "AsyncPipelineClient",
        "ARMPipelineClient",
        "AsyncARMPipelineClient",
    ]

    def __init__(self, linter=None):
        super(ClientHasApprovedMethodNamePrefix, self).__init__(linter)

    def visit_classdef(self, node):
        """Visits every class in file and checks if it is a client. If it is a client, checks
        that approved method name prefixes are present.

        :param node: class node
        :type node: ast.ClassDef
        :return: None
        """
        try:
            if node.name.endswith("Client") and node.name not in self.ignore_clients:
                client_methods = [
                    child for child in node.get_children() if child.is_function
                ]

                approved_prefixes = [
                    "get",
                    "list",
                    "create",
                    "upsert",
                    "set",
                    "update",
                    "replace",
                    "append",
                    "add",
                    "delete",
                    "remove",
                    "begin",
                ]
                for idx, method in enumerate(client_methods):
                    if (
                        method.name.startswith("__")
                        or "_exists" in method.name
                        or method.name.startswith("_")
                        or method.name.startswith("from")
                    ):
                        continue
                    prefix = method.name.split("_")[0]
                    if prefix.lower() not in approved_prefixes:
                        self.add_message(
                            msgid="unapproved-client-method-name-prefix",
                            node=client_methods[idx],
                            confidence=None,
                        )
        except AttributeError:
            logger.debug(
                "Pylint custom checker failed to check if client has approved method name prefix."
            )
            pass


class ClientMethodsUseKwargsWithMultipleParameters(BaseChecker):
    name = "client-method-multiple-parameters"
    priority = -1
    msgs = {
        "C4721": (
            "Client has too many positional arguments. Use keyword-only arguments."
            " See details: https://azure.github.io/azure-sdk/python_implementation.html#method-signatures",
            "client-method-has-more-than-5-positional-arguments",
            "Client method should use keyword-only arguments for some parameters.",
        )
    }
    options = (
        (
            "ignore-client-method-has-more-than-5-positional-arguments",
            {
                "default": False,
                "type": "yn",
                "metavar": "<y_or_n>",
                "help": "Allow client method to have more than 5 positional arguments",
            },
        ),
    )

    ignore_clients = [
        "PipelineClient",
        "AsyncPipelineClient",
        "ARMPipelineClient",
        "AsyncARMPipelineClient",
    ]

    def __init__(self, linter=None):
        super(ClientMethodsUseKwargsWithMultipleParameters, self).__init__(linter)

    def visit_functiondef(self, node):
        """Visits every method in the client and checks that it doesn't have more than 5
        positional arguments.

        :param node: function node
        :type node: ast.FunctionDef
        :return: None
        """
        try:
            if (
                node.parent.name.endswith("Client")
                and node.is_method()
                and node.parent.name not in self.ignore_clients
            ):
                # Only bother checking method signatures with > 6 parameters (don't include self/cls/etc)
                if len(node.args.args) > 6:
                    positional_args = len(node.args.args) - len(node.args.defaults)
                    if positional_args > 6:
                        self.add_message(
                            msgid="client-method-has-more-than-5-positional-arguments",
                            node=node,
                            confidence=None,
                        )
        except AttributeError:
            logger.debug(
                "Pylint custom checker failed to check if kwargs is used for multiple parameters."
            )
            pass

    visit_asyncfunctiondef = visit_functiondef


class ClientMethodsHaveTypeAnnotations(BaseChecker):
    name = "client-method-type-annotations"
    priority = -1
    msgs = {
        "C4722": (
            "Client method is missing type annotations/comments, return type annotations/comments, or "
            "mixing type annotations and comments. See details: "
            " https://azure.github.io/azure-sdk/python_implementation.html#types-or-not",
            "client-method-missing-type-annotations",
            "Client method should use type annotations.",
        )
    }
    options = (
        (
            "ignore-client-method-missing-type-annotations",
            {
                "default": False,
                "type": "yn",
                "metavar": "<y_or_n>",
                "help": "Allow client method without type annotations",
            },
        ),
    )
    ignore_clients = [
        "PipelineClient",
        "AsyncPipelineClient",
        "ARMPipelineClient",
        "AsyncARMPipelineClient",
    ]

    def __init__(self, linter=None):
        super(ClientMethodsHaveTypeAnnotations, self).__init__(linter)

    def visit_functiondef(self, node):
        """Visits every method in the client and checks that all type comments/annotations
        and type returns are present.

        :param node: function node
        :type node: ast.FunctionDef
        :return: None
        """
        try:
            if (
                node.parent.name.endswith("Client")
                and node.is_method()
                and node.parent.name not in self.ignore_clients
            ):
                if not node.name.startswith("_") or node.name == "__init__":
                    # Checks that method has python 2/3 type comments or annotations as shown here:
                    # https://www.python.org/dev/peps/pep-0484/#suggested-syntax-for-python-2-7-and-straddling-code

                    # check for type comments
                    if (
                        node.type_comment_args is None
                        or node.type_comment_returns is None
                    ):
                        # type annotations default to a list of None when not present,
                        # so need extra logic here to check for any hints that may be present
                        type_annotations = [
                            type_hint
                            for type_hint in node.args.annotations
                            if type_hint is not None
                        ]

                        # check for type annotations
                        # node.args.args is a list of ast.AssignName arguments
                        # node.returns is the type annotation return
                        # Note that if the method returns nothing it will be of type ast.Const.NoneType
                        if (
                            type_annotations == [] and len(node.args.args) > 1
                        ) or node.returns is None:
                            self.add_message(
                                msgid="client-method-missing-type-annotations",
                                node=node,
                                confidence=None,
                            )
        except AttributeError:
            logger.debug(
                "Pylint custom checker failed to check if client methods missing type annotations."
            )
            pass

    visit_asyncfunctiondef = visit_functiondef


class ClientMethodsHaveTracingDecorators(BaseChecker):
    name = "client-method-has-tracing-decorator"
    priority = -1
    msgs = {
        "C4723": (
            "Client method is missing the distributed tracing decorator - `distributed_trace`."
            " Methods that make network calls should have distributed tracing. See details:"
            " https://azure.github.io/azure-sdk/python_implementation.html#distributed-tracing",
            "client-method-missing-tracing-decorator",
            "Client method should support distributed tracing.",
        ),
        "C4724": (
            "Client async method is missing the distributed tracing decorator - `distributed_trace_async`."
            " Methods that make network calls should have distributed tracing."
            " See details: https://azure.github.io/azure-sdk/python_implementation.html#distributed-tracing",
            "client-method-missing-tracing-decorator-async",
            "Client method should support distributed tracing.",
        ),
    }
    options = (
        (
            "ignore-client-method-missing-tracing-decorator",
            {
                "default": False,
                "type": "yn",
                "metavar": "<y_or_n>",
                "help": "Allow client method without tracing decorator.",
            },
        ),
        (
            "ignore-client-method-missing-tracing-decorator-async",
            {
                "default": False,
                "type": "yn",
                "metavar": "<y_or_n>",
                "help": "Allow client method without tracing decorator.",
            },
        ),
    )
    ignore_clients = [
        "PipelineClient",
        "AsyncPipelineClient",
        "ARMPipelineClient",
        "AsyncARMPipelineClient",
    ]
    ignore_functions = ["send_request"]
    ignore_decorators = {"typing.overload", "builtins.classmethod"}

    def __init__(self, linter=None):
        super(ClientMethodsHaveTracingDecorators, self).__init__(linter)

    def visit_functiondef(self, node):
        """Visits every method in the client and checks that a distributed tracing decorator is present.
        Ignores private methods, from_connection_string, and methods that retrieve child clients.

        node.decoratornames() returns a set of the method's decorator names.

        :param node: function node
        :type node: ast.FunctionDef
        :return: None
        """
        try:
            path = node.root().name
            split_path = path.split(".")
            new_path = ".".join(split_path[: len(split_path) - 1])
            if new_path.count("_") == 0:
                if (
                    node.parent.name.endswith("Client")
                    and node.is_method()
                    and not node.name.startswith("_")
                    and node.parent.name not in self.ignore_clients
                ):
                    if (
                        node.args.kwarg
                        and node.name not in self.ignore_functions
                        and not node.name.endswith("client")
                        and not self.ignore_decorators.intersection(
                            node.decoratornames()
                        )
                        and "azure.core.tracing.decorator.distributed_trace"
                        not in node.decoratornames()
                    ):
                        self.add_message(
                            msgid="client-method-missing-tracing-decorator",
                            node=node,
                            confidence=None,
                        )
        except:
            pass

    def visit_asyncfunctiondef(self, node):
        """Visits every method in the client and checks that a distributed tracing decorator is present.
        Ignores private methods, from_connection_string, and methods that retrieve child clients.

        node.decoratornames() returns a set of the method's decorator names.

        :param node: function node
        :type node: ast.AsyncFunctionDef
        :return: None
        """
        try:
            path = node.root().name
            split_path = path.split(".")
            new_path = ".".join(split_path[: len(split_path) - 1])
            if new_path.count("_") == 0:
                if (
                    node.parent.name.endswith("Client")
                    and node.is_method()
                    and not node.name.startswith("_")
                    and node.parent.name not in self.ignore_clients
                ):
                    if (
                        node.args.kwarg
                        and node.name not in self.ignore_functions
                        and not node.name.endswith("client")
                        and not self.ignore_decorators.intersection(
                            node.decoratornames()
                        )
                        and "azure.core.tracing.decorator_async.distributed_trace_async"
                        not in node.decoratornames()
                    ):
                        self.add_message(
                            msgid="client-method-missing-tracing-decorator-async",
                            node=node,
                            confidence=None,
                        )
        except:
            pass


class ClientsDoNotUseStaticMethods(BaseChecker):
    name = "client-does-not-use-static-methods"
    priority = -1
    msgs = {
        "C4725": (
            "Client should not use static methods (staticmethod). See details:"
            " https://azure.github.io/azure-sdk/python_implementation.html#method-signatures",
            "client-method-should-not-use-static-method",
            "Client method should not use staticmethod.",
        ),
    }
    options = (
        (
            "ignore-client-method-should-not-use-static-method",
            {
                "default": False,
                "type": "yn",
                "metavar": "<y_or_n>",
                "help": "Allow client method to use staticmethod.",
            },
        ),
    )
    ignore_clients = [
        "PipelineClient",
        "AsyncPipelineClient",
        "ARMPipelineClient",
        "AsyncARMPipelineClient",
    ]

    def __init__(self, linter=None):
        super(ClientsDoNotUseStaticMethods, self).__init__(linter)

    def visit_functiondef(self, node):
        """Visits every method in the client and checks that it does not use staticmethod.

        :param node: function node
        :type node: ast.FunctionDef
        :return: None
        """
        try:
            if (
                node.parent.name.endswith("Client")
                and node.is_method()
                and node.parent.name not in self.ignore_clients
            ):
                # ignores private methods or methods that don't have any decorators
                if not node.name.startswith("_") and node.decorators is not None:
                    if "builtins.staticmethod" in node.decoratornames():
                        self.add_message(
                            msgid="client-method-should-not-use-static-method",
                            node=node,
                            confidence=None,
                        )
        except AttributeError:
            logger.debug(
                "Pylint custom checker failed to check if client methods do not use staticmethods."
            )
            pass

    visit_asyncfunctiondef = visit_functiondef


class FileHasCopyrightHeader(BaseChecker):
    name = "file-has-copyright-header"
    priority = -1
    msgs = {
        "C4726": (
            "File is missing a copyright header. See details:"
            " https://azure.github.io/azure-sdk/policies_opensource.html#",
            "file-needs-copyright-header",
            "Every source file should have a copyright header.",
        ),
    }
    options = (
        (
            "ignore-file-needs-copyright-header",
            {
                "default": False,
                "type": "yn",
                "metavar": "<y_or_n>",
                "help": "Allow file without a copyright header.",
            },
        ),
    )

    def __init__(self, linter=None):
        super(FileHasCopyrightHeader, self).__init__(linter)

    def visit_module(self, node):
        """Visits every file and checks that a copyright header is present.

        :param node: module node
        :type node: ast.Module
        :return: None
        """
        try:
            if not node.package:  # don't throw an error on an __init__.py file
                header = node.stream().read(200).lower()
                if header.find(b"copyright") == -1:
                    self.add_message(
                        msgid="file-needs-copyright-header", node=node, confidence=None
                    )
        except AttributeError:
            logger.debug(
                "Pylint custom checker failed to check if file is missing a copyright header."
            )
            pass


class ClientUsesCorrectNamingConventions(BaseChecker):
    name = "client-naming-conventions"
    priority = -1
    msgs = {
        "C4727": (
            "Client is using an incorrect naming convention. See details:"
            " https://azure.github.io/azure-sdk/python_implementation.html#naming-conventions",
            "client-incorrect-naming-convention",
            "Client method should use correct naming conventions.",
        )
    }
    options = (
        (
            "ignore-client-incorrect-naming-convention",
            {
                "default": False,
                "type": "yn",
                "metavar": "<y_or_n>",
                "help": "Allow client to use incorrect naming conventions.",
            },
        ),
    )
    ignore_clients = [
        "PipelineClient",
        "AsyncPipelineClient",
        "ARMPipelineClient",
        "AsyncARMPipelineClient",
    ]

    def __init__(self, linter=None):
        super(ClientUsesCorrectNamingConventions, self).__init__(linter)

    def visit_classdef(self, node):
        """Visits every class in file and checks if it is a client.
        Checks that correct naming convention is used for the client.
        Also checks that any class constants use uppercase.

        :param node: class node
        :type node: ast.ClassDef
        :return: None
        """
        # check for correct capitalization for "Client" and whatever the first letter of the prefix is
        if (
            "_" in node.name
            or node.name.endswith("client")
            or node.name[0] != node.name[0].upper()
        ):
            if not node.name.startswith("_") and node.name not in self.ignore_clients:
                self.add_message(
                    msgid="client-incorrect-naming-convention",
                    node=node,
                    confidence=None,
                )

        # check for correct naming convention in any class constants
        if node.name.endswith("Client"):
            for idx in range(len(node.body)):
                try:
                    const_name = node.body[idx].targets[0].name
                    if const_name != const_name.upper() and not const_name.startswith("__"):
                        self.add_message(
                            msgid="client-incorrect-naming-convention",
                            node=node.body[idx],
                            confidence=None,
                        )
                except AttributeError:
                    logger.debug(
                        "Pylint custom checker failed to check if client uses correct naming conventions."
                    )
                    pass

            # check that methods in client class do not use camelcase
            try:
                for func in node.body:
                    if func.name != func.name.lower() and not func.name.startswith("_") and isinstance(func, astroid.FunctionDef):
                        self.add_message(
                            msgid="client-incorrect-naming-convention",
                            node=func,
                            confidence=None,
                        )
            except AttributeError:
                logger.debug(
                    "Pylint custom checker failed to check if client uses correct naming conventions."
                )
                pass


class ClientMethodsHaveKwargsParameter(BaseChecker):
    name = "client-methods-have-kwargs"
    priority = -1
    msgs = {
        "C4728": (
            "Client method is missing a **kwargs parameter. See details:"
            " https://azure.github.io/azure-sdk/python_design.html#constructors-and-factory-methods",
            "client-method-missing-kwargs",
            "All client methods should accept a kwargs parameter.",
        ),
    }
    options = (
        (
            "ignore-client-method-missing-kwargs",
            {
                "default": False,
                "type": "yn",
                "metavar": "<y_or_n>",
                "help": "Allow client method without a kwargs parameter",
            },
        ),
    )
    ignore_clients = [
        "PipelineClient",
        "AsyncPipelineClient",
        "ARMPipelineClient",
        "AsyncARMPipelineClient",
    ]

    def __init__(self, linter=None):
        super(ClientMethodsHaveKwargsParameter, self).__init__(linter)

    def visit_functiondef(self, node):
        """Visits every method in the client and checks that it has a kwargs parameter.

        :param node: function node
        :type node: ast.FunctionDef
        :return: None
        """
        try:
            if (
                node.parent.name.endswith("Client")
                and node.is_method()
                and node.parent.name not in self.ignore_clients
            ):
                # avoid false positive with @property
                if node.decorators is not None:
                    if "builtins.property" in node.decoratornames():
                        return
                    if not node.name.startswith("_") and (
                        "azure.core.tracing.decorator.distributed_trace"
                        in node.decoratornames()
                        or "azure.core.tracing.decorator_async.distributed_trace_async"
                        in node.decoratornames()
                    ):
                        if not node.args.kwarg:
                            self.add_message(
                                msgid="client-method-missing-kwargs",
                                node=node,
                                confidence=None,
                            )
        except AttributeError:
            logger.debug(
                "Pylint custom checker failed to check if client uses kwargs parameter in method."
            )
            pass

    visit_asyncfunctiondef = visit_functiondef


class ClientMethodNamesDoNotUseDoubleUnderscorePrefix(BaseChecker):
    name = "client-methods-no-double-underscore"
    priority = -1
    msgs = {
        "C4729": (
            "Client method name should not use a double underscore prefix. See details:"
            " https://azure.github.io/azure-sdk/python_implementation.html#public-vs-private",
            "client-method-name-no-double-underscore",
            "Client method names should not use a leading double underscore prefix.",
        ),
    }
    options = (
        (
            "ignore-client-method-name-no-double-underscore",
            {
                "default": False,
                "type": "yn",
                "metavar": "<y_or_n>",
                "help": "Allow client method to have double underscore prefix.",
            },
        ),
    )
    ignore_clients = [
        "PipelineClient",
        "AsyncPipelineClient",
        "ARMPipelineClient",
        "AsyncARMPipelineClient",
    ]
    acceptable_names = [
        "__init__",
        "__enter__",
        "__exit__",
        "__aenter__",
        "__aexit__",
        "__repr__",
    ]

    def __init__(self, linter=None):
        super(ClientMethodNamesDoNotUseDoubleUnderscorePrefix, self).__init__(linter)

    def visit_functiondef(self, node):
        """Visits every method in the client and checks that no name begins with a double underscore.

        :param node: function node
        :type node: ast.FunctionDef
        :return: None
        """
        try:
            if (
                node.parent.name.endswith("Client")
                and node.is_method()
                and node.parent.name not in self.ignore_clients
            ):
                if (
                    node.name.startswith("__")
                    and node.name not in self.acceptable_names
                ):
                    self.add_message(
                        msgid="client-method-name-no-double-underscore",
                        node=node,
                        confidence=None,
                    )
        except AttributeError:
            logger.debug(
                "Pylint custom checker failed to check if client method name does not use double underscore prefix."
            )
            pass

    visit_asyncfunctiondef = visit_functiondef


class ClientDocstringUsesLiteralIncludeForCodeExample(BaseChecker):
    name = "client-docstring-literal-include"
    priority = -1
    msgs = {
        "C4730": (
            "Client docstring should use a literal include directive for the code example. See details:"
            " https://azure.github.io/azure-sdk/python_documentation.html#code-snippets",
            "client-docstring-use-literal-include",
            "Client/methods should use literal include directives for code examples.",
        ),
    }
    options = (
        (
            "ignore-client-docstring-use-literal-include",
            {
                "default": False,
                "type": "yn",
                "metavar": "<y_or_n>",
                "help": "Allow client to use code block.",
            },
        ),
    )

    ignore_clients = [
        "PipelineClient",
        "AsyncPipelineClient",
        "ARMPipelineClient",
        "AsyncARMPipelineClient",
    ]

    def __init__(self, linter=None):
        super(ClientDocstringUsesLiteralIncludeForCodeExample, self).__init__(linter)

    def visit_classdef(self, node):
        """Visits every class in file and checks if it is a client.
        Also checks that the class constructor uses literalinclude over a code-block for the code example.

        :param node: class node
        :type node: ast.ClassDef
        :return: None
        """
        try:
            if node.name.endswith("Client") and node.name not in self.ignore_clients:
                if node.doc_node.value.find("code-block") != -1:
                    self.add_message(
                        msgid="client-docstring-use-literal-include",
                        node=node,
                        confidence=None,
                    )
        except AttributeError:
            logger.debug(
                "Pylint custom checker failed to check if client uses literalinclude over code-block."
            )
            pass

    def visit_functiondef(self, node):
        """Visits every method in the client class and checks that it uses literalinclude
         over a code-block for the code example.

        :param node: function node
        :type node: ast.FunctionDef
        :return: None
        """
        try:
            if (
                node.parent.name.endswith("Client")
                and node.parent.name not in self.ignore_clients
                and node.is_method()
            ):
                if node.doc_node.value.find("code-block") != -1:
                    self.add_message(
                        msgid="client-docstring-use-literal-include",
                        node=node,
                        confidence=None,
                    )
        except AttributeError:
            logger.debug(
                "Pylint custom checker failed to check if client uses literalinclude over code-block."
            )
            pass

    visit_asyncfunctiondef = visit_functiondef


class AsyncClientCorrectNaming(BaseChecker):
    name = "async-client-correct-naming"
    priority = -1
    msgs = {
        "C4731": (
            "Async client should not include `Async` in the client name. See details:"
            " https://azure.github.io/azure-sdk/python_design.html#async-support",
            "async-client-bad-name",
            "Async clients should not have async in the name.",
        ),
    }
    options = (
        (
            "ignore-async-client-bad-name",
            {
                "default": False,
                "type": "yn",
                "metavar": "<y_or_n>",
                "help": "Allow async client to include async in its name.",
            },
        ),
    )
    ignore_clients = [
        "PipelineClient",
        "AsyncPipelineClient",
        "ARMPipelineClient",
        "AsyncARMPipelineClient",
    ]

    def __init__(self, linter=None):
        super(AsyncClientCorrectNaming, self).__init__(linter)

    def visit_classdef(self, node):
        """Visits every class in file and checks that an async client does not use
        async in its name.

        :param node: class node
        :type node: ast.ClassDef
        :return: None
        """
        try:
            # avoid false positive when async name is used with a base class.
            if (
                node.name.endswith("Client")
                and "async" in node.name.lower()
                and "base" not in node.name.lower()
            ):
                if (
                    not node.name.startswith("_")
                    and node.name not in self.ignore_clients
                ):
                    self.add_message(
                        msgid="async-client-bad-name", node=node, confidence=None
                    )
        except AttributeError:
            logger.debug(
                "Pylint custom checker failed to check if async client uses correct naming."
            )
            pass


class SpecifyParameterNamesInCall(BaseChecker):
    name = "specify-parameter-names"
    priority = -1
    msgs = {
        "C4732": (
            "Specify the parameter names when calling methods with more than 2 required positional parameters."
            " See details: https://azure.github.io/azure-sdk/python_implementation.html#python-codestyle-positional-params",
            "specify-parameter-names-in-call",
            "You should specify the parameter names when the method has more than two positional arguments.",
        )
    }
    options = (
        (
            "ignore-specify-parameter-names-in-call",
            {
                "default": False,
                "type": "yn",
                "metavar": "<y_or_n>",
                "help": "Call the method without specifying parameter names.",
            },
        ),
    )
    ignore_clients = [
        "PipelineClient",
        "AsyncPipelineClient",
        "ARMPipelineClient",
        "AsyncARMPipelineClient",
    ]

    def __init__(self, linter=None):
        super(SpecifyParameterNamesInCall, self).__init__(linter)

    def visit_call(self, node):
        """Visits every call in the client and checks that it specifies the parameter name in
        the call if there are more than 2 require positional parameters.

        :param node: call node
        :type node: ast.Call
        :return: None
        """
        try:
            klass = node.parent.parent.parent
            function = node.parent.parent
            if (
                klass.name.endswith("Client")
                and klass.name not in self.ignore_clients
                and function.is_method()
            ):
                # node.args represent positional arguments
                if len(node.args) > 2 and node.func.attrname != "format":
                    self.add_message(
                        msgid="specify-parameter-names-in-call",
                        node=node,
                        confidence=None,
                    )
        except AttributeError:
            logger.debug(
                "Pylint custom checker failed to check if client methods specify parameters name in call."
            )
            pass


class ClientListMethodsUseCorePaging(BaseChecker):
    name = "client-paging-methods-use-list"
    priority = -1
    msgs = {
        "C4733": (
            "Operations that return collections should return a value that implements the Paging protocol and be prefixed with list_ or _list_. See details:"
            " https://azure.github.io/azure-sdk/python_design.html#response-formats",
            "client-paging-methods-use-list",
            "Client methods that return collections should use the Paging protocol and be prefixed with list_ or _list_.",
        ),
    }
    options = (
        (
            "ignore-client-paging-methods-use-list",
            {
                "default": False,
                "type": "yn",
                "metavar": "<y_or_n>",
                "help": "Allow collections method to not use paging protocol.",
            },
        ),
    )
    ignore_clients = [
        "PipelineClient",
        "AsyncPipelineClient",
        "ARMPipelineClient",
        "AsyncARMPipelineClient",
    ]

    def __init__(self, linter=None):
        super(ClientListMethodsUseCorePaging, self).__init__(linter)

    def visit_return(self, node):
        """Visits every method in the client and checks that any list methods return
        an ItemPaged or AsyncItemPaged value. Also, checks that if a method returns an iterable value
        that the method name starts with list.

        :param node: function node
        :type node: ast.FunctionDef
        :return: None
        """
        try:
            iterable_return = False
            paging_method = False
            if (
                node.parent.parent.name.endswith("Client")
                and node.parent.parent.name not in self.ignore_clients
                and node.parent.is_method()
            ):
                try:
                    if any(
                        v for v in node.value.infer() if "def by_page" in v.as_string()
                    ):
                        iterable_return = True
                except (
                    astroid.exceptions.InferenceError,
                    AttributeError,
                    TypeError,
                ):  # astroid can't always infer the return
                    logger.debug(
                        "Pylint custom checker failed to check if client list method uses core paging."
                    )
                    return

                if node.parent.name.startswith("list") or node.parent.name.startswith(
                    "_list"
                ):
                    paging_method = True

                if (not paging_method and iterable_return) or (
                    paging_method and not iterable_return
                ):
                    self.add_message(
                        msgid="client-paging-methods-use-list",
                        node=node.parent,
                        confidence=None,
                    )

        except (AttributeError, TypeError):
            logger.debug(
                "Pylint custom checker failed to check if client list method uses core paging."
            )
            pass


class ClientLROMethodsUseCorePolling(BaseChecker):
    name = "client-lro-methods-use-polling"
    priority = -1
    msgs = {
        "C4734": (
            "Long running operations should return a value that implements the Poller protocol. See details:"
            " https://azure.github.io/azure-sdk/python_design.html#response-formats",
            "client-lro-methods-use-polling",
            "Long running operations should use the polling protocol.",
        ),
    }
    options = (
        (
            "ignore-client-lro-methods-use-polling",
            {
                "default": False,
                "type": "yn",
                "metavar": "<y_or_n>",
                "help": "Allow LRO method to not use polling protocol.",
            },
        ),
    )
    ignore_clients = [
        "PipelineClient",
        "AsyncPipelineClient",
        "ARMPipelineClient",
        "AsyncARMPipelineClient",
    ]

    def __init__(self, linter=None):
        super(ClientLROMethodsUseCorePolling, self).__init__(linter)

    def visit_functiondef(self, node):
        """Visits every method in the client and checks that any begin_ methods return
        an LROPoller value.

        :param node: function node
        :type node: ast.FunctionDef
        :return: None
        """
        try:
            if (
                node.parent.name.endswith("Client")
                and node.parent.name not in self.ignore_clients
                and node.is_method()
            ):
                if node.name.startswith("begin"):
                    try:
                        # infer_call_result gives the method return value as a string
                        returns = next(node.infer_call_result(caller=node)).as_string()
                        if returns.find("LROPoller") == -1:
                            self.add_message(
                                msgid="client-lro-methods-use-polling",
                                node=node,
                                confidence=None,
                            )
                    except (
                        astroid.exceptions.InferenceError,
                        AttributeError,
                    ):  # astroid can't always infer the return
                        logger.debug(
                            "Pylint custom checker failed to check if client begin method uses core polling."
                        )
                        pass
        except AttributeError:
            logger.debug(
                "Pylint custom checker failed to check if client begin method uses core polling."
            )
            pass


class ClientLROMethodsUseCorrectNaming(BaseChecker):
    name = "client-lro-methods-use-correct-naming"
    priority = -1
    msgs = {
        "C4735": (
            "Methods that return an LROPoller should be prefixed with `begin_`. See details:"
            " https://azure.github.io/azure-sdk/python_design.html#service-operations",
            "lro-methods-use-correct-naming",
            "Methods that return an LROPoller should be prefixed with `begin_`.",
        ),
    }
    options = (
        (
            "ignore-client-lro-methods-use-correct-naming",
            {
                "default": False,
                "type": "yn",
                "metavar": "<y_or_n>",
                "help": "Allow LRO method to use a different name.",
            },
        ),
    )
    ignore_clients = [
        "PipelineClient",
        "AsyncPipelineClient",
        "ARMPipelineClient",
        "AsyncARMPipelineClient",
    ]

    def __init__(self, linter=None):
        super(ClientLROMethodsUseCorrectNaming, self).__init__(linter)
        self.is_client = []

    def visit_classdef(self, node):
        """Visits every class in file and checks if it is a client.

        :param node: class node
        :type node: ast.ClassDef
        :return: None
        """
        if node.name.endswith("Client") and node.name not in self.ignore_clients:
            self.is_client.append(True)
        else:
            self.is_client.append(False)

    def visit_return(self, node):
        if self.is_client and self.is_client[-1]:
            try:
                # check for a return value of LROPoller in client class
                if node.value.func.name == "LROPoller":
                    # get the method in which LROPoller is returned
                    method = node.value.func.scope()
                    if not method.name.startswith(
                        "begin"
                    ) and not method.name.startswith("_"):
                        self.add_message(
                            msgid="lro-methods-use-correct-naming",
                            node=method,
                            confidence=None,
                        )
            except AttributeError:
                logger.debug(
                    "Pylint custom checker failed to check if client method with polling uses correct naming."
                )
                pass


class ClientConstructorDoesNotHaveConnectionStringParam(BaseChecker):
    name = "client-conn-str-not-in-constructor"
    priority = -1
    msgs = {
        "C4736": (
            "The constructor must not take a connection string. See details: "
            "https://azure.github.io/azure-sdk/python_design.html#python-client-connection-string",
            "connection-string-should-not-be-constructor-param",
            "Client should have a method to create the client with a connection string.",
        ),
    }
    options = (
        (
            "ignore-connection-string-should-not-be-constructor-param",
            {
                "default": False,
                "type": "yn",
                "metavar": "<y_or_n>",
                "help": "Allow client to use connection string param in constructor.",
            },
        ),
    )
    ignore_clients = [
        "PipelineClient",
        "AsyncPipelineClient",
        "ARMPipelineClient",
        "AsyncARMPipelineClient",
    ]

    def __init__(self, linter=None):
        super(ClientConstructorDoesNotHaveConnectionStringParam, self).__init__(linter)

    def visit_classdef(self, node):
        """Visits every class in file and checks if it is a client.
        If it is a client, it checks that a connection string parameter is not used in the constructor.

        :param node: class node
        :type node: ast.ClassDef
        :return: None
        """
        try:
            if node.name.endswith("Client") and node.name not in self.ignore_clients:
                for func in node.body:
                    if func.name == "__init__":
                        for argument in func.args.args:
                            if (
                                argument.name == "connection_string"
                                or argument.name == "conn_str"
                            ):
                                self.add_message(
                                    msgid="connection-string-should-not-be-constructor-param",
                                    node=node,
                                    confidence=None,
                                )
        except AttributeError:
            logger.debug(
                "Pylint custom checker failed to check if client uses connection string param in constructor."
            )
            pass


class PackageNameDoesNotUseUnderscoreOrPeriod(BaseChecker):
    name = "package-name-incorrect"
    priority = -1
    msgs = {
        "C4737": (
            "Package name should not use an underscore or period. Replace with dash (-). See details: "
            "https://azure.github.io/azure-sdk/python_design.html#packaging",
            "package-name-incorrect",
            "Package name should use dashes instead of underscore or period.",
        ),
    }
    options = (
        (
            "ignore-package-name-incorrect",
            {
                "default": False,
                "type": "yn",
                "metavar": "<y_or_n>",
                "help": "Allow package name to have a different naming convention.",
            },
        ),
    )

    def __init__(self, linter=None):
        super(PackageNameDoesNotUseUnderscoreOrPeriod, self).__init__(linter)

    def visit_module(self, node):
        """Visits setup.py and checks that its package name follows correct naming convention.

        :param node: module node
        :type node: ast.Module
        :return: None
        """
        try:
            if node.file.endswith("setup.py"):
                for nod in node.body:
                    if isinstance(nod, astroid.Assign):
                        if nod.targets[0].name == "PACKAGE_NAME":
                            package = nod.value
                            if (
                                package.value.find(".") != -1
                                or package.value.find("_") != -1
                            ):
                                self.add_message(
                                    msgid="package-name-incorrect",
                                    node=node,
                                    confidence=None,
                                )
        except Exception:
            logger.debug(
                "Pylint custom checker failed to check if package name is correct."
            )
            pass


class ServiceClientUsesNameWithClientSuffix(BaseChecker):
    name = "client-name-incorrect"
    priority = -1
    msgs = {
        "C4738": (
            "Service client types should use a `Client` suffix. See details: "
            "https://azure.github.io/azure-sdk/python_design.html#service-client",
            "client-suffix-needed",
            "Client should use the correct suffix.",
        ),
    }
    options = (
        (
            "ignore-client-suffix-needed",
            {
                "default": False,
                "type": "yn",
                "metavar": "<y_or_n>",
                "help": "Allow the client to have a different suffix.",
            },
        ),
    )

    def __init__(self, linter=None):
        super(ServiceClientUsesNameWithClientSuffix, self).__init__(linter)

    def visit_module(self, node):
        """Visits a file that has "client" in the file name and checks that the service client
        uses a `Client` suffix.

        :param node: module node
        :type node: ast.Module
        :return: None
        """
        try:
            # ignore base clients
            if node.file.endswith("base_client.py") or node.file.endswith(
                "base_client_async.py"
            ):
                return
            if node.file.endswith("client.py") or node.file.endswith("client_async.py"):
                has_client_suffix = False
                for idx in range(len(node.body)):
                    if isinstance(node.body[idx], astroid.ClassDef):
                        if node.body[idx].name.endswith("Client"):
                            has_client_suffix = True
                if has_client_suffix is False:
                    self.add_message(
                        msgid="client-suffix-needed", node=node, confidence=None
                    )
        except Exception:
            logger.debug(
                "Pylint custom checker failed to check if service client has a client suffix."
            )
            pass


class CheckDocstringParameters(BaseChecker):
    name = "check-docstrings"
    priority = -1
    msgs = {
        "C4739": (
            'Params missing in docstring: "%s". See details: '
            "https://azure.github.io/azure-sdk/python_documentation.html#docstrings",
            "docstring-missing-param",
            "Docstring missing for param.",
        ),
        "C4740": (
            'Param types missing in docstring: "%s". See details: '
            "https://azure.github.io/azure-sdk/python_documentation.html#docstrings",
            "docstring-missing-type",
            "Docstring missing for param type.",
        ),
        "C4741": (
            "A return doc is missing in the docstring. See details: "
            "https://azure.github.io/azure-sdk/python_documentation.html#docstrings",
            "docstring-missing-return",
            "Docstring missing for return doc.",
        ),
        "C4742": (
            "A return type is missing in the docstring. See details: "
            "https://azure.github.io/azure-sdk/python_documentation.html#docstrings",
            "docstring-missing-rtype",
            "Docstring missing for return type.",
        ),
        "C4743": (
            '"%s" not found as a parameter. Use :keyword type myarg: if a keyword argument. See details: '
            "https://azure.github.io/azure-sdk/python_documentation.html#docstrings",
            "docstring-should-be-keyword",
            "Docstring should use keywords.",
        ),
        "C4758": (
            '"%s" missing in docstring or in method signature. There should be a direct correlation between :keyword: arguments in the docstring and keyword-only arguments in method signature. See details: '
            "https://azure.github.io/azure-sdk/python_documentation.html#docstrings",
            "docstring-keyword-should-match-keyword-only",
            "Docstring keyword arguments and keyword-only method arguments should match.",
        ),
        "C4759": (
            '"%s" type formatted incorrectly. Do not use `:class` in docstring type. See details: '
            "https://azure.github.io/azure-sdk/python_documentation.html#docstrings",
            "docstring-type-do-not-use-class",
            "Docstring type is formatted incorrectly. Do not use `:class` in docstring type.",
        ),
    }
    options = (
        (
            "ignore-docstring-missing-param",
            {
                "default": False,
                "type": "yn",
                "metavar": "<y_or_n>",
                "help": "Allow a docstring param mismatch.",
            },
        ),
        (
            "ignore-docstring-missing-type",
            {
                "default": False,
                "type": "yn",
                "metavar": "<y_or_n>",
                "help": "Allow a docstring param type mismatch.",
            },
        ),
        (
            "ignore-docstring-missing-return",
            {
                "default": False,
                "type": "yn",
                "metavar": "<y_or_n>",
                "help": "Allow a docstring return doc mismatch",
            },
        ),
        (
            "ignore-docstring-missing-rtype",
            {
                "default": False,
                "type": "yn",
                "metavar": "<y_or_n>",
                "help": "Allow a docstring rtype mismatch",
            },
        ),
        (
            "ignore-docstring-should-be-keyword",
            {
                "default": False,
                "type": "yn",
                "metavar": "<y_or_n>",
                "help": "Allow a docstring to not use keyword for documentation.",
            },
        ),
    )

    def __init__(self, linter=None):
        super(CheckDocstringParameters, self).__init__(linter)

    def _find_keyword(self, line, docstring, idx, keyword_args):
        keyword_args = {}
        # this param has its type on a separate line
        if line.startswith("keyword") and line.count(" ") == 1:
            param = line.split("keyword ")[1]
            keyword_args[param] = None
        # this param has its type on the same line
        if line.startswith("keyword") and line.count(" ") == 2:
            _, param_type, param = line.split(" ")
            keyword_args[param] = param_type
        # if the param has its type on the same line with additional spaces
        if line.startswith("keyword") and line.count(" ") > 2:
            param = line.split(" ")[-1]
            param_type = ("").join(line.split(" ")[1:-1])
            keyword_args[param] = param_type
        if line.startswith("paramtype"):
            param = line.split("paramtype ")[1]
            if param in keyword_args:
                keyword_args[param] = docstring[idx + 1]

        return keyword_args

    def _find_param(self, line, docstring, idx, docparams):
        # this param has its type on a separate line
        if line.startswith("param ") and line.count(" ") == 1:
            param = line.split("param ")[1]
            docparams[param] = None
        # this param has its type on the same line
        if line.startswith("param ") and line.count(" ") == 2:
            _, param_type, param = line.split(" ")
            docparams[param] = param_type
        # if the param has its type on the same line with additional spaces
        if line.startswith("param ") and line.count(" ") > 2:
            param = line.split(" ")[-1]
            param_type = ("").join(line.split(" ")[1:-1])
            docparams[param] = param_type
        if line.startswith("type"):
            param = line.split("type ")[1]
            if param in docparams:
                docparams[param] = docstring[idx + 1]

        return docparams

    def check_parameters(self, node):
        """Parse the docstring for any params and types
        and compares it to the function's parameters.

        Throws a pylint error if...
        1. Missing param in docstring.
        2. Missing a param type in the docstring.
        3. Missing a return doc in the docstring when a function returns something.
        4. Missing an rtype in the docstring when a function returns something.
        5. Extra params in docstring that aren't function parameters. Change to keywords.
        6. Docstring has a keyword that isn't a keyword-only argument in the function signature.

        :param node: ast.ClassDef or ast.FunctionDef
        :return: None
        """
        arg_names = []
        method_keyword_only_args = []
        vararg_name = None
        # specific case for constructor where docstring found in class def
        if isinstance(node, astroid.ClassDef):
            for constructor in node.body:
                if (
                    isinstance(constructor, astroid.FunctionDef)
                    and constructor.name == "__init__"
                ):
                    arg_names = [arg.name for arg in constructor.args.args]
                    method_keyword_only_args = [
                        arg.name for arg in constructor.args.kwonlyargs
                    ]
                    vararg_name = node.args.vararg
                    break

        if isinstance(node, astroid.FunctionDef):
            arg_names = [arg.name for arg in node.args.args]
            method_keyword_only_args = [arg.name for arg in node.args.kwonlyargs]
            vararg_name = node.args.vararg

        try:
            # check for incorrect type :class to prevent splitting
            docstring = node.doc_node.value.replace(":class:", "CLASS ")
            # not every method will have a docstring so don't crash here, just return
            docstring = docstring.split(":")
        except AttributeError:
            return

        # If there is a vararg, treat it as a param
        if vararg_name:
            arg_names.append(vararg_name)

        docparams = {}
        docstring_keyword_args = {}
        for idx, line in enumerate(docstring):
            # check for keyword args in docstring
            docstring_keyword_args.update(
                self._find_keyword(line, docstring, idx, docstring_keyword_args)
            )

            # check for params in docstring
            docparams.update(self._find_param(line, docstring, idx, docparams))

        # check that all params are documented
        missing_params = []
        for param in arg_names:
            if param == "self" or param == "cls":
                continue
            if param not in docparams:
                missing_params.append(param)

        # check that all keyword-only args are documented
        missing_kwonly_args = list(
            set(docstring_keyword_args) ^ set(method_keyword_only_args)
        )

        if missing_params:
            self.add_message(
                msgid="docstring-missing-param",
                args=(", ".join(missing_params)),
                node=node,
                confidence=None,
            )

        if missing_kwonly_args:
            self.add_message(
                msgid="docstring-keyword-should-match-keyword-only",
                args=(", ".join(missing_kwonly_args)),
                node=node,
                confidence=None,
            )

        # check that all types are formatted correctly
        add_keyword_type_warnings = [
            keyword
            for keyword, doc_type in docstring_keyword_args.items()
            if doc_type and "CLASS" in doc_type
        ]
        if len(add_keyword_type_warnings) > 0:
            self.add_message(
                msgid="docstring-type-do-not-use-class",
                args=(", ".join(add_keyword_type_warnings)),
                node=node,
                confidence=None,
            )

        add_docparams_type_warnings = [
            param
            for param, doc_type in docparams.items()
            if doc_type and "CLASS" in doc_type
        ]
        if len(add_docparams_type_warnings) > 0:
            self.add_message(
                msgid="docstring-type-do-not-use-class",
                args=(", ".join(add_docparams_type_warnings)),
                node=node,
                confidence=None,
            )

        # check if we have a type for each param and check if documented params that should be keywords
        missing_types = []
        should_be_keywords = []
        for param in docparams:
            if docparams[param] is None:
                missing_types.append(param)
            if param not in arg_names:
                should_be_keywords.append(param)

        if missing_types:
            self.add_message(
                msgid="docstring-missing-type",
                args=(", ".join(missing_types)),
                node=node,
                confidence=None,
            )

        if should_be_keywords:
            self.add_message(
                msgid="docstring-should-be-keyword",
                args=(", ".join(should_be_keywords)),
                node=node,
                confidence=None,
            )

    def check_return(self, node):
        """Checks if function returns anything.
        If return found, checks that the docstring contains a return doc and rtype.

        :param node: ast.FunctionDef
        :return: None
        """

        # Check docstring documented returns/raises

        try:
            # check for incorrect type :class to prevent splitting
            docstring = node.doc_node.value.replace(":class:", "CLASS ")
            # not every method will have a docstring so don't crash here, just return
            docstring = docstring.split(":")
        except AttributeError:
            return

        has_return, has_rtype = False, False
        for line in docstring:
            if line.startswith("return"):
                has_return = True
            if line.startswith("rtype"):
                has_rtype = True
                try:
                    if "CLASS" in docstring[docstring.index("rtype") + 1]:
                        self.add_message(
                            msgid="docstring-type-do-not-use-class",
                            args="rtype",
                            node=node,
                            confidence=None,
                        )
                except:
                    pass

        # Get decorators on the function
        function_decorators = node.decoratornames()
        try:
            returns = next(node.infer_call_result(caller=node)).as_string()
            # If returns None ignore
            if returns == "None":
                return
        except (astroid.exceptions.InferenceError, AttributeError):
            # this function doesn't return anything, just return
            return

        # If is an @property decorator, don't require :return: as it is repetitive
        if has_return is False and "builtins.property" not in function_decorators:
            self.add_message(
                msgid="docstring-missing-return", node=node, confidence=None
            )
        if has_rtype is False:
            self.add_message(
                msgid="docstring-missing-rtype", node=node, confidence=None
            )

    def visit_classdef(self, node):
        """Visits every class in the file and finds the constructor.
        Makes a call to compare class docstring with constructor params.

        :param node: ast.ClassDef
        :return: None
        """
        try:
            for func in node.body:
                if isinstance(func, astroid.FunctionDef) and func.name == "__init__":
                    self.check_parameters(node)
        except Exception:
            logger.debug("Pylint custom checker failed to check docstrings.")
            pass

    def visit_functiondef(self, node):
        """Visits every function in the file and makes calls
        to check docstring parameters and return statements.

        :param node: ast.FunctionDef
        :return: None
        """
        try:
            if node.name == "__init__":
                return
            self.check_parameters(node)
            self.check_return(node)
        except Exception:
            logger.debug("Pylint custom checker failed to check docstrings.")
            pass

    # this line makes it work for async functions
    visit_asyncfunctiondef = visit_functiondef


class CheckForPolicyUse(BaseChecker):
    name = "check-for-policies"
    priority = -1
    msgs = {
        "C4739": (
            "You should include a UserAgentPolicy in your HTTP pipeline. See details: "
            "https://azure.github.io/azure-sdk/python_implementation.html#network-operations",
            "missing-user-agent-policy",
            "You should include a UserAgentPolicy in the HTTP Pipeline.",
        ),
        "C4740": (
            "You should include a LoggingPolicy in your HTTP pipeline. See details: "
            "https://azure.github.io/azure-sdk/python_implementation.html#network-operations",
            "missing-logging-policy",
            "You should include a LoggingPolicy in the HTTP Pipeline.",
        ),
        "C4741": (
            "You should include a RetryPolicy in your HTTP pipeline. See details: "
            "https://azure.github.io/azure-sdk/python_implementation.html#network-operations",
            "missing-retry-policy",
            "You should include a RetryPolicy in the HTTP Pipeline.",
        ),
        "C4742": (
            "You should include a DistributedTracingPolicy in your HTTP pipeline. See details: "
            "https://azure.github.io/azure-sdk/python_implementation.html#network-operations",
            "missing-distributed-tracing-policy",
            "You should include a DistributedTracingPolicy in the HTTP Pipeline.",
        ),
    }
    options = (
        (
            "ignore-missing-user-agent-policy",
            {
                "default": False,
                "type": "yn",
                "metavar": "<y_or_n>",
                "help": "Allow the client to not have a UserAgentPolicy",
            },
        ),
        (
            "ignore-missing-logging-policy",
            {
                "default": False,
                "type": "yn",
                "metavar": "<y_or_n>",
                "help": "Allow the client to not have a LoggingPolicy",
            },
        ),
        (
            "ignore-missing-retry-policy",
            {
                "default": False,
                "type": "yn",
                "metavar": "<y_or_n>",
                "help": "Allow the client to not have a RetryPolicy",
            },
        ),
        (
            "ignore-missing-distributed-tracing-policy",
            {
                "default": False,
                "type": "yn",
                "metavar": "<y_or_n>",
                "help": "Allow the client to not have a DistributedTracingPolicy",
            },
        ),
    )

    def __init__(self, linter=None):
        super(CheckForPolicyUse, self).__init__(linter)
        self.node_to_use = None
        self.has_policies = set()
        self.ran_at_package_level = False
        self.disable_logging_error = False
        self.disable_user_agent_error = False
        self.disable_tracing_error = False
        self.disable_retry_error = False

    def visit_function(self, node, policy):
        """Visits the function and searches line by line for the policy being used.
        Also searches for if the policy came from the azure.core.configuration object.

        :param node: ast.FunctionDef
        :param policy: The policy imported in the file.
        :return: None
        """
        for func in node.body:
            if isinstance(func, astroid.FunctionDef):
                for idx, item in enumerate(func.body):
                    try:
                        line = list(node.get_children())[idx].as_string()
                        if line.find(policy) != -1:
                            self.has_policies.add(policy)
                        if line.find("config.logging_policy") != -1:
                            self.has_policies.add("NetworkTraceLoggingPolicy")
                        if line.find("config.retry_policy") != -1:
                            self.has_policies.add("RetryPolicy")
                        if line.find("config.user_agent_policy") != -1:
                            self.has_policies.add("UserAgentPolicy")
                    except IndexError:
                        pass

    def visit_class(self, klass, policy):
        """Visits any classes in the file and then makes a call
        to search its methods for the policy being used.

        :param klass: A class within the file
        :param policy: The policy imported in the file.
        :return: None
        """
        for idx, node in enumerate(klass):
            if isinstance(node, astroid.ClassDef):
                self.visit_function(node, policy)

    def visit_module(self, node):
        """Visits every file in the package and searches for policies as base classes
        or custom policies. If a core policy is imported in a file in calls helper
        methods to check that the policy was used in the code.

        This pylint checker is different from the others as it collects information across
        many files and then reports any errors. Due to this difference, disable commands
        must be searched for manually.

        :param node: ast.Module
        :return: None
        """
        # only throw the error if pylint was run at package level since it needs to check all the files
        # infer run location based on the location of the init file highest in dir hierarchy
        if node.package:  # the init file
            count = node.file.split("azure-sdk-for-python")[1].count("-")
            if node.file.split("azure-sdk-for-python")[1].count("\\") <= (
                5 + count
            ) and node.file.split("azure-sdk-for-python")[1].count("/") <= (5 + count):
                self.ran_at_package_level = True

        # not really a good place to throw the pylint error, so we'll do it on the init file.
        # By running this checker on all the files first and then reporting errors, pylint disables need to be
        # done manually for some reason
        if node.file.endswith("__init__.py") and self.node_to_use is None:
            header = node.stream().read(200).lower()
            if header.find(b"disable") != -1:
                if header.find(b"missing-logging-policy") != -1:
                    self.disable_logging_error = True
                if header.find(b"missing-user-agent-policy") != -1:
                    self.disable_user_agent_error = True
                if header.find(b"missing-distributed-tracing-policy") != -1:
                    self.disable_tracing_error = True
                if header.find(b"missing-retry-policy") != -1:
                    self.disable_retry_error = True
            self.node_to_use = node

        for idx in range(len(node.body)):
            # Check if the core policy is the base class for some custom policy, or a custom policy is being used
            # and we try our best to find it based on common naming conventions.
            if isinstance(node.body[idx], astroid.ClassDef):
                if "NetworkTraceLoggingPolicy" in node.body[idx].basenames:
                    self.has_policies.add("NetworkTraceLoggingPolicy")
                if node.body[idx].name.find("LoggingPolicy") != -1:
                    self.has_policies.add("NetworkTraceLoggingPolicy")
                if (
                    "RetryPolicy" in node.body[idx].basenames
                    or "AsyncRetryPolicy" in node.body[idx].basenames
                ):
                    self.has_policies.add("RetryPolicy")
                if node.body[idx].name.find("RetryPolicy") != -1:
                    self.has_policies.add("RetryPolicy")
                if "UserAgentPolicy" in node.body[idx].basenames:
                    self.has_policies.add("UserAgentPolicy")
                if node.body[idx].name.find("UserAgentPolicy") != -1:
                    self.has_policies.add("UserAgentPolicy")
                if "DistributedTracingPolicy" in node.body[idx].basenames:
                    self.has_policies.add("DistributedTracingPolicy")
                if node.body[idx].name.find("TracingPolicy") != -1:
                    self.has_policies.add("DistributedTracingPolicy")

            # policy is imported in this file, let's check that it gets used in the code
            if isinstance(node.body[idx], astroid.ImportFrom):
                for imp, pol in enumerate(node.body[idx].names):
                    if (
                        node.body[idx].names[imp][0].endswith("Policy")
                        and node.body[idx].names[imp][0] not in self.has_policies
                    ):
                        self.visit_class(node.body, node.body[idx].names[imp][0])

    def close(self):
        """This method is inherited from BaseChecker and called at the very end of linting a module.
        It reports any errors and does a final check for any pylint disable statements.

        :return: None
        """
        if self.ran_at_package_level:
            if self.disable_logging_error is False:
                if "NetworkTraceLoggingPolicy" not in self.has_policies:
                    self.add_message(
                        msgid="missing-logging-policy",
                        node=self.node_to_use,
                        confidence=None,
                    )
            if self.disable_retry_error is False:
                if "RetryPolicy" not in self.has_policies:
                    self.add_message(
                        msgid="missing-retry-policy",
                        node=self.node_to_use,
                        confidence=None,
                    )
            if self.disable_user_agent_error is False:
                if "UserAgentPolicy" not in self.has_policies:
                    self.add_message(
                        msgid="missing-user-agent-policy",
                        node=self.node_to_use,
                        confidence=None,
                    )
            if self.disable_tracing_error is False:
                if "DistributedTracingPolicy" not in self.has_policies:
                    self.add_message(
                        msgid="missing-distributed-tracing-policy",
                        node=self.node_to_use,
                        confidence=None,
                    )


class CheckDocstringAdmonitionNewline(BaseChecker):
    name = "check-admonition"
    priority = -1
    msgs = {
        "C4744": (
            "The .. literalinclude statement needs a blank line above it. ",
            "docstring-admonition-needs-newline",
            "Put a newline after the example and before the literalinclude.",
        ),
    }
    options = (
        (
            "ignore-docstring-admonition-needs-newline",
            {
                "default": False,
                "type": "yn",
                "metavar": "<y_or_n>",
                "help": "Allow a docstring to not have newline after admonition example.",
            },
        ),
    )

    def __init__(self, linter=None):
        super(CheckDocstringAdmonitionNewline, self).__init__(linter)

    def check_for_admonition(self, node):
        """Parse the docstring for an admonition statement.
        If found, checks that the literalinclude statement has
        two newlines above it.

        :param node: ast.ClassDef or ast.FunctionDef
        :return: None
        """

        try:
            # not every class/method will have a docstring so don't crash here, just return
            if (
                node.doc_node.value.find("admonition") != -1
                and node.doc_node.value.find(".. literalinclude") != -1
            ):
                literal_include = node.doc_node.value.split(".. literalinclude")[0]
                chars_list = list(reversed(literal_include))
                for idx, char in enumerate(chars_list):
                    if char == "\n":
                        if chars_list[idx + 1] == "\n":
                            break
                        else:
                            self.add_message(
                                "docstring-admonition-needs-newline",
                                node=node,
                                confidence=None,
                            )
                            break
        except Exception:
            return

    def visit_classdef(self, node):
        """Visits every class docstring.

        :param node: ast.ClassDef
        :return: None
        """
        try:
            for func in node.body:
                if isinstance(func, astroid.FunctionDef) and func.name == "__init__":
                    self.check_for_admonition(node)
        except Exception:
            logger.debug("Pylint custom checker failed to check docstrings.")
            pass

    def visit_functiondef(self, node):
        """Visits every method docstring.

        :param node: ast.FunctionDef
        :return: None
        """
        try:
            if node.name == "__init__":
                return
            self.check_for_admonition(node)
        except Exception:
            logger.debug("Pylint custom checker failed to check docstrings.")
            pass

    # this line makes it work for async functions
    visit_asyncfunctiondef = visit_functiondef


class CheckEnum(BaseChecker):
    name = "check-enum"
    priority = -1
    msgs = {
        "C4746": (
            "The enum must use uppercase naming. See details: "
            "https://azure.github.io/azure-sdk/python_design.html#enumerations",
            "enum-must-be-uppercase",
            "Capitalize enum name.",
        ),
        "C4747": (
            "The enum must inherit from CaseInsensitiveEnumMeta. See details: "
            "https://azure.github.io/azure-sdk/python_implementation.html#extensible-enumerations",
            "enum-must-inherit-case-insensitive-enum-meta",
            "Inherit CaseInsensitiveEnumMeta.",
        ),
    }
    options = (
        (
            "ignore-enum-must-be-uppercase",
            {
                "default": False,
                "type": "yn",
                "metavar": "<y_or_n>",
                "help": "Allow an enum to not be capitalized.",
            },
        ),
        (
            "ignore-enum-must-inherit-case-insensitive-enum-meta",
            {
                "default": False,
                "type": "yn",
                "metavar": "<y_or_n>",
                "help": "Allow an enum to not inherit CaseInsensitiveEnumMeta.",
            },
        ),
    )

    def __init__(self, linter=None):
        super(CheckEnum, self).__init__(linter)

    def visit_classdef(self, node):
        """Visits every enum class.

        :param node: ast.ClassDef
        :return: None
        """
        try:
            # If it has a metaclass, and is an enum class, check the capitalization
            if node.declared_metaclass():
                if node.declared_metaclass().name == "CaseInsensitiveEnumMeta":
                    self._enum_uppercase(node)
            # Else if it does not have a metaclass, but it is an enum class
            # Check both capitalization and throw pylint error for metaclass
            elif node.bases[0].name == "str" and node.bases[1].name == "Enum":
                self.add_message(
                    "enum-must-inherit-case-insensitive-enum-meta",
                    node=node,
                    confidence=None,
                )
                self._enum_uppercase(node)

        except Exception:
            logger.debug("Pylint custom checker failed to check enum.")
            pass

    def _enum_uppercase(self, node):
        """Visits every enum within the class.
        Checks if the enum is uppercase, if it isn't it
        adds a pylint error message.

        :param node: ast.ClassDef
        :return: None
        """

        # Check capitalization of enums assigned in the class
        for nod in node.body:
            if isinstance(nod, astroid.Assign):
                if not nod.targets[0].name.isupper():
                    self.add_message(
                        "enum-must-be-uppercase", node=nod.targets[0], confidence=None
                    )


class CheckAPIVersion(BaseChecker):
    name = "check-api-version-kwarg"
    priority = -1
    msgs = {
        "C4748": (
            "The client constructor needs to take in an optional keyword-only api_version argument. See details: "
            "https://azure.github.io/azure-sdk/python_design.html#specifying-the-service-version",
            "client-accepts-api-version-keyword",
            "Accept a keyword argument called api_version.",
        ),
    }
    options = (
        (
            "ignore-client-accepts-api-version-keyword",
            {
                "default": False,
                "type": "yn",
                "metavar": "<y_or_n>",
                "help": "Allow for no keyword api version.",
            },
        ),
    )
    ignore_clients = [
        "PipelineClient",
        "AsyncPipelineClient",
        "ARMPipelineClient",
        "AsyncARMPipelineClient",
    ]

    def __init__(self, linter=None):
        super(CheckAPIVersion, self).__init__(linter)

    def visit_classdef(self, node):
        """Visits every class in file and checks if it is a client.
        If it is a client, it checks that there is an api_version keyword.

        :param node: class node
        :type node: ast.ClassDef
        :return: None
        """

        try:
            api_version = False

            if node.name.endswith("Client") and node.name not in self.ignore_clients:
                if node.doc_node:
                    if (
                        ":keyword api_version:" in node.doc_node.value
                        or ":keyword str api_version:" in node.doc_node.value
                    ):
                        api_version = True
                if not api_version:
                    for func in node.body:
                        if isinstance(func, astroid.FunctionDef):
                            if func.name == "__init__":
                                if func.doc_node:
                                    if (
                                        ":keyword api_version:" in func.doc_node.value
                                        or ":keyword str api_version:" in func.doc_node.value
                                    ):
                                        api_version = True
                                if not api_version:
                                    self.add_message(
                                        msgid="client-accepts-api-version-keyword",
                                        node=node,
                                        confidence=None,
                                    )

        except AttributeError:
            logger.debug(
                "Pylint custom checker failed to check if client takes in an optional keyword-only api_version argument."
            )
            pass


class CheckNamingMismatchGeneratedCode(BaseChecker):
    name = "check-naming-mismatch"
    priority = -1
    msgs = {
        "C4745": (
            "Do not alias generated code. "
            "This messes up sphinx, intellisense, and apiview, so please modify the name of the generated code through"
            " the swagger / directives, or code customizations. See Details: "
            "https://github.com/Azure/autorest/blob/main/docs/generate/built-in-directives.md",
            "naming-mismatch",
            "Do not alias models imported from the generated code.",
        ),
    }
    options = (
        (
            "ignore-naming-mismatch",
            {
                "default": False,
                "type": "yn",
                "metavar": "<y_or_n>",
                "help": "Allow generated code to be aliased.",
            },
        ),
    )

    def __init__(self, linter=None):
        super(CheckNamingMismatchGeneratedCode, self).__init__(linter)

    def visit_module(self, node):
        """Visits __init__.py and checks that there are not aliased models.

        :param node: module node
        :type node: ast.Module
        :return: None
        """
        try:
            if node.file.endswith("__init__.py"):
                aliased = []

                for nod in node.body:
                    if isinstance(nod, astroid.ImportFrom) or isinstance(
                        nod, astroid.Import
                    ):
                        # If the model has been aliased
                        for name in nod.names:
                            if name[1] is not None:
                                aliased.append(name[1])

                for nod in node.body:
                    if isinstance(nod, astroid.Assign):
                        if nod.targets[0].as_string() == "__all__":
                            for models in nod.assigned_stmts():
                                for model_name in models.elts:
                                    if model_name.value in aliased:
                                        self.add_message(
                                            msgid="naming-mismatch",
                                            node=model_name,
                                            confidence=None,
                                        )

        except Exception:
            logger.debug("Pylint custom checker failed to check if model is aliased.")


class NonCoreNetworkImport(BaseChecker):
    """There are certain imports that should only occur in the core package.
    For example, instead of using `requests` to make requests, clients should
    take a `azure.core.pipeline.Pipeline` as input to make requests.
    """

    name = "networking-import-outside-azure-core-transport"
    priority = -1
    msgs = {
        "C4749": (
            "This import is not allowed here. Consider using an abstract"
            " alternative from azure.core.pipeline.transport.",
            "networking-import-outside-azure-core-transport",
            "This import is only allowed in azure.core.pipeline.transport.",
        ),
    }
    BLOCKED_MODULES = ["aiohttp", "requests", "trio", "httpx"]
    AZURE_CORE_TRANSPORT_NAME = "azure.core.pipeline.transport"

    def visit_import(self, node):
        """Check that we dont have blocked imports."""
        if node.root().name.startswith(self.AZURE_CORE_TRANSPORT_NAME):
            return
        for import_, _ in node.names:
            self._check_import(import_, node)

    def visit_importfrom(self, node):
        """Check that we aren't importing from a blocked package."""
        if node.root().name.startswith(self.AZURE_CORE_TRANSPORT_NAME):
            return
        self._check_import(node.modname, node)

    def _check_import(self, name, node):
        """Check if an import is blocked."""
        for blocked in self.BLOCKED_MODULES:
            if name.startswith(blocked):
                self.add_message(
                    msgid=f"networking-import-outside-azure-core-transport",
                    node=node,
                    confidence=None,
                )


class NonAbstractTransportImport(BaseChecker):
    """Rule to check that we aren't importing transports outside of `azure.core.pipeline.transport`.
    Transport selection should be up to `azure.core` or the end-user, not individual SDKs.
    """

    name = "non-abstract-transport-import"
    priority = -1
    msgs = {
        "C4750": (
            "Only import abstract transports.",
            "non-abstract-transport-import",
            "Only import abstract transports. Let core or end-user decide which transport to use.",
        ),
    }
    AZURE_CORE_TRANSPORT_NAME = "azure.core.pipeline.transport"
    ABSTRACT_CLASSES = {
        "HttpTransport",
        "HttpRequest",
        "HttpResponse",
        "AsyncHttpTransport",
        "AsyncHttpResponse",
    }

    def visit_importfrom(self, node):
        """Check that we aren't importing from a blocked package."""
        if node.root().name.startswith(self.AZURE_CORE_TRANSPORT_NAME):
            return
        if node.modname == self.AZURE_CORE_TRANSPORT_NAME:
            for name, _ in node.names:
                if name not in self.ABSTRACT_CLASSES:
                    self.add_message(
                        msgid=f"non-abstract-transport-import",
                        node=node,
                        confidence=None,
                    )


class NoAzureCoreTracebackUseRaiseFrom(BaseChecker):

    """Rule to check that we don't use raise_with_traceback from azure core."""

    name = "no-raise-with-traceback"
    priority = -1
    msgs = {
        "C4754": (
            "Don't use raise_with_traceback, use python 3 'raise from' syntax.",
            "no-raise-with-traceback",
            "Don't use raise_with_traceback instead use python 3 'raise from' syntax.",
        ),
    }

    def visit_import(self, node):
        """Checks all imports to make sure we are
        not using raise_with_traceback from azure core."""
        try:
            if node.modname == "azure.core.exceptions":
                for import_, _ in node.names:
                    self._check_import(import_, node)
        except:
            pass

    def visit_importfrom(self, node):
        """Checks all `from` imports to make sure we are
        not using raise_with_traceback from azure core."""

        try:
            if node.modname == "azure.core.exceptions":
                for import_, _ in node.names:
                    self._check_import(import_, node)
        except:
            pass

    def _check_import(self, name, node):
        """Raises message if raise_with_traceback is found."""

        if name.startswith("raise_with_traceback"):
            self.add_message(
                msgid="no-raise-with-traceback", node=node, confidence=None
            )


class NameExceedsStandardCharacterLength(BaseChecker):

    """Rule to check that the character length of type and property names are not over 40 characters."""

    name = "name-too-long"
    priority = -1
    msgs = {
        "C4751": (
            "Name is over standard character length of 40.",
            "name-too-long",
            "Only use names that are less than 40 characters.",
        ),
    }

    STANDARD_CHARACTER_LENGTH = 40

    def visit_classdef(self, node):
        """Visit every class and check that the
         class name is within the character length limit.

        :param node: node
        :type node: ast.ClassDef

        """

        try:
            self.iterate_through_names(node, True)
        except:
            pass

    def visit_functiondef(self, node):
        """Visit every function and check that the function and
        its variable names are within the character length limit.

        :param node: node
        :type node: ast.FunctionDef

        """
        try:
            self.iterate_through_names(node, False)
        except:
            pass

    def iterate_through_names(self, node, ignore_function):
        """Helper function to iterate through names.

        :param node: node
        :type node: ast.ClassDef or ast.FunctionDef
        :param ignore_function: Whether the function is being called
         from `visit_classdef` or not. If it is called from `visit_classdef`
         ignore_function should be `True` to avoid repeat warnings on functions.
        :type ignore_function: bool
        :return: None
        """
        if len(node.name) > self.STANDARD_CHARACTER_LENGTH and not node.name.startswith(
            "_"
        ):
            self.add_message(
                msgid="name-too-long",
                node=node,
                confidence=None,
            )

        for i in node.body:
            if (
                not (
                    isinstance(i, astroid.FunctionDef)
                    or isinstance(i, astroid.AsyncFunctionDef)
                )
                and not ignore_function
            ):
                try:
                    if len(
                        i.name
                    ) > self.STANDARD_CHARACTER_LENGTH and not i.name.startswith("_"):
                        self.add_message(
                            msgid="name-too-long",
                            node=i,
                            confidence=None,
                        )
                except:
                    # Gets the names of ast.Assign statements
                    for j in i.targets:
                        if isinstance(j, astroid.AssignName):
                            if len(
                                j.name
                            ) > self.STANDARD_CHARACTER_LENGTH and not j.name.startswith(
                                "_"
                            ):
                                self.add_message(
                                    msgid="name-too-long",
                                    node=j,
                                    confidence=None,
                                )
                        elif isinstance(j, astroid.AssignAttr):
                            # for self.names
                            if len(
                                j.attrname
                            ) > self.STANDARD_CHARACTER_LENGTH and not j.attrname.startswith(
                                "_"
                            ):
                                self.add_message(
                                    msgid="name-too-long",
                                    node=j,
                                    confidence=None,
                                )

    visit_asyncfunctiondef = visit_functiondef


class DeleteOperationReturnStatement(BaseChecker):

    """Rule to check that delete* or begin_delete* return None or LROPoller[None], respectively."""

    name = "delete-operation-wrong-return-type"
    priority = -1
    msgs = {
        "C4752": (
            "delete* or begin_delete* should return None or LROPoller[None], respectively.",
            "delete-operation-wrong-return-type",
            "delete* or begin_delete* functions should return None or LROPoller[None].",
        ),
    }

    def visit_functiondef(self, node):
        """Visits all delete functions and checks that their return types
        are LROPoller or None."""
        try:
            if node.returns.as_string() == "None":
                # If there are residual comment typehints or no return value,
                # we dont want to throw an error
                return
            if node.name.startswith("delete") and node.parent.name.endswith("Client"):
                if node.returns.as_string() != "None":
                    self.add_message(
                        msgid="delete-operation-wrong-return-type",
                        node=node,
                        confidence=None,
                    )
            if node.name.startswith("begin_delete") and node.parent.name.endswith(
                "Client"
            ):
                if (
                    node.returns.as_string() != "LROPoller[None]"
                    and node.returns.as_string() != "AsyncLROPoller[None]"
                ):
                    self.add_message(
                        msgid="delete-operation-wrong-return-type",
                        node=node,
                        confidence=None,
                    )
        except:
            pass


class DoNotImportLegacySix(BaseChecker):

    """Rule to check that libraries do not import the six package."""

    name = "do-not-import-legacy-six"
    priority = -1
    msgs = {
        "C4757": (
            "Do not import the six package in your library. Six was used to work with python2, which is no longer supported.",
            "do-not-import-legacy-six",
            "Do not import the six package in your library.",
        ),
    }

    def visit_importfrom(self, node):
        """Check that we aren't importing from six."""
        if node.modname == "six":
            self.add_message(
                msgid=f"do-not-import-legacy-six",
                node=node,
                confidence=None,
            )

    def visit_import(self, node):
        """Check that we aren't importing six."""
        for name, _ in node.names:
            if name == "six":
                self.add_message(
                    msgid=f"do-not-import-legacy-six",
                    node=node,
                    confidence=None,
                )


class NoLegacyAzureCoreHttpResponseImport(BaseChecker):

    """Rule to check that we aren't importing azure.core.pipeline.transport.HttpResponse outside of Azure Core."""

    name = "no-legacy-azure-core-http-response-import"
    priority = -1
    msgs = {
        "C4756": (
            "Do not import HttpResponse from azure.core.pipeline.transport outside of Azure Core.",
            "no-legacy-azure-core-http-response-import",
            "Do not import HttpResponse from azure.core.pipeline.transport outside of Azure Core. You can import HttpResponse from azure.core.rest instead.",
        ),
    }

    AZURE_CORE_NAME = "azure.core"
    AZURE_MGMT_CORE = "azure.mgmt.core"
    AZURE_CORE_TRANSPORT_NAME = "azure.core.pipeline.transport"
    RESPONSE_CLASSES = ["HttpResponse", "AsyncHttpResponse"]

    def visit_importfrom(self, node):
        """Check that we aren't importing from azure.core.pipeline.transport import HttpResponse."""
        if node.root().name.startswith(
            self.AZURE_CORE_NAME
        ) or node.root().name.startswith(self.AZURE_MGMT_CORE):
            return
        if node.modname == self.AZURE_CORE_TRANSPORT_NAME:
            for name, _ in node.names:
                if name in self.RESPONSE_CLASSES:
                    self.add_message(
                        msgid=f"no-legacy-azure-core-http-response-import",
                        node=node,
                        confidence=None,
                    )


class DoNotLogErrorsEndUpRaising(BaseChecker):

    """Rule to check that errors that get raised aren't logged"""

    name = "do-not-log-raised-errors"
    priority = -1
    msgs = {"C4762": (
            "Do not log errors that get raised in an exception block.",
            "do-not-log-raised-errors",
            "Do not log errors at error or warning level when error is raised in an exception block",
            ),
            }

    def visit_try(self, node):
        """Check that raised errors aren't logged at 'error' or 'warning' levels in exception blocks.
           Go through exception block and branches and ensure error hasn't been logged if exception is raised.
        """
        # Return a list of exception blocks
        except_block = node.handlers
        # Iterate through each exception block
        for nod in except_block:
            # Get the nodes in each block (e.g. nodes Expr and Raise)
            exception_block_body = nod.body
            self.check_for_raise(exception_block_body)

    def check_for_raise(self, node):
        """ Helper function - checks for instance of 'Raise' node
            Also checks 'If' and nested 'If' branches
        """
        for i in node:
            if isinstance(i, astroid.Raise):
                self.check_for_logging(node)
            # Check for any nested 'If' branches
            if isinstance(i, astroid.If):
                self.check_for_raise(i.body)

                # Check any 'elif' or 'else' branches
                self.check_for_raise(i.orelse)

    def check_for_logging(self, node):
        """ Helper function - checks 'Expr' nodes to see if logging has occurred at 'warning' or 'error'
            levels. Called from 'check_for_raise' function
        """
        matches = [".warning", ".error", ".exception"]
        for j in node:
            if isinstance(j, astroid.Expr):
                expression = j.as_string().lower()
                if any(x in expression for x in matches):
                    self.add_message(
                        msgid=f"do-not-log-raised-errors",
                        node=j,
                        confidence=None,
                    )


class NoImportTypingFromTypeCheck(BaseChecker):

    """Rule to check that we aren't importing typing under TYPE_CHECKING."""

    name = "no-typing-import-in-type-check"
    priority = -1
    msgs = {
        "C4760": (
            "Do not import from typing inside of TYPE_CHECKING.",
            "no-typing-import-in-type-check",
            "Do not import from typing inside of TYPE_CHECKING. You can import from typing outside of TYPE_CHECKING.",
        ),
    }

    def visit_importfrom(self, node):
        """Check that we aren't importing from typing under if TYPE_CHECKING."""
        try:
            if isinstance(node.parent, astroid.If) and "TYPE_CHECKING" in node.parent.as_string():
                if node.modname == "typing" or node.modname == "typing_extensions":
                    self.add_message(
                        msgid=f"no-typing-import-in-type-check",
                        node=node,
                        confidence=None,
                    )
        except:
            pass

    def visit_import(self, node):
        """Check that we aren't importing from typing under if TYPE_CHECKING."""
        try:
            if isinstance(node.parent, astroid.If) and "TYPE_CHECKING" in node.parent.as_string():
                for name, _ in node.names:
                    if name == "typing" or name == "typing_extensions":
                        self.add_message(
                            msgid=f"no-typing-import-in-type-check",
                            node=node,
                            confidence=None,
                        )
        except:
            pass
# [Pylint] custom linter check for invalid use of @overload #3229
# [Pylint] Custom Linter check for Exception Logging #3227
# [Pylint] Address Commented out Pylint Custom Plugin Checkers #3228
# [Pylint] Add a check for connection_verify hardcoded settings #35355
# [Pylint] Refactor test suite for custom pylint checkers to use files instead of docstrings #3233
# [Pylint] Investigate pylint rule around missing dependency #3231


class InvalidUseOfOverload(BaseChecker):
    """Rule to check that use of the @overload decorator matches the async/sync nature of the underlying function"""

    name = "invalid-use-of-overload"
    priority = -1
    msgs = {
        "C4765": (
            "Do not mix async and synchronous overloads",
            "invalid-use-of-overload",
            "Functions and their overloads must be either all async or all synchronous.",
        ),
    }

    def visit_classdef(self, node):
        """Check that use of the @overload decorator matches the async/sync nature of the underlying function"""

        # Obtain a list of all functions and function names
        functions = []
        try:
            node.body
            for item in node.body:
                if hasattr(item, 'name'):
                    functions.append(item)

            # Dictionary of lists of all functions by name
            overloadedfunctions = {}
            for item in functions:
                if item.name in overloadedfunctions:
                    overloadedfunctions[item.name].append(item)
                else:
                    overloadedfunctions[item.name] = [item]


            # Loop through the overloaded functions and check they are the same type
            for funct in overloadedfunctions.values():
                if len(funct) > 1:  # only need to check if there is more than 1 function with the same name
                    function_is_async = None

                    for item in funct:
                        if function_is_async is None:
                            function_is_async = self.is_function_async(item)

                        else:
                            if function_is_async != self.is_function_async(item):
                                self.add_message(
                                    msgid=f"invalid-use-of-overload",
                                    node=item,
                                    confidence=None,
                                )
        except:
            pass


    def is_function_async(self, node):
        try:
            str(node.__class__).index("Async")
            return True
        except:
            if node.returns is None:
                return False
            try:
                if node.returns.value.name == "Awaitable":
                    return True
                else:
                    return False
            except:
                return False


class DoNotUseLegacyTyping(BaseChecker):

    """ Rule to check that we aren't using legacy typing using comments. """

    name = "do-not-use-legacy-typing"
    priority = -1
    msgs = {
        "C4761": (
            "Do not use legacy typing using comments.",
            "do-not-use-legacy-typing",
            "Do not use legacy typing using comments. Python 2 is no longer supported, use Python 3.9+ type hints instead.",
        ),
    }

    def visit_functiondef(self, node):
        """Check that we aren't using legacy typing."""
        if node.type_comment_args or node.type_comment_returns:
            self.add_message(
                msgid=f"do-not-use-legacy-typing",
                node=node,
                confidence=None,
            )


class DoNotImportAsyncio(BaseChecker):

    """Rule to check that libraries do not import the asyncio package directly."""

    name = "do-not-import-asyncio"
    priority = -1
    msgs = {
        "C4763": (
            "Do not import the asyncio package directly in your library",
            "do-not-import-asyncio",
            "Do not import the asyncio package in your directly.",
        ),
    }

    def visit_importfrom(self, node):
        """Check that we aren't importing from asyncio directly."""
        if node.modname == "asyncio":
            self.add_message(
                msgid=f"do-not-import-asyncio",
                node=node,
                confidence=None,
            )

    def visit_import(self, node):
        """Check that we aren't importing asyncio."""
        for name, _ in node.names:
            if name == "asyncio":
                self.add_message(
                    msgid=f"do-not-import-asyncio",
                    node=node,
                    confidence=None,
                )

<<<<<<< HEAD
    # [Pylint] Custom Linter check for Exception Logging #3227
    # [Pylint] Address Commented out Pylint Custom Plugin Checkers #3228
    # [Pylint] Add a check for connection_verify hardcoded settings #35355
    # [Pylint] Refactor test suite for custom pylint checkers to use files instead of docstrings #3233
    # [Pylint] Investigate pylint rule around missing dependency #3231
=======

# [Pylint] custom linter check for invalid use of @overload #3229
# [Pylint] Custom Linter check for Exception Logging #3227
# [Pylint] Address Commented out Pylint Custom Plugin Checkers #3228

class DoNotHardcodeConnectionVerify(BaseChecker):

    """Rule to check that developers do not hardcode a boolean to connection_verify."""

    name = "do-not-hardcode-connection-verify"
    priority = -1
    msgs = {
        "C4767": (
            "Do not hardcode a boolean value to connection_verify",
            "do-not-hardcode-connection-verify",
            "Do not hardcode a boolean value to connection_verify. It's up to customers who use the code to be able to set it",
        ),
    }


    def visit_call(self, node):
        """Visit function calls to ensure it isn't used as a parameter"""
        try:
            for keyword in node.keywords:
                if keyword.arg == "connection_verify":
                    if type(keyword.value.value) == bool:
                        self.add_message(
                            msgid=f"do-not-hardcode-connection-verify",
                            node=keyword,
                            confidence=None,
                        )
        except:
            pass


    def visit_assign(self, node):
        """Visiting variable Assignments"""
        try: # Picks up self.connection_verify = True
            if node.targets[0].attrname == "connection_verify":
                if type(node.value.value) == bool:
                    self.add_message(
                        msgid=f"do-not-hardcode-connection-verify",
                        node=node,
                        confidence=None,
                    )
        except:
            try: # connection_verify = True
                if node.targets[0].name == "connection_verify":
                    if type(node.value.value) == bool:
                        self.add_message(
                            msgid=f"do-not-hardcode-connection-verify",
                            node=node,
                            confidence=None,
                        )
            except:
                pass


    def visit_annassign(self, node):
        """Visiting variable annotated assignments"""
        try: # self.connection_verify: bool = True
            if node.target.attrname == "connection_verify":
                if type(node.value.value) == bool:
                    self.add_message(
                        msgid=f"do-not-hardcode-connection-verify",
                        node=node,
                        confidence=None,
                    )
        except:  # Picks up connection_verify: bool = True
            try:
                if node.target.name == "connection_verify":
                    if type(node.value.value) == bool:
                        self.add_message(
                            msgid=f"do-not-hardcode-connection-verify",
                            node=node,
                            confidence=None,
                        )
            except:
                pass



# [Pylint] Refactor test suite for custom pylint checkers to use files instead of docstrings #3233
# [Pylint] Investigate pylint rule around missing dependency #3231
>>>>>>> 24e96477


# if a linter is registered in this function then it will be checked with pylint
def register(linter):
    linter.register_checker(ClientsDoNotUseStaticMethods(linter))
    linter.register_checker(ClientConstructorTakesCorrectParameters(linter))
    linter.register_checker(ClientMethodsUseKwargsWithMultipleParameters(linter))
    linter.register_checker(ClientMethodsHaveTypeAnnotations(linter))
    linter.register_checker(ClientUsesCorrectNamingConventions(linter))
    linter.register_checker(ClientMethodsHaveKwargsParameter(linter))
    linter.register_checker(
        ClientHasKwargsInPoliciesForCreateConfigurationMethod(linter)
    )
    linter.register_checker(AsyncClientCorrectNaming(linter))
    linter.register_checker(FileHasCopyrightHeader(linter))
    linter.register_checker(ClientMethodNamesDoNotUseDoubleUnderscorePrefix(linter))
    linter.register_checker(SpecifyParameterNamesInCall(linter))
    linter.register_checker(ClientConstructorDoesNotHaveConnectionStringParam(linter))
    linter.register_checker(PackageNameDoesNotUseUnderscoreOrPeriod(linter))
    linter.register_checker(ServiceClientUsesNameWithClientSuffix(linter))
    linter.register_checker(CheckDocstringAdmonitionNewline(linter))
    linter.register_checker(CheckNamingMismatchGeneratedCode(linter))
    linter.register_checker(CheckAPIVersion(linter))
    linter.register_checker(CheckEnum(linter))
    linter.register_checker(NonCoreNetworkImport(linter))
    linter.register_checker(ClientListMethodsUseCorePaging(linter))
    linter.register_checker(NonAbstractTransportImport(linter))
    linter.register_checker(NoAzureCoreTracebackUseRaiseFrom(linter))
    linter.register_checker(NameExceedsStandardCharacterLength(linter))
    linter.register_checker(DeleteOperationReturnStatement(linter))
    linter.register_checker(ClientMethodsHaveTracingDecorators(linter))
    linter.register_checker(DoNotImportLegacySix(linter))
    linter.register_checker(DoNotImportAsyncio(linter))
    linter.register_checker(NoLegacyAzureCoreHttpResponseImport(linter))
    linter.register_checker(NoImportTypingFromTypeCheck(linter))
    linter.register_checker(InvalidUseOfOverload(linter))
    linter.register_checker(DoNotUseLegacyTyping(linter))
    linter.register_checker(DoNotLogErrorsEndUpRaising(linter))
    # [Pylint] custom linter check for invalid use of @overload #3229
    # [Pylint] Custom Linter check for Exception Logging #3227
    # [Pylint] Address Commented out Pylint Custom Plugin Checkers #3228
    linter.register_checker(DoNotHardcodeConnectionVerify(linter))
    # [Pylint] Refactor test suite for custom pylint checkers to use files instead of docstrings #3233
    # [Pylint] Investigate pylint rule around missing dependency #3231

    # disabled by default, use pylint --enable=check-docstrings if you want to use it
    linter.register_checker(CheckDocstringParameters(linter))


    # Rules are disabled until false positive rate improved
    # linter.register_checker(CheckForPolicyUse(linter))
    # linter.register_checker(ClientHasApprovedMethodNamePrefix(linter))

    # linter.register_checker(ClientDocstringUsesLiteralIncludeForCodeExample(linter))
    # linter.register_checker(ClientLROMethodsUseCorePolling(linter))
    # linter.register_checker(ClientLROMethodsUseCorrectNaming(linter))<|MERGE_RESOLUTION|>--- conflicted
+++ resolved
@@ -2937,13 +2937,7 @@
                     confidence=None,
                 )
 
-<<<<<<< HEAD
-    # [Pylint] Custom Linter check for Exception Logging #3227
-    # [Pylint] Address Commented out Pylint Custom Plugin Checkers #3228
-    # [Pylint] Add a check for connection_verify hardcoded settings #35355
-    # [Pylint] Refactor test suite for custom pylint checkers to use files instead of docstrings #3233
-    # [Pylint] Investigate pylint rule around missing dependency #3231
-=======
+
 
 # [Pylint] custom linter check for invalid use of @overload #3229
 # [Pylint] Custom Linter check for Exception Logging #3227
@@ -3028,7 +3022,6 @@
 
 # [Pylint] Refactor test suite for custom pylint checkers to use files instead of docstrings #3233
 # [Pylint] Investigate pylint rule around missing dependency #3231
->>>>>>> 24e96477
 
 
 # if a linter is registered in this function then it will be checked with pylint
