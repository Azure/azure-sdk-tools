# The pipeline is mainly used to migrate our agent pool from one version to another version. 
# Here is how we use the pipeline:
# 1. What repos are you going to work on for your migration? Put your repos in Parameter 'Repos'. Follow the format in default.
# 2. The replacement map, e.g We will search all occurrences of the strings in Parameter 'MigrateFrom' and replace to the value in 'MigrateTo'. This is regex map, and you can define multiple replacement rules here.
# 3. The Parameter 'WhatIfPreference' boolean flag allows you to check your changed files before open a PR. Check the box if you don't want to create a PR.
# 4. The pipeline will generate PRs in specified repos, Parameter 'ShortForMigrateFrom' and 'ShortForMigrateTo' are the short descriptions of the PR purpose.
#    The PR title will in the format of "Migrate from ${{parameters.ShortForMigrateFrom}} to ${{parameters.ShortForMigrateTo}}"
#    You can also specify who triggers the changes in Paramter 'GithubAssigneeAlias'. Then your PR will request review from the specified person.
#    If you want to create PR from your own fork, you can specify the Parameters 'PRForkOwner'
# 5. Go to the PR link in 'Create pull request' step. Review and merge the PR. Note, the pipeline intented to be aggressive, so take a closer look at the changes.
#    The PR also has a link pointed back to the pipeline, so people will learn where it comes from and the purpose of the PR.
trigger: none
pr: none

# Notes on ExcludePaths and IncludeFromExcludedPaths:
# 1. ExcludePaths is used to exclude the file pattern you don't want to scan against.
# 2. IncludeFromExcludedPaths is used to add back the files you don't want to exclude. It is supposed to be a subset of ExcludePaths.
# 3. Both excludePaths and IncludeFromExcludedPaths support standard powershell regex. 
# 4. The paths here are relative to the repo folder. 
#    E.g.
#    In win agent pool, the path is like ".\eng\scripts\Repo-File-Content-Replacements.ps1", so the regex path can be like "^.\\eng\\"
#    In linux agent pool, the path is like "./eng/scripts/Repo-File-Content-Replacements.ps1", so the regex path can be like "^./eng/"
#    To be compatible with both cases, you can also specify your regex path like "^./|\\eng/|\\"
parameters:
- name: Repos
  type: object
  default:
    - RepoOwner: Azure
      RepoName: azure-sdk-tools
    - RepoOwner: Azure
      RepoName: azure-sdk
      ExcludePaths: '^\.\\eng\\common\\'
    - RepoOwner: Azure
      RepoName: azure-sdk-for-android
<<<<<<< HEAD
      ExcludePaths: '^.\\sdk\\|^.\\eng\\common\\|\\tests\\resources\\session-records\\'
      IncludeFromExcludedPaths: '^.\\sdk\\.*-matrix.*.json$|^.\\sdk\\.*\\.*yml$'
    - RepoOwner: Azure
      RepoName: azure-sdk-for-c
      ExcludePaths: '^.\\sdk\\|^.\\eng\\common\\'
      IncludeFromExcludedPaths: '^.\\sdk\\.*-matrix.*.json$|^.\\sdk\\.*\\.*yml$'
    - RepoOwner: Azure
      RepoName: azure-sdk-for-cpp
      ExcludePaths: '^.\\sdk\\|^.\\eng\\common\\'
      IncludeFromExcludedPaths: '^.\\sdk\\.*-matrix.*.json$|^.\\sdk\\.*\\.*yml$'
    - RepoOwner: Azure
      RepoName: azure-sdk-for-go
      ExcludePaths: '^.\\sdk\\|^.\\eng\\common\\'
      IncludeFromExcludedPaths: '^.\\sdk\\.*-matrix.*.json$|^.\\sdk\\.*\\.*yml$'
    - RepoOwner: Azure
      RepoName: azure-sdk-for-ios
      ExcludePaths: '^.\\sdk\\|^.\\eng\\common\\'
      IncludeFromExcludedPaths: '^.\\sdk\\.*-matrix.*.json$|^.\\sdk\\.*\\.*yml$'
    - RepoOwner: Azure
      RepoName: azure-sdk-for-java
      ExcludePaths: '^.\\sdk\\|^.\\eng\\common\\|\\resources\\session-records\\'
      IncludeFromExcludedPaths: '^.\\sdk\\.*-matrix.*.json$|^.\\sdk\\.*\\.*yml$'
    - RepoOwner: Azure
      RepoName: azure-sdk-for-js
      ExcludePaths: '^.\\sdk\\|^.\\eng\\common\\|\\recordings\\node\\'
      IncludeFromExcludedPaths: '^.\\sdk\\.*-matrix.*.json$|^.\\sdk\\.*\\.*yml$'
    - RepoOwner: Azure
      RepoName: azure-sdk-for-net
      ExcludePaths: '^.\\sdk\\|^.\\eng\\common\\|\\tests\\SessionRecords\\'
      IncludeFromExcludedPaths: '^.\\sdk\\.*-matrix.*.json$|^.\\sdk\\.*\\.*yml$'
    - RepoOwner: Azure
      RepoName: azure-sdk-for-python
      ExcludePaths: '^.\\sdk\\|^.\\eng\\common\\|\\tests\\recordings\\'
      IncludeFromExcludedPaths: '^.\\sdk\\.*-matrix.*.json$|^.\\sdk\\.*\\.*yml$'
=======
      ExcludePaths: '^\.\\sdk\\|^\.\\eng\\common\\|\\tests\\resources\\session-records\\'
      IncludePaths: '^\.\\sdk\\.*-matrix.*.json$|^\.\\sdk\\.*\\.*yml$'
    - RepoOwner: Azure
      RepoName: azure-sdk-for-c
      ExcludePaths: '^\.\\sdk\\|^\.\\eng\\common\\'
      IncludePaths: '^\.\\sdk\\.*-matrix.*.json$|^\.\\sdk\\.*\\.*yml$'
    - RepoOwner: Azure
      RepoName: azure-sdk-for-cpp
      ExcludePaths: '^\.\\sdk\\|^\.\\eng\\common\\'
      IncludePaths: '^\.\\sdk\\.*-matrix.*.json$|^\.\\sdk\\.*\\.*yml$'
    - RepoOwner: Azure
      RepoName: azure-sdk-for-go
      ExcludePaths: '^\.\\sdk\\|^\.\\eng\\common\\'
      IncludePaths: '^\.\\sdk\\.*-matrix.*.json$|^\.\\sdk\\.*\\.*yml$'
    - RepoOwner: Azure
      RepoName: azure-sdk-for-ios
      ExcludePaths: '^\.\\sdk\\|^\.\\eng\\common\\'
      IncludePaths: '^\.\\sdk\\.*-matrix.*.json$|^\.\\sdk\\.*\\.*yml$'
    - RepoOwner: Azure
      RepoName: azure-sdk-for-java
      ExcludePaths: '^\.\\sdk\\|^\.\\eng\\common\\|\\resources\\session-records\\'
      IncludePaths: '^\.\\sdk\\.*-matrix.*.json$|^\.\\sdk\\.*\\.*yml$'
    - RepoOwner: Azure
      RepoName: azure-sdk-for-js
      ExcludePaths: '^\.\\sdk\\|^\.\\eng\\common\\|\\recordings\\node\\'
      IncludePaths: '^\.\\sdk\\.*-matrix.*.json$|^\.\\sdk\\.*\\.*yml$'
    - RepoOwner: Azure
      RepoName: azure-sdk-for-net
      ExcludePaths: '^\.\\sdk\\|^\.\\eng\\common\\|\\tests\\SessionRecords\\'
      IncludePaths: '^\.\\sdk\\.*-matrix.*.json$|^\.\\sdk\\.*\\.*yml$'
    - RepoOwner: Azure
      RepoName: azure-sdk-for-python
      ExcludePaths: '^\.\\sdk\\|^\.\\eng\\common\\|\\tests\\recordings\\'
      IncludePaths: '^\.\\sdk\\.*-matrix.*.json$|^\.\\sdk\\.*\\.*yml$'
>>>>>>> 450d4e38
# Default setting is an example of the map looks like:
- name: MigrationMap
  type: object
  default: 
    - MigrateFrom: azsdk-pool-mms-win-2019-general
      MigrateTo: azsdk-pool-mms-win-2022-general
    - MigrateFrom: windows-2019
      MigrateTo: windows-2022
    - MigrateFrom: windows2019
      MigrateTo: windows2022
    - MigrateFrom: MMS2019
      MigrateTo: MMS2022
- name: ShortForMigrateFrom
  type: string
  default: ''
- name: ShortForMigrateTo
  type: string
  default: ''
# The value here is github alias: e.g. sima-zhu
# Users to assign to the PR after opening. Users should be a comma-separated list. e.g. "user1,usertwo,user3"
- name: GithubAssignessAlias
  type: string
  default: ''
- name: PRForkOwner
  type: string
  default: 'azure-sdk'
- name: WhatIfPreference
  type: boolean
  default: false

variables:
  - template: /eng/pipelines/templates/variables/globals.yml
jobs:
  - job: Migration
    pool:
      name: azsdk-pool-mms-win-2022-general
    steps:
      - ${{ each repo in parameters.Repos }}:
        - template: /eng/common/pipelines/templates/steps/sparse-checkout.yml
          parameters:
            SkipCheckoutNone: true
            Repositories:
              - Name: ${{ repo.RepoOwner }}/${{ repo.RepoName }}
                WorkingDirectory: $(Build.SourcesDirectory)/repos/${{ repo.RepoName }}
                Commitish: ${{ repo.branch }}
            Paths:
              - /*
        - template: /eng/common/pipelines/templates/steps/set-default-branch.yml
          parameters:
            WorkingDirectory: $(Build.SourcesDirectory)/repos/${{ repo.RepoName }}
        - pwsh: |
            $migrationMap = '${{ convertToJson(parameters.MigrationMap) }}'
            $(Build.SourcesDirectory)/eng/scripts/Repo-File-Content-Replacements.ps1 `
              -ExcludePathsRegex '${{ repo.ExcludePaths }}' `
              -IncludeFromExcludedPathsRegex '${{ repo.IncludeFromExcludedPaths }}' `
              -MigrationMap $migrationMap
          displayName: Migration for "${{ repo.RepoName }}"
          workingDirectory: $(Build.SourcesDirectory)/repos/${{ repo.RepoName }}
          continueOnError: true
        - ${{ if ne(parameters.WhatIfPreference, 'true')}}:
          - pwsh: |
              $requestBy = '${{ parameters.GithubAssignessAlias }}'
              if ($requestBy) {
                Write-Host "##vso[task.setvariable variable=Assigness]$requestBy"
              }
            displayName: Set Github reviewers variable
          - template: /eng/common/pipelines/templates/steps/create-pull-request.yml
            parameters:
              BaseBranchName: $(DefaultBranch)
              PRBranchName: migration
              PROwner: ${{ parameters.PRForkOwner }}
              CommitMsg: "Migrate from ${{parameters.ShortForMigrateFrom}} to ${{parameters.ShortForMigrateTo}}"
              RepoOwner: ${{ repo.RepoOwner }}
              RepoName: ${{ repo.RepoName }}
              PRTitle: "Migrate from ${{parameters.ShortForMigrateFrom}} to ${{parameters.ShortForMigrateTo}}"
              WorkingDirectory: $(Build.SourcesDirectory)/repos/${{ repo.RepoName }}
              ${{ if ne(parameters.GithubAssignessAlias, '')}}:
                GHAssignessVariable: Assigness
              PRBody: "This is auto PR generated by pipeline: https://dev.azure.com/azure-sdk/internal/_build/results?buildId=$(Build.BuildId)&view=results"
              PushArgs: -f<|MERGE_RESOLUTION|>--- conflicted
+++ resolved
@@ -32,77 +32,40 @@
       ExcludePaths: '^\.\\eng\\common\\'
     - RepoOwner: Azure
       RepoName: azure-sdk-for-android
-<<<<<<< HEAD
-      ExcludePaths: '^.\\sdk\\|^.\\eng\\common\\|\\tests\\resources\\session-records\\'
-      IncludeFromExcludedPaths: '^.\\sdk\\.*-matrix.*.json$|^.\\sdk\\.*\\.*yml$'
-    - RepoOwner: Azure
-      RepoName: azure-sdk-for-c
-      ExcludePaths: '^.\\sdk\\|^.\\eng\\common\\'
-      IncludeFromExcludedPaths: '^.\\sdk\\.*-matrix.*.json$|^.\\sdk\\.*\\.*yml$'
-    - RepoOwner: Azure
-      RepoName: azure-sdk-for-cpp
-      ExcludePaths: '^.\\sdk\\|^.\\eng\\common\\'
-      IncludeFromExcludedPaths: '^.\\sdk\\.*-matrix.*.json$|^.\\sdk\\.*\\.*yml$'
-    - RepoOwner: Azure
-      RepoName: azure-sdk-for-go
-      ExcludePaths: '^.\\sdk\\|^.\\eng\\common\\'
-      IncludeFromExcludedPaths: '^.\\sdk\\.*-matrix.*.json$|^.\\sdk\\.*\\.*yml$'
-    - RepoOwner: Azure
-      RepoName: azure-sdk-for-ios
-      ExcludePaths: '^.\\sdk\\|^.\\eng\\common\\'
-      IncludeFromExcludedPaths: '^.\\sdk\\.*-matrix.*.json$|^.\\sdk\\.*\\.*yml$'
-    - RepoOwner: Azure
-      RepoName: azure-sdk-for-java
-      ExcludePaths: '^.\\sdk\\|^.\\eng\\common\\|\\resources\\session-records\\'
-      IncludeFromExcludedPaths: '^.\\sdk\\.*-matrix.*.json$|^.\\sdk\\.*\\.*yml$'
-    - RepoOwner: Azure
-      RepoName: azure-sdk-for-js
-      ExcludePaths: '^.\\sdk\\|^.\\eng\\common\\|\\recordings\\node\\'
-      IncludeFromExcludedPaths: '^.\\sdk\\.*-matrix.*.json$|^.\\sdk\\.*\\.*yml$'
-    - RepoOwner: Azure
-      RepoName: azure-sdk-for-net
-      ExcludePaths: '^.\\sdk\\|^.\\eng\\common\\|\\tests\\SessionRecords\\'
-      IncludeFromExcludedPaths: '^.\\sdk\\.*-matrix.*.json$|^.\\sdk\\.*\\.*yml$'
-    - RepoOwner: Azure
-      RepoName: azure-sdk-for-python
-      ExcludePaths: '^.\\sdk\\|^.\\eng\\common\\|\\tests\\recordings\\'
-      IncludeFromExcludedPaths: '^.\\sdk\\.*-matrix.*.json$|^.\\sdk\\.*\\.*yml$'
-=======
       ExcludePaths: '^\.\\sdk\\|^\.\\eng\\common\\|\\tests\\resources\\session-records\\'
-      IncludePaths: '^\.\\sdk\\.*-matrix.*.json$|^\.\\sdk\\.*\\.*yml$'
+      IncludeFromExcludedPaths: '^\.\\sdk\\.*-matrix.*.json$|^\.\\sdk\\.*\\.*yml$'
     - RepoOwner: Azure
       RepoName: azure-sdk-for-c
       ExcludePaths: '^\.\\sdk\\|^\.\\eng\\common\\'
-      IncludePaths: '^\.\\sdk\\.*-matrix.*.json$|^\.\\sdk\\.*\\.*yml$'
+      IncludeFromExcludedPaths: '^\.\\sdk\\.*-matrix.*.json$|^\.\\sdk\\.*\\.*yml$'
     - RepoOwner: Azure
       RepoName: azure-sdk-for-cpp
       ExcludePaths: '^\.\\sdk\\|^\.\\eng\\common\\'
-      IncludePaths: '^\.\\sdk\\.*-matrix.*.json$|^\.\\sdk\\.*\\.*yml$'
+      IncludeFromExcludedPaths: '^\.\\sdk\\.*-matrix.*.json$|^\.\\sdk\\.*\\.*yml$'
     - RepoOwner: Azure
       RepoName: azure-sdk-for-go
       ExcludePaths: '^\.\\sdk\\|^\.\\eng\\common\\'
-      IncludePaths: '^\.\\sdk\\.*-matrix.*.json$|^\.\\sdk\\.*\\.*yml$'
+      IncludeFromExcludedPaths: '^\.\\sdk\\.*-matrix.*.json$|^\.\\sdk\\.*\\.*yml$'
     - RepoOwner: Azure
       RepoName: azure-sdk-for-ios
       ExcludePaths: '^\.\\sdk\\|^\.\\eng\\common\\'
-      IncludePaths: '^\.\\sdk\\.*-matrix.*.json$|^\.\\sdk\\.*\\.*yml$'
+      IncludeFromExcludedPaths: '^\.\\sdk\\.*-matrix.*.json$|^\.\\sdk\\.*\\.*yml$'
     - RepoOwner: Azure
       RepoName: azure-sdk-for-java
       ExcludePaths: '^\.\\sdk\\|^\.\\eng\\common\\|\\resources\\session-records\\'
-      IncludePaths: '^\.\\sdk\\.*-matrix.*.json$|^\.\\sdk\\.*\\.*yml$'
+      IncludeFromExcludedPaths: '^\.\\sdk\\.*-matrix.*.json$|^\.\\sdk\\.*\\.*yml$'
     - RepoOwner: Azure
       RepoName: azure-sdk-for-js
       ExcludePaths: '^\.\\sdk\\|^\.\\eng\\common\\|\\recordings\\node\\'
-      IncludePaths: '^\.\\sdk\\.*-matrix.*.json$|^\.\\sdk\\.*\\.*yml$'
+      IncludeFromExcludedPaths: '^\.\\sdk\\.*-matrix.*.json$|^\.\\sdk\\.*\\.*yml$'
     - RepoOwner: Azure
       RepoName: azure-sdk-for-net
       ExcludePaths: '^\.\\sdk\\|^\.\\eng\\common\\|\\tests\\SessionRecords\\'
-      IncludePaths: '^\.\\sdk\\.*-matrix.*.json$|^\.\\sdk\\.*\\.*yml$'
+      IncludeFromExcludedPaths: '^\.\\sdk\\.*-matrix.*.json$|^\.\\sdk\\.*\\.*yml$'
     - RepoOwner: Azure
       RepoName: azure-sdk-for-python
       ExcludePaths: '^\.\\sdk\\|^\.\\eng\\common\\|\\tests\\recordings\\'
-      IncludePaths: '^\.\\sdk\\.*-matrix.*.json$|^\.\\sdk\\.*\\.*yml$'
->>>>>>> 450d4e38
+      IncludeFromExcludedPaths: '^\.\\sdk\\.*-matrix.*.json$|^\.\\sdk\\.*\\.*yml$'
 # Default setting is an example of the map looks like:
 - name: MigrationMap
   type: object
