import {logger} from "../utils/logger.js";
import {execSync} from "child_process";

import fs from "fs";
import * as path from "path";
import {getChangedCiYmlFilesInSpecificFolder, getChangedPackageDirectory} from "../utils/git.js";
import {generateChangelogAndBumpVersion} from "../common/changelog/automaticGenerateChangeLogAndBumpVersion.js";
import {Changelog} from "../changelog/changelogGenerator.js";
import {changeRushJson} from "../utils/changeRushJson.js";
import {modifyOrGenerateCiYml} from "../utils/changeCiYaml.js";
import {changeConfigOfTestAndSample, ChangeModel, SdkType} from "../utils/changeConfigOfTestAndSample.js";
import {changeReadmeMd} from "./utils/changeReadmeMd.js";
import {RunningEnvironment} from "../utils/runningEnvironment.js";
import {getOutputPackageInfo} from "../utils/getOutputPackageInfo.js";
import {getReleaseTool} from "./utils/getReleaseTool.js";
import { addApiViewInfo } from "../utils/addApiViewInfo.js";
import { defaultChildProcessTimeout } from '../common/utils.js'
import { migratePackage } from "../common/migration.js";
import { isRushRepo } from "../common/rushUtils.js";

export async function generateMgmt(options: {
    sdkRepo: string,
    swaggerRepo: string,
    readmeMd: string;
    gitCommitId: string,
    tag?: string,
    use?: string,
    additionalArgs?: string;
    outputJson?: any;
    swaggerRepoUrl?: string;
    downloadUrlPrefix?: string;
    skipGeneration?: boolean,
    runningEnvironment?: RunningEnvironment;
    apiVersion: string | undefined;
    sdkReleaseType: string | undefined;
}) {
    logger.info(`Start to generate SDK from '${options.readmeMd}'.`);
    let cmd = '';
    if (!options.skipGeneration) {
        if(options.apiVersion && options.apiVersion !== '') {
            // for high level client, we will build a tag for the package
            logger.warn(`The specified api-version ${options.apiVersion} is going to apply to swagger.`);
            options.tag = `package-${options.apiVersion}`;
        }

        cmd = `autorest --version=3.9.7 --typescript --modelerfour.lenient-model-deduplication --azure-arm --head-as-boolean=true --license-header=MICROSOFT_MIT_NO_VERSION --generate-test --typescript-sdks-folder=${options.sdkRepo} ${path.join(options.swaggerRepo, options.readmeMd)}`;

        if (options.tag && options.tag !== '') {
            cmd += ` --tag=${options.tag}`;
        }

        if (options.use) {
            cmd += ` --use=${options.use}`;
        }

        if (options.additionalArgs) {
            cmd += ` ${options.additionalArgs}`;
        }

        logger.info(`Start to execute command '${cmd}'`);
        try {
            
            execSync(cmd, {stdio: 'inherit', timeout: defaultChildProcessTimeout});
        } catch (e: any) {
            throw new Error(`Failed to generate codes for readme file: "${options.readmeMd}":\nErr: ${e}\nStderr: "${e.stderr}"\nStdout: "${e.stdout}"\nErrorStack: "${e.stack}"`);
        }
    }

    const changedPackageDirectories: Set<string> = await getChangedPackageDirectory(!options.skipGeneration);
    for (const changedPackageDirectory of changedPackageDirectories) {
        const packagePath: string = path.join(options.sdkRepo, changedPackageDirectory);
        let outputPackageInfo = getOutputPackageInfo(options.runningEnvironment, options.readmeMd, undefined);

        try {
            logger.info(`Start to install dependencies for ${changedPackageDirectory}.`);
            const packageJson = JSON.parse(fs.readFileSync(path.join(packagePath, 'package.json'), {encoding: 'utf-8'}));
            const packageName = packageJson.name;

            if (!options.skipGeneration) {
                if (isRushRepo(options.sdkRepo)) {
                    changeRushJson(options.sdkRepo, packageJson.name, changedPackageDirectory, 'management');
                }
                // change configuration to skip build test, sample
                changeConfigOfTestAndSample(packagePath, ChangeModel.Change, SdkType.Hlc);

                const metaInfo: any = {
                    commit: options.gitCommitId,
                    readme: options.readmeMd,
                    autorest_command: cmd,
                    repository_url: options.swaggerRepoUrl ? `${options.swaggerRepoUrl}.git` : 'https://github.com/Azure/azure-rest-api-specs.git',
                    release_tool: getReleaseTool()
                };
                if (options.tag) {
                    metaInfo['tag'] = options.tag;
                }
                if (options.use) {
                    metaInfo['use'] = options.use;
                }

                fs.writeFileSync(path.join(packagePath, '_meta.json'), JSON.stringify(metaInfo, null, '  '), {encoding: 'utf-8'});
                modifyOrGenerateCiYml(options.sdkRepo, changedPackageDirectory, packageName, true);
            }

            // @ts-ignore
            if (options.outputJson && options.runningEnvironment !== undefined && outputPackageInfo !== undefined) {
                outputPackageInfo.packageName = packageJson.name;

                if (options.runningEnvironment === RunningEnvironment.SdkGeneration) {
                    outputPackageInfo.packageFolder = changedPackageDirectory;
                }

                outputPackageInfo.path.push(changedPackageDirectory);
                for (const file of await getChangedCiYmlFilesInSpecificFolder(path.dirname(changedPackageDirectory))) {
                    outputPackageInfo.path.push(file);
                }
            }
            let changelog: Changelog | undefined;
<<<<<<< HEAD
            if (!options.skipGeneration) {
                changelog = await generateChangelogAndBumpVersion(changedPackageDirectory, options);
=======
            if (isRushRepo(options.sdkRepo)) {
                logger.info(`Start to run command: 'rush update'.`);
                execSync('node common/scripts/install-run-rush.js update', {stdio: 'inherit'});
    
                await migratePackage(options.sdkRepo,packagePath);
    
                logger.info(`Start to run command: 'rush build -t ${packageName}', that builds generated codes, except test and sample, which may be written manually.`);
                execSync(`node common/scripts/install-run-rush.js build -t ${packageName}`, {stdio: 'inherit'});
                logger.info('Start to generate changelog and bump version...');
                if (!options.skipGeneration) {
                    changelog = await generateChangelogAndBumpVersion(changedPackageDirectory);
                }
                logger.info(`Start to run command: 'node common/scripts/install-run-rush.js pack --to ${packageJson.name} --verbose'.`);
                execSync(`node common/scripts/install-run-rush.js pack --to ${packageJson.name} --verbose`, {stdio: 'inherit'});
            } else {
                logger.info(`Start to run command: 'pnpm update'.`);
                execSync('pnpm install', {stdio: 'inherit'});
                                
                logger.info(`Start to run command: 'pnpm build --filter ${packageName}', that builds generated codes, except test and sample, which may be written manually.`);
                execSync(`pnpm build --filter ${packageName}`, {stdio: 'inherit'});
                logger.info('Start to generate changelog and bump version...');
                if (!options.skipGeneration) {
                    changelog = await generateChangelogAndBumpVersion(changedPackageDirectory);
                }
                logger.info(`Start to run command: 'pnpm pack ' under ${packagePath}.`);
                execSync(`pnpm pack `, {stdio: 'inherit', cwd: packagePath});
>>>>>>> fdd96932
            }
            
            if (!options.skipGeneration) {
                changeReadmeMd(packagePath);
            }

            // @ts-ignore
            if (options.outputJson && options.runningEnvironment !== undefined && outputPackageInfo !== undefined) {
                if (changelog) {
                    outputPackageInfo.changelog.hasBreakingChange = changelog.hasBreakingChange;
                    outputPackageInfo.changelog.content = changelog.displayChangeLog();
                    const breakingChangeItems = changelog.getBreakingChangeItems();
                    if (!!breakingChangeItems && breakingChangeItems.length > 0) {
                        outputPackageInfo.changelog['breakingChangeItems'] = breakingChangeItems;
                    } else {
                        outputPackageInfo.changelog['breakingChangeItems'] = [];
                    }
                }
                
                const newPackageJson = JSON.parse(fs.readFileSync(path.join(packagePath, 'package.json'), {encoding: 'utf-8'}));
                const newVersion = newPackageJson['version'];
                outputPackageInfo['version'] = newVersion;

                let artifactName: string | undefined = undefined;
                for (const file of fs.readdirSync(packagePath)) {
                    if (file.startsWith('azure-arm') && file.endsWith('.tgz')) {
                        outputPackageInfo.artifacts.push(path.join(changedPackageDirectory, file));
                        artifactName = file;
                    }
                }
                addApiViewInfo(outputPackageInfo, packagePath, changedPackageDirectory);
                if (!outputPackageInfo.packageName.startsWith('@azure/arm-')) {
                    throw new Error(`Unexpected package name: ${outputPackageInfo.packageName}`);
                }
                if (!!options.downloadUrlPrefix && !!artifactName) {
                    outputPackageInfo.installInstructions = {
                        full: `Please install the package by \`npm install ${options.downloadUrlPrefix}${outputPackageInfo.packageName.replace('/', '_')}/${artifactName}\``
                    }
                }
            }
        } catch (e: any) {
            logger.error(`Failed to build for readme file '${options.readmeMd}'.\nErr: ${e}\nStderr: "${e.stderr}"\nStdout: "${e.stdout}"\nErrorStack: "${e.stack}"`);
            logger.error(`Please check out https://github.com/Azure/autorest/blob/main/docs/troubleshooting.md to troubleshoot the issue.`);
            if (outputPackageInfo) {
                outputPackageInfo.result = 'failed';
            }
        } finally {
            if (options.outputJson && outputPackageInfo) {
                options.outputJson.packages.push(outputPackageInfo);
            }
            if (!options.skipGeneration) {
                changeConfigOfTestAndSample(packagePath, ChangeModel.Revert, SdkType.Hlc);
            }
        }
    }
    logger.info(`Generate SDK from '${options.readmeMd}' successfully.`);
}<|MERGE_RESOLUTION|>--- conflicted
+++ resolved
@@ -115,10 +115,6 @@
                 }
             }
             let changelog: Changelog | undefined;
-<<<<<<< HEAD
-            if (!options.skipGeneration) {
-                changelog = await generateChangelogAndBumpVersion(changedPackageDirectory, options);
-=======
             if (isRushRepo(options.sdkRepo)) {
                 logger.info(`Start to run command: 'rush update'.`);
                 execSync('node common/scripts/install-run-rush.js update', {stdio: 'inherit'});
@@ -129,7 +125,7 @@
                 execSync(`node common/scripts/install-run-rush.js build -t ${packageName}`, {stdio: 'inherit'});
                 logger.info('Start to generate changelog and bump version...');
                 if (!options.skipGeneration) {
-                    changelog = await generateChangelogAndBumpVersion(changedPackageDirectory);
+                    changelog = await generateChangelogAndBumpVersion(changedPackageDirectory, options);
                 }
                 logger.info(`Start to run command: 'node common/scripts/install-run-rush.js pack --to ${packageJson.name} --verbose'.`);
                 execSync(`node common/scripts/install-run-rush.js pack --to ${packageJson.name} --verbose`, {stdio: 'inherit'});
@@ -141,11 +137,10 @@
                 execSync(`pnpm build --filter ${packageName}`, {stdio: 'inherit'});
                 logger.info('Start to generate changelog and bump version...');
                 if (!options.skipGeneration) {
-                    changelog = await generateChangelogAndBumpVersion(changedPackageDirectory);
+                    changelog = await generateChangelogAndBumpVersion(changedPackageDirectory, options);
                 }
                 logger.info(`Start to run command: 'pnpm pack ' under ${packagePath}.`);
                 execSync(`pnpm pack `, {stdio: 'inherit', cwd: packagePath});
->>>>>>> fdd96932
             }
             
             if (!options.skipGeneration) {
