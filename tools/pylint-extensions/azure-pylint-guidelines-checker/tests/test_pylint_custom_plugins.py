# ------------------------------------
# Copyright (c) Microsoft Corporation.
# Licensed under the MIT License.
# ------------------------------------

import astroid
import pylint.testutils
import pytest
import requests
import os

from azure.core import PipelineClient
from azure.core.configuration import Configuration
import pylint_guidelines_checker as checker
from pylint.testutils import MessageTest

TEST_FOLDER = os.path.abspath(os.path.join(__file__, ".."))


class TestClientMethodsHaveTracingDecorators(pylint.testutils.CheckerTestCase):
    CHECKER_CLASS = checker.ClientMethodsHaveTracingDecorators

    @pytest.fixture(scope="class")
    def setup(self):
        file = open(
            os.path.join(TEST_FOLDER, "test_files", "client_methods_have_tracing_decorators.py")
        )
        node = astroid.parse(file.read())
        file.close()
        return node

    def test_ignores_constructor(self, setup):
        function_node = setup.body[3].body[0]
        with self.assertNoMessages():
            self.checker.visit_functiondef(function_node)

    def test_ignores_private_method(self, setup):
        function_node = setup.body[3].body[1]
        with self.assertNoMessages():
            self.checker.visit_functiondef(function_node)

    def test_ignores_private_method_async(self, setup):
        function_node = setup.body[3].body[2]
        with self.assertNoMessages():
            self.checker.visit_asyncfunctiondef(function_node)

    def test_ignores_methods_with_decorators(self, setup):
        func_node_a = setup.body[3].body[3]
        func_node_b = setup.body[3].body[4]
        func_node_c = setup.body[3].body[5]
        with self.assertNoMessages():
            self.checker.visit_functiondef(func_node_a)
            self.checker.visit_functiondef(func_node_b)
            self.checker.visit_functiondef(func_node_c)

    def test_ignores_async_methods_with_decorators(self, setup):
        func_node_a = setup.body[3].body[6]
        func_node_b = setup.body[3].body[7]
        func_node_c = setup.body[3].body[8]
        with self.assertNoMessages():
            self.checker.visit_asyncfunctiondef(func_node_a)
            self.checker.visit_asyncfunctiondef(func_node_b)
            self.checker.visit_asyncfunctiondef(func_node_c)

    def test_finds_sync_decorator_on_async_method(self, setup):
        func_node_a = setup.body[3].body[9]
        func_node_b = setup.body[3].body[10]
        func_node_c = setup.body[3].body[11]
        with self.assertAddsMessages(
            pylint.testutils.MessageTest(
                msg_id="client-method-missing-tracing-decorator-async",
                line=47,
                node=func_node_a,
                col_offset=4,
                end_line=47,
                end_col_offset=34,
            ),
            pylint.testutils.MessageTest(
                msg_id="client-method-missing-tracing-decorator-async",
                line=51,
                node=func_node_b,
                col_offset=4,
                end_line=51,
                end_col_offset=23,
            ),
            pylint.testutils.MessageTest(
                msg_id="client-method-missing-tracing-decorator-async",
                line=55,
                node=func_node_c,
                col_offset=4,
                end_line=55,
                end_col_offset=24,
            ),
        ):
            self.checker.visit_asyncfunctiondef(func_node_a)
            self.checker.visit_asyncfunctiondef(func_node_b)
            self.checker.visit_asyncfunctiondef(func_node_c)

    def test_finds_async_decorator_on_sync_method(self, setup):
        func_node_a = setup.body[3].body[12]
        func_node_b = setup.body[3].body[13]
        func_node_c = setup.body[3].body[14]
        with self.assertAddsMessages(
            pylint.testutils.MessageTest(
                msg_id="client-method-missing-tracing-decorator",
                line=60,
                node=func_node_a,
                col_offset=4,
                end_line=60,
                end_col_offset=28,
            ),
            pylint.testutils.MessageTest(
                msg_id="client-method-missing-tracing-decorator",
                line=64,
                node=func_node_b,
                col_offset=4,
                end_line=64,
                end_col_offset=17,
            ),
            pylint.testutils.MessageTest(
                msg_id="client-method-missing-tracing-decorator",
                line=68,
                node=func_node_c,
                col_offset=4,
                end_line=68,
                end_col_offset=18,
            ),
        ):
            self.checker.visit_functiondef(func_node_a)
            self.checker.visit_functiondef(func_node_b)
            self.checker.visit_functiondef(func_node_c)

    def test_ignores_other_decorators(self, setup):
        func_node_a = setup.body[3].body[15]
        func_node_b = setup.body[3].body[16]
        with self.assertNoMessages():
            self.checker.visit_functiondef(func_node_a)
            self.checker.visit_functiondef(func_node_b)

    def test_ignores_other_decorators_async(self, setup):
        func_node_a = setup.body[3].body[17]
        func_node_b = setup.body[3].body[18]
        with self.assertNoMessages():
            self.checker.visit_asyncfunctiondef(func_node_a)
            self.checker.visit_asyncfunctiondef(func_node_b)

    def test_ignores_non_client_method(self, setup):
        func_node_a = setup.body[4].body[0]
        func_node_b = setup.body[4].body[1]
        with self.assertNoMessages():
            self.checker.visit_functiondef(func_node_a)
            self.checker.visit_asyncfunctiondef(func_node_b)

    def test_guidelines_link_active(self):
        url = "https://azure.github.io/azure-sdk/python_implementation.html#distributed-tracing"
        config = Configuration()
        client = PipelineClient(url, config=config)
        request = client.get(url)
        response = client._pipeline.run(request)
        assert response.http_response.status_code == 200


class TestClientsDoNotUseStaticMethods(pylint.testutils.CheckerTestCase):
    CHECKER_CLASS = checker.ClientsDoNotUseStaticMethods

    @pytest.fixture(scope="class")
    def setup(self):
        file = open(
            os.path.join(TEST_FOLDER, "test_files", "clients_do_not_use_static_methods.py")
        )
        node = astroid.parse(file.read())
        file.close()
        return node

    def test_ignores_constructor(self, setup):
        function_node = setup.body[3].body[0]
        with self.assertNoMessages():
            self.checker.visit_functiondef(function_node)

    def test_ignores_private_method(self, setup):
        function_node = setup.body[3].body[1]
        with self.assertNoMessages():
            self.checker.visit_functiondef(function_node)

    def test_ignores_private_method_async(self, setup):
        function_node = setup.body[3].body[2]
        with self.assertNoMessages():
            self.checker.visit_asyncfunctiondef(function_node)

    def test_ignores_methods_with_other_decorators(self, setup):
        func_node_a = setup.body[3].body[3]
        func_node_b = setup.body[3].body[4]
        func_node_c = setup.body[3].body[5]
        with self.assertNoMessages():
            self.checker.visit_functiondef(func_node_a)
            self.checker.visit_functiondef(func_node_b)
            self.checker.visit_functiondef(func_node_c)

    def test_ignores_async_methods_with_other_decorators(self, setup):
        func_node_a = setup.body[3].body[6]
        func_node_b = setup.body[3].body[7]
        func_node_c = setup.body[3].body[8]
        with self.assertNoMessages():
            self.checker.visit_asyncfunctiondef(func_node_a)
            self.checker.visit_asyncfunctiondef(func_node_b)
            self.checker.visit_asyncfunctiondef(func_node_c)

    def test_finds_staticmethod_on_async_method(self, setup):
        func_node_a = setup.body[3].body[9]
        func_node_b = setup.body[3].body[10]
        func_node_c = setup.body[3].body[11]
        with self.assertAddsMessages(
            pylint.testutils.MessageTest(
                msg_id="client-method-should-not-use-static-method",
                line=49,
                node=func_node_a,
                col_offset=4,
                end_line=49,
                end_col_offset=35,
            ),
            pylint.testutils.MessageTest(
                msg_id="client-method-should-not-use-static-method",
                line=53,
                node=func_node_b,
                col_offset=4,
                end_line=53,
                end_col_offset=24,
            ),
            pylint.testutils.MessageTest(
                msg_id="client-method-should-not-use-static-method",
                line=57,
                node=func_node_c,
                col_offset=4,
                end_line=57,
                end_col_offset=25,
            ),
        ):
            self.checker.visit_asyncfunctiondef(func_node_a)
            self.checker.visit_asyncfunctiondef(func_node_b)
            self.checker.visit_asyncfunctiondef(func_node_c)

    def test_finds_staticmethod_on_sync_method(self, setup):
        func_node_a = setup.body[3].body[12]
        func_node_b = setup.body[3].body[13]
        func_node_c = setup.body[3].body[14]
        with self.assertAddsMessages(
            pylint.testutils.MessageTest(
                msg_id="client-method-should-not-use-static-method",
                line=62,
                node=func_node_a,
                col_offset=4,
                end_line=62,
                end_col_offset=29,
            ),
            pylint.testutils.MessageTest(
                msg_id="client-method-should-not-use-static-method",
                line=66,
                node=func_node_b,
                col_offset=4,
                end_line=66,
                end_col_offset=18,
            ),
            pylint.testutils.MessageTest(
                msg_id="client-method-should-not-use-static-method",
                line=70,
                node=func_node_c,
                col_offset=4,
                end_line=70,
                end_col_offset=19,
            ),
        ):
            self.checker.visit_functiondef(func_node_a)
            self.checker.visit_functiondef(func_node_b)
            self.checker.visit_functiondef(func_node_c)

    def test_ignores_other_multiple_decorators(self, setup):
        func_node_a = setup.body[3].body[15]
        func_node_b = setup.body[3].body[16]
        with self.assertNoMessages():
            self.checker.visit_functiondef(func_node_a)
            self.checker.visit_functiondef(func_node_b)

    def test_ignores_other_multiple_decorators_async(self, setup):
        func_node_a = setup.body[3].body[17]
        func_node_b = setup.body[3].body[18]
        with self.assertNoMessages():
            self.checker.visit_asyncfunctiondef(func_node_a)
            self.checker.visit_asyncfunctiondef(func_node_b)

    def test_ignores_non_client_method(self, setup):
        func_node_a = setup.body[4].body[0]
        func_node_b = setup.body[4].body[1]
        with self.assertNoMessages():
            self.checker.visit_functiondef(func_node_a)
            self.checker.visit_asyncfunctiondef(func_node_b)

    def test_guidelines_link_active(self):
        url = "https://azure.github.io/azure-sdk/python_implementation.html#method-signatures"
        config = Configuration()
        client = PipelineClient(url, config=config)
        request = client.get(url)
        response = client._pipeline.run(request)
        assert response.http_response.status_code == 200


def _load_file(filename):
    file_path = os.path.join(TEST_FOLDER, "test_files", filename)
    with open(file_path, "r") as file:
        contents = file.read().split("\n\n\n") # Split by triple newline (2 blank lines)
    return [astroid.extract_node(content) for content in contents]


class TestClientHasApprovedMethodNamePrefix(pylint.testutils.CheckerTestCase):
    CHECKER_CLASS = checker.ClientHasApprovedMethodNamePrefix

    @pytest.fixture(scope="class")
    def setup(self):
        trees = _load_file("client_has_approved_method_name_prefix.py")
        return {tree[0].name:tree for tree in trees}

    @pytest.fixture(scope="class")
    def modules(self):
        mods = {
            "public":astroid.nodes.Module(name="azure.service.subservice.operations"),
            "private":astroid.nodes.Module(name="azure.mgmt._generated.operations"),
        }
        return mods

    def test_ignores_constructor(self, setup, modules):
        mod = modules["public"]
        cls, func = setup.get("ConstrClient")
        with self.assertNoMessages():
            self.checker.visit_module(mod)
            self.checker.visit_classdef(cls)
            self.checker.visit_functiondef(func)
            self.checker.leave_classdef(cls)

    def test_ignores_private_method(self, setup, modules):
        mod = modules["public"]
        cls, func = setup.get("PrivClient")
        with self.assertNoMessages():
            self.checker.visit_module(mod)
            self.checker.visit_classdef(cls)
            self.checker.visit_functiondef(func)
            self.checker.leave_classdef(cls)

    def test_ignores_if_exists_suffix(self, setup, modules):
        mod = modules["public"]
        cls, func = setup.get("ExistsClient")
        with self.assertNoMessages():
            self.checker.visit_module(mod)
            self.checker.visit_classdef(cls)
            self.checker.visit_functiondef(func)
            self.checker.leave_classdef(cls)

    def test_ignores_approved_prefix_names(self, setup, modules):
        mod = modules["public"]
        cls, *funcs = setup.get("ApprovedClient")
        with self.assertNoMessages():
            self.checker.visit_module(mod)
            self.checker.visit_classdef(cls)
            for func in funcs:
                self.checker.visit_functiondef(func)
            self.checker.leave_classdef(cls)

    def test_ignores_non_client_with_unapproved_prefix_names(self, setup, modules):
        mod = modules["public"]
        cls, func = setup.get("SomethingElse")
        with self.assertNoMessages():
            self.checker.visit_module(mod)
            self.checker.visit_classdef(cls)
            self.checker.visit_functiondef(func)
            self.checker.leave_classdef(cls)

    def test_ignores_nested_function_with_unapproved_prefix_names(self, setup, modules):
        mod = modules["public"]
        cls, func, nested = setup.get("NestedClient")
        with self.assertNoMessages():
            self.checker.visit_module(mod)
            self.checker.visit_classdef(cls)
            self.checker.visit_functiondef(func)
            self.checker.visit_functiondef(nested)
            self.checker.leave_classdef(cls)

    def test_finds_unapproved_prefix_names(self, setup, modules):
        mod = modules["public"]
        cls, *funcs = setup.get("UnapprovedClient")
        msgs = [
            pylint.testutils.MessageTest(
                msg_id="unapproved-client-method-name-prefix",
                line=func.position.lineno,
                node=func,
                col_offset=func.position.col_offset,
                end_line=func.position.end_lineno,
                end_col_offset=func.position.end_col_offset,
            ) for func in funcs
        ]
        with self.assertAddsMessages(*msgs):
            self.checker.visit_module(mod)
            self.checker.visit_classdef(cls)
            for func in funcs:
                self.checker.visit_functiondef(func)
            self.checker.leave_classdef(cls)

    def test_ignores_property(self, setup, modules):
        mod = modules["public"]
        cls, func = setup.get("PropClient")
        with self.assertNoMessages():
            self.checker.visit_module(mod)
            self.checker.visit_classdef(cls)
            self.checker.visit_functiondef(func)
            self.checker.leave_classdef(cls)

    def test_ignores_private_client(self, setup, modules):
        mod = modules["public"]
        cls, func = setup.get("_PrivateClient") 
        with self.assertNoMessages():
            self.checker.visit_module(mod)
            self.checker.visit_classdef(cls)
            self.checker.visit_functiondef(func)
            self.checker.leave_classdef(cls)

    def test_ignores_private_module(self, setup, modules):
        mod = modules["private"]
        cls, func = setup.get("PrivateModuleClient")
        with self.assertNoMessages():
            self.checker.visit_module(mod)
            self.checker.visit_classdef(cls)
            self.checker.visit_functiondef(func)
            self.checker.leave_classdef(cls)

    def test_guidelines_link_active(self):
        url = "https://azure.github.io/azure-sdk/python_design.html#service-operations"
        config = Configuration()
        client = PipelineClient(url, config=config)
        request = client.get(url)
        response = client._pipeline.run(request)
        assert response.http_response.status_code == 200


class TestClientConstructorTakesCorrectParameters(pylint.testutils.CheckerTestCase):
    CHECKER_CLASS = checker.ClientConstructorTakesCorrectParameters

    @pytest.fixture(scope="class")
    def setup(self):
        file = open(
            os.path.join(TEST_FOLDER, "test_files", "client_constructor_takes_correct_parameters.py")
        )
        node = astroid.parse(file.read())
        file.close()
        return node

    def test_finds_correct_params(self, setup):
        function_node = setup.body[0].body[0]
        with self.assertNoMessages():
            self.checker.visit_functiondef(function_node)

    def test_ignores_non_constructor_methods(self, setup):
        function_node = setup.body[0].body[1]
        with self.assertNoMessages():
            self.checker.visit_functiondef(function_node)

    def test_ignores_non_client_constructor_methods(self, setup):
        function_node = setup.body[1].body[0]
        with self.assertNoMessages():
            self.checker.visit_functiondef(function_node)

    def test_finds_constructor_without_kwargs(self, setup):
        function_node = setup.body[2].body[0]
        with self.assertAddsMessages(
            pylint.testutils.MessageTest(
                msg_id="missing-client-constructor-parameter-kwargs",
                line=19,
                node=function_node,
                col_offset=4,
                end_line=19,
                end_col_offset=16,
            )
        ):
            self.checker.visit_functiondef(function_node)

    def test_finds_constructor_without_credentials(self, setup):
        function_node = setup.body[3].body[0]
        with self.assertAddsMessages(
            pylint.testutils.MessageTest(
                msg_id="missing-client-constructor-parameter-credential",
                line=25,
                node=function_node,
                col_offset=4,
                end_line=25,
                end_col_offset=16,
            )
        ):
            self.checker.visit_functiondef(function_node)

    def test_finds_constructor_with_no_params(self, setup):
        function_node = setup.body[4].body[0]
        with self.assertAddsMessages(
            pylint.testutils.MessageTest(
                msg_id="missing-client-constructor-parameter-credential",
                line=31,
                node=function_node,
                col_offset=4,
                end_line=31,
                end_col_offset=16,
            ),
            pylint.testutils.MessageTest(
                msg_id="missing-client-constructor-parameter-kwargs",
                line=31,
                node=function_node,
                col_offset=4,
                end_line=31,
                end_col_offset=16,
            ),
        ):
            self.checker.visit_functiondef(function_node)

    def test_guidelines_link_active(self):
        url = (
            "https://azure.github.io/azure-sdk/python_design.html#client-configuration"
        )
        config = Configuration()
        client = PipelineClient(url, config=config)
        request = client.get(url)
        response = client._pipeline.run(request)
        assert response.http_response.status_code == 200


class TestClientMethodsUseKwargsWithMultipleParameters(pylint.testutils.CheckerTestCase):
    CHECKER_CLASS = checker.ClientMethodsUseKwargsWithMultipleParameters

    @pytest.fixture(scope="class")
    def setup(self):
        file = open(
            os.path.join(TEST_FOLDER, "test_files", "client_methods_use_kwargs_with_multiple_parameters.py")
        )
        node = astroid.parse(file.read())
        file.close()
        return node

    def test_ignores_method_abiding_to_guidelines(self, setup):
        function_node = setup.body[2].body[0]
        function_node_a = setup.body[2].body[1]
        function_node_b = setup.body[2].body[2]
        function_node_c = setup.body[2].body[3]
        function_node_d = setup.body[2].body[4]
        function_node_e = setup.body[2].body[5]
        function_node_f = setup.body[2].body[6]
        function_node_g = setup.body[2].body[7]
        function_node_h = setup.body[2].body[8]
        function_node_i = setup.body[2].body[9]
        function_node_j = setup.body[2].body[10]
        function_node_k = setup.body[2].body[11]
        function_node_l = setup.body[2].body[12]
        function_node_m = setup.body[2].body[13]
        with self.assertNoMessages():
            self.checker.visit_functiondef(function_node)
            self.checker.visit_functiondef(function_node_a)
            self.checker.visit_functiondef(function_node_b)
            self.checker.visit_functiondef(function_node_c)
            self.checker.visit_functiondef(function_node_d)
            self.checker.visit_functiondef(function_node_e)
            self.checker.visit_functiondef(function_node_f)
            self.checker.visit_functiondef(function_node_g)
            self.checker.visit_functiondef(function_node_h)
            self.checker.visit_functiondef(function_node_i)
            self.checker.visit_functiondef(function_node_j)
            self.checker.visit_functiondef(function_node_k)
            self.checker.visit_functiondef(function_node_l)
            self.checker.visit_functiondef(function_node_m)

    def test_ignores_method_abiding_to_guidelines_async(self, setup):
        function_node = setup.body[3].body[0]
        function_node_a = setup.body[3].body[1]
        function_node_b = setup.body[3].body[2]
        function_node_c = setup.body[3].body[3]
        function_node_d = setup.body[3].body[4]
        function_node_e = setup.body[3].body[5]
        function_node_f = setup.body[3].body[6]
        function_node_g = setup.body[3].body[7]
        function_node_h = setup.body[3].body[8]
        function_node_i = setup.body[3].body[9]
        function_node_j = setup.body[3].body[10]
        function_node_k = setup.body[3].body[11]
        function_node_l = setup.body[3].body[12]
        function_node_m = setup.body[3].body[13]
        with self.assertNoMessages():
            self.checker.visit_asyncfunctiondef(function_node)
            self.checker.visit_asyncfunctiondef(function_node_a)
            self.checker.visit_asyncfunctiondef(function_node_b)
            self.checker.visit_asyncfunctiondef(function_node_c)
            self.checker.visit_asyncfunctiondef(function_node_d)
            self.checker.visit_asyncfunctiondef(function_node_e)
            self.checker.visit_asyncfunctiondef(function_node_f)
            self.checker.visit_asyncfunctiondef(function_node_g)
            self.checker.visit_asyncfunctiondef(function_node_h)
            self.checker.visit_asyncfunctiondef(function_node_i)
            self.checker.visit_asyncfunctiondef(function_node_j)
            self.checker.visit_asyncfunctiondef(function_node_k)
            self.checker.visit_asyncfunctiondef(function_node_l)
            self.checker.visit_asyncfunctiondef(function_node_m)

    def test_finds_methods_with_too_many_positional_args(self, setup):
        function_node = setup.body[4].body[0]
        function_node_a = setup.body[4].body[1]
        function_node_b = setup.body[4].body[2]
        function_node_c = setup.body[4].body[3]
        function_node_d = setup.body[4].body[4]
        function_node_e = setup.body[4].body[5]
        function_node_f = setup.body[4].body[6]
        with self.assertAddsMessages(
            pylint.testutils.MessageTest(
                msg_id="client-method-has-more-than-5-positional-arguments",
                line=100,
                node=function_node,
                col_offset=4,
                end_line=100,
                end_col_offset=16,
            ),
            pylint.testutils.MessageTest(
                msg_id="client-method-has-more-than-5-positional-arguments",
                line=103,
                node=function_node_a,
                col_offset=4,
                end_line=103,
                end_col_offset=18,
            ),
            pylint.testutils.MessageTest(
                msg_id="client-method-has-more-than-5-positional-arguments",
                line=106,
                node=function_node_b,
                col_offset=4,
                end_line=106,
                end_col_offset=18,
            ),
            pylint.testutils.MessageTest(
                msg_id="client-method-has-more-than-5-positional-arguments",
                line=109,
                node=function_node_c,
                col_offset=4,
                end_line=109,
                end_col_offset=18,
            ),
            pylint.testutils.MessageTest(
                msg_id="client-method-has-more-than-5-positional-arguments",
                line=112,
                node=function_node_d,
                col_offset=4,
                end_line=112,
                end_col_offset=18,
            ),
            pylint.testutils.MessageTest(
                msg_id="client-method-has-more-than-5-positional-arguments",
                line=115,
                node=function_node_e,
                col_offset=4,
                end_line=115,
                end_col_offset=18,
            ),
            pylint.testutils.MessageTest(
                msg_id="client-method-has-more-than-5-positional-arguments",
                line=118,
                node=function_node_f,
                col_offset=4,
                end_line=118,
                end_col_offset=18,
            ),
        ):
            self.checker.visit_functiondef(function_node)
            self.checker.visit_functiondef(function_node_a)
            self.checker.visit_functiondef(function_node_b)
            self.checker.visit_functiondef(function_node_c)
            self.checker.visit_functiondef(function_node_d)
            self.checker.visit_functiondef(function_node_e)
            self.checker.visit_functiondef(function_node_f)

    def test_finds_methods_with_too_many_positional_args_async(self, setup):
        function_node = setup.body[5].body[0]
        function_node_a = setup.body[5].body[1]
        function_node_b = setup.body[5].body[2]
        function_node_c = setup.body[5].body[3]
        function_node_d = setup.body[5].body[4]
        function_node_e = setup.body[5].body[5]
        function_node_f = setup.body[5].body[6]
        with self.assertAddsMessages(
            pylint.testutils.MessageTest(
                msg_id="client-method-has-more-than-5-positional-arguments",
                line=125,
                node=function_node,
                col_offset=4,
                end_line=125,
                end_col_offset=22,
            ),
            pylint.testutils.MessageTest(
                msg_id="client-method-has-more-than-5-positional-arguments",
                line=128,
                node=function_node_a,
                col_offset=4,
                end_line=128,
                end_col_offset=24,
            ),
            pylint.testutils.MessageTest(
                msg_id="client-method-has-more-than-5-positional-arguments",
                line=131,
                node=function_node_b,
                col_offset=4,
                end_line=131,
                end_col_offset=24,
            ),
            pylint.testutils.MessageTest(
                msg_id="client-method-has-more-than-5-positional-arguments",
                line=134,
                node=function_node_c,
                col_offset=4,
                end_line=134,
                end_col_offset=24,
            ),
            pylint.testutils.MessageTest(
                msg_id="client-method-has-more-than-5-positional-arguments",
                line=137,
                node=function_node_d,
                col_offset=4,
                end_line=137,
                end_col_offset=24,
            ),
            pylint.testutils.MessageTest(
                msg_id="client-method-has-more-than-5-positional-arguments",
                line=140,
                node=function_node_e,
                col_offset=4,
                end_line=140,
                end_col_offset=24,
            ),
            pylint.testutils.MessageTest(
                msg_id="client-method-has-more-than-5-positional-arguments",
                line=143,
                node=function_node_f,
                col_offset=4,
                end_line=143,
                end_col_offset=24,
            ),
        ):
            self.checker.visit_asyncfunctiondef(function_node)
            self.checker.visit_asyncfunctiondef(function_node_a)
            self.checker.visit_asyncfunctiondef(function_node_b)
            self.checker.visit_asyncfunctiondef(function_node_c)
            self.checker.visit_asyncfunctiondef(function_node_d)
            self.checker.visit_asyncfunctiondef(function_node_e)
            self.checker.visit_asyncfunctiondef(function_node_f)

    def test_ignores_non_client_methods(self, setup):
        function_node_a = setup.body[6].body[0]
        function_node_b = setup.body[6].body[1]
        with self.assertNoMessages():
            self.checker.visit_functiondef(function_node_a)
            self.checker.visit_asyncfunctiondef(function_node_b)

    def test_guidelines_link_active(self):
        url = "https://azure.github.io/azure-sdk/python_implementation.html#method-signatures"
        config = Configuration()
        client = PipelineClient(url, config=config)
        request = client.get(url)
        response = client._pipeline.run(request)
        assert response.http_response.status_code == 200


class TestClientMethodsHaveTypeAnnotations(pylint.testutils.CheckerTestCase):
    CHECKER_CLASS = checker.ClientMethodsHaveTypeAnnotations

    @pytest.fixture(scope="class")
    def setup(self):
        file = open(
            os.path.join(TEST_FOLDER, "test_files", "client_methods_have_type_annotations.py")
        )
        node = astroid.parse(file.read())
        file.close()
        return node

    def test_ignores_correct_type_annotations(self, setup):
        function_node_a = setup.body[1].body[0]
        function_node_b = setup.body[1].body[1]
        with self.assertNoMessages():
            self.checker.visit_functiondef(function_node_a)
            self.checker.visit_asyncfunctiondef(function_node_b)

    def test_ignores_correct_type_comments(self, setup):
        function_node_a = setup.body[1].body[2]
        function_node_b = setup.body[1].body[3]
        function_node_c = setup.body[1].body[4]
        with self.assertNoMessages():
            self.checker.visit_functiondef(function_node_a)
            self.checker.visit_functiondef(function_node_b)
            self.checker.visit_functiondef(function_node_c)

    def test_ignores_correct_type_comments_async(self, setup):
        function_node_a = setup.body[1].body[5]
        function_node_b = setup.body[1].body[6]
        function_node_c = setup.body[1].body[7]
        with self.assertNoMessages():
            self.checker.visit_asyncfunctiondef(function_node_a)
            self.checker.visit_asyncfunctiondef(function_node_b)
            self.checker.visit_asyncfunctiondef(function_node_c)

    def test_ignores_no_parameter_method_with_annotations(self, setup):
        function_node_a = setup.body[1].body[8]
        function_node_b = setup.body[1].body[9]
        with self.assertNoMessages():
            self.checker.visit_functiondef(function_node_a)
            self.checker.visit_functiondef(function_node_b)

    def test_ignores_no_parameter_method_with_annotations_async(self, setup):
        function_node_a = setup.body[1].body[10]
        function_node_b = setup.body[1].body[11]
        with self.assertNoMessages():
            self.checker.visit_asyncfunctiondef(function_node_a)
            self.checker.visit_asyncfunctiondef(function_node_b)

    def test_finds_no_parameter_method_without_annotations(self, setup):
        function_node_a = setup.body[2].body[0]
        function_node_b = setup.body[2].body[1]
        with self.assertAddsMessages(
            pylint.testutils.MessageTest(
                msg_id="client-method-missing-type-annotations",
                line=67,
                node=function_node_a,
                col_offset=4,
                end_line=67,
                end_col_offset=16,
            ),
            pylint.testutils.MessageTest(
                msg_id="client-method-missing-type-annotations",
                line=70,
                node=function_node_b,
                col_offset=4,
                end_line=70,
                end_col_offset=22,
            ),
        ):
            self.checker.visit_functiondef(function_node_a)
            self.checker.visit_functiondef(function_node_b)

    def test_finds_method_missing_annotations(self, setup):
        function_node = setup.body[3].body[0]
        with self.assertAddsMessages(
            pylint.testutils.MessageTest(
                msg_id="client-method-missing-type-annotations",
                line=76,
                node=function_node,
                col_offset=4,
                end_line=76,
                end_col_offset=16,
            )
        ):
            self.checker.visit_functiondef(function_node)

    def test_finds_method_missing_annotations_async(self, setup):
        function_node = setup.body[4].body[0]
        with self.assertAddsMessages(
            pylint.testutils.MessageTest(
                msg_id="client-method-missing-type-annotations",
                line=82,
                node=function_node,
                col_offset=4,
                end_line=82,
                end_col_offset=22,
            )
        ):
            self.checker.visit_asyncfunctiondef(function_node)

    def test_finds_constructor_without_annotations(self, setup):
        function_node = setup.body[5].body[0]
        with self.assertAddsMessages(
            pylint.testutils.MessageTest(
                msg_id="client-method-missing-type-annotations",
                line=88,
                node=function_node,
                col_offset=4,
                end_line=88,
                end_col_offset=16,
            )
        ):
            self.checker.visit_functiondef(function_node)

    def test_finds_missing_return_annotation_but_has_type_hints(self, setup):
        function_node_a = setup.body[6].body[0]
        function_node_b = setup.body[6].body[1]
        with self.assertAddsMessages(
            pylint.testutils.MessageTest(
                msg_id="client-method-missing-type-annotations",
                line=94,
                node=function_node_a,
                col_offset=4,
                end_line=94,
                end_col_offset=18,
            ),
            pylint.testutils.MessageTest(
                msg_id="client-method-missing-type-annotations",
                line=97,
                node=function_node_b,
                col_offset=4,
                end_line=97,
                end_col_offset=18,
            ),
        ):
            self.checker.visit_functiondef(function_node_a)
            self.checker.visit_functiondef(function_node_b)

    def test_finds_missing_return_annotation_but_has_type_hints_async(self, setup):
        function_node_a = setup.body[7].body[0]
        function_node_b = setup.body[7].body[1]
        with self.assertAddsMessages(
            pylint.testutils.MessageTest(
                msg_id="client-method-missing-type-annotations",
                line=104,
                node=function_node_a,
                col_offset=4,
                end_line=104,
                end_col_offset=24,
            ),
            pylint.testutils.MessageTest(
                msg_id="client-method-missing-type-annotations",
                line=107,
                node=function_node_b,
                col_offset=4,
                end_line=107,
                end_col_offset=24,
            ),
        ):
            self.checker.visit_asyncfunctiondef(function_node_a)
            self.checker.visit_asyncfunctiondef(function_node_b)

    def test_finds_missing_annotations_but_has_return_hint(self, setup):
        function_node_a = setup.body[8].body[0]
        function_node_b = setup.body[8].body[1]
        with self.assertAddsMessages(
            pylint.testutils.MessageTest(
                msg_id="client-method-missing-type-annotations",
                line=114,
                node=function_node_a,
                col_offset=4,
                end_line=114,
                end_col_offset=18,
            ),
            pylint.testutils.MessageTest(
                msg_id="client-method-missing-type-annotations",
                line=117,
                node=function_node_b,
                col_offset=4,
                end_line=117,
                end_col_offset=18,
            ),
        ):
            self.checker.visit_functiondef(function_node_a)
            self.checker.visit_functiondef(function_node_b)

    def test_finds_missing_annotations_but_has_return_hint_async(self, setup):
        function_node_a = setup.body[9].body[0]
        function_node_b = setup.body[9].body[1]
        with self.assertAddsMessages(
            pylint.testutils.MessageTest(
                msg_id="client-method-missing-type-annotations",
                line=124,
                node=function_node_a,
                col_offset=4,
                end_line=124,
                end_col_offset=24,
            ),
            pylint.testutils.MessageTest(
                msg_id="client-method-missing-type-annotations",
                line=127,
                node=function_node_b,
                col_offset=4,
                end_line=127,
                end_col_offset=24,
            ),
        ):
            self.checker.visit_asyncfunctiondef(function_node_a)
            self.checker.visit_asyncfunctiondef(function_node_b)

    def test_ignores_non_client_methods(self, setup):
        function_node = setup.body[10].body[0]
        with self.assertNoMessages():
            self.checker.visit_functiondef(function_node)

    def test_ignores_private_methods(self, setup):
        function_node = setup.body[10].body[1]
        with self.assertNoMessages():
            self.checker.visit_functiondef(function_node)

    def test_guidelines_link_active(self):
        url = (
            "https://azure.github.io/azure-sdk/python_implementation.html#types-or-not"
        )
        config = Configuration()
        client = PipelineClient(url, config=config)
        request = client.get(url)
        response = client._pipeline.run(request)
        assert response.http_response.status_code == 200


class TestClientHasKwargsInPoliciesForCreateConfigurationMethod(pylint.testutils.CheckerTestCase):
    CHECKER_CLASS = checker.ClientHasKwargsInPoliciesForCreateConfigurationMethod

    @pytest.fixture(scope="class")
    def setup(self):
        file = open(
            os.path.join(TEST_FOLDER, "test_files", "client_has_kwargs_in_policies_for_create_config_method.py")
        )
        node = astroid.parse(file.read())
        file.close()
        return node

    def test_ignores_config_policies_with_kwargs(self, setup):
        function_node_a = setup.body[4].body[0]
        function_node_b = setup.body[4].body[1]
        with self.assertNoMessages():
            self.checker.visit_functiondef(function_node_a)
            self.checker.visit_functiondef(function_node_b)

    def test_finds_config_policies_without_kwargs(self, setup):
        function_node_a = setup.body[5].body[0]
        policy_a = setup.body[5].body[0].body[2]
        policy_b = setup.body[5].body[0].body[5]
        policy_c = setup.body[5].body[0].body[6]
        function_node_b = setup.body[5].body[1]
        policy_d = setup.body[5].body[1].body[2]
        with self.assertAddsMessages(
            pylint.testutils.MessageTest(
                msg_id="config-missing-kwargs-in-policy",
                line=35,
                node=policy_a,
                col_offset=8,
                end_line=35,
                end_col_offset=59,
            ),
            pylint.testutils.MessageTest(
                msg_id="config-missing-kwargs-in-policy",
                line=38,
                node=policy_b,
                col_offset=8,
                end_line=38,
                end_col_offset=54,
            ),
            pylint.testutils.MessageTest(
                msg_id="config-missing-kwargs-in-policy",
                line=39,
                node=policy_c,
                col_offset=8,
                end_line=39,
                end_col_offset=43,
            ),
            pylint.testutils.MessageTest(
                msg_id="config-missing-kwargs-in-policy",
                line=48,
                node=policy_d,
                col_offset=8,
                end_line=48,
                end_col_offset=70,
            ),
        ):
            self.checker.visit_functiondef(function_node_a)
            self.checker.visit_functiondef(function_node_b)

    def test_ignores_policies_outside_create_config(self, setup):
        function_node_a = setup.body[6].body[0]
        function_node_b = setup.body[6].body[1]
        with self.assertNoMessages():
            self.checker.visit_functiondef(function_node_a)
            self.checker.visit_functiondef(function_node_b)

    def test_guidelines_link_active(self):
        url = (
            "https://azure.github.io/azure-sdk/python_design.html#client-configuration"
        )
        config = Configuration()
        client = PipelineClient(url, config=config)
        request = client.get(url)
        response = client._pipeline.run(request)
        assert response.http_response.status_code == 200


class TestClientUsesCorrectNamingConventions(pylint.testutils.CheckerTestCase):
    CHECKER_CLASS = checker.ClientUsesCorrectNamingConventions

    @pytest.fixture(scope="class")
    def setup(self):
        file = open(
            os.path.join(TEST_FOLDER, "test_files", "client_uses_correct_naming_conventions.py")
        )
        node = astroid.parse(file.read())
        file.close()
        return node

    def test_ignores_constructor(self, setup):
        class_node = setup.body[0]
        with self.assertNoMessages():
            self.checker.visit_classdef(class_node)

    def test_ignores_internal_client(self, setup):
        class_node = setup.body[1]
        with self.assertNoMessages():
            self.checker.visit_classdef(class_node)

    def test_ignores_private_method(self, setup):
        class_node = setup.body[2]
        with self.assertNoMessages():
            self.checker.visit_classdef(class_node)

    def test_ignores_correct_client(self, setup):
        class_node = setup.body[3]
        with self.assertNoMessages():
            self.checker.visit_classdef(class_node)

    def test_ignores_non_client(self, setup):
        class_node = setup.body[4]
        with self.assertNoMessages():
            self.checker.visit_classdef(class_node)

    def test_ignores_correct_method_names(self, setup):
        class_node = setup.body[5]
        with self.assertNoMessages():
            self.checker.visit_classdef(class_node)

    def test_ignores_correct_method_names_async(self, setup):
        class_node = setup.body[6]
        with self.assertNoMessages():
            self.checker.visit_classdef(class_node)

    def test_ignores_correct_class_constant(self, setup):
        class_node = setup.body[7]
        with self.assertNoMessages():
            self.checker.visit_classdef(class_node)

    def test_finds_incorrectly_named_client(self, setup):
        class_node_a = setup.body[8]
        class_node_b = setup.body[9]
        class_node_c = setup.body[10]
        with self.assertAddsMessages(
            pylint.testutils.MessageTest(
                msg_id="client-incorrect-naming-convention",
                line=64,
                node=class_node_a,
                col_offset=0,
                end_line=64,
                end_col_offset=17,
            ),
            pylint.testutils.MessageTest(
                msg_id="client-incorrect-naming-convention",
                line=68,
                node=class_node_b,
                col_offset=0,
                end_line=68,
                end_col_offset=17,
            ),
            pylint.testutils.MessageTest(
                msg_id="client-incorrect-naming-convention",
                line=72,
                node=class_node_c,
                col_offset=0,
                end_line=72,
                end_col_offset=16,
            ),
        ):
            self.checker.visit_classdef(class_node_a)
            self.checker.visit_classdef(class_node_b)
            self.checker.visit_classdef(class_node_c)

    def test_finds_incorrectly_named_methods(self, setup):
        class_node = setup.body[11]
        func_node_a = setup.body[11].body[0]
        func_node_b = setup.body[11].body[1]
        func_node_c = setup.body[11].body[2]
        func_node_d = setup.body[11].body[3]
        func_node_e = setup.body[11].body[4]
        func_node_f = setup.body[11].body[5]
        with self.assertAddsMessages(
            pylint.testutils.MessageTest(
                msg_id="client-incorrect-naming-convention",
                line=78,
                node=func_node_a,
                col_offset=4,
                end_line=78,
                end_col_offset=21,
            ),
            pylint.testutils.MessageTest(
                msg_id="client-incorrect-naming-convention",
                line=81,
                node=func_node_b,
                col_offset=4,
                end_line=81,
                end_col_offset=16,
            ),
            pylint.testutils.MessageTest(
                msg_id="client-incorrect-naming-convention",
                line=84,
                node=func_node_c,
                col_offset=4,
                end_line=84,
                end_col_offset=18,
            ),
            pylint.testutils.MessageTest(
                msg_id="client-incorrect-naming-convention",
                line=87,
                node=func_node_d,
                col_offset=4,
                end_line=87,
                end_col_offset=19,
            ),
            pylint.testutils.MessageTest(
                msg_id="client-incorrect-naming-convention",
                line=90,
                node=func_node_e,
                col_offset=4,
                end_line=90,
                end_col_offset=17,
            ),
            pylint.testutils.MessageTest(
                msg_id="client-incorrect-naming-convention",
                line=93,
                node=func_node_f,
                col_offset=4,
                end_line=93,
                end_col_offset=19,
            ),
        ):
            self.checker.visit_classdef(class_node)

    def test_finds_incorrectly_named_methods_async(self, setup):
        class_node = setup.body[12]
        func_node_a = setup.body[12].body[0]
        func_node_b = setup.body[12].body[1]
        func_node_c = setup.body[12].body[2]
        func_node_d = setup.body[12].body[3]
        func_node_e = setup.body[12].body[4]
        func_node_f = setup.body[12].body[5]
        with self.assertAddsMessages(
            pylint.testutils.MessageTest(
                msg_id="client-incorrect-naming-convention",
                line=99,
                node=func_node_a,
                col_offset=4,
                end_line=99,
                end_col_offset=27,
            ),
            pylint.testutils.MessageTest(
                msg_id="client-incorrect-naming-convention",
                line=102,
                node=func_node_b,
                col_offset=4,
                end_line=102,
                end_col_offset=22,
            ),
            pylint.testutils.MessageTest(
                msg_id="client-incorrect-naming-convention",
                line=105,
                node=func_node_c,
                col_offset=4,
                end_line=105,
                end_col_offset=24,
            ),
            pylint.testutils.MessageTest(
                msg_id="client-incorrect-naming-convention",
                line=108,
                node=func_node_d,
                col_offset=4,
                end_line=108,
                end_col_offset=25,
            ),
            pylint.testutils.MessageTest(
                msg_id="client-incorrect-naming-convention",
                line=111,
                node=func_node_e,
                col_offset=4,
                end_line=111,
                end_col_offset=23,
            ),
            pylint.testutils.MessageTest(
                msg_id="client-incorrect-naming-convention",
                line=114,
                node=func_node_f,
                col_offset=4,
                end_line=114,
                end_col_offset=25,
            ),
        ):
            self.checker.visit_classdef(class_node)

    def test_finds_incorrectly_named_class_constant(self, setup):
        class_node = setup.body[13]
        const_a = setup.body[13].body[0]
        const_b = setup.body[13].body[1]
        with self.assertAddsMessages(
            pylint.testutils.MessageTest(
                msg_id="client-incorrect-naming-convention",
                line=120,
                node=const_a,
                col_offset=4,
                end_line=120,
                end_col_offset=17,
            ),
            pylint.testutils.MessageTest(
                msg_id="client-incorrect-naming-convention",
                line=121,
                node=const_b,
                col_offset=4,
                end_line=121,
                end_col_offset=16,
            ),
        ):
            self.checker.visit_classdef(class_node)

    def test_ignores_docstrings(self, setup):
        class_node = setup.body[14]
        with self.assertNoMessages():
            self.checker.visit_classdef(class_node)

    def test_guidelines_link_active(self):
        url = "https://azure.github.io/azure-sdk/python_implementation.html#naming-conventions"
        config = Configuration()
        client = PipelineClient(url, config=config)
        request = client.get(url)
        response = client._pipeline.run(request)
        assert response.http_response.status_code == 200


class TestClientMethodsHaveKwargsParameter(pylint.testutils.CheckerTestCase):
    CHECKER_CLASS = checker.ClientMethodsHaveKwargsParameter

    @pytest.fixture(scope="class")
    def setup(self):
        file = open(
            os.path.join(TEST_FOLDER, "test_files", "client_methods_have_kwargs_param.py")
        )
        node = astroid.parse(file.read())
        file.close()
        return node

    def test_ignores_private_methods(self, setup):
        function_node = setup.body[2].body[0]
        with self.assertNoMessages():
            self.checker.visit_functiondef(function_node)

    def test_ignores_properties(self, setup):
        function_node = setup.body[3].body[0]
        with self.assertNoMessages():
            self.checker.visit_functiondef(function_node)

    def test_ignores_properties_async(self, setup):
        function_node = setup.body[4].body[0]
        with self.assertNoMessages():
            self.checker.visit_asyncfunctiondef(function_node)

    def test_ignores_non_client_methods(self, setup):
        function_node = setup.body[5].body[0]
        with self.assertNoMessages():
            self.checker.visit_functiondef(function_node)

    def test_ignores_methods_with_kwargs(self, setup):
        function_node_a = setup.body[6].body[0]
        function_node_b = setup.body[6].body[1]
        with self.assertNoMessages():
            self.checker.visit_functiondef(function_node_a)
            self.checker.visit_functiondef(function_node_b)

    def test_finds_missing_kwargs(self, setup):
        function_node_a = setup.body[7].body[0]
        function_node_b = setup.body[7].body[1]
        with self.assertAddsMessages(
            pylint.testutils.MessageTest(
                msg_id="client-method-missing-kwargs",
                line=44,
                node=function_node_a,
                col_offset=4,
                end_line=44,
                end_col_offset=17,
            ),
            pylint.testutils.MessageTest(
                msg_id="client-method-missing-kwargs",
                line=48,
                node=function_node_b,
                col_offset=4,
                end_line=48,
                end_col_offset=20,
            ),
        ):
            self.checker.visit_functiondef(function_node_a)
            self.checker.visit_functiondef(function_node_b)

    def test_ignores_methods_with_kwargs_async(self, setup):
        function_node_a = setup.body[8].body[0]
        function_node_b = setup.body[8].body[1]
        with self.assertNoMessages():
            self.checker.visit_asyncfunctiondef(function_node_a)
            self.checker.visit_asyncfunctiondef(function_node_b)

    def test_finds_missing_kwargs_async(self, setup):
        function_node_a = setup.body[9].body[0]
        function_node_b = setup.body[9].body[1]
        with self.assertAddsMessages(
            pylint.testutils.MessageTest(
                msg_id="client-method-missing-kwargs",
                line=64,
                node=function_node_a,
                col_offset=4,
                end_line=64,
                end_col_offset=23,
            ),
            pylint.testutils.MessageTest(
                msg_id="client-method-missing-kwargs",
                line=68,
                node=function_node_b,
                col_offset=4,
                end_line=68,
                end_col_offset=26,
            ),
        ):
            self.checker.visit_asyncfunctiondef(function_node_a)
            self.checker.visit_asyncfunctiondef(function_node_b)

    def test_guidelines_link_active(self):
        url = "https://azure.github.io/azure-sdk/python_design.html#constructors-and-factory-methods"
        config = Configuration()
        client = PipelineClient(url, config=config)
        request = client.get(url)
        response = client._pipeline.run(request)
        assert response.http_response.status_code == 200


class TestAsyncClientCorrectNaming(pylint.testutils.CheckerTestCase):
    CHECKER_CLASS = checker.AsyncClientCorrectNaming

    @pytest.fixture(scope="class")
    def setup(self):
        file = open(
            os.path.join(TEST_FOLDER, "test_files", "async_client_correct_naming.py")
        )
        node = astroid.parse(file.read())
        file.close()
        return node

    def test_ignores_private_client(self, setup):
        class_node = setup.body[0]
        with self.assertNoMessages():
            self.checker.visit_classdef(class_node)

    def test_ignores_correct_client(self, setup):
        class_node = setup.body[1]
        with self.assertNoMessages():
            self.checker.visit_classdef(class_node)

    def test_ignores_async_base_named_client(self, setup):
        class_node_a = setup.body[2]
        with self.assertNoMessages():
            self.checker.visit_classdef(class_node_a)

    def test_finds_incorrectly_named_client(self, setup):
        class_node_a = setup.body[3]
        with self.assertAddsMessages(
            pylint.testutils.MessageTest(
                msg_id="async-client-bad-name",
                line=20,
                node=class_node_a,
                col_offset=0,
                end_line=20,
                end_col_offset=21,
            ),
        ):
            self.checker.visit_classdef(class_node_a)

    def test_ignores_non_client(self, setup):
        class_node = setup.body[4]
        with self.assertNoMessages():
            self.checker.visit_classdef(class_node)

    def test_guidelines_link_active(self):
        url = "https://azure.github.io/azure-sdk/python_design.html#async-support"
        config = Configuration()
        client = PipelineClient(url, config=config)
        request = client.get(url)
        response = client._pipeline.run(request)
        assert response.http_response.status_code == 200


class TestFileHasCopyrightHeader(pylint.testutils.CheckerTestCase):
    CHECKER_CLASS = checker.FileHasCopyrightHeader

    def test_copyright_header_acceptable(self):
        file = open(
            os.path.join(TEST_FOLDER, "test_files", "copyright_header_acceptable.py")
        )
        node = astroid.parse(file.read())
        file.close()

        with self.assertNoMessages():
            self.checker.visit_module(node)

    def test_copyright_header_violation(self):
        file = open(
            os.path.join(TEST_FOLDER, "test_files", "copyright_header_violation.py")
        )
        node = astroid.parse(file.read())
        file.close()

        with self.assertAddsMessages(
            pylint.testutils.MessageTest(
                msg_id="file-needs-copyright-header", line=0, node=node, col_offset=0
            )
        ):
            self.checker.visit_module(node)

    def test_guidelines_link_active(self):
        url = "https://azure.github.io/azure-sdk/policies_opensource.html"
        config = Configuration()
        client = PipelineClient(url, config=config)
        request = client.get(url)
        response = client._pipeline.run(request)
        assert response.http_response.status_code == 200


class TestSpecifyParameterNamesInCall(pylint.testutils.CheckerTestCase):
    CHECKER_CLASS = checker.SpecifyParameterNamesInCall

    @pytest.fixture(scope="class")
    def setup(self):
        file = open(
            os.path.join(TEST_FOLDER, "test_files", "specify_parameter_names_in_call.py")
        )
        node = astroid.parse(file.read())
        file.close()
        return node

    def test_ignores_call_with_only_two_unnamed_params(self, setup):
        call_node = setup.body[0].body[0].body[0].value
        with self.assertNoMessages():
            self.checker.visit_call(call_node)

    def test_ignores_call_with_two_unnamed_params_and_one_named(self, setup):
        call_node = setup.body[0].body[1].body[0].value
        with self.assertNoMessages():
            self.checker.visit_call(call_node)

    def test_ignores_call_from_non_client(self, setup):
        call_node = setup.body[1].body[0].body[0].value
        with self.assertNoMessages():
            self.checker.visit_call(call_node)

    def test_ignores_call_with_named_params(self, setup):
        call_node_a = setup.body[2].body[0].body[0].value
        call_node_b = setup.body[2].body[1].body[0].value
        call_node_c = setup.body[2].body[2].body[0].value
        with self.assertNoMessages():
            self.checker.visit_call(call_node_a)
            self.checker.visit_call(call_node_b)
            self.checker.visit_call(call_node_c)

    def test_ignores_non_client_function_call(self, setup):
        call_node = setup.body[3].body[0].body[0].value
        with self.assertNoMessages():
            self.checker.visit_call(call_node)

    def test_finds_call_with_more_than_two_unnamed_params(self, setup):
        call_node = setup.body[4].body[0].body[0].value
        with self.assertAddsMessages(
            pylint.testutils.MessageTest(
                msg_id="specify-parameter-names-in-call",
                line=38,
                node=call_node,
                col_offset=8,
                end_line=38,
                end_col_offset=43,
            ),
        ):
            self.checker.visit_call(call_node)

    def test_finds_call_with_more_than_two_unnamed_params_and_some_named(self, setup):
        call_node = setup.body[5].body[0].body[0].value
        with self.assertAddsMessages(
            pylint.testutils.MessageTest(
                msg_id="specify-parameter-names-in-call",
                line=44,
                node=call_node,
                col_offset=8,
                end_line=44,
                end_col_offset=59,
            ),
        ):
            self.checker.visit_call(call_node)

    def test_guidelines_link_active(self):
        url = "https://azure.github.io/azure-sdk/python_implementation.html#python-codestyle-positional-params"
        config = Configuration()
        client = PipelineClient(url, config=config)
        request = client.get(url)
        response = client._pipeline.run(request)
        assert response.http_response.status_code == 200


class TestClientListMethodsUseCorePaging(pylint.testutils.CheckerTestCase):
    CHECKER_CLASS = checker.ClientListMethodsUseCorePaging

    @pytest.fixture(scope="class")
    def setup(self):
        file = open(
            os.path.join(TEST_FOLDER, "test_files", "client_list_methods_use_core_paging.py")
        )
        node = astroid.parse(file.read())
        file.close()
        return node

    def test_ignores_private_methods(self, setup):
        function_node = setup.body[5].body[0]
        with self.assertNoMessages():
            self.checker.visit_return(function_node.body[0])

    def test_ignores_non_client_methods(self, setup):
        function_node = setup.body[6].body[0]
        with self.assertNoMessages():
            self.checker.visit_return(function_node.body[0])

    def test_ignores_methods_return_ItemPaged(self, setup):
        function_node_a = setup.body[7].body[0]
        function_node_b = setup.body[7].body[1]
        with self.assertNoMessages():
            self.checker.visit_return(function_node_a.body[0])
            self.checker.visit_return(function_node_b.body[0])

    def test_ignores_methods_return_AsyncItemPaged(self, setup):
        function_node_a = setup.body[8].body[0]
        function_node_b = setup.body[8].body[1]
        with self.assertNoMessages():
            self.checker.visit_return(function_node_a.body[0])
            self.checker.visit_return(function_node_b.body[0])

    def test_finds_method_returning_something_else(self, setup):
        function_node_a = setup.body[9].body[0]
        function_node_b = setup.body[9].body[1]
        with self.assertAddsMessages(
            pylint.testutils.MessageTest(
                msg_id="client-paging-methods-use-list",
                line=47,
                node=function_node_a,
                col_offset=4,
                end_line=47,
                end_col_offset=18,
            ),
            pylint.testutils.MessageTest(
                msg_id="client-paging-methods-use-list",
                line=50,
                node=function_node_b,
                col_offset=4,
                end_line=50,
                end_col_offset=19,
            ),
        ):
            self.checker.visit_return(function_node_a.body[0])
            self.checker.visit_return(function_node_b.body[0])

    def test_finds_method_returning_something_else_async(self, setup):
        function_node_a = setup.body[10].body[0]
        function_node_b = setup.body[10].body[1]
        with self.assertAddsMessages(
            pylint.testutils.MessageTest(
                msg_id="client-paging-methods-use-list",
                line=56,
                node=function_node_a,
                col_offset=4,
                end_line=56,
                end_col_offset=24,
            ),
            pylint.testutils.MessageTest(
                msg_id="client-paging-methods-use-list",
                line=59,
                node=function_node_b,
                col_offset=4,
                end_line=59,
                end_col_offset=25,
            ),
        ):
            self.checker.visit_return(function_node_a.body[0])
            self.checker.visit_return(function_node_b.body[0])

    def test_finds_return_ItemPaged_not_list(self, setup):
        function_node_a = setup.body[11].body[0]
        with self.assertAddsMessages(
            pylint.testutils.MessageTest(
                msg_id="client-paging-methods-use-list",
                line=65,
                node=function_node_a,
                col_offset=4,
                end_line=65,
                end_col_offset=18,
            ),
        ):
            self.checker.visit_return(function_node_a.body[0])

    def test_finds_return_AsyncItemPaged_not_list(self, setup):
        function_node_a = setup.body[12].body[0]
        with self.assertAddsMessages(
            pylint.testutils.MessageTest(
                msg_id="client-paging-methods-use-list",
                line=71,
                node=function_node_a,
                col_offset=4,
                end_line=71,
                end_col_offset=24,
            ),
        ):
            self.checker.visit_return(function_node_a.body[0])

    def test_core_paging_file_custom_class_acceptable_and_violation(self):
        file = open(
            os.path.join(
                TEST_FOLDER, "test_files", "core_paging_acceptable_and_violation.py"
            )
        )
        node = astroid.parse(file.read())
        file.close()

        function_node = node.body[3].body[0]
        function_node_a = node.body[3].body[1]
        function_node_b = node.body[3].body[2]

        with self.assertAddsMessages(
            pylint.testutils.MessageTest(
                msg_id="client-paging-methods-use-list",
                line=31,
                node=function_node_b,
                col_offset=4,
                end_line=31,
                end_col_offset=22,
            )
        ):
            self.checker.visit_return(function_node.body[2])
            self.checker.visit_return(function_node_a.body[0])
            self.checker.visit_return(function_node_b.body[0])

    def test_core_paging_file_custom_class_violation(self):
        file = open(os.path.join(TEST_FOLDER, "test_files", "core_paging_violation.py"))
        node = astroid.parse(file.read())
        file.close()

        function_node = node.body[2].body[0]

        with self.assertAddsMessages(
            pylint.testutils.MessageTest(
                msg_id="client-paging-methods-use-list",
                line=10,
                node=function_node,
                col_offset=4,
                end_line=10,
                end_col_offset=18,
            )
        ):
            self.checker.visit_return(function_node.body[0])

    def test_core_paging_file_custom_class_acceptable(self):
        file = open(
            os.path.join(TEST_FOLDER, "test_files", "core_paging_acceptable.py")
        )
        node = astroid.parse(file.read())
        file.close()

        function_node = node.body[2].body[0]

        with self.assertNoMessages():
            self.checker.visit_return(function_node.body[0])

    def test_guidelines_link_active(self):
        url = "https://azure.github.io/azure-sdk/python_design.html#response-formats"
        config = Configuration()
        client = PipelineClient(url, config=config)
        request = client.get(url)
        response = client._pipeline.run(request)
        assert response.http_response.status_code == 200


class TestClientLROMethodsUseCorePolling(pylint.testutils.CheckerTestCase):
    CHECKER_CLASS = checker.ClientLROMethodsUseCorePolling

    @pytest.fixture(scope="class")
    def setup(self):
        file = open(
            os.path.join(TEST_FOLDER, "test_files", "client_LRO_methods_use_core_polling.py")
        )
        node = astroid.parse(file.read())
        file.close()
        return node

    def test_ignores_private_methods(self, setup):
        function_node = setup.body[2].body[0]
        with self.assertNoMessages():
            self.checker.visit_functiondef(function_node)

    def test_ignores_non_client_methods(self, setup):
        function_node = setup.body[3].body[0]
        with self.assertNoMessages():
            self.checker.visit_functiondef(function_node)

    def test_ignores_methods_return_LROPoller(self, setup):
        function_node_a = setup.body[4].body[0]
        function_node_b = setup.body[4].body[1]
        with self.assertNoMessages():
            self.checker.visit_functiondef(function_node_a)
            self.checker.visit_functiondef(function_node_b)

    def test_finds_method_returning_something_else(self, setup):
        function_node_a = setup.body[5].body[0]
        function_node_b = setup.body[5].body[1]
        with self.assertAddsMessages(
            pylint.testutils.MessageTest(
                msg_id="client-lro-methods-use-polling",
                line=29,
                node=function_node_a,
                col_offset=4,
                end_line=29,
                end_col_offset=19,
            ),
            pylint.testutils.MessageTest(
                msg_id="client-lro-methods-use-polling",
                line=32,
                node=function_node_b,
                col_offset=4,
                end_line=32,
                end_col_offset=20,
            ),
        ):
            self.checker.visit_functiondef(function_node_a)
            self.checker.visit_functiondef(function_node_b)

    def test_guidelines_link_active(self):
        url = "https://azure.github.io/azure-sdk/python_design.html#response-formats"
        config = Configuration()
        client = PipelineClient(url, config=config)
        request = client.get(url)
        response = client._pipeline.run(request)
        assert response.http_response.status_code == 200


class TestClientLROMethodsUseCorrectNaming(pylint.testutils.CheckerTestCase):
    CHECKER_CLASS = checker.ClientLROMethodsUseCorrectNaming

    @pytest.fixture(scope="class")
    def setup(self):
        file = open(
            os.path.join(TEST_FOLDER, "test_files", "client_LRO_methods_use_correct_naming.py")
        )
        node = astroid.parse(file.read())
        file.close()
        return node

    def test_ignores_private_methods(self, setup):
        class_node = setup.body[2]
        return_node = setup.body[2].body[0].body[0]
        with self.assertNoMessages():
            self.checker.visit_classdef(class_node)
            self.checker.visit_return(return_node)

    def test_ignores_non_client_methods(self, setup):
        class_node = setup.body[3]
        return_node = setup.body[3].body[0].body[0]
        with self.assertNoMessages():
            self.checker.visit_classdef(class_node)
            self.checker.visit_return(return_node)

    def test_ignores_methods_return_LROPoller_and_correctly_named(self, setup):
        class_node = setup.body[4]
        return_node_a = setup.body[4].body[0].body[0]
        return_node_b = setup.body[4].body[1].body[0]
        with self.assertNoMessages():
            self.checker.visit_classdef(class_node)
            self.checker.visit_return(return_node_a)
            self.checker.visit_return(return_node_b)

    def test_finds_incorrectly_named_method_returning_LROPoller(self, setup):
        class_node = setup.body[5]
        function_node_a = setup.body[5].body[0]
        return_node_a = setup.body[5].body[0].body[0]
        function_node_b = setup.body[5].body[1]
        return_node_b = setup.body[5].body[1].body[0]
        with self.assertAddsMessages(
            pylint.testutils.MessageTest(
                msg_id="lro-methods-use-correct-naming",
                line=28,
                node=function_node_a,
                col_offset=4,
                end_line=28,
                end_col_offset=20,
            ),
            pylint.testutils.MessageTest(
                msg_id="lro-methods-use-correct-naming",
                line=32,
                node=function_node_b,
                col_offset=4,
                end_line=32,
                end_col_offset=20,
            ),
        ):
            self.checker.visit_classdef(class_node)
            self.checker.visit_return(return_node_a)
            self.checker.visit_return(return_node_b)

    def test_guidelines_link_active(self):
        url = "https://azure.github.io/azure-sdk/python_design.html#service-operations"
        config = Configuration()
        client = PipelineClient(url, config=config)
        request = client.get(url)
        response = client._pipeline.run(request)
        assert response.http_response.status_code == 200


class TestClientConstructorDoesNotHaveConnectionStringParam(pylint.testutils.CheckerTestCase):
    CHECKER_CLASS = checker.ClientConstructorDoesNotHaveConnectionStringParam

    @pytest.fixture(scope="class")
    def setup(self):
        file = open(
            os.path.join(TEST_FOLDER, "test_files", "client_constructor_does_not_have_connection_string_param.py")
        )
        node = astroid.parse(file.read())
        file.close()
        return node

    def test_ignores_client_with_no_conn_str_in_constructor(self, setup):
        class_node = setup.body[0]
        with self.assertNoMessages():
            self.checker.visit_classdef(class_node)

    def test_ignores_non_client_methods(self, setup):
        class_node = setup.body[1]
        with self.assertNoMessages():
            self.checker.visit_classdef(class_node)

    def test_finds_client_method_using_conn_str_in_constructor_a(self, setup):
        class_node = setup.body[2]
        with self.assertAddsMessages(
            pylint.testutils.MessageTest(
                msg_id="connection-string-should-not-be-constructor-param",
                line=14,
                node=class_node,
                col_offset=0,
                end_line=14,
                end_col_offset=17,
            ),
        ):
            self.checker.visit_classdef(class_node)

    def test_finds_client_method_using_conn_str_in_constructor_b(self, setup):
        class_node = setup.body[3]
        with self.assertAddsMessages(
            pylint.testutils.MessageTest(
                msg_id="connection-string-should-not-be-constructor-param",
                line=20,
                node=class_node,
                col_offset=0,
                end_line=20,
                end_col_offset=17,
            ),
        ):
            self.checker.visit_classdef(class_node)

    def test_guidelines_link_active(self):
        url = "https://azure.github.io/azure-sdk/python_design.html#python-client-connection-string"
        config = Configuration()
        client = PipelineClient(url, config=config)
        request = client.get(url)
        response = client._pipeline.run(request)
        assert response.http_response.status_code == 200


class TestPackageNameDoesNotUseUnderscoreOrPeriod(pylint.testutils.CheckerTestCase):
    CHECKER_CLASS = checker.PackageNameDoesNotUseUnderscoreOrPeriod

    @pytest.fixture(scope="class")
    def setup(self):
        file = open(
            os.path.join(TEST_FOLDER, "test_files", "package_name_does_not_use_underscore_or_period.py")
        )
        node = astroid.parse(file.read())
        file.close()
        return node

    def test_package_name_acceptable(self, setup):
        package_name = setup.body[0]
        module_node = astroid.Module(name="node", file="setup.py")
        module_node.doc_node = """ """
        module_node.body = [package_name]

        with self.assertNoMessages():
            self.checker.visit_module(module_node)

    def test_package_name_violation(self, setup):
        package_name = setup.body[1]
        module_node = astroid.Module(name="node", file="setup.py")
        module_node.doc_node = """ """
        module_node.body = [package_name]
        with self.assertAddsMessages(
            pylint.testutils.MessageTest(
                msg_id="package-name-incorrect",
                line=0,
                node=module_node,
                col_offset=0,
            )
        ):
            self.checker.visit_module(module_node)

    def test_guidelines_link_active(self):
        url = "https://azure.github.io/azure-sdk/python_design.html#packaging"
        config = Configuration()
        client = PipelineClient(url, config=config)
        request = client.get(url)
        response = client._pipeline.run(request)
        assert response.http_response.status_code == 200


class TestServiceClientUsesNameWithClientSuffix(pylint.testutils.CheckerTestCase):
    CHECKER_CLASS = checker.ServiceClientUsesNameWithClientSuffix

    @pytest.fixture(scope="class")
    def setup(self):
        file = open(
            os.path.join(TEST_FOLDER, "test_files", "service_client_uses_name_with_client_suffix.py")
        )
        node = astroid.parse(file.read())
        file.close()
        return node

    def test_client_suffix_acceptable(self, setup):
        client_node = setup.body[0]
        module_node = astroid.Module(name="node", file="_my_client.py")
        module_node.doc_node = """ """
        module_node.body = [client_node]

        with self.assertNoMessages():
            self.checker.visit_module(module_node)

    def test_client_suffix_violation(self, setup):
        client_node = setup.body[1]
        module_node = astroid.Module(name="node", file="_my_client.py")
        module_node.doc_node = """ """
        module_node.body = [client_node]
        with self.assertAddsMessages(
            pylint.testutils.MessageTest(
                msg_id="client-suffix-needed",
                line=0,
                node=module_node,
                col_offset=0,
            )
        ):
            self.checker.visit_module(module_node)

    def test_guidelines_link_active(self):
        url = "https://azure.github.io/azure-sdk/python_design.html#service-client"
        config = Configuration()
        client = PipelineClient(url, config=config)
        request = client.get(url)
        response = client._pipeline.run(request)
        assert response.http_response.status_code == 200


class TestClientMethodNamesDoNotUseDoubleUnderscorePrefix(pylint.testutils.CheckerTestCase):
    CHECKER_CLASS = checker.ClientMethodNamesDoNotUseDoubleUnderscorePrefix

    @pytest.fixture(scope="class")
    def setup(self):
        file = open(
            os.path.join(TEST_FOLDER, "test_files", "client_method_names_do_not_use_double_underscore_prefix.py")
        )
        node = astroid.parse(file.read())
        file.close()
        return node

    def test_ignores_repr(self, setup):
        function_node = setup.body[2].body[0]
        with self.assertNoMessages():
            self.checker.visit_functiondef(function_node)

    def test_ignores_constructor(self, setup):
        function_node = setup.body[2].body[1]
        with self.assertNoMessages():
            self.checker.visit_functiondef(function_node)

    def test_ignores_other_dunder(self, setup):
        function_node_a = setup.body[2].body[2]
        function_node_b = setup.body[2].body[3]
        function_node_c = setup.body[2].body[4]
        function_node_d = setup.body[2].body[5]
        with self.assertNoMessages():
            self.checker.visit_functiondef(function_node_a)
            self.checker.visit_functiondef(function_node_b)
            self.checker.visit_functiondef(function_node_c)
            self.checker.visit_functiondef(function_node_d)

    def test_ignores_private_method(self, setup):
        function_node = setup.body[2].body[6]
        with self.assertNoMessages():
            self.checker.visit_functiondef(function_node)

    def test_ignores_private_method_async(self, setup):
        function_node = setup.body[2].body[7]
        with self.assertNoMessages():
            self.checker.visit_asyncfunctiondef(function_node)

    def test_ignores_methods_with_decorators(self, setup):
        func_node_a = setup.body[2].body[8]
        func_node_b = setup.body[2].body[9]
        func_node_c = setup.body[2].body[10]
        with self.assertNoMessages():
            self.checker.visit_functiondef(func_node_a)
            self.checker.visit_functiondef(func_node_b)
            self.checker.visit_functiondef(func_node_c)

    def test_ignores_async_methods_with_decorators(self, setup):
        func_node_a = setup.body[2].body[8]
        func_node_b = setup.body[2].body[9]
        func_node_c = setup.body[2].body[10]
        with self.assertNoMessages():
            self.checker.visit_asyncfunctiondef(func_node_a)
            self.checker.visit_asyncfunctiondef(func_node_b)
            self.checker.visit_asyncfunctiondef(func_node_c)

    def test_finds_double_underscore_on_async_method(self, setup):
        func_node_a = setup.body[3].body[0]
        func_node_b = setup.body[3].body[1]
        func_node_c = setup.body[3].body[2]
        with self.assertAddsMessages(
            pylint.testutils.MessageTest(
                msg_id="client-method-name-no-double-underscore",
                line=67,
                node=func_node_a,
                col_offset=4,
                end_line=67,
                end_col_offset=36,
            ),
            pylint.testutils.MessageTest(
                msg_id="client-method-name-no-double-underscore",
                line=71,
                node=func_node_b,
                col_offset=4,
                end_line=71,
                end_col_offset=25,
            ),
            pylint.testutils.MessageTest(
                msg_id="client-method-name-no-double-underscore",
                line=75,
                node=func_node_c,
                col_offset=4,
                end_line=75,
                end_col_offset=26,
            ),
        ):
            self.checker.visit_asyncfunctiondef(func_node_a)
            self.checker.visit_asyncfunctiondef(func_node_b)
            self.checker.visit_asyncfunctiondef(func_node_c)

    def test_finds_double_underscore_on_sync_method(self, setup):
        func_node_a = setup.body[4].body[0]
        func_node_b = setup.body[4].body[1]
        func_node_c = setup.body[4].body[2]
        with self.assertAddsMessages(
            pylint.testutils.MessageTest(
                msg_id="client-method-name-no-double-underscore",
                line=82,
                node=func_node_a,
                col_offset=4,
                end_line=82,
                end_col_offset=30,
            ),
            pylint.testutils.MessageTest(
                msg_id="client-method-name-no-double-underscore",
                line=86,
                node=func_node_b,
                col_offset=4,
                end_line=86,
                end_col_offset=19,
            ),
            pylint.testutils.MessageTest(
                msg_id="client-method-name-no-double-underscore",
                line=90,
                node=func_node_c,
                col_offset=4,
                end_line=90,
                end_col_offset=20,
            ),
        ):
            self.checker.visit_functiondef(func_node_a)
            self.checker.visit_functiondef(func_node_b)
            self.checker.visit_functiondef(func_node_c)

    def test_ignores_non_client_method(self, setup):
        func_node_a = setup.body[5].body[0]
        func_node_b = setup.body[5].body[1]
        with self.assertNoMessages():
            self.checker.visit_functiondef(func_node_a)
            self.checker.visit_asyncfunctiondef(func_node_b)

    def test_guidelines_link_active(self):
        url = "https://azure.github.io/azure-sdk/python_implementation.html#public-vs-private"
        config = Configuration()
        client = PipelineClient(url, config=config)
        request = client.get(url)
        response = client._pipeline.run(request)
        assert response.http_response.status_code == 200


class TestCheckDocstringAdmonitionNewline(pylint.testutils.CheckerTestCase):
    CHECKER_CLASS = checker.CheckDocstringAdmonitionNewline

    @pytest.fixture(scope="class")
    def setup(self):
        file = open(
            os.path.join(TEST_FOLDER, "test_files", "check_docstring_admonition_newline.py")
        )
        node = astroid.parse(file.read())
        file.close()
        return node

    def test_ignores_correct_admonition_statement_in_function(self, setup):
        function_node = setup.body[0]
        with self.assertNoMessages():
            self.checker.visit_functiondef(function_node)

    def test_ignores_correct_admonition_statement_in_function_with_comments(self, setup):
        function_node = setup.body[1]
        with self.assertNoMessages():
            self.checker.visit_functiondef(function_node)

    def test_bad_admonition_statement_in_function(self, setup):
        function_node = setup.body[2]
        with self.assertAddsMessages(
            pylint.testutils.MessageTest(
                msg_id="docstring-admonition-needs-newline",
                line=24,
                node=function_node,
                col_offset=0,
                end_line=24,
                end_col_offset=17,
            )
        ):
            self.checker.visit_functiondef(function_node)

    def test_bad_admonition_statement_in_function_with_comments(self, setup):
        function_node = setup.body[3]
        with self.assertAddsMessages(
            pylint.testutils.MessageTest(
                msg_id="docstring-admonition-needs-newline",
                line=32,
                node=function_node,
                col_offset=0,
                end_line=32,
                end_col_offset=17,
            )
        ):
            self.checker.visit_functiondef(function_node)

    def test_ignores_correct_admonition_statement_in_function_async(self, setup):
        function_node = setup.body[4]
        with self.assertNoMessages():
            self.checker.visit_asyncfunctiondef(function_node)

    def test_ignores_correct_admonition_statement_in_function_with_comments_async(self, setup):
        function_node = setup.body[5]
        with self.assertNoMessages():
            self.checker.visit_asyncfunctiondef(function_node)

    def test_bad_admonition_statement_in_function_async(self, setup):
        function_node = setup.body[6]
        with self.assertAddsMessages(
            pylint.testutils.MessageTest(
                msg_id="docstring-admonition-needs-newline",
                line=64,
                node=function_node,
                col_offset=0,
                end_line=64,
                end_col_offset=23,
            )
        ):
            self.checker.visit_asyncfunctiondef(function_node)

    def test_bad_admonition_statement_in_function_with_comments_async(self, setup):
        function_node = setup.body[7]
        with self.assertAddsMessages(
            pylint.testutils.MessageTest(
                msg_id="docstring-admonition-needs-newline",
                line=72,
                node=function_node,
                col_offset=0,
                end_line=72,
                end_col_offset=23,
            )
        ):
            self.checker.visit_asyncfunctiondef(function_node)

    def test_ignores_correct_admonition_statement_in_class(self, setup):
        class_node = setup.body[8]
        with self.assertNoMessages():
            self.checker.visit_classdef(class_node)

    def test_ignores_correct_admonition_statement_in_class_with_comments(self, setup):
        class_node = setup.body[9]
        with self.assertNoMessages():
            self.checker.visit_classdef(class_node)

    def test_bad_admonition_statement_in_class(self, setup):
        class_node = setup.body[10]
        with self.assertAddsMessages(
            pylint.testutils.MessageTest(
                msg_id="docstring-admonition-needs-newline",
                line=110,
                node=class_node,
                col_offset=0,
                end_line=110,
                end_col_offset=17,
            )
        ):
            self.checker.visit_classdef(class_node)

    def test_bad_admonition_statement_in_class_with_comments(self, setup):
        class_node = setup.body[11]
        with self.assertAddsMessages(
            pylint.testutils.MessageTest(
                msg_id="docstring-admonition-needs-newline",
                line=121,
                node=class_node,
                col_offset=0,
                end_line=121,
                end_col_offset=17,
            )
        ):
            self.checker.visit_classdef(class_node)


class TestCheckNamingMismatchGeneratedCode(pylint.testutils.CheckerTestCase):
    CHECKER_CLASS = checker.CheckNamingMismatchGeneratedCode

    @pytest.fixture(scope="class")
    def setup(self):
        file = open(
            os.path.join(TEST_FOLDER, "test_files", "check_naming_mismatch_generated_code.py")
        )
        node = astroid.parse(file.read())
        file.close()
        return node

    def test_import_naming_mismatch_violation(self, setup):
        import_one, import_two, assign_one = setup.body[0], setup.body[1], setup.body[2]
        module_node = astroid.Module(name="node", file="__init__.py")
        module_node.doc_node = """ """
        module_node.body = [import_one, import_two, assign_one]

        for name in module_node.body[-1].assigned_stmts():
            err_node = name.elts[1]

        with self.assertAddsMessages(
            pylint.testutils.MessageTest(
                msg_id="naming-mismatch",
                line=7,
                node=err_node,
                col_offset=4,
                end_line=7,
                end_col_offset=18,
            )
        ):
            self.checker.visit_module(module_node)

    def test_import_from_naming_mismatch_violation(self, setup):
        import_one, import_two, assign_one = setup.body[0], setup.body[3], setup.body[2]
        module_node = astroid.Module(name="node", file="__init__.py")
        module_node.doc_node = """ """
        module_node.body = [import_one, import_two, assign_one]

        for name in module_node.body[-1].assigned_stmts():
            err_node = name.elts[1]

        with self.assertAddsMessages(
            pylint.testutils.MessageTest(
                msg_id="naming-mismatch",
                line=7,
                node=err_node,
                col_offset=4,
                end_line=7,
                end_col_offset=18,
            )
        ):
            self.checker.visit_module(module_node)

    def test_naming_mismatch_acceptable(self, setup):
        import_one, import_two, assign_one = setup.body[0], setup.body[1], setup.body[4]
        module_node = astroid.Module(name="node", file="__init__.py")
        module_node.doc_node = """ """
        module_node.body = [import_one, import_two, assign_one]

        with self.assertNoMessages():
            self.checker.visit_module(module_node)

    def test_naming_mismatch_pylint_disable(self):
        file = open(os.path.join(TEST_FOLDER, "test_files", "__init__.py"))
        node = astroid.parse(file.read())
        file.close()

        with self.assertNoMessages():
            self.checker.visit_module(node)

    def test_guidelines_link_active(self):
        url = "https://github.com/Azure/autorest/blob/main/docs/generate/built-in-directives.md"
        config = Configuration()
        client = PipelineClient(url, config=config)
        request = client.get(url)
        response = client._pipeline.run(request)
        assert response.http_response.status_code == 200


class TestCheckEnum(pylint.testutils.CheckerTestCase):
    CHECKER_CLASS = checker.CheckEnum

    @pytest.fixture(scope="class")
    def setup(self):
        file = open(
            os.path.join(TEST_FOLDER, "test_files", "check_enum.py")
        )
        node = astroid.parse(file.read())
        file.close()
        return node

    def test_ignore_normal_class(self, setup):
        class_node = setup.body[3]
        with self.assertNoMessages():
            self.checker.visit_classdef(class_node)

    def test_enum_capitalized_violation_python_two(self, setup):
        class_node = setup.body[4]
        with self.assertAddsMessages(
            pylint.testutils.MessageTest(
                msg_id="enum-must-be-uppercase",
                line=13,
                node=class_node.body[0].targets[0],
                col_offset=4,
                end_line=13,
                end_col_offset=7,
            )
        ):
            self.checker.visit_classdef(class_node)

    def test_enum_capitalized_violation_python_three(self, setup):
        class_node = setup.body[5]
        with self.assertAddsMessages(
            pylint.testutils.MessageTest(
                msg_id="enum-must-be-uppercase",
                line=18,
                node=class_node.body[0].targets[0],
                col_offset=4,
                end_line=18,
                end_col_offset=7,
            )
        ):
            self.checker.visit_classdef(class_node)

    def test_inheriting_case_insensitive_violation(self, setup):
        class_node = setup.body[6]
        with self.assertAddsMessages(
            pylint.testutils.MessageTest(
                msg_id="enum-must-inherit-case-insensitive-enum-meta",
                line=22,
                node=class_node,
                col_offset=0,
                end_line=22,
                end_col_offset=16,
            )
        ):
            self.checker.visit_classdef(class_node)

    def test_acceptable_python_three(self, setup):
        class_node = setup.body[7]
        with self.assertNoMessages():
            self.checker.visit_classdef(class_node)

    def test_enum_file_acceptable_python_two(self):
        file = open(
            os.path.join(TEST_FOLDER, "test_files", "enum_checker_acceptable.py")
        )
        node = astroid.parse(file.read())
        file.close()

        with self.assertNoMessages():
            self.checker.visit_classdef(node.body[3])

    def test_enum_file_both_violation(self):
        file = open(
            os.path.join(TEST_FOLDER, "test_files", "enum_checker_violation.py")
        )
        node = astroid.parse(file.read())
        file.close()

        with self.assertAddsMessages(
            pylint.testutils.MessageTest(
                msg_id="enum-must-inherit-case-insensitive-enum-meta",
                line=5,
                node=node.body[1],
                col_offset=0,
                end_line=5,
                end_col_offset=16,
            ),
            pylint.testutils.MessageTest(
                msg_id="enum-must-be-uppercase",
                line=6,
                node=node.body[1].body[0].targets[0],
                col_offset=4,
                end_line=6,
                end_col_offset=7,
            ),
        ):
            self.checker.visit_classdef(node.body[1])

    def test_guidelines_link_active(self):
        self._create_url_pipeline(
            "https://azure.github.io/azure-sdk/python_design.html#enumerations"
        )
        self._create_url_pipeline(
            "https://azure.github.io/azure-sdk/python_implementation.html#extensible-enumerations"
        )

    def _create_url_pipeline(self, url):
        resp = requests.get(url)
        assert resp.status_code == 200


class TestCheckAPIVersion(pylint.testutils.CheckerTestCase):
    CHECKER_CLASS = checker.CheckAPIVersion

    @pytest.fixture(scope="class")
    def setup(self):
        file = open(
            os.path.join(TEST_FOLDER, "test_files", "check_API_version.py")
        )
        node = astroid.parse(file.read())
        file.close()
        return node

    def test_api_version_violation(self, setup):
        class_node = setup.body[0]
        with self.assertAddsMessages(
            pylint.testutils.MessageTest(
                msg_id="client-accepts-api-version-keyword",
                col_offset=0,
                line=2,
                node=class_node,
                end_line=2,
                end_col_offset=16,
            )
        ):
            self.checker.visit_classdef(class_node)

    def test_api_version_acceptable(self, setup):
        class_node = setup.body[1]
        with self.assertNoMessages():
            self.checker.visit_classdef(class_node)

    def test_api_version_file_class_acceptable(self):
        file = open(
            os.path.join(
                TEST_FOLDER, "test_files", "api_version_checker_acceptable_class.py"
            )
        )
        node = astroid.parse(file.read())
        file.close()

        with self.assertNoMessages():
            self.checker.visit_classdef(node.body[0])

    def test_api_version_file_init_acceptable(self):
        file = open(
            os.path.join(
                TEST_FOLDER, "test_files", "api_version_checker_acceptable_init.py"
            )
        )
        node = astroid.parse(file.read())
        file.close()

        with self.assertNoMessages():
            self.checker.visit_classdef(node.body[0])

    def test_api_version_file_violation(self):
        file = open(
            os.path.join(TEST_FOLDER, "test_files", "api_version_checker_violation.py")
        )
        node = astroid.parse(file.read())
        file.close()

        with self.assertAddsMessages(
            pylint.testutils.MessageTest(
                msg_id="client-accepts-api-version-keyword",
                line=4,
                node=node.body[0],
                col_offset=0,
                end_line=4,
                end_col_offset=16,
            )
        ):
            self.checker.visit_classdef(node.body[0])

    def test_guidelines_link_active(self):
        url = "https://azure.github.io/azure-sdk/python_design.html#specifying-the-service-version"
        config = Configuration()
        client = PipelineClient(url, config=config)
        request = client.get(url)
        response = client._pipeline.run(request)
        assert response.http_response.status_code == 200


class TestCheckNonCoreNetworkImport(pylint.testutils.CheckerTestCase):
    """Test that we are blocking disallowed imports and allowing allowed imports."""

    CHECKER_CLASS = checker.NonCoreNetworkImport

    @pytest.fixture(scope="class")
    def setup(self):
        file = open(
            os.path.join(TEST_FOLDER, "test_files", "non_core_network_import.py")
        )
        node = astroid.parse(file.read())
        file.close()
        return node

    def test_disallowed_imports(self, setup):
        """Check that illegal imports raise warnings"""
        # Blocked import outside of core.
        requests_import_node = setup.body[0]
        with self.assertAddsMessages(
            pylint.testutils.MessageTest(
                msg_id="networking-import-outside-azure-core-transport",
                line=2,
                node=requests_import_node,
                col_offset=0,
                end_line=2,
                end_col_offset=15,
            )
        ):
            self.checker.visit_import(requests_import_node)

        httpx_import_node = setup.body[1]
        with self.assertAddsMessages(
            pylint.testutils.MessageTest(
                msg_id="networking-import-outside-azure-core-transport",
                line=3,
                node=httpx_import_node,
                col_offset=0,
                end_line=3,
                end_col_offset=12,
            )
        ):
            self.checker.visit_import(httpx_import_node)

        # blocked import from outside of core.
        importfrom_node = setup.body[2]
        with self.assertAddsMessages(
            pylint.testutils.MessageTest(
                msg_id="networking-import-outside-azure-core-transport",
                line=4,
                node=importfrom_node,
                col_offset=0,
                end_line=4,
                end_col_offset=23,
            )
        ):
            self.checker.visit_importfrom(importfrom_node)

    def test_allowed_imports(self, setup):
        """Check that allowed imports don't raise warnings."""
        # import not in the blocked list.
        import_node = setup.body[3]
        with self.assertNoMessages():
            self.checker.visit_import(import_node)

        # from import not in the blocked list.
        importfrom_node = setup.body[4]
        with self.assertNoMessages():
            self.checker.visit_importfrom(importfrom_node)

        # blocked import, but in core.
        import_node = setup.body[5]
        import_node.root().name = "azure.core.pipeline.transport"
        with self.assertNoMessages():
            self.checker.visit_import(import_node)

        # blocked from import, but in core.
        importfrom_node = setup.body[6]
        importfrom_node.root().name = "azure.core.pipeline.transport._private_module"
        with self.assertNoMessages():
            self.checker.visit_importfrom(importfrom_node)


class TestCheckNonAbstractTransportImport(pylint.testutils.CheckerTestCase):
    """Test that we are blocking disallowed imports and allowing allowed imports."""

    CHECKER_CLASS = checker.NonAbstractTransportImport

    @pytest.fixture(scope="class")
    def setup(self):
        file = open(
            os.path.join(TEST_FOLDER, "test_files", "non_abstract_transport_import.py")
        )
        node = astroid.parse(file.read())
        file.close()
        return node

    def test_disallowed_imports(self, setup):
        """Check that illegal imports raise warnings"""
        importfrom_node = setup.body[0]
        with self.assertAddsMessages(
            pylint.testutils.MessageTest(
                msg_id="non-abstract-transport-import",
                line=2,
                node=importfrom_node,
                col_offset=0,
                end_line=2,
                end_col_offset=59,
            )
        ):
            self.checker.visit_importfrom(importfrom_node)

    def test_allowed_imports(self, setup):
        """Check that allowed imports don't raise warnings."""
        # import not in the blocked list.
        importfrom_node = setup.body[1]
        with self.assertNoMessages():
            self.checker.visit_importfrom(importfrom_node)

        # from import not in the blocked list.
        importfrom_node = setup.body[2]
        with self.assertNoMessages():
            self.checker.visit_importfrom(importfrom_node)

        # Import abstract classes
        importfrom_node = setup.body[3]
        with self.assertNoMessages():
            self.checker.visit_importfrom(importfrom_node)

        # Import non-abstract classes, but from in `azure.core.pipeline.transport`.
        importfrom_node = setup.body[4]
        importfrom_node.root().name = "azure.core.pipeline.transport._private_module"
        with self.assertNoMessages():
            self.checker.visit_importfrom(importfrom_node)


class TestRaiseWithTraceback(pylint.testutils.CheckerTestCase):
    """Test that we don't use raise with traceback"""

    CHECKER_CLASS = checker.NoAzureCoreTracebackUseRaiseFrom

    @pytest.fixture(scope="class")
    def setup(self):
        file = open(
            os.path.join(TEST_FOLDER, "test_files", "raise_with_traceback.py")
        )
        node = astroid.parse(file.read())
        file.close()
        return node

    def test_raise_traceback(self, setup):
        node = setup.body[0]
        with self.assertAddsMessages(
            pylint.testutils.MessageTest(
                msg_id="no-raise-with-traceback",
                line=1,
                node=node,
                col_offset=0,
                end_line=1,
                end_col_offset=96,
            )
        ):
            self.checker.visit_importfrom(node)


class TestTypePropertyNameLength(pylint.testutils.CheckerTestCase):
    """Test that we are checking the type and property name lengths"""

    CHECKER_CLASS = checker.NameExceedsStandardCharacterLength

    @pytest.fixture(scope="class")
    def setup(self):
        file = open(
            os.path.join(TEST_FOLDER, "test_files", "type_property_name_length.py")
        )
        node = astroid.parse(file.read())
        file.close()
        return node

    def test_class_name_too_long(self, setup):
        class_node = setup.body[0]
        with self.assertAddsMessages(
            pylint.testutils.MessageTest(
                msg_id="name-too-long",
                line=2,
                node=class_node,
                col_offset=0,
                end_line=2,
                end_col_offset=52,
            )
        ):
            self.checker.visit_classdef(class_node)

    def test_function_name_too_long(self, setup):
        class_node = setup.body[1]
        function_node = setup.body[1].body[0]
        with self.assertNoMessages():
            self.checker.visit_classdef(class_node)
        with self.assertAddsMessages(
            pylint.testutils.MessageTest(
                msg_id="name-too-long",
                line=9,
                node=function_node,
                col_offset=4,
                end_line=9,
                end_col_offset=54,
            )
        ):
            self.checker.visit_functiondef(function_node)

    def test_variable_name_too_long(self, setup):
        class_node = setup.body[1]
        function_node = setup.body[1].body[1]
        property_node = setup.body[1].body[1].body[0]
        with self.assertNoMessages():
            self.checker.visit_classdef(class_node)
        with self.assertAddsMessages(
            pylint.testutils.MessageTest(
                msg_id="name-too-long",
                line=14,
                node=property_node.targets[0],
                col_offset=8,
                end_line=14,
                end_col_offset=60,
            )
        ):
            self.checker.visit_functiondef(function_node)

    def test_private_name_too_long(self, setup):
        class_node = setup.body[1]
        function_node = setup.body[1].body[2]
        with self.assertNoMessages():
            self.checker.visit_classdef(class_node)
            self.checker.visit_functiondef(function_node)

    def test_instance_attr_name_too_long(self, setup):
        class_node = setup.body[1]
        function_node = setup.body[1].body[3]
        property_node = setup.body[1].body[3].body[0]
        with self.assertNoMessages():
            self.checker.visit_classdef(class_node)
        with self.assertAddsMessages(
            pylint.testutils.MessageTest(
                msg_id="name-too-long",
                line=22,
                node=property_node.targets[0],
                col_offset=8,
                end_line=22,
                end_col_offset=54,
            )
        ):
            self.checker.visit_functiondef(function_node)

    def test_class_var_name_too_long(self, setup):
        class_node = setup.body[1]
        function_node = setup.body[1].body[4]
        with self.assertAddsMessages(
            pylint.testutils.MessageTest(
                msg_id="name-too-long",
                line=25,
                node=class_node.body[4].targets[0],
                col_offset=4,
                end_line=25,
                end_col_offset=45,
            )
        ):
            self.checker.visit_functiondef(class_node)
        with self.assertNoMessages():
            self.checker.visit_functiondef(function_node)


class TestDeleteOperationReturnType(pylint.testutils.CheckerTestCase):
    """Test that we are checking the return type of delete functions is correct"""

    CHECKER_CLASS = checker.DeleteOperationReturnStatement

    @pytest.fixture(scope="class")
    def setup(self):
        file = open(
            os.path.join(TEST_FOLDER, "test_files", "delete_operation_return_type.py")
        )
        node = astroid.parse(file.read())
        file.close()
        return node

    def test_begin_delete_operation_incorrect_return(self, setup):
        node = setup.body[2].body[0]
        with self.assertAddsMessages(
            pylint.testutils.MessageTest(
                msg_id="delete-operation-wrong-return-type",
                line=7,
                node=node,
                col_offset=4,
                end_line=7,
                end_col_offset=34,
            )
        ):
            self.checker.visit_functiondef(node)

    def test_delete_operation_incorrect_return(self, setup):
        node = setup.body[2].body[1]
        with self.assertAddsMessages(
            pylint.testutils.MessageTest(
                msg_id="delete-operation-wrong-return-type",
                line=11,
                node=node,
                col_offset=4,
                end_line=11,
                end_col_offset=28,
            )
        ):
            self.checker.visit_functiondef(node)

    def test_delete_operation_correct_return(self, setup):
        node = setup.body[2].body[2]
        with self.assertNoMessages():
            self.checker.visit_functiondef(node)

    def test_begin_delete_operation_correct_return(self, setup):
        node = setup.body[2].body[3]
        with self.assertNoMessages():
            self.checker.visit_functiondef(node)


class TestDocstringParameters(pylint.testutils.CheckerTestCase):
    """Test that we are checking the docstring is correct"""

    CHECKER_CLASS = checker.CheckDocstringParameters

    @pytest.fixture(scope="class")
    def setup(self):
        file = open(
            os.path.join(TEST_FOLDER, "test_files", "docstring_parameters.py")
        )
        node = astroid.parse(file.read())
        file.close()
        return node

    def test_docstring_vararg(self, setup):
        # Check that we recognize *args as param in docstring
        node = setup.body[0]
        with self.assertNoMessages():
            self.checker.visit_functiondef(node)

    def test_docstring_vararg_keyword_args(self, setup):
        # Check that we recognize keyword-only args after *args in docstring
        node = setup.body[1]
        with self.assertNoMessages():
            self.checker.visit_functiondef(node)

    def test_docstring_varag_no_type(self, setup):
        # Error on documenting keyword only args as param after *args in docstring
        node = setup.body[2]
        with self.assertAddsMessages(
            pylint.testutils.MessageTest(
                msg_id="docstring-keyword-should-match-keyword-only",
                line=24,
                node=node,
                args="z",
                col_offset=0,
                end_line=24,
                end_col_offset=16,
            ),
            pylint.testutils.MessageTest(
                msg_id="docstring-missing-type",
                line=24,
                args="x",
                node=node,
                col_offset=0,
                end_line=24,
                end_col_offset=16,
            ),
        ):
            self.checker.visit_functiondef(node)

    def test_docstring_class_paramtype(self, setup):
        function_node_a = setup.body[3].body[0]
        function_node_b = setup.body[3].body[1]
        with self.assertAddsMessages(
            pylint.testutils.MessageTest(
                msg_id="docstring-keyword-should-match-keyword-only",
                line=34,
                node=function_node_a,
                args="z",
                col_offset=4,
                end_line=34,
                end_col_offset=20,
            ),
        ):
            self.checker.visit_functiondef(function_node_a)
        with self.assertAddsMessages(
            pylint.testutils.MessageTest(
                msg_id="docstring-keyword-should-match-keyword-only",
                line=40,
                node=function_node_b,
                args="z",
                col_offset=4,
                end_line=40,
                end_col_offset=20,
            ),
        ):
            self.checker.visit_functiondef(function_node_b)

    def test_docstring_property_decorator(self, setup):
        node = setup.body[5]
        with self.assertNoMessages():
            self.checker.visit_functiondef(node)

    def test_docstring_no_property_decorator(self, setup):
        node = setup.body[6]
        with self.assertAddsMessages(
            pylint.testutils.MessageTest(
                msg_id="docstring-missing-return",
                line=60,
                args=None,
                node=node,
                col_offset=0,
                end_line=60,
                end_col_offset=16,
            ),
        ):
            self.checker.visit_functiondef(node)

    def test_docstring_type_has_space(self, setup):
        # Don't error if there is extra spacing in the type
        node = setup.body[7]
        with self.assertNoMessages():
            self.checker.visit_functiondef(node)

    def test_docstring_type_has_many_spaces(self, setup):
        # Don't error if there is extra spacing around the type
        node = setup.body[8]
        with self.assertNoMessages():
            self.checker.visit_functiondef(node)

    def test_docstring_raises(self, setup):
        node = setup.body[9]
        with self.assertNoMessages():
            self.checker.visit_functiondef(node)

    def test_docstring_keyword_only(self, setup):
        node = setup.body[10]
        with self.assertNoMessages():
            self.checker.visit_functiondef(node)

    def test_docstring_correct_rtype(self, setup):
        node = setup.body[11]
        with self.assertNoMessages():
            self.checker.visit_functiondef(node)

    def test_docstring_class_type(self, setup):
        node = setup.body[12]
        with self.assertAddsMessages(
            pylint.testutils.MessageTest(
                msg_id="docstring-type-do-not-use-class",
                line=114,
                args="x",
                node=node,
                col_offset=0,
                end_line=114,
                end_col_offset=16,
            ),
            pylint.testutils.MessageTest(
                msg_id="docstring-type-do-not-use-class",
                line=114,
                args="rtype",
                node=node,
                col_offset=0,
                end_line=114,
                end_col_offset=16,
            ),
        ):
            self.checker.visit_functiondef(node)


class TestDoNotImportLegacySix(pylint.testutils.CheckerTestCase):
    """Test that we are blocking disallowed imports and allowing allowed imports."""

    CHECKER_CLASS = checker.DoNotImportLegacySix

    @pytest.fixture(scope="class")
    def setup(self):
        file = open(
            os.path.join(TEST_FOLDER, "test_files", "do_not_import_legacy_six.py")
        )
        node = astroid.parse(file.read())
        file.close()
        return node

    def test_disallowed_import_from(self, setup):
        """Check that illegal imports raise warnings"""
        importfrom_node = setup.body[0]
        with self.assertAddsMessages(
            pylint.testutils.MessageTest(
                msg_id="do-not-import-legacy-six",
                line=2,
                node=importfrom_node,
                col_offset=0,
                end_line=2,
                end_col_offset=30,
            )
        ):
            self.checker.visit_importfrom(importfrom_node)

    def test_disallowed_import(self, setup):
        """Check that illegal imports raise warnings"""
        importfrom_node = setup.body[1]
        with self.assertAddsMessages(
            pylint.testutils.MessageTest(
                msg_id="do-not-import-legacy-six",
                line=5,
                node=importfrom_node,
                col_offset=0,
                end_line=5,
                end_col_offset=10,
            )
        ):
            self.checker.visit_import(importfrom_node)

    def test_allowed_imports(self, setup):
        """Check that allowed imports don't raise warnings."""
        # import not in the blocked list.
        importfrom_node = setup.body[2]
        with self.assertNoMessages():
            self.checker.visit_importfrom(importfrom_node)

        # from import not in the blocked list.
        importfrom_node = setup.body[3]
        with self.assertNoMessages():
            self.checker.visit_importfrom(importfrom_node)


class TestCheckNoLegacyAzureCoreHttpResponseImport(pylint.testutils.CheckerTestCase):
    """Test that we are blocking disallowed imports and allowing allowed imports."""

    CHECKER_CLASS = checker.NoLegacyAzureCoreHttpResponseImport

    @pytest.fixture(scope="class")
    def setup(self):
        file = open(
            os.path.join(TEST_FOLDER, "test_files", "no_legacy_azure_core_http_response_import.py")
        )
        node = astroid.parse(file.read())
        file.close()
        return node

    def test_disallowed_import_from(self, setup):
        """Check that illegal imports raise warnings"""
        importfrom_node = setup.body[0]
        with self.assertAddsMessages(
            pylint.testutils.MessageTest(
                msg_id="no-legacy-azure-core-http-response-import",
                line=2,
                node=importfrom_node,
                col_offset=0,
                end_line=2,
                end_col_offset=54,
            )
        ):
            self.checker.visit_importfrom(importfrom_node)

    def test_allowed_imports(self, setup):
        """Check that allowed imports don't raise warnings."""
        # import not in the blocked list.
        importfrom_node = setup.body[1]
        with self.assertNoMessages():
            self.checker.visit_importfrom(importfrom_node)

        # from import not in the blocked list.
        importfrom_node = setup.body[2]
        with self.assertNoMessages():
            self.checker.visit_importfrom(importfrom_node)

        # Import HttpResponse, but from in `azure.core`.
        importfrom_node = setup.body[3]
        importfrom_node.root().name = "azure.core"
        with self.assertNoMessages():
            self.checker.visit_importfrom(importfrom_node)


class TestCheckNoTypingUnderTypeChecking(pylint.testutils.CheckerTestCase):
    """Test that we are blocking disallowed imports and allowing allowed imports."""

    CHECKER_CLASS = checker.NoImportTypingFromTypeCheck

    @pytest.fixture(scope="class")
    def setup(self):
        file = open(
            os.path.join(TEST_FOLDER, "test_files", "no_typing_under_type_checking.py")
        )
        node = astroid.parse(file.read())
        file.close()
        return node

    def test_disallowed_import_from(self, setup):
        """Check that illegal imports raise warnings"""
        import_node = setup.body[1].body[0]
        with self.assertAddsMessages(
            pylint.testutils.MessageTest(
                msg_id="no-typing-import-in-type-check",
                line=5,
                node=import_node,
                col_offset=4,
                end_line=5,
                end_col_offset=26,
            )
        ):
            self.checker.visit_importfrom(import_node)

    def test_disallowed_import_from_extensions(self, setup):
        """Check that illegal imports raise warnings"""
        import_node = setup.body[2].body[0]
        with self.assertAddsMessages(
            pylint.testutils.MessageTest(
                msg_id="no-typing-import-in-type-check",
                line=9,
                node=import_node,
                col_offset=4,
                end_line=9,
                end_col_offset=28,
            )
        ):
            self.checker.visit_import(import_node)

    def test_allowed_imports(self, setup):
        """Check that allowed imports don't raise warnings."""
        # import not in the blocked list.
        importfrom_node = setup.body[3].body[0]
        with self.assertNoMessages():
            self.checker.visit_importfrom(importfrom_node)

    def test_allowed_import_else(self, setup):
        """Check that illegal imports raise warnings"""
        ima = setup.body[4].orelse[0]
        imb = setup.body[4].orelse[1]
        imc = setup.body[4].orelse[2]
        imd = setup.body[4].orelse[3]
        with self.assertNoMessages():
            self.checker.visit_importfrom(ima)
            self.checker.visit_import(imb)
            self.checker.visit_import(imc)
            self.checker.visit_importfrom(imd)


class TestImportTypeChecker(pylint.testutils.CheckerTestCase):
    CHECKER_CLASS = checker.ImportTypeChecker

    def test_finds_duplicate_imports(self):
        """Test that the checker correctly finds duplicate imports of the same type within the same file."""
        node = astroid.parse("""
            from module_a import MyClass
            from module_a import MyClass
        """)
        with self.assertAddsMessages(
                MessageTest(
                    msg_id='duplicate-import-type',
                    line=3,
                    node=node.body[1],  # Points to the second 'from ... import' statement
                    args=('MyClass', 'module_a'),
                    col_offset=0,
                    end_line=3,
                    end_col_offset=28
                )
        ):
            self.walk(node)

    def test_no_duplicates(self):
        """Test that the checker does not raise errors when there are no duplicate imports."""
        node = astroid.parse("""
            from module_a import MyClass
            from module_b import AnotherClass
        """)
        with self.assertNoMessages():
            self.walk(node)

    def test_ignore_imports_in_if_statement(self):
        """Test that the checker does not raise errors for duplicate imports inside an if statement."""
        node = astroid.parse("""
            if sys.version_info >= (3, 8):
                from module_a import MyClass
            else:
                from module_b import MyClass
        """)
        with self.assertNoMessages():
            self.walk(node)

    def test_ignore_imports_in_try_except(self):
        """Test that the checker does not raise errors for duplicate imports inside a try/except block."""
        node = astroid.parse("""
            try:
                from module_a import MyClass
            except ImportError:
                from module_b import MyClass
        """)
        with self.assertNoMessages():
            self.walk(node)

    def test_no_error_for_different_namespaces(self):
        """Test that the checker does not raise errors for the same client name in different namespaces."""
        node = astroid.parse("""
            from azure.eventgrid import EventGridClient
            from azure.eventgrid.aio import EventGridClient
        """)
        with self.assertNoMessages():
            self.walk(node)

    def test_no_error_for_completely_different_namespaces(self):
        """Test that the checker does not raise errors when importing the same client from completely different namespaces."""
        node = astroid.parse("""
            from azure.storage.blob import BlobServiceClient
            from azure.storage.blob.aio import BlobServiceClient
            from azure.identity import DefaultAzureCredential
            from azure.identity.aio import DefaultAzureCredential
        """)
        with self.assertNoMessages():
            self.walk(node)

    def test_error_for_duplicate_imports_in_same_namespace(self):
        """Test that the checker correctly finds duplicate imports of the same type from the same namespace."""
        node = astroid.parse("""
            from azure.storage.blob import BlobServiceClient
            from azure.storage.blob import BlobServiceClient
        """)
        with self.assertAddsMessages(
                MessageTest(
                    msg_id='duplicate-import-type',
                    line=3,
                    node=node.body[1],  # Points to the second 'from ... import' statement
                    args=('BlobServiceClient', 'azure.storage.blob'),
                    col_offset=0,
                    end_line=3,
                    end_col_offset=48
                )
        ):
            self.walk(node)

    def test_no_error_for_generic_namespaces(self):
        """Test that the checker does not raise errors for the same type in different generic namespaces."""
        node = astroid.parse("""
            from some.generic.namespace import SomeClass
            from some.generic.namespace.aio import SomeClass
            from another.namespace import AnotherClass
            from another.namespace.aio import AnotherClass
        """)
        with self.assertNoMessages():
            self.walk(node)

    def test_error_for_duplicate_imports_in_generic_namespace(self):
        """Test that the checker correctly finds duplicate imports of the same type from the same generic namespace."""
        node = astroid.parse("""
            from some.generic.namespace import SomeClass
            from some.generic.namespace import SomeClass
        """)
        with self.assertAddsMessages(
                MessageTest(
                    msg_id='duplicate-import-type',
                    line=3,
                    node=node.body[1],  # Points to the second 'from ... import' statement
                    args=('SomeClass', 'some.generic.namespace'),
                    col_offset=0,
                    end_line=3,
                    end_col_offset=44
                )
        ):
            self.walk(node)




            
class TestInvalidUseOfOverload(pylint.testutils.CheckerTestCase):
    """Test that use of the @overload decorator matches the async/sync nature of the underlying function"""

    CHECKER_CLASS = checker.InvalidUseOfOverload

    def test_valid_use_overload(self):
        file = open(
            os.path.join(
                TEST_FOLDER, "test_files", "invalid_use_of_overload_acceptable.py"
            )
        )
        node = astroid.parse(file.read())
        file.close()
        with self.assertNoMessages():
            self.checker.visit_classdef(node.body[1])


    def test_invalid_use_overload(self):
        file = open(
            os.path.join(
                TEST_FOLDER, "test_files", "invalid_use_of_overload_violation.py"
            )
        )
        node = astroid.extract_node(file.read())
        file.close()

        with self.assertAddsMessages(
            pylint.testutils.MessageTest(
                msg_id="invalid-use-of-overload",
                line=14,
                node=node.body[2],
                col_offset=4,
                end_line=14,
                end_col_offset=20,
            ),
            pylint.testutils.MessageTest(
                msg_id="invalid-use-of-overload",
                line=25,
                node=node.body[4],
                col_offset=4,
                end_line=25,
                end_col_offset=19,
            ),
        ):
            self.checker.visit_classdef(node)


class TestDoNotLogExceptions(pylint.testutils.CheckerTestCase):

    """Test that any errors are not logged in exception blocks."""

    CHECKER_CLASS = checker.DoNotLogExceptions

    @pytest.fixture(scope="class")
    def setup(self):
        file = open(
            os.path.join(TEST_FOLDER, "test_files", "do_not_log_exceptions.py")
        )
        node = astroid.parse(file.read())
        file.close()
        return node

    def test_logging_levels_logged_str_exception(self, setup):
        """Check that exceptions aren't logged at all logging levels in the exception block."""
        try_node = setup.body[1].body[0]
        error_node = setup.body[1].body[0].handlers[0].body[0]
        warning_node = setup.body[1].body[0].handlers[0].body[1]
        info_node = setup.body[1].body[0].handlers[0].body[2]
        debug_node = setup.body[1].body[0].handlers[0].body[3]
        with self.assertAddsMessages(
            pylint.testutils.MessageTest(
                msg_id="do-not-log-exceptions",
                line=9,
                node=error_node,
                col_offset=8,
                end_line=9,
                end_col_offset=39,
            ),
            pylint.testutils.MessageTest(
                msg_id="do-not-log-exceptions",
                line=10,
                node=warning_node,
                col_offset=8,
                end_line=10,
                end_col_offset=31,
            ),
            pylint.testutils.MessageTest(
                msg_id="do-not-log-exceptions",
                line=11,
                node=info_node,
                col_offset=8,
                end_line=11,
                end_col_offset=28,
            ),
            pylint.testutils.MessageTest(
                msg_id="do-not-log-exceptions",
                line=12,
                node=debug_node,
                col_offset=8,
                end_line=12,
                end_col_offset=29,
            )
        ):
            self.checker.visit_try(try_node)

    def test_logging_levels_logged_repr_exception(self, setup):
        """Check that exceptions aren't logged at all logging levels in the exception block."""
        try_node = setup.body[2].body[0]
        error_node = setup.body[2].body[0].handlers[0].body[0]
        warning_node = setup.body[2].body[0].handlers[0].body[1]
        info_node = setup.body[2].body[0].handlers[0].body[2]
        debug_node = setup.body[2].body[0].handlers[0].body[3]
        with self.assertAddsMessages(
            pylint.testutils.MessageTest(
                msg_id="do-not-log-exceptions",
                line=20,
                node=error_node,
                col_offset=8,
                end_line=20,
                end_col_offset=30,
            ),
            pylint.testutils.MessageTest(
                msg_id="do-not-log-exceptions",
                line=21,
                node=warning_node,
                col_offset=8,
                end_line=21,
                end_col_offset=32,
            ),
            pylint.testutils.MessageTest(
                msg_id="do-not-log-exceptions",
                line=22,
                node=info_node,
                col_offset=8,
                end_line=22,
                end_col_offset=29,
            ),
            pylint.testutils.MessageTest(
                msg_id="do-not-log-exceptions",
                line=23,
                node=debug_node,
                col_offset=8,
                end_line=23,
                end_col_offset=30,
            )
        ):
            self.checker.visit_try(try_node)

    def test_regular_logging_ok(self, setup):
        """Check that normal logging is ok in the exception block."""
        try_node = setup.body[3].body[0]
        with self.assertNoMessages():
            self.checker.visit_try(try_node)

    def test_logging_str_exception_branches(self, setup):
        """Check that exceptions aren't logged at all logging levels in the exception block."""
        try_node = setup.body[4].body[0]
        error_node = setup.body[4].body[0].handlers[0].body[0].body[0]
        warning_node = setup.body[4].body[0].handlers[0].body[0].orelse[0].body[0]
        info_node = setup.body[4].body[0].handlers[0].body[0].orelse[0].orelse[0]
        with self.assertAddsMessages(
            pylint.testutils.MessageTest(
                msg_id="do-not-log-exceptions",
                line=43,
                node=error_node,
                col_offset=12,
                end_line=43,
                end_col_offset=33,
            ),
            pylint.testutils.MessageTest(
                msg_id="do-not-log-exceptions",
                line=46,
                node=warning_node,
                col_offset=12,
                end_line=46,
                end_col_offset=36,
            ),
            pylint.testutils.MessageTest(
                msg_id="do-not-log-exceptions",
                line=49,
                node=info_node,
                col_offset=12,
                end_line=49,
                end_col_offset=32,
            )
        ):
            self.checker.visit_try(try_node)

    def test_other_logging_fails(self, setup):
        """Check that exceptions aren't logged at all logging levels in the exception block."""
        try_node = setup.body[5].body[0]
        error_node = setup.body[5].body[0].handlers[0].body[0].body[0]
        warning_node = setup.body[5].body[0].handlers[0].body[0].orelse[0]
        with self.assertAddsMessages(
            pylint.testutils.MessageTest(
                msg_id="do-not-log-exceptions",
                line=58,
                node=error_node,
                col_offset=12,
                end_line=58,
                end_col_offset=65,
            ),
            pylint.testutils.MessageTest(
                msg_id="do-not-log-exceptions",
                line=61,
                node=warning_node,
                col_offset=12,
                end_line=61,
                end_col_offset=30,
            )
        ):
            self.checker.visit_try(try_node)

    def test_no_logging_and_no_exception_name_ok(self, setup):
        """Check that no logging is ok in the exception block."""
        try_node = setup.body[6].body[0]
        with self.assertNoMessages():
            self.checker.visit_try(try_node)

    def test_logging_without_exception_name(self, setup):
        """Check that logging without exception name is ok in the exception block."""
        try_node = setup.body[7].body[0]
        with self.assertNoMessages():
            self.checker.visit_try(try_node)

    def test_guidelines_link_active(self):
        url = "https://azure.github.io/azure-sdk/python_implementation.html#python-logging-sensitive-info"
        config = Configuration()
        client = PipelineClient(url, config=config)
        request = client.get(url)
        response = client._pipeline.run(request)
        assert response.http_response.status_code == 200


<<<<<<< HEAD
# [Pylint] Address Commented out Pylint Custom Plugin Checkers #3228



=======
>>>>>>> 7a0601f9
class TestDoNotHardcodeConnectionVerify(pylint.testutils.CheckerTestCase):
    """Test that we are not hard-coding a True or False to connection_verify"""

    CHECKER_CLASS = checker.DoNotHardcodeConnectionVerify

    def test_valid_connection_verify(self):
        """Check that valid connection_verify hard coding does not raise warnings"""
        file = open(
            os.path.join(
                TEST_FOLDER, "test_files", "do_not_hardcode_connection_verify_acceptable.py"
            )
        )
        node = astroid.parse(file.read())
        file.close()

        nodes = node.body
        instance_variable_error = nodes[0].body[0].body[0]
        variable_error = nodes[1].body[0]
        function_arguments_errors = nodes[2].body[1].value
        function_arguments_instance_errors = nodes[3].body[0].body[0].value
        return_error_function_argument = nodes[4].body[1].body[0].value
        return_error_dict = nodes[5].body[0].body[0].value
        annotated_assignment = nodes[6].body[0]
        annotated_self_assignment = nodes[7].body[0].body[0]
        visit_assign_pass = nodes[8].body[0]
        visit_annassign_pass = nodes[9].body[1]

        with self.assertNoMessages():
            self.checker.visit_assign(instance_variable_error)
            self.checker.visit_assign(variable_error)
            self.checker.visit_call(function_arguments_errors)
            self.checker.visit_call(function_arguments_instance_errors)
            self.checker.visit_call(return_error_function_argument)
            self.checker.visit_call(return_error_dict)
            self.checker.visit_annassign(annotated_assignment)
            self.checker.visit_annassign(annotated_self_assignment)
            self.checker.visit_assign(visit_assign_pass)
            self.checker.visit_annassign(visit_annassign_pass)

    def test_invalid_connection_verify(self):
        """Check that hard-coding connection_verify to a bool raise warnings"""
        file = open(
            os.path.join(
                TEST_FOLDER, "test_files", "do_not_hardcode_connection_verify_violation.py"
            )
        )
        node = astroid.parse(file.read())
        file.close()

        nodes = node.body
        instance_variable_error = nodes[0].body[0].body[0]
        variable_error = nodes[1].body[0]
        function_keyword_arguments = nodes[2].body[1].value
        function_arguments_instance = nodes[3].body[0].body[0].value
        return_error_function_argument = nodes[4].body[1].body[0].value
        return_error_dict = nodes[5].body[0].body[0].value
        annotated_assignment = nodes[6].body[0]
        annotated_self_assignment = nodes[7].body[0].body[0]

        with self.assertAddsMessages(
            pylint.testutils.MessageTest(
                msg_id="do-not-hardcode-connection-verify",
                line=3,
                node=instance_variable_error,
                col_offset=8,
                end_line=3,
                end_col_offset=37,
            ),
            pylint.testutils.MessageTest(
                msg_id="do-not-hardcode-connection-verify",
                line=8,
                node=variable_error,
                col_offset=4,
                end_line=8,
                end_col_offset=28,
            ),
            pylint.testutils.MessageTest(
                msg_id="do-not-hardcode-connection-verify",
                line=15,
                node=function_keyword_arguments.keywords[0],
                col_offset=20,
                end_line=15,
                end_col_offset=43,
            ),
            pylint.testutils.MessageTest(
                msg_id="do-not-hardcode-connection-verify",
                line=20,
                node=function_arguments_instance.keywords[0],
                col_offset=52,
                end_line=20,
                end_col_offset=75,
            ),
            pylint.testutils.MessageTest(
                msg_id="do-not-hardcode-connection-verify",
                line=28,
                node=return_error_function_argument.keywords[0],
                col_offset=25,
                end_line=28,
                end_col_offset=47,
            ),
            pylint.testutils.MessageTest(
                msg_id="do-not-hardcode-connection-verify",
                line=35,
                node=return_error_dict.keywords[0],
                col_offset=12,
                end_line=35,
                end_col_offset=35,
            ),
            pylint.testutils.MessageTest(
                msg_id="do-not-hardcode-connection-verify",
                line=39,
                node=annotated_assignment,
                col_offset=4,
                end_line=39,
                end_col_offset=34,
            ),
            pylint.testutils.MessageTest(
                msg_id="do-not-hardcode-connection-verify",
                line=44,
                node=annotated_self_assignment,
                col_offset=8,
                end_line=44,
                end_col_offset=43,
            ),
        ):
            self.checker.visit_assign(instance_variable_error)
            self.checker.visit_assign(variable_error)
            self.checker.visit_call(function_keyword_arguments)
            self.checker.visit_call(function_arguments_instance)
            self.checker.visit_call(return_error_function_argument)
            self.checker.visit_call(return_error_dict)
            self.checker.visit_annassign(annotated_assignment)
            self.checker.visit_annassign(annotated_self_assignment)
<<<<<<< HEAD




# [Pylint] Refactor test suite for custom pylint checkers to use files instead of docstrings #3233
# [Pylint] Investigate pylint rule around missing dependency #3231
=======
>>>>>>> 7a0601f9
<|MERGE_RESOLUTION|>--- conflicted
+++ resolved
@@ -3609,13 +3609,7 @@
         assert response.http_response.status_code == 200
 
 
-<<<<<<< HEAD
-# [Pylint] Address Commented out Pylint Custom Plugin Checkers #3228
-
-
-
-=======
->>>>>>> 7a0601f9
+
 class TestDoNotHardcodeConnectionVerify(pylint.testutils.CheckerTestCase):
     """Test that we are not hard-coding a True or False to connection_verify"""
 
@@ -3749,12 +3743,4 @@
             self.checker.visit_call(return_error_dict)
             self.checker.visit_annassign(annotated_assignment)
             self.checker.visit_annassign(annotated_self_assignment)
-<<<<<<< HEAD
-
-
-
-
-# [Pylint] Refactor test suite for custom pylint checkers to use files instead of docstrings #3233
-# [Pylint] Investigate pylint rule around missing dependency #3231
-=======
->>>>>>> 7a0601f9
+
