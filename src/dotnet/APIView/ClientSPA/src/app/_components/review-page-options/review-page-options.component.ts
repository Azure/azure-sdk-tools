--- conflicted
+++ resolved
@@ -55,19 +55,18 @@
     this.showCommentsSwitch = this.userProfile?.preferences.showComments ?? true;
     this.showSystemCommentsSwitch = this.userProfile?.preferences.showSystemComments ?? true;
     this.showDocumentationSwitch = this.userProfile?.preferences.showDocumentation ?? false;
-<<<<<<< HEAD
+
     if (this.userProfile?.preferences.hideLeftNavigation != undefined) {
       this.showLeftNavigationSwitch = !(this.userProfile?.preferences.hideLeftNavigation);
     } else {
       this.showLeftNavigationSwitch = false;
     }
-=======
+
     if (this.userProfile?.preferences.hideLineNumbers){
       this.showLineNumbersSwitch = false;
-   } else {
-    this.showLineNumbersSwitch = true;
-   }
->>>>>>> cd1b6e62
+    } else {
+      this.showLineNumbersSwitch = true;
+    }
   }
 
   ngOnChanges(changes: SimpleChanges) {
@@ -79,19 +78,18 @@
       this.showCommentsSwitch = this.userProfile?.preferences.showComments ?? this.showCommentsSwitch;
       this.showSystemCommentsSwitch = this.userProfile?.preferences.showSystemComments ?? this.showSystemCommentsSwitch;
       this.showDocumentationSwitch = this.userProfile?.preferences.showDocumentation ?? this.showDocumentationSwitch;
-<<<<<<< HEAD
+
       if (this.userProfile?.preferences.hideLeftNavigation != undefined) {
         this.showLeftNavigationSwitch = !(this.userProfile?.preferences.hideLeftNavigation);
       } else {
         this.showLeftNavigationSwitch = false;
       }
-=======
+      
       if (this.userProfile?.preferences.hideLineNumbers){
         this.showLineNumbersSwitch = false;
-     } else {
-      this.showLineNumbersSwitch = true;
-     }
->>>>>>> cd1b6e62
+      } else {
+        this.showLineNumbersSwitch = true;
+      }
     }
     
     if (changes['activeAPIRevision'] && changes['activeAPIRevision'].currentValue != undefined) {
