--- conflicted
+++ resolved
@@ -30,7 +30,6 @@
                 .Handle<AbuseException>()
                 .Or<RateLimitExceededException>()
                 .RetryAsync(3, async (ex, retryCount) =>
-<<<<<<< HEAD
                 {
                     TimeSpan retryDelay = TimeSpan.FromSeconds(10); // Default.
 
@@ -57,7 +56,7 @@
                 .ExecuteAsync(action);
         }
 
-        public async Task ExecuteAsync(ILogger log)
+        public async Task ExecuteAsync()
         {
             Task<string> pendingGitHubPersonalAccessToken = ConfigurationService.GetGitHubPersonalAccessTokenAsync();
 
@@ -79,55 +78,6 @@
             Logger.LogInformation("Executing report: {reportType}", this.GetType());
             await ExecuteCoreAsync(context);
             Logger.LogInformation("Executed report: {reportType}", this.GetType());
-=======
-                {
-                TimeSpan retryDelay = TimeSpan.FromSeconds(10); // Default.
-
-                    switch (ex)
-                    {
-                        case AbuseException abuseException:
-                            retryDelay = TimeSpan.FromSeconds((double)abuseException.RetryAfterSeconds);
-                            log.LogWarning("Abuse exception detected. Retry after seconds is: {retrySeconds}",
-                                abuseException.RetryAfterSeconds
-                                );
-                            break;
-
-                        case RateLimitExceededException rateLimitExceededException:
-                            retryDelay = rateLimitExceededException.GetRetryAfterTimeSpan();
-                            log.LogWarning(
-                                "Rate limit exception detected. Limit is: {limit}, reset is: {reset}, retry seconds is: {retrySeconds}",
-                                rateLimitExceededException.Limit,
-                                rateLimitExceededException.Reset,
-                                retryDelay.TotalSeconds
-                                );
-                            break;
-                    }
-                })
-                .ExecuteAsync(async () =>
-                {
-                    Task<string> pendingGitHubPersonalAccessToken = ConfigurationService.GetGitHubPersonalAccessTokenAsync();
-
-                    var gitHubClient = new GitHubClient(new ProductHeaderValue("github-issues"))
-                    {
-                        Credentials = new Credentials(await pendingGitHubPersonalAccessToken)
-                    };
-
-                    log.LogInformation("Preparing report execution context for: {reportType}", this.GetType());
-
-                    var context = new ReportExecutionContext(
-                        log,
-                        await ConfigurationService.GetFromAddressAsync(),
-                        await ConfigurationService.GetSendGridTokenAsync(),
-                        await pendingGitHubPersonalAccessToken,
-                        await ConfigurationService.GetRepositoryConfigurationsAsync(),
-                        gitHubClient
-                        );
-
-                    log.LogInformation("Executing report: {reportType}", this.GetType());
-                    await ExecuteCoreAsync(context);
-                    log.LogInformation("Executed report: {reportType}", this.GetType());
-                });
->>>>>>> 11df66b0
         }
 
         protected abstract Task ExecuteCoreAsync(ReportExecutionContext context);
