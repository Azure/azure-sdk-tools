package com.azure.tools.apiview.processor.analysers;

import com.azure.tools.apiview.processor.analysers.util.SourceJarTypeSolver;
import com.azure.tools.apiview.processor.diagnostics.Diagnostics;
import com.github.javaparser.StaticJavaParser;
import com.github.javaparser.TokenRange;
import com.github.javaparser.ast.CompilationUnit;
import com.github.javaparser.ast.ImportDeclaration;
import com.github.javaparser.ast.Modifier;
import com.github.javaparser.ast.Node;
import com.github.javaparser.ast.NodeList;
import com.github.javaparser.ast.body.AnnotationDeclaration;
import com.github.javaparser.ast.body.AnnotationMemberDeclaration;
import com.github.javaparser.ast.body.BodyDeclaration;
import com.github.javaparser.ast.body.CallableDeclaration;
import com.github.javaparser.ast.body.ClassOrInterfaceDeclaration;
import com.github.javaparser.ast.body.EnumConstantDeclaration;
import com.github.javaparser.ast.body.EnumDeclaration;
import com.github.javaparser.ast.body.FieldDeclaration;
import com.github.javaparser.ast.body.MethodDeclaration;
import com.github.javaparser.ast.body.Parameter;
import com.github.javaparser.ast.body.TypeDeclaration;
import com.github.javaparser.ast.body.VariableDeclarator;
import com.github.javaparser.ast.expr.AnnotationExpr;
import com.github.javaparser.ast.expr.Expression;
import com.github.javaparser.ast.nodeTypes.NodeWithType;
import com.github.javaparser.ast.type.ClassOrInterfaceType;
import com.github.javaparser.ast.type.ReferenceType;
import com.github.javaparser.ast.type.Type;
import com.github.javaparser.ast.type.TypeParameter;
import com.github.javaparser.ast.visitor.VoidVisitorAdapter;
import com.azure.tools.apiview.processor.model.APIListing;
import com.azure.tools.apiview.processor.model.ChildItem;
import com.azure.tools.apiview.processor.model.Token;
import com.azure.tools.apiview.processor.model.TypeKind;
import com.github.javaparser.symbolsolver.JavaSymbolSolver;
import com.github.javaparser.symbolsolver.resolution.typesolvers.CombinedTypeSolver;
import com.github.javaparser.symbolsolver.resolution.typesolvers.ReflectionTypeSolver;

import java.io.File;
import java.io.IOException;
import java.nio.file.Files;
import java.nio.file.Path;
import java.util.Comparator;
import java.util.HashMap;
import java.util.List;
import java.util.Map;
import java.util.Optional;
import java.util.concurrent.atomic.AtomicInteger;
import java.util.stream.Collectors;

import static com.azure.tools.apiview.processor.model.TokenKind.*;

import static com.azure.tools.apiview.processor.analysers.util.ASTUtils.*;

public class ASTAnalyser implements Analyser {
    private final File inputFile;
    private final APIListing apiListing;

    private final Map<String, ChildItem> packageNameToNav;

    private int indent;

    public ASTAnalyser(File inputFile, APIListing apiListing) {
        this.inputFile = inputFile;
        this.apiListing = apiListing;
        this.indent = 0;
        this.packageNameToNav = new HashMap<>();
    }

    @Override
    public void analyse(List<Path> allFiles) {
        // firstly we filter out the files we don't care about
        allFiles = allFiles.stream()
           .filter(path -> {
               String inputFileName = path.toString();
               if (Files.isDirectory(path)) return false;
               else if (inputFileName.contains("implementation")) return false;
               else if (inputFileName.contains("package-info.java")) return false;
               else if (inputFileName.contains("module-info.java")) return false;
               else if (!inputFileName.endsWith(".java")) return false;
               else return true;
           }).collect(Collectors.toList());

        // then we do a pass to build a map of all known types and package names, and a map of package names to nav items,
        // followed by a pass to tokenise each file
        allFiles.stream()
                .map(this::scanForTypes)
                .collect(Collectors.toList())
                .stream()
                .filter(Optional::isPresent)
                .map(Optional::get)
                .sorted((s1, s2) -> s1.path.compareTo(s2.path))
                .forEach(scanClass -> processSingleFile(scanClass));

        // build the navigation
        packageNameToNav.values().stream()
                .filter(childItem -> !childItem.getChildItem().isEmpty())
                .sorted(Comparator.comparing(ChildItem::getText))
                .forEach(apiListing::addChildItem);
    }

    private static class ScanClass {
        private CompilationUnit compilationUnit;
        private Path path;

        public ScanClass(Path path, CompilationUnit compilationUnit) {
            this.compilationUnit = compilationUnit;
            this.path = path;
        }
    }

    private Optional<ScanClass> scanForTypes(Path path) {
        try {
            // Set up a minimal type solver that only looks at the classes used to run this sample.
            CombinedTypeSolver combinedTypeSolver = new CombinedTypeSolver();
            combinedTypeSolver.add(new ReflectionTypeSolver());
//            combinedTypeSolver.add(new SourceJarTypeSolver(inputFile));

            // Configure JavaParser to use type resolution
            StaticJavaParser.getConfiguration()
                    .setStoreTokens(true)
                    .setSymbolResolver(new JavaSymbolSolver(combinedTypeSolver));

            CompilationUnit compilationUnit = StaticJavaParser.parse(path);
            new ScanForClassTypeVisitor().visit(compilationUnit, null);
            return Optional.of(new ScanClass(path, compilationUnit));
        } catch (IOException e) {
            e.printStackTrace();
            return Optional.empty();
        }
    }

    private void processSingleFile(ScanClass scanClass) {
        new ClassOrInterfaceVisitor().visit(scanClass.compilationUnit, null);
    }

    private class ClassOrInterfaceVisitor extends VoidVisitorAdapter<Void> {
        private ChildItem parentNav;

        ClassOrInterfaceVisitor() {   }

        ClassOrInterfaceVisitor(ChildItem parentNav) {
            this.parentNav = parentNav;
        }

        @Override
        public void visit(CompilationUnit compilationUnit, Void args) {
            NodeList<TypeDeclaration<?>> types = compilationUnit.getTypes();
            for (final TypeDeclaration<?> typeDeclaration : types) {
                visitClassOrInterfaceOrEnumDeclaration(typeDeclaration);
            }

            Diagnostics.scan(compilationUnit, apiListing);
        }

        private void visitClassOrInterfaceOrEnumDeclaration(TypeDeclaration<?> typeDeclaration) {
            // public custom annotation @interface's annotations
            if (typeDeclaration.isAnnotationDeclaration() && !isPrivateOrPackagePrivate(typeDeclaration.getAccessSpecifier())) {
                final AnnotationDeclaration annotationDeclaration = (AnnotationDeclaration) typeDeclaration;

                // Annotations on top of AnnotationDeclaration class, for example
                // @Retention(RUNTIME)
                // @Target(PARAMETER)
                // public @interface BodyParam {}
                final NodeList<AnnotationExpr> annotations = annotationDeclaration.getAnnotations();
                for (AnnotationExpr annotation : annotations) {
                    final Optional<TokenRange> tokenRange = annotation.getTokenRange();
                    if (!tokenRange.isPresent()) {
                        continue;
                    }
                    final TokenRange annotationTokenRange = tokenRange.get();
                    // TODO: could be more specified instead of string
                    final String name = annotationTokenRange.toString();
                    addToken(new Token(KEYWORD, name));
                    addToken(new Token(NEW_LINE, ""));
                }
            }

            // Skip if the class is private or package-private
            final boolean isPrivate = getTypeDeclaration(typeDeclaration);
            // Skip rest of code if the class, interface, or enum declaration is private or package private
            if (isPrivate) {
                return;
            }

            if (typeDeclaration.isEnumDeclaration()) {
                getEnumEntries((EnumDeclaration)typeDeclaration);
            }

            // Get if the declaration is interface or not
            boolean isInterfaceDeclaration = false;
            if (typeDeclaration.isClassOrInterfaceDeclaration()) {
                // could be interface or custom annotation @interface
                isInterfaceDeclaration = typeDeclaration.asClassOrInterfaceDeclaration().isInterface();
            }

            // public custom annotation @interface's members
            if (typeDeclaration.isAnnotationDeclaration() && !isPrivateOrPackagePrivate(typeDeclaration.getAccessSpecifier())) {
                final AnnotationDeclaration annotationDeclaration = (AnnotationDeclaration) typeDeclaration;
                tokeniseAnnotationMember(annotationDeclaration);
            }

            // get fields
            tokeniseFields(isInterfaceDeclaration, typeDeclaration.getFields());

            // get Constructors
            tokeniseConstructorsOrMethods(isInterfaceDeclaration, typeDeclaration.getConstructors());

            // get Methods
            tokeniseConstructorsOrMethods(isInterfaceDeclaration, typeDeclaration.getMethods());

            // get Inner classes
            tokeniseInnerClasses(typeDeclaration.getMembers());

            // close class
            addToken(makeWhitespace());
            addToken(new Token(PUNCTUATION, "}"));
            addToken(new Token(NEW_LINE, ""));
        }

        private void getEnumEntries(EnumDeclaration enumDeclaration) {
            final NodeList<EnumConstantDeclaration> enumConstantDeclarations = enumDeclaration.getEntries();
            int size = enumConstantDeclarations.size();
            indent();

            AtomicInteger counter = new AtomicInteger();

            enumConstantDeclarations.forEach(enumConstantDeclaration -> {
                addToken(makeWhitespace());

                // create a unique id for enum constants
                final String name = enumConstantDeclaration.getNameAsString();
<<<<<<< HEAD
                final String definitionId = makeId(fullyQualifiedName + "." + name + "." + counter);
                tokens.add(new Token(MEMBER_NAME, name, definitionId));
=======
                final String definitionId = makeId(enumDeclaration);
                addToken(new Token(MEMBER_NAME, name, definitionId));
>>>>>>> d7ed6bf5

                enumConstantDeclaration.getArguments().forEach(expression -> {
                    addToken(new Token(PUNCTUATION, "("));
                    addToken(new Token(TEXT, expression.toString()));
                    addToken(new Token(PUNCTUATION, ")"));
                });

                if (counter.getAndIncrement() < size - 1) {
                    addToken(new Token(PUNCTUATION, ","));
                } else {
                    addToken(new Token(PUNCTUATION, ";"));
                }
                addToken(new Token(NEW_LINE, ""));
            });

            unindent();
        }

        private boolean getTypeDeclaration(TypeDeclaration<?> typeDeclaration) {
            // Skip if the class is private or package-private
            if (isPrivateOrPackagePrivate(typeDeclaration.getAccessSpecifier())) {
                return true;
            }

            // public class or interface or enum
            addToken(makeWhitespace());

            // Get modifiers
            getModifiers(typeDeclaration.getModifiers());

            // Get type kind
            TypeKind typeKind;
            if (typeDeclaration.isClassOrInterfaceDeclaration()) {
                typeKind = ((ClassOrInterfaceDeclaration)typeDeclaration).isInterface() ? TypeKind.INTERFACE : TypeKind.CLASS;
            } else if (typeDeclaration.isEnumDeclaration()) {
                typeKind = TypeKind.ENUM;
            } else if (typeDeclaration.isAnnotationDeclaration()) {
                typeKind = TypeKind.INTERFACE;
            } else {
                typeKind = TypeKind.UNKNOWN;
            }

            // Create navigation for this class and add it to the parent
            final String className = typeDeclaration.getNameAsString();
            final String packageName = getPackageName(typeDeclaration);
            final String classId = makeId(typeDeclaration);
            ChildItem classNav = new ChildItem(classId, className, typeKind);
            if (parentNav == null) {
                packageNameToNav.get(packageName).addChildItem(classNav);
            } else {
                parentNav.addChildItem(classNav);
            }
            parentNav = classNav;

            if (typeDeclaration.isAnnotationDeclaration()) {
                addToken(new Token(KEYWORD, "@"));
            }

            addToken(new Token(KEYWORD, typeKind.getName()));
            addToken(new Token(WHITESPACE, " "));
            addToken(new Token(TYPE_NAME, className, classId));

            NodeList<ClassOrInterfaceType> implementedTypes = null;
            // Type parameters of class definition
            if (typeDeclaration.isClassOrInterfaceDeclaration()) {
                final ClassOrInterfaceDeclaration classOrInterfaceDeclaration = (ClassOrInterfaceDeclaration)typeDeclaration;

                // Get type parameters
                getTypeParameters(classOrInterfaceDeclaration.getTypeParameters());

                // Extends a class
                final NodeList<ClassOrInterfaceType> extendedTypes = classOrInterfaceDeclaration.getExtendedTypes();
                if (!extendedTypes.isEmpty()) {
                    addToken(new Token(WHITESPACE, " "));
                    addToken(new Token(KEYWORD, "extends"));
                    addToken(new Token(WHITESPACE, " "));

                    // Java only extends one class if it is class, but can extends multiple interfaces if it is interface itself
                    if (extendedTypes.isNonEmpty()) {
                        for (int i = 0, max = extendedTypes.size() ; i < max; i++) {
                            final ClassOrInterfaceType extendedType = extendedTypes.get(i);
                            getType(extendedType);

                            if (i < max - 1) {
                                addToken(new Token(PUNCTUATION, ","));
                                addToken(new Token(WHITESPACE, " "));
                            }
                        }
                    }
                }
                // Assign implement types
                implementedTypes = classOrInterfaceDeclaration.getImplementedTypes();
            } else if (typeDeclaration.isEnumDeclaration()) {
                final EnumDeclaration enumDeclaration = (EnumDeclaration)typeDeclaration;
                // Assign implement types
                implementedTypes = enumDeclaration.getImplementedTypes();
            } else if (typeDeclaration.isAnnotationDeclaration()) {
                // no-op
            } else {
                System.err.println("Not a class, interface or enum declaration");
            }

            // implements interfaces
            if (implementedTypes != null && !implementedTypes.isEmpty()) {
                addToken(new Token(WHITESPACE, " "));
                addToken(new Token(KEYWORD, "implements"));
                addToken(new Token(WHITESPACE, " "));

                for (final ClassOrInterfaceType implementedType : implementedTypes) {
                    getType(implementedType);
                    addToken(new Token(PUNCTUATION, ","));
                    addToken(new Token(WHITESPACE, " "));
                }
                if (!implementedTypes.isEmpty()) {
                    apiListing.getTokens().remove(apiListing.getTokens().size() - 1);
                    apiListing.getTokens().remove(apiListing.getTokens().size() - 1);
                }
            }
            // open ClassOrInterfaceDeclaration
            addToken(new Token(WHITESPACE, " "));
            addToken(new Token(PUNCTUATION, "{"));
            addToken(new Token(NEW_LINE, ""));

            return false;
        }

        private void tokeniseAnnotationMember(AnnotationDeclaration annotationDeclaration) {
            indent();
            // Member methods in the annotation declaration
            NodeList<BodyDeclaration<?>> annotationDeclarationMembers = annotationDeclaration.getMembers();
            for (BodyDeclaration<?> bodyDeclaration : annotationDeclarationMembers) {
                Optional<AnnotationMemberDeclaration> annotationMemberDeclarationOptional = bodyDeclaration.toAnnotationMemberDeclaration();
                if (!annotationMemberDeclarationOptional.isPresent()) {
                    continue;
                }
                final AnnotationMemberDeclaration annotationMemberDeclaration = annotationMemberDeclarationOptional.get();

                addToken(makeWhitespace());
                getClassType(annotationMemberDeclaration.getType());
                addToken(new Token(WHITESPACE, " "));

                final String name = annotationMemberDeclaration.getNameAsString();
                final String definitionId = makeId(annotationDeclaration);

                addToken(new Token(MEMBER_NAME, name, definitionId));
                addToken(new Token(PUNCTUATION, "("));
                addToken(new Token(PUNCTUATION, ")"));

                // default value
                final Optional<Expression> defaultValueOptional = annotationMemberDeclaration.getDefaultValue();
                if (defaultValueOptional.isPresent()) {
                    addToken(new Token(WHITESPACE, " "));
                    addToken(new Token(KEYWORD, "default"));
                    addToken(new Token(WHITESPACE, " "));

                    final Expression defaultValueExpr = defaultValueOptional.get();
                    final String value = defaultValueExpr.toString();
                    addToken(new Token(KEYWORD, value));
                }

                addToken(new Token(PUNCTUATION, ";"));
                addToken(new Token(NEW_LINE, ""));
            }
            unindent();
        }

        private void tokeniseFields(boolean isInterfaceDeclaration, List<? extends FieldDeclaration> fieldDeclarations) {
            indent();
            for (FieldDeclaration fieldDeclaration : fieldDeclarations) {
                // By default , interface has public abstract methods if there is no access specifier declared
                if (isInterfaceDeclaration) {
                    // no-op - we take all methods in the method
                } else if (isPrivateOrPackagePrivate(fieldDeclaration.getAccessSpecifier())) {
                    // Skip if not public API
                    continue;
                }

                addToken(makeWhitespace());

                final NodeList<Modifier> fieldModifiers = fieldDeclaration.getModifiers();
                // public, protected, static, final
                for (final Modifier fieldModifier: fieldModifiers) {
                    addToken(new Token(KEYWORD, fieldModifier.toString()));
                }

                // field type and name
                final NodeList<VariableDeclarator> variableDeclarators = fieldDeclaration.getVariables();

                if (variableDeclarators.size() > 1) {
                    getType(fieldDeclaration);

                    for (VariableDeclarator variableDeclarator : variableDeclarators) {
                        final String name = variableDeclarator.getNameAsString();
                        final String definitionId = makeId(variableDeclarator);
                        addToken(new Token(MEMBER_NAME, name, definitionId));
                        addToken(new Token(PUNCTUATION, ","));
                        addToken(new Token(WHITESPACE, " "));
                    }
                    apiListing.getTokens().remove(apiListing.getTokens().size() - 1);
                    apiListing.getTokens().remove(apiListing.getTokens().size() - 1);
                } else if (variableDeclarators.size() == 1) {
                    getType(fieldDeclaration);
                    final VariableDeclarator variableDeclarator = variableDeclarators.get(0);
                    final String name = variableDeclarator.getNameAsString();
                    final String definitionId = makeId(variableDeclarator);
                    addToken(new Token(MEMBER_NAME, name, definitionId));

                    final Optional<Expression> variableDeclaratorOption = variableDeclarator.getInitializer();
                    if (variableDeclaratorOption.isPresent()) {
                        addToken(new Token(WHITESPACE, " "));
                        addToken(new Token(PUNCTUATION, "="));
                        addToken(new Token(WHITESPACE, " "));
                        addToken(new Token(TEXT, variableDeclaratorOption.get().toString()));
                    }
                }

                // close the variable declaration
                addToken(new Token(PUNCTUATION, ";"));
                addToken(new Token(NEW_LINE, ""));
            }
            unindent();
        }

        private void tokeniseConstructorsOrMethods(boolean isInterfaceDeclaration, List<? extends CallableDeclaration<?>> callableDeclarations) {
            indent();
            for (final CallableDeclaration<?> callableDeclaration : callableDeclarations) {
                // By default , interface has public abstract methods if there is no access specifier declared
                if (isInterfaceDeclaration) {
                    // no-op - we take all methods in the method
                } else if (isPrivateOrPackagePrivate(callableDeclaration.getAccessSpecifier())) {
                    // Skip if not public API
                    continue;
                }

                addToken(makeWhitespace());

                // modifiers
                getModifiers(callableDeclaration.getModifiers());

                // type parameters of methods
                getTypeParameters(callableDeclaration.getTypeParameters());

                // type name
                if (callableDeclaration instanceof MethodDeclaration) {
                    getType(callableDeclaration);
                }

                // method name and parameters
                getDeclarationNameAndParameters(callableDeclaration, callableDeclaration.getParameters());

                // throw exceptions
                getThrowException(callableDeclaration);

                // close statements
                addToken(new Token(PUNCTUATION, "{"));
                addToken(new Token(PUNCTUATION, "}"));
                addToken(new Token(NEW_LINE, ""));
            }
            unindent();
        }

        private void tokeniseInnerClasses(NodeList<BodyDeclaration<?>> bodyDeclarations) {
            for (final BodyDeclaration<?> bodyDeclaration : bodyDeclarations) {
                if (bodyDeclaration.isEnumDeclaration() || bodyDeclaration.isClassOrInterfaceDeclaration()) {
                    indent();
                    new ClassOrInterfaceVisitor(parentNav).visitClassOrInterfaceOrEnumDeclaration(bodyDeclaration.asTypeDeclaration());
                    unindent();
                }
            }
        }

        private void getModifiers(NodeList<Modifier> modifiers) {
            for (final Modifier modifier : modifiers) {
                addToken(new Token(KEYWORD, modifier.toString()));
            }
        }

        private void getDeclarationNameAndParameters(CallableDeclaration callableDeclaration, NodeList<Parameter> parameters) {
            // create a unique definition id
            final String name = callableDeclaration.getNameAsString();
            final String definitionId = makeId(callableDeclaration);
            addToken(new Token(MEMBER_NAME, name, definitionId));

            addToken(new Token(PUNCTUATION, "("));

            if (!parameters.isEmpty()) {
                for (int i = 0, max = parameters.size(); i < max; i++) {
                    final Parameter parameter = parameters.get(i);
                    getType(parameter);
                    addToken(new Token(WHITESPACE, " "));
                    addToken(new Token(TEXT, parameter.getNameAsString()));

                    if (i < max - 1) {
                        addToken(new Token(PUNCTUATION, ","));
                        addToken(new Token(WHITESPACE, " "));
                    }
                }
            }

            // close declaration
            addToken(new Token(PUNCTUATION, ")"));
            addToken(new Token(WHITESPACE, " "));
        }

        private void getTypeParameters(NodeList<TypeParameter> typeParameters) {
            final int size = typeParameters.size();
            if (size == 0) {
                return;
            }
            addToken(new Token(PUNCTUATION, "<"));
            for (int i = 0; i < size; i++) {
                final TypeParameter typeParameter = typeParameters.get(i);
                getGenericTypeParameter(typeParameter);
                if (i != size - 1) {
                    addToken(new Token(PUNCTUATION, ","));
                    addToken(new Token(WHITESPACE, " "));
                }
            }
            addToken(new Token(PUNCTUATION, ">"));
            addToken(new Token(WHITESPACE, " "));
        }

        private void getGenericTypeParameter(TypeParameter typeParameter) {
            // set navigateToId
            final String typeName = typeParameter.getNameAsString();
            final Token token = new Token(TYPE_NAME, typeName);
            if (apiListing.getKnownTypes().containsKey(typeName)) {
                token.setNavigateToId(apiListing.getKnownTypes().get(typeName));
            }
            addToken(token);

            // get type bounds
            final NodeList<ClassOrInterfaceType> typeBounds = typeParameter.getTypeBound();
            final int size = typeBounds.size();
            if (size != 0) {
                addToken(new Token(WHITESPACE, " "));
                addToken(new Token(KEYWORD, "extends"));
                addToken(new Token(WHITESPACE, " "));
                for (int i = 0; i < size; i++) {
                    getType(typeBounds.get(i));
                }
            }
        }

        private void getThrowException(CallableDeclaration callableDeclaration) {
            final NodeList<ReferenceType> thrownExceptions = callableDeclaration.getThrownExceptions();
            if (thrownExceptions.size() == 0) {
                return;
            }

            addToken(new Token(KEYWORD, "throws"));
            addToken(new Token(WHITESPACE, " "));

            for (int i = 0, max = thrownExceptions.size(); i < max; i++) {
                addToken(new Token(TYPE_NAME, thrownExceptions.get(i).getElementType().toString()));
                if (i < max - 1) {
                    addToken(new Token(PUNCTUATION, ","));
                    addToken(new Token(WHITESPACE, " "));
                }
            }
            addToken(new Token(WHITESPACE, " "));
        }

        private void getType(Object type) {
            if (type instanceof Parameter) {
                getClassType(((NodeWithType) type).getType());
                if (((Parameter) type).isVarArgs()) {
                    addToken(new Token(PUNCTUATION, "..."));
                }
            } else if (type instanceof MethodDeclaration) {
                getClassType(((MethodDeclaration)type).getType());
                addToken(new Token(WHITESPACE, " "));
            } else if (type instanceof FieldDeclaration) {
                getClassType(((FieldDeclaration)type).getElementType());
                addToken(new Token(WHITESPACE, " "));
            } else if (type instanceof ClassOrInterfaceType) {
                getClassType(((Type)type));
            } else {
                System.err.println("Unknown type " + type + " of type " + type.getClass());
            }
        }

        private void getClassType(Type type) {
            if (type.isArrayType()) {
                getClassType(type.getElementType());
                //TODO: need to correct int[][] scenario
                addToken(new Token(PUNCTUATION, "[]"));
            } else if (type.isPrimitiveType() || type.isVoidType()) {
                addToken(new Token(TYPE_NAME, type.toString()));
            } else if (type.isReferenceType() || type.isTypeParameter() || type.isWildcardType()) {
                getTypeDFS(type);
            } else {
                System.err.println("Unknown type");
            }
        }

        private void getTypeDFS(Node node) {
            final List<Node> nodes = node.getChildNodes();
            final int childrenSize = nodes.size();
            if (childrenSize <= 1) {
                final String typeName = node.toString();
                final Token token = new Token(TYPE_NAME, typeName);
                if (apiListing.getKnownTypes().containsKey(typeName)) {
                    token.setNavigateToId(apiListing.getKnownTypes().get(typeName));
                }
                addToken(token);
                return;
            }

            for (int i = 0; i < childrenSize; i++) {
                final Node currentNode = nodes.get(i);

                if (i == 1) {
                    addToken(new Token(PUNCTUATION, "<"));
                }

                getTypeDFS(currentNode);

                if (i != 0) {
                    if (i == childrenSize - 1) {
                        addToken(new Token(PUNCTUATION, ">"));
                    } else {
                        addToken(new Token(PUNCTUATION, ","));
                        addToken(new Token(WHITESPACE, " "));
                    }
                }
            }
        }
    }

    private class ScanForClassTypeVisitor extends VoidVisitorAdapter<Map<String, String>> {
        @Override
        public void visit(CompilationUnit compilationUnit, Map<String, String> arg) {
            for (final TypeDeclaration<?> typeDeclaration : compilationUnit.getTypes()) {
                getTypeDeclaration(typeDeclaration);
            }

            // we build up a map between types and the packages they are in, for use in our diagnostic rules
            compilationUnit.getImports().stream()
                    .map(ImportDeclaration::getName)
                    .forEach(name -> name.getQualifier().ifPresent(packageName -> {
                        apiListing.addPackageTypeMapping(packageName.toString(), name.getIdentifier());
                    }));
            }
        }

        private void getTypeDeclaration(TypeDeclaration<?> typeDeclaration) {
            // Skip if the class is private or package-private
            if (isPrivateOrPackagePrivate(typeDeclaration.getAccessSpecifier())) {
                return;
            }

            if (! (typeDeclaration.isClassOrInterfaceDeclaration() || typeDeclaration.isEnumDeclaration())) {
                return;
            }

            final String fullQualifiedName = typeDeclaration.getFullyQualifiedName().get();

            // determine the package name for this class
            final String typeName = typeDeclaration.getNameAsString();
            final String packageName = fullQualifiedName.substring(0, fullQualifiedName.lastIndexOf("."));
            apiListing.addPackageTypeMapping(packageName, typeName);

            // generate a navigation item for each new package, but we don't add them to the parent yet
            packageNameToNav.computeIfAbsent(packageName, name -> new ChildItem(packageName, TypeKind.NAMESPACE));

            apiListing.getKnownTypes().put(typeName, makeId(typeDeclaration));

            // now do internal types
            typeDeclaration.getMembers().stream()
                    .filter(m -> m.isEnumDeclaration() || m.isClassOrInterfaceDeclaration())
                    .forEach(m -> getTypeDeclaration(m.asTypeDeclaration()));
    }

    private void indent() {
        indent += 4;
    }

    private void unindent() {
        indent = Math.max(indent - 4, 0);
    }

    private Token makeWhitespace() {
        StringBuilder sb = new StringBuilder();
        for (int i = 0; i < indent; i++) {
            sb.append(" ");
        }
        return new Token(WHITESPACE, sb.toString());
    }

    private void addToken(Token token) {
        apiListing.getTokens().add(token);
    }
}<|MERGE_RESOLUTION|>--- conflicted
+++ resolved
@@ -231,13 +231,8 @@
 
                 // create a unique id for enum constants
                 final String name = enumConstantDeclaration.getNameAsString();
-<<<<<<< HEAD
-                final String definitionId = makeId(fullyQualifiedName + "." + name + "." + counter);
-                tokens.add(new Token(MEMBER_NAME, name, definitionId));
-=======
                 final String definitionId = makeId(enumDeclaration);
                 addToken(new Token(MEMBER_NAME, name, definitionId));
->>>>>>> d7ed6bf5
 
                 enumConstantDeclaration.getArguments().forEach(expression -> {
                     addToken(new Token(PUNCTUATION, "("));
@@ -684,32 +679,32 @@
             }
         }
 
-        private void getTypeDeclaration(TypeDeclaration<?> typeDeclaration) {
-            // Skip if the class is private or package-private
-            if (isPrivateOrPackagePrivate(typeDeclaration.getAccessSpecifier())) {
-                return;
-            }
-
-            if (! (typeDeclaration.isClassOrInterfaceDeclaration() || typeDeclaration.isEnumDeclaration())) {
-                return;
-            }
-
-            final String fullQualifiedName = typeDeclaration.getFullyQualifiedName().get();
-
-            // determine the package name for this class
-            final String typeName = typeDeclaration.getNameAsString();
-            final String packageName = fullQualifiedName.substring(0, fullQualifiedName.lastIndexOf("."));
-            apiListing.addPackageTypeMapping(packageName, typeName);
-
-            // generate a navigation item for each new package, but we don't add them to the parent yet
-            packageNameToNav.computeIfAbsent(packageName, name -> new ChildItem(packageName, TypeKind.NAMESPACE));
-
-            apiListing.getKnownTypes().put(typeName, makeId(typeDeclaration));
-
-            // now do internal types
-            typeDeclaration.getMembers().stream()
-                    .filter(m -> m.isEnumDeclaration() || m.isClassOrInterfaceDeclaration())
-                    .forEach(m -> getTypeDeclaration(m.asTypeDeclaration()));
+    private void getTypeDeclaration(TypeDeclaration<?> typeDeclaration) {
+        // Skip if the class is private or package-private
+        if (isPrivateOrPackagePrivate(typeDeclaration.getAccessSpecifier())) {
+            return;
+        }
+
+        if (! (typeDeclaration.isClassOrInterfaceDeclaration() || typeDeclaration.isEnumDeclaration())) {
+            return;
+        }
+
+        final String fullQualifiedName = typeDeclaration.getFullyQualifiedName().get();
+
+        // determine the package name for this class
+        final String typeName = typeDeclaration.getNameAsString();
+        final String packageName = fullQualifiedName.substring(0, fullQualifiedName.lastIndexOf("."));
+        apiListing.addPackageTypeMapping(packageName, typeName);
+
+        // generate a navigation item for each new package, but we don't add them to the parent yet
+        packageNameToNav.computeIfAbsent(packageName, name -> new ChildItem(packageName, TypeKind.NAMESPACE));
+
+        apiListing.getKnownTypes().put(typeName, makeId(typeDeclaration));
+
+        // now do internal types
+        typeDeclaration.getMembers().stream()
+                .filter(m -> m.isEnumDeclaration() || m.isClassOrInterfaceDeclaration())
+                .forEach(m -> getTypeDeclaration(m.asTypeDeclaration()));
     }
 
     private void indent() {
