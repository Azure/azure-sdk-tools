/**
 * @fileoverview Rule to force package.json's homepage value to be a URL pointing to your library's readme inside the git repo.
 * @author Arpan Laha
 */

import { getVerifiers, stripPath } from "../utils/verifiers";
import { Rule } from "eslint";
import { Literal, Property } from "estree";

//------------------------------------------------------------------------------
// Rule Definition
//------------------------------------------------------------------------------

export = {
  meta: {
    type: "problem",

    docs: {
      description:
        "force package.json's homepage value to be a URL pointing to your library's readme inside the git repo",
      category: "Best Practices",
      recommended: true,
      url:
        "https://azuresdkspecs.z5.web.core.windows.net/TypeScriptSpec.html#ts-package-json-homepage"
    },
    schema: [] // no options
  },
  create: (context: Rule.RuleContext): Rule.RuleListener => {
    const verifiers = getVerifiers(context, {
      outer: "homepage"
    });
    return stripPath(context.getFilename()) === "package.json"
      ? ({
          // callback functions

          // check to see if homepage exists at the outermost level
          "ExpressionStatement > ObjectExpression": verifiers.existsInFile,

          // check the node corresponding to homepage to see if its value is a URL pointing to your library's readme inside the git repo
          "ExpressionStatement > ObjectExpression > Property[key.value='homepage']": (
            node: Property
          ): void => {
<<<<<<< HEAD
            if (
              context.getFilename().replace(/^.*[\\\/]/, "") === "package.json"
            ) {
              const regex = /^https:\/\/github.com\/Azure\/azure-sdk-for-js\/blob\/master\/sdk\/(([a-z]+-)*[a-z]+\/)+README\.md$/;

              const nodeValue: Literal = node.value as Literal;
              const value: string = nodeValue.value as string;

              !regex.test(value) &&
                context.report({
                  node: nodeValue,
                  message:
                    "homepage is not a URL pointing to your library's readme inside the git repo"
                });
            }
=======
            const regex = /^https:\/\/github.com\/Azure\/azure-sdk-for-js\/blob\/master\/sdk\/(([a-z]+-)*[a-z]+\/)+README\.md$/;

            const nodeValue: Literal = node.value as Literal;
            const value: string = nodeValue.value as string;

            !regex.test(value) &&
              context.report({
                node: node,
                message:
                  "homepage is not a URL pointing to your library's readme inside the git repo"
              });
>>>>>>> 8f363e8c
          }
        } as Rule.RuleListener)
      : {};
  }
};<|MERGE_RESOLUTION|>--- conflicted
+++ resolved
@@ -40,23 +40,6 @@
           "ExpressionStatement > ObjectExpression > Property[key.value='homepage']": (
             node: Property
           ): void => {
-<<<<<<< HEAD
-            if (
-              context.getFilename().replace(/^.*[\\\/]/, "") === "package.json"
-            ) {
-              const regex = /^https:\/\/github.com\/Azure\/azure-sdk-for-js\/blob\/master\/sdk\/(([a-z]+-)*[a-z]+\/)+README\.md$/;
-
-              const nodeValue: Literal = node.value as Literal;
-              const value: string = nodeValue.value as string;
-
-              !regex.test(value) &&
-                context.report({
-                  node: nodeValue,
-                  message:
-                    "homepage is not a URL pointing to your library's readme inside the git repo"
-                });
-            }
-=======
             const regex = /^https:\/\/github.com\/Azure\/azure-sdk-for-js\/blob\/master\/sdk\/(([a-z]+-)*[a-z]+\/)+README\.md$/;
 
             const nodeValue: Literal = node.value as Literal;
@@ -64,11 +47,10 @@
 
             !regex.test(value) &&
               context.report({
-                node: node,
+                node: nodeValue,
                 message:
                   "homepage is not a URL pointing to your library's readme inside the git repo"
               });
->>>>>>> 8f363e8c
           }
         } as Rule.RuleListener)
       : {};
