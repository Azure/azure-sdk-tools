using System;
using System.Collections.Generic;
using System.Linq;
using System.Net.Http;
using System.Text.Json;
using System.Threading.Tasks;
using APIViewWeb.Extensions;
using APIViewWeb.Helpers;
using APIViewWeb.Hubs;
using APIViewWeb.LeanModels;
using APIViewWeb.Managers;
using APIViewWeb.Managers.Interfaces;
using APIViewWeb.Models;
using Microsoft.AspNetCore.Http;
using Microsoft.AspNetCore.Mvc;
using Microsoft.AspNetCore.SignalR;
using Microsoft.Extensions.Configuration;
using Microsoft.Extensions.Logging;

namespace APIViewWeb.LeanControllers
{
    public class APIRevisionsController : BaseApiController
    {
        private readonly ILogger<APIRevisionsController> _logger;
        private readonly IAPIRevisionsManager _apiRevisionsManager;
        private readonly IReviewManager _reviewManager;
        private readonly INotificationManager _notificationManager;
        private readonly IHubContext<SignalRHub> _signalRHubContext;
        private readonly string _copilotEndpoint;
        private readonly IHttpClientFactory _httpClientFactory;

        public APIRevisionsController(ILogger<APIRevisionsController> logger,
            IReviewManager reviewManager, IPullRequestManager pullRequestManager,
            IAPIRevisionsManager apiRevisionsManager, INotificationManager notificationManager, IConfiguration configuration,
            IHubContext<SignalRHub> signalRHub, IHttpClientFactory httpClientFactory)
        {
            _logger = logger;
            _apiRevisionsManager = apiRevisionsManager;
            _reviewManager = reviewManager;
            _notificationManager = notificationManager;
            _signalRHubContext = signalRHub;
            _copilotEndpoint = configuration["CopilotServiceEndpoint"];
            _httpClientFactory = httpClientFactory;
        }

        /// <summary>
        /// Get the APIRevisions for a Review filtered by query parameters
        /// </summary>
        /// <param name="reviewId"></param>
        /// <param name="apiRevisionType"></param>
        /// <returns></returns>
        [HttpGet("{reviewId}/latest", Name = "GetAPIRevision")]
        public async Task<ActionResult<APIRevisionListItemModel>> GetLatestAPIRevisionAsync(string reviewId, APIRevisionType apiRevisionType = APIRevisionType.All)
        {
            var result = await _apiRevisionsManager.GetLatestAPIRevisionsAsync(reviewId: reviewId, apiRevisionType: apiRevisionType);
            return new LeanJsonResult(result, StatusCodes.Status200OK);
        }

        /// <summary>
<<<<<<< HEAD
        /// Get the ApiRevision Outline for a given API Revision ID.
        /// </summary>
        /// <param name="apiRevisionId">The API revision ID to get the outline for</param>
        /// <returns>Revision outline text</returns>
        [HttpGet("{apiRevisionId}/outline", Name = "GetOutlineRevision")]
        public async Task<ActionResult<APIRevisionListItemModel>> GetOutlineAPIRevisionAsync(string apiRevisionId)
        {
            try
            {
                string revisionOutline = await _apiRevisionsManager.GetOutlineAPIRevisionsAsync(apiRevisionId);
                return new LeanJsonResult(revisionOutline, StatusCodes.Status200OK);
            }
            catch (Exception ex)
            {
                _logger.LogError(ex, "Error getting outline review for revision {RevisionId}", apiRevisionId);
                return StatusCode(StatusCodes.Status500InternalServerError, "Failed to generate review text");
            }

=======
        /// Get APIRevisions with the same Cross Language Id
        /// </summary>
        /// <param name="crossLanguageId"></param>
        /// <param name="apiRevisionType"></param>
        /// <returns></returns>
        [HttpGet("{crossLanguageId}/crosslanguage", Name = "GetCrossLanguageAPIRevision")]
        public async Task<ActionResult<APIRevisionListItemModel>> GetCrossLanguageAPIRevision(string crossLanguageId, APIRevisionType apiRevisionType = APIRevisionType.All)
        {
            var results = new List<APIRevisionListItemModel>();
            foreach (var language in LanguageServiceHelpers.SupportedLanguages)
            {
                results.AddRange(await _apiRevisionsManager.GetCrossLanguageAPIRevisionsAsync(crossLanguageId: crossLanguageId, language: language, apiRevisionType: apiRevisionType));
            }
            var groupResults = results.GroupBy(r => r.Language).Select(g => new
            {
               Label = g.Key,
               Items = g.ToList()
            });
            return new LeanJsonResult(groupResults, StatusCodes.Status200OK);
>>>>>>> 2142ff53
        }

        /// <summary>
        /// Endpoint used by Client SPA for listing API Revisions.
        /// </summary>
        /// <param name="pageParams"></param>
        /// <param name="filterAndSortParams"></param>
        /// <returns></returns>
        [HttpPost(Name = "GetAPIRevisions")]
        public async Task<ActionResult<PagedList<APIRevisionListItemModel>>> GetAPIRevisionsAsync([FromQuery] PageParams pageParams, [FromBody] FilterAndSortParams filterAndSortParams)
        {
            var result = await _apiRevisionsManager.GetAPIRevisionsAsync(User, pageParams, filterAndSortParams);
            if (filterAndSortParams.APIRevisionIds != null && filterAndSortParams.APIRevisionIds.Any())
            {
                foreach (var apiRevisionId in filterAndSortParams.APIRevisionIds)
                {
                    var apiRevision = result.FirstOrDefault(r => r.Id == apiRevisionId);
                    if (apiRevision != null && apiRevision.CopilotReviewInProgress)
                    {
                        // If Copilot review is in progress let verify that this is not due to a dropped background job
                        var pollUrl = $"{_copilotEndpoint}/api-review/{apiRevision.CopilotReviewJobId}";
                        var client = _httpClientFactory.CreateClient();
                        var response = await client.GetAsync(pollUrl);
                        response.EnsureSuccessStatusCode();
                        var pollResponseString = await response.Content.ReadAsStringAsync();
                        var pollResponse = JsonSerializer.Deserialize<AIReviewJobPolledResponseModel>(pollResponseString);
                        if (pollResponse.Status != "InProgress")
                        {
                            apiRevision.CopilotReviewInProgress = false;
                            var index = result.FindIndex(r => r.Id == apiRevisionId);
                            if (index >= 0)
                            {
                                result[index] = apiRevision;
                            }
                            _ = _apiRevisionsManager.UpdateAPIRevisionAsync(apiRevision); // no need to await this
                        }
                    }
                }
            }
            Response.AddPaginationHeader(new PaginationHeader(result.NoOfItemsRead, result.PageSize, result.TotalCount));
            return new LeanJsonResult(result, StatusCodes.Status200OK);
        }

        /// <summary>
        /// Endpoint used by Client SPA for Deleting APIRevisions.
        /// </summary>
        /// <param name="deleteParams"></param>
        /// <returns></returns>
        [HttpPut("delete", Name = "DeleteAPIRevisions")]
        public async Task DeleteAPIRevisionsAsync([FromBody] APIRevisionSoftDeleteParam deleteParams)
        {
            foreach (var apiRevisionId in deleteParams.apiRevisionIds)
            {
                await _apiRevisionsManager.SoftDeleteAPIRevisionAsync(user: User, reviewId: deleteParams.reviewId, revisionId: apiRevisionId);
            }
        }

        /// <summary>
        /// Endpoint used by Client SPA for Restoring Deleted APIRevisions.
        /// </summary>
        /// <param name="deleteParams"></param>
        /// <returns></returns>
        [HttpPut("restore", Name = "RestoreAPIRevisions")]
        public async Task RestoreAPIRevisionsAsync([FromBody] APIRevisionSoftDeleteParam deleteParams)
        {
            foreach (var apiRevisionId in deleteParams.apiRevisionIds)
            {
                await _apiRevisionsManager.RestoreAPIRevisionAsync(user: User, reviewId: deleteParams.reviewId, revisionId: apiRevisionId);
            }
        }

        /// <summary>
        /// Endpoint used by Client SPA toggling ViewdBy property
        /// </summary>
        /// <param name="apiRevisionId"></param>
        /// <param name="state"></param> true = viewed, false = not viewed
        /// <returns></returns>
        [HttpPost("{apiRevisionId}/toggleViewedBy", Name = "ToggleViewedBy")]
        public async Task<ActionResult<APIRevisionListItemModel>> ToggleViewedByAsync(string apiRevisionId, [FromQuery] bool state)
        {
            string userName = User.GetGitHubLogin();
            var apiRevision = await _apiRevisionsManager.GetAPIRevisionAsync(apiRevisionId);

            if (state)
            {
                apiRevision.ViewedBy.Add(userName);
            }
            else 
            {
                apiRevision.ViewedBy.Remove(userName);
            }

            await _apiRevisionsManager.UpdateAPIRevisionAsync(apiRevision);
            return new LeanJsonResult(apiRevision, StatusCodes.Status200OK);
        }

        /// <summary>
        /// Endpoint used by Client SPA for Toggling APIRevision Approval
        /// </summary>
        /// <param name="reviewId"></param>
        /// <param name="apiRevisionId"></param>
        /// <param name="approvalRequest"></param>
        /// <returns></returns>
        [HttpPost("{reviewId}/{apiRevisionId}", Name = "ToggleAPIRevisionApproval")]
        public async Task<ActionResult<APIRevisionListItemModel>> ToggleReviewApprovalAsync(string reviewId, string apiRevisionId, [FromBody] ApprovalRequest approvalRequest)
        {
            APIRevisionListItemModel currentAPIRevision = await _apiRevisionsManager.GetAPIRevisionAsync(User, apiRevisionId);
            if (currentAPIRevision.IsApproved == approvalRequest.Approve)
            {
                return new LeanJsonResult(currentAPIRevision, StatusCodes.Status200OK);
            }

            (bool updateReview, APIRevisionListItemModel apiRevision) = await _apiRevisionsManager.ToggleAPIRevisionApprovalAsync(User, reviewId, apiRevisionId);
            if (updateReview)
            {
                var updatedReview = await _reviewManager.ToggleReviewApprovalAsync(User, reviewId, apiRevisionId);
                await _signalRHubContext.Clients.All.SendAsync("ReviewUpdated", updatedReview);
            }

            await _signalRHubContext.Clients.All.SendAsync("APIRevisionUpdated", apiRevision);
            return new LeanJsonResult(apiRevision, StatusCodes.Status200OK);
        }

        /// <summary>
        /// Endpoint used by Client SPA for Requesting Reviewers
        /// </summary>
        /// <param name="reviewId"></param>
        /// <param name="apiRevisionId"></param>
        /// <param name="reviewers"></param>
        /// <returns></returns>

        [HttpPost("{reviewId}/{apiRevisionId}/reviewers", Name = "AddReviewers")]
        public async Task<ActionResult<APIRevisionListItemModel>> AddReviewersAsync(string reviewId, string apiRevisionId, [FromBody] HashSet<string> reviewers)
        {
            var apiRevision = await _apiRevisionsManager.UpdateAPIRevisionReviewersAsync(User, apiRevisionId, reviewers);
            await _notificationManager.NotifyApproversOfReview(User, apiRevisionId, reviewers);

            return new LeanJsonResult(apiRevision, StatusCodes.Status200OK);
        }

        /// <summary>
        /// Generate review text for an API revision
        /// </summary>
        /// <param name="reviewId">The review ID</param>
        /// <param name="apiRevisionId">The specific API revision ID (required when selectionType is Specific)</param>
        /// <param name="selectionType">How to select the API revision</param>
        /// <returns>Plain text representation of the API review</returns>
        [HttpGet("{reviewId}/getRevisionText", Name = "GetAPIRevisionText")]
        public async Task<ActionResult<string>> GetAPIRevisionTextAsync(
            string reviewId, 
            [FromQuery] string apiRevisionId = null,
            [FromQuery] APIRevisionSelectionType selectionType = APIRevisionSelectionType.Specific)
        {
            try
            {
                APIRevisionListItemModel activeApiRevision = null;
                switch (selectionType)
                {
                    case APIRevisionSelectionType.Specific:
                        if (string.IsNullOrEmpty(apiRevisionId))
                        {
                            return BadRequest("activeApiRevisionId is required when selectionType is Specific or default");
                        }
                        activeApiRevision = await _apiRevisionsManager.GetAPIRevisionAsync(User, apiRevisionId);
                        break;
                    case APIRevisionSelectionType.Latest:
                        activeApiRevision = await _apiRevisionsManager.GetLatestAPIRevisionsAsync(reviewId);
                        break;
                    case APIRevisionSelectionType.LatestApproved:
                        IEnumerable<APIRevisionListItemModel> allRevisions = await _apiRevisionsManager.GetAPIRevisionsAsync(reviewId);
                        activeApiRevision = allRevisions
                            .Where(r => r.IsApproved && !r.IsDeleted)
                            .OrderByDescending(r => r.CreatedOn)
                            .FirstOrDefault();
                        break;
                        
                    case APIRevisionSelectionType.LatestManual:
                        activeApiRevision = await _apiRevisionsManager.GetLatestAPIRevisionsAsync(
                            reviewId, 
                            apiRevisionType: APIRevisionType.Manual);
                        break;
                        
                    default:
                        return BadRequest($"Unsupported selection type: {selectionType}");
                }

                if (activeApiRevision == null)
                {
                    return NotFound($"No API revision found for selection type: {selectionType}");
                }

                if (activeApiRevision.IsDeleted)
                {
                    return new LeanJsonResult(null, StatusCodes.Status204NoContent);
                }

                string reviewText = await _apiRevisionsManager.GetApiRevisionText(activeApiRevision);
                return new LeanJsonResult(reviewText, StatusCodes.Status200OK);
            }
            catch (Exception ex)
            {
                _logger.LogError(ex, "Error generating review text for revision selection {SelectionType} in review {ReviewId}", selectionType, reviewId);
                return StatusCode(StatusCodes.Status500InternalServerError, "Failed to generate review text");
            }
        }

        [HttpPost("{reviewId}/generateReview", Name = "GenerateAIReview")]
        public async Task<ActionResult<int>> GenerateAIReview(string reviewId, [FromQuery]string activeApiRevisionId, [FromQuery]string diffApiRevisionId = null)
        {
            try
            {
                await _reviewManager.GenerateAIReview(User, reviewId, activeApiRevisionId, diffApiRevisionId);
                return Accepted();
            }
            catch (Exception ex)
            {
                _logger.LogError("Error generating AI review " + ex.Message);
                return StatusCode(StatusCodes.Status500InternalServerError);
            }
        }
    }
}<|MERGE_RESOLUTION|>--- conflicted
+++ resolved
@@ -57,7 +57,28 @@
         }
 
         /// <summary>
-<<<<<<< HEAD
+        /// Get APIRevisions with the same Cross Language Id
+        /// </summary>
+        /// <param name="crossLanguageId"></param>
+        /// <param name="apiRevisionType"></param>
+        /// <returns></returns>
+        [HttpGet("{crossLanguageId}/crosslanguage", Name = "GetCrossLanguageAPIRevision")]
+        public async Task<ActionResult<APIRevisionListItemModel>> GetCrossLanguageAPIRevision(string crossLanguageId, APIRevisionType apiRevisionType = APIRevisionType.All)
+        {
+            var results = new List<APIRevisionListItemModel>();
+            foreach (var language in LanguageServiceHelpers.SupportedLanguages)
+            {
+                results.AddRange(await _apiRevisionsManager.GetCrossLanguageAPIRevisionsAsync(crossLanguageId: crossLanguageId, language: language, apiRevisionType: apiRevisionType));
+            }
+            var groupResults = results.GroupBy(r => r.Language).Select(g => new
+            {
+               Label = g.Key,
+               Items = g.ToList()
+            });
+            return new LeanJsonResult(groupResults, StatusCodes.Status200OK);
+        }
+
+        /// <summary>
         /// Get the ApiRevision Outline for a given API Revision ID.
         /// </summary>
         /// <param name="apiRevisionId">The API revision ID to get the outline for</param>
@@ -76,27 +97,6 @@
                 return StatusCode(StatusCodes.Status500InternalServerError, "Failed to generate review text");
             }
 
-=======
-        /// Get APIRevisions with the same Cross Language Id
-        /// </summary>
-        /// <param name="crossLanguageId"></param>
-        /// <param name="apiRevisionType"></param>
-        /// <returns></returns>
-        [HttpGet("{crossLanguageId}/crosslanguage", Name = "GetCrossLanguageAPIRevision")]
-        public async Task<ActionResult<APIRevisionListItemModel>> GetCrossLanguageAPIRevision(string crossLanguageId, APIRevisionType apiRevisionType = APIRevisionType.All)
-        {
-            var results = new List<APIRevisionListItemModel>();
-            foreach (var language in LanguageServiceHelpers.SupportedLanguages)
-            {
-                results.AddRange(await _apiRevisionsManager.GetCrossLanguageAPIRevisionsAsync(crossLanguageId: crossLanguageId, language: language, apiRevisionType: apiRevisionType));
-            }
-            var groupResults = results.GroupBy(r => r.Language).Select(g => new
-            {
-               Label = g.Key,
-               Items = g.ToList()
-            });
-            return new LeanJsonResult(groupResults, StatusCodes.Status200OK);
->>>>>>> 2142ff53
         }
 
         /// <summary>
