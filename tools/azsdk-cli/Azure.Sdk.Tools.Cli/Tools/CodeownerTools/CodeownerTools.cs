using System.ComponentModel;
using Azure.Sdk.Tools.Cli.Helpers;
using Azure.Sdk.Tools.Cli.Services;
using Azure.Sdk.Tools.Cli.Models;
using Azure.Sdk.Tools.Cli.Tools;
using ModelContextProtocol.Server;
using System.CommandLine;
using Azure.Sdk.Tools.Cli.Contract;
using System.CommandLine.Invocation;
using Azure.Sdk.Tools.CodeownersUtils.Parsing;
using Octokit;
using Azure.Sdk.Tools.CodeownersUtils.Utils;
using Microsoft.TeamFoundation.Common;
using Azure.Sdk.Tools.Cli.Configuration;
using Azure.Sdk.Tools.Cli.Models.Responses;

namespace Azure.Sdk.Tools.Cli.Tools
{
    [Description("Tool that validates and manipulates codeowners files.")]
    [McpServerToolType]
    public class CodeownerTools(
        IGitHubService githubService,
        IOutputService output,
        ITypeSpecHelper typespecHelper,
        ICodeOwnerHelper codeownerHelper,
        ICodeOwnerValidatorHelper codeOwnerValidator) : MCPTool
    {
        private static Dictionary<string, CodeOwnerValidationResult> codeOwnerValidationCache = new Dictionary<string, CodeOwnerValidationResult>();
        private static readonly string standardServiceCategory = "# Client Libraries";
        private static readonly string standardManagementCategory = "# Management Libraries";

        // URL constants
        private const string azureWriteTeamsBlobUrl = "https://azuresdkartifacts.blob.core.windows.net/azure-sdk-write-teams/azure-sdk-write-teams-blob";
        private const string githubRawContentBaseUrl = "https://raw.githubusercontent.com";

        // Command names
        private const string updateCodeownersCommandName = "update-codeowners";
        private const string validateCodeOwnerEntryCommandName = "validate-codeowner-entry";

        // Core command options
        private readonly Option<string> repoOption = new(["--repo", "-r"], "The repository name") { IsRequired = true };
        private readonly Option<string> pathOption = new(["--path", "-p"], "The path for the codeowners entry") { IsRequired = true };
        private readonly Option<string> pathOptionOptional = new(["--path", "-p"], "The repository path to check/validate");
        private readonly Option<string> serviceLabelOption = new(["--service-label", "-sl"], "The service label");
        private readonly Option<string[]> serviceOwnersOption = new(["--service-owners", "-so"], "The service owners (space-separated)");
        private readonly Option<string[]> sourceOwnersOption = new(["--source-owners", "-sro"], "The source owners (space-separated)");
        private readonly Option<string> typeSpecProjectPathOption = new(["--typespec-project"], "Path to typespec project") { IsRequired = true };
        private readonly Option<bool> isAddingOption = new(["--is-adding", "-ia"], "Whether to add (true) or remove (false) owners");
        private readonly Option<string> workingBranchOption = new(["--working-branch", "-wb"], "The existing branch to add changes to (from SDK generation)");

        public override Command GetCommand()
        {
            var command = new Command("codeowner-tools", "A tool to validate and modify codeowners.");
            var subCommands = new[]
            {
                new Command(updateCodeownersCommandName, "Update codeowners in a repository")
                {
                    repoOption,
                    typeSpecProjectPathOption,
                    pathOption,
                    serviceLabelOption,
                    serviceOwnersOption,
                    sourceOwnersOption,
                    isAddingOption,
                    workingBranchOption
                },
                new Command(validateCodeOwnerEntryCommandName, "Validate code owners for an existing service entry")
                {
                    repoOption,
                    serviceLabelOption,
                    pathOptionOptional
                },
                new Command("mock-tool", "mock tool")
                {},
            };

            foreach (var subCommand in subCommands)
            {
                subCommand.SetHandler(async ctx => { await HandleCommand(ctx, ctx.GetCancellationToken()); });
                command.AddCommand(subCommand);
            }
            return command;
        }

        public override async Task HandleCommand(InvocationContext ctx, CancellationToken ct)
        {
            var command = ctx.ParseResult.CommandResult.Command.Name;
            var commandParser = ctx.ParseResult;

            switch (command)
            {
                case updateCodeownersCommandName:
                    var repoValue = commandParser.GetValueForOption(repoOption);
                    var typespecPathValue = commandParser.GetValueForOption(typeSpecProjectPathOption);
                    var pathValue = commandParser.GetValueForOption(pathOption);
                    var serviceLabelValue = commandParser.GetValueForOption(serviceLabelOption);
                    var serviceOwnersValue = commandParser.GetValueForOption(serviceOwnersOption);
                    var sourceOwnersValue = commandParser.GetValueForOption(sourceOwnersOption);
                    var isAddingValue = commandParser.GetValueForOption(isAddingOption);
                    var workingBranchValue = commandParser.GetValueForOption(workingBranchOption);

                    var addResult = await UpdateCodeowners(
                        repoValue ?? "",
                        typespecPathValue ?? "",
                        pathValue ?? "",
                        serviceLabelValue ?? "",
                        serviceOwnersValue?.ToList() ?? new List<string>(),
                        sourceOwnersValue.ToList() ?? new List<string>(),
                        isAddingValue,
                        workingBranchValue ?? "");
                    output.Output(addResult);
                    return;
                case validateCodeOwnerEntryCommandName:
                    var validateRepo = commandParser.GetValueForOption(repoOption);
                    var validateServiceLabel = commandParser.GetValueForOption(serviceLabelOption);
                    var validateRepoPath = commandParser.GetValueForOption(pathOptionOptional);

                    var validateResult = await ValidateCodeOwnerEntryForService(
                        validateRepo ?? "",
                        validateServiceLabel,
                        validateRepoPath);
                    output.Output(validateResult);
                    return;
                case "mock-tool":
                    await MockTool();
                    return;
                default:
                    SetFailure();
                    output.OutputError($"Unknown command: '{command}'");
                    return;
            }
        }

        [McpServerTool(Name = "UpdateCodeowners"), Description("Adds or deletes codeowners for a given service label or path in a repo.")]
        public async Task<string> UpdateCodeowners(
            string repo,
            string typeSpecProjectRoot,
            string path = null,
            string serviceLabel = null,
            List<string> serviceOwners = null,
            List<string> sourceOwners = null,
            bool isAdding = false,
            string workingBranch = null)
        {
            try
            {
                // Validate atleast Service Label or Path.
                if (string.IsNullOrWhiteSpace(serviceLabel) && string.IsNullOrWhiteSpace(path))
                {
                    throw new Exception($"Service label: {serviceLabel} and Path: {path} are both invalid. Atleast one must be valid");
                }
                // Check if it's management plane.
                var isMgmtPlane = typespecHelper.IsTypeSpecProjectForMgmtPlane(typeSpecProjectRoot);

                // Get file contents. THIS WILL LIKELY BE CHANGED AS LABELS PR HAS MODIFICATIONS TO HOW THIS METHOD IS CALLED AND USED
                var codeownersFileContent = await githubService.GetContentsAsync(Constants.AZURE_OWNER_PATH, repo, Constants.AZURE_CODEOWNERS_PATH);
                if (codeownersFileContent == null || codeownersFileContent.Count == 0)
                {
                    throw new Exception($"Could not retrieve CODEOWNERS file with repository path '{Constants.AZURE_OWNER_PATH}/{repo}/{Constants.AZURE_CODEOWNERS_PATH}'");
                }
                var codeownersUrl = $"{githubRawContentBaseUrl}/{Constants.AZURE_OWNER_PATH}/{repo}/main/{Constants.AZURE_CODEOWNERS_PATH}";
                var codeownersContent = codeownersFileContent.FirstOrDefault()?.Content;
                var codeownersSha = codeownersFileContent.FirstOrDefault()?.Sha;

                var labelsFileContent = await githubService.GetContentsAsync(Constants.AZURE_OWNER_PATH, Constants.AZURE_SDK_TOOLS_PATH, Constants.AZURE_COMMON_LABELS_PATH);
                if (labelsFileContent == null || labelsFileContent.Count == 0)
                {
                    throw new Exception($"Could not retrieve labels file with repository path '{Constants.AZURE_OWNER_PATH}/{Constants.AZURE_SDK_TOOLS_PATH}/{Constants.AZURE_COMMON_LABELS_PATH}'");
                }
                var labelsContent = labelsFileContent.FirstOrDefault()?.Content;
                var labelsSha = labelsFileContent.FirstOrDefault()?.Sha;

                // Normalize service path
                path = codeownerHelper.NormalizePath(path);

                // Validate service label
                if (!string.IsNullOrEmpty(serviceLabel))
                {
                    var serviceLabelValidationResults = LabelHelper.CheckServiceLabel(labelsContent, serviceLabel);
                    if (serviceLabelValidationResults != LabelHelper.ServiceLabelStatus.Exists)
                    {
                        var pullRequests = await githubService.SearchPullRequestsByTitleAsync(Constants.AZURE_OWNER_PATH, Constants.AZURE_SDK_TOOLS_PATH, "Service Label");

                        if (!LabelHelper.CheckServiceLabelInReview(pullRequests, serviceLabel) && string.IsNullOrEmpty(path))
                        {
                            throw new Exception($"Service label: {serviceLabel} is invalid.");
                        }
                    }
                }

                // Find Codeowner Entry with the validated Label or Path
                var (startLine, endLine) = (-1, -1);
                if (isMgmtPlane)
                {
                    (startLine, endLine) = codeownerHelper.findBlock(codeownersContent, standardManagementCategory);
                }
                else
                {
                    (startLine, endLine) = codeownerHelper.findBlock(codeownersContent, standardServiceCategory);
                }

                var codeownersEntries = CodeownersParser.ParseCodeownersFile(codeownersUrl, azureWriteTeamsBlobUrl, startLine, endLine);
                for (int i = 0; i < codeownersEntries.Count; i++)
                {
                    (codeownersEntries, i) = codeownerHelper.mergeCodeownerEntries(codeownersEntries, i);
                }

                CodeownersEntry? updatedEntry = null;
                if (!string.IsNullOrEmpty(path))
                {
<<<<<<< HEAD
                    var comparablePath = codeownerHelper.ExtractDirectoryName(path);
                    // get the first entry that matches if no one get null. Then compare the path of the entry with the given path 
                    updatedEntry = codeownersEntries.FirstOrDefault(entry =>
                        codeownerHelper.ExtractDirectoryName(entry.PathExpression).Equals(comparablePath, StringComparison.OrdinalIgnoreCase) == true);
=======
                    // Find the first codeowners entry that matches the specified path exactly (case-insensitive)
                    updatedEntry = codeownersEntries.FirstOrDefault(entry =>
                        entry.PathExpression?.Equals(path, StringComparison.OrdinalIgnoreCase));
>>>>>>> 402d796b
                }
                else if (!string.IsNullOrEmpty(serviceLabel))
                {
                    // Find the codeowners entry that contains the specified service label (case-insensitive)
                    updatedEntry = codeownersEntries.FirstOrDefault(entry =>
                        entry.ServiceLabels?.Any(label => label.Equals(serviceLabel, StringComparison.OrdinalIgnoreCase)));
                }

                var codeownersEntryExists = false;

                // If the Entry exists
                if (updatedEntry != null)
                {
                    codeownersEntryExists = true;
                    // Update target entry with new codeowners
                    if (isAdding)
                    {
                        updatedEntry.ServiceOwners = codeownerHelper.AddUniqueOwners(updatedEntry.ServiceOwners, serviceOwners);
                        updatedEntry.SourceOwners = codeownerHelper.AddUniqueOwners(updatedEntry.SourceOwners, sourceOwners);
                    }
                    else
                    {
                        updatedEntry.ServiceOwners = codeownerHelper.RemoveOwners(updatedEntry.ServiceOwners, serviceOwners);
                        updatedEntry.SourceOwners = codeownerHelper.RemoveOwners(updatedEntry.SourceOwners, sourceOwners);
                    }
                }
                else if (updatedEntry == null)
                {
                    codeownersEntryExists = false;
                    updatedEntry = new CodeownersEntry()
                    {
                        PathExpression = path ?? string.Empty,
                        ServiceLabels = new List<string>() { serviceLabel } ?? new List<string>(),
                        ServiceOwners = serviceOwners ?? new List<string>(),
                        SourceOwners = sourceOwners ?? new List<string>(),
                        AzureSdkOwners = new List<string>()
                    };
                }

                // Validate the modified/created Entry
                var (validationErrors, codeownerValidationResults) = await ValidateMinimumOwnerRequirements(updatedEntry);
                if (validationErrors.Any())
                {
                    var codeownerValidationResultMessage = string.Join("; ", codeownerValidationResults.Select(r => $"{r.Username}: {(r.IsValidCodeOwner ? "Valid" : "Invalid")}"));
                    throw new Exception($"{validationErrors} Validation results: {codeownerValidationResultMessage}");
                }

                // Modify the file
                var updatedEntryWithLines = codeownerHelper.findAlphabeticalInsertionPoint(codeownersEntries, updatedEntry);
                var modifiedCodeownersContent = codeownerHelper.addCodeownersEntryAtIndex(codeownersContent, updatedEntry, updatedEntry.startLine, codeownersEntryExists);

                // Create Branch, Update File, and Handle PR.
                var actionDescription = isAdding ? "Add codeowner aliases for" : "Remove codeowner aliases for";
                var actionType = isAdding ? "add-codeowner-alias" : "remove-codeowner-alias";

                if (!codeownersEntryExists)
                {
                    actionDescription = "Add codeowner entry for";
                    actionType = "add-codeowner-entry";
                }

                var identifier = !string.IsNullOrWhiteSpace(updatedEntry.ServiceLabels?.FirstOrDefault())
                    ? updatedEntry.ServiceLabels.FirstOrDefault()
                    : updatedEntry.PathExpression;
                var resultMessages = await CreateCodeownerPR(
                    repo,                                                             // Repository name
                    string.Join('\n', modifiedCodeownersContent),                     // Modified content
                    codeownersSha,                                                    // SHA of the file to update 
<<<<<<< HEAD
                    $"{actionDescription} {identifier}", // Description for commit message, PR title, and description
                    actionType,                                             // Branch prefix for the action
                    identifier, // Identifier for the PR
=======
                    $"{actionDescription} {updatedEntry.ServiceLabels?.FirstOrDefault() ?? updatedEntry.PathExpression}", // Description for commit message, PR title, and description
                    actionType,                                                       // Branch prefix for the action
                    updatedEntry.ServiceLabels?.FirstOrDefault() ?? updatedEntry.PathExpression, // Identifier for the PR
>>>>>>> 402d796b
                    workingBranch);

                return string.Join("\n", resultMessages);
            }
            catch (Exception ex)
            {
                return $"Error: {ex}";
            }
        }

        [McpServerTool(Name = "ValidateCodeOwnerEntryForService"), Description("Validates code owners in a specific repository for a given service or repo path.")]
        public async Task<ServiceCodeOwnerResult> ValidateCodeOwnerEntryForService(string repoName, string? serviceLabel = null, string? repoPath = null)
        {
            ServiceCodeOwnerResult response = new() { };

            try
            {
                if (string.IsNullOrEmpty(repoName))
                {
                    throw new Exception("Must provide a repository name. Ex. azure-sdk-for-net");
                }

                serviceLabel = serviceLabel?.Trim();
                repoPath = repoPath?.Trim();
                if (string.IsNullOrEmpty(serviceLabel) && string.IsNullOrEmpty(repoPath))
                {
                    throw new Exception("Must provide a service label or a repository path.");
                }

                List<CodeownersEntry> matchingEntries;
                try
                {
                    var codeownersUrl = $"{githubRawContentBaseUrl}/{Constants.AZURE_OWNER_PATH}/{repoName}/main/{Constants.AZURE_CODEOWNERS_PATH}";
                    var codeownersEntries = CodeownersParser.ParseCodeownersFile(codeownersUrl, azureWriteTeamsBlobUrl);
                    matchingEntries = codeownerHelper.FindMatchingEntries(codeownersEntries, serviceLabel, repoPath);
                }
                catch (Exception ex)
                {
                    response.Message += $"Error finding service in CODEOWNERS file. Error {ex}";
                    return response;
                }

                // Validate Owners
                if (matchingEntries != null && matchingEntries.Count > 0)
                {
                    string? validationErrors = null;
                    List<CodeOwnerValidationResult>? codeownerValidationResults = null;
                    foreach (var matchingEntry in matchingEntries)
                    {
                        var validationResponse = await ValidateMinimumOwnerRequirements(matchingEntry);
                        validationErrors += validationResponse.validationErrors;
                        codeownerValidationResults?.AddRange(validationResponse.codeownerValidationResults);
                    }

                    if (!string.IsNullOrEmpty(validationErrors))
                    {
                        response.Message = validationErrors ?? string.Empty;
                    }
                    else
                    {
                        response.Message = "Validation passed: minimum code owner requirements are met.";
                    }
                    response.CodeOwners = codeownerValidationResults ?? new List<CodeOwnerValidationResult>() { };
                    return response;
                }
                else
                {
                    response.Message += $"Service label '{serviceLabel}' or Repo Path '{repoPath}' not found in {repoName}";
                    return response;
                }
            }
            catch (Exception ex)
            {
                response.Message += $"Error processing repository: {ex.Message}";
                return response;
            }
        }

        private async Task<List<string>> CreateCodeownerPR(
            string repo,
            string modifiedContent,
            string sha,
            string description, // used for commit message, PR title, and PR description
            string branchPrefix,
            string identifier,
            string workingBranch = null)
        {
            List<string> resultMessages = new();
            var branchName = "";

            // Check if we have a working branch from SDK generation
            if (!string.IsNullOrEmpty(workingBranch) && await githubService.IsExistingBranchAsync(Constants.AZURE_OWNER_PATH, repo, workingBranch))
            {
                branchName = workingBranch;
                resultMessages.Add($"Using existing branch: {branchName}");
            }
            else
            {
                // Create a new branch only if no working branch exists
                branchName = codeownerHelper.CreateBranchName(branchPrefix, identifier);
                var createBranchResult = await githubService.CreateBranchAsync(Constants.AZURE_OWNER_PATH, repo, branchName, "main");
                resultMessages.Add($"Created branch: {branchName} - Status: {createBranchResult}");
            }

            // After branchName is set
            var codeownersFileContent = await githubService.GetContentsAsync(Constants.AZURE_OWNER_PATH, repo, Constants.AZURE_CODEOWNERS_PATH, branchName);
            var codeownersSha = codeownersFileContent.FirstOrDefault()?.Sha;

            // Use codeownersSha in UpdateFileAsync
            await githubService.UpdateFileAsync(Constants.AZURE_OWNER_PATH, repo, Constants.AZURE_CODEOWNERS_PATH, description, modifiedContent, codeownersSha, branchName);

            var prInfoList = await githubService.CreatePullRequestAsync(repo, Constants.AZURE_OWNER_PATH, "main", branchName, description, description, true);
            if (prInfoList != null)
            {
                resultMessages.Add($"URL: {prInfoList.Url}");
                resultMessages.AddRange(prInfoList.Messages);
            }
            else
            {
                resultMessages.Add("Error: Failed to create pull request. No PR info returned.");
            }

            return resultMessages;
        }

        private async Task<List<CodeOwnerValidationResult>> ValidateOwners(IEnumerable<string> owners)
        {
            var validatedOwners = new List<CodeOwnerValidationResult>();

            foreach (var owner in owners)
            {
                var username = owner.TrimStart('@');
                if (codeOwnerValidationCache.TryGetValue(username, out var cachedResult))
                {
                    validatedOwners.Add(cachedResult);
                }
                else
                {
                    var result = await codeOwnerValidator.ValidateCodeOwnerAsync(username, verbose: false);

                    if (string.IsNullOrEmpty(result.Username))
                    {
                        result.Username = username;
                    }

                    codeOwnerValidationCache[username] = result;
                    validatedOwners.Add(result);
                }
            }

            return validatedOwners;
        }

        private async Task<(string validationErrors, List<CodeOwnerValidationResult> codeownerValidationResults)> ValidateMinimumOwnerRequirements(CodeownersEntry codeownersEntry)
        {
            var validatedServiceOwners = await ValidateOwners(codeownersEntry.ServiceOwners);
            var validatedSourceOwners = await ValidateOwners(codeownersEntry.SourceOwners);
            var validatedAzureSdkOwners = await ValidateOwners(codeownersEntry.AzureSdkOwners);

            var validServiceOwnersCount = validatedServiceOwners.Count(owner => owner.IsValidCodeOwner);
            var validSourceOwnersCount = validatedSourceOwners.Count(owner => owner.IsValidCodeOwner);

            var validationErrors = new List<string>();

            if (!string.IsNullOrEmpty(codeownersEntry.ServiceLabels.FirstOrDefault()) && validServiceOwnersCount < 2)
            {
                validationErrors.Add("There must be at least two valid service owners.");
            }
            if (!string.IsNullOrEmpty(codeownersEntry.PathExpression) && validSourceOwnersCount < 2)
            {
                validationErrors.Add("There must be at least two valid source owners.");
            }

            var allValidationResults = new List<CodeOwnerValidationResult>();
            allValidationResults.AddRange(validatedServiceOwners);
            allValidationResults.AddRange(validatedSourceOwners);
            allValidationResults.AddRange(validatedAzureSdkOwners);

            if (validationErrors.Any())
            {
                return (string.Join(" ", validationErrors), allValidationResults);
            }
            return ("", allValidationResults);
        }

        [McpServerTool(Name = "mock-tool"), Description("Does mock stuff.")]
        public async Task MockTool()
        {
            try
            {
                // Example: Fetch immediate team info from Microsoft Open Source Management Portal API
                // using var httpClient = new System.Net.Http.HttpClient();
                // var searchTerm = "ReilleyMilne"; // Hardcoded for demonstration
                // var apiUrl = $"https://repos.opensource.microsoft.com/people?q={searchTerm}";
                // logger.LogInformation($"Fetching immediate team info for {searchTerm} from {apiUrl}");
                // try
                // {
                //     var response = await httpClient.GetAsync(apiUrl);
                //     response.EnsureSuccessStatusCode();
                //     var json = await response.Content.ReadAsStringAsync();
                //     logger.LogInformation($"API response: {json}");
                // }
                // catch (Exception ex)
                // {
                //     logger.LogError($"Error fetching immediate team info: {ex.Message}");
                // }
                // return;

                // var codeownersPath = @"C:\\Code\\azure-sdk-tools\\tools\\azsdk-cli\\Azure.Sdk.Tools.Cli\\Tools\\CodeownerTools\\CODEOWNER_EDITED2";
                // if (!File.Exists(codeownersPath))
                // {
                //     logger.LogError($"Local CODEOWNER_EDITED not found: {codeownersPath}");
                //     return;
                // }

                // var content = await File.ReadAllTextAsync(codeownersPath);
                // var (startLine, endLine) = codeownerHelper.findBlock(content, "# ######## Services ########");
                // logger.LogInformation($"start = {startLine}, end = {endLine}");

                // var codeownersUrl = codeownersPath;

                var codeownersPath = @"C:\\Code\\azure-sdk-tools\\tools\\azsdk-cli\\Azure.Sdk.Tools.Cli\\Tools\\CodeownerTools\\CODEOWNERS";
                if (!File.Exists(codeownersPath))
                {
                    // logger.LogError($"Local CODEOWNERS file not found: {codeownersPath}");
                    return;
                }

                var content = await File.ReadAllTextAsync(codeownersPath);
                var (startLine, endLine) = codeownerHelper.findBlock(content, "# Client SDKs");
                // logger.LogInformation($"start = {startLine}, end = {endLine}");

                var codeownersEntries = CodeownersParser.ParseCodeownersFile(codeownersPath, startLine: startLine, endLine: endLine);

                for (int i = 0; i < codeownersEntries.Count; i++)
                {
                    (codeownersEntries, i) = codeownerHelper.mergeCodeownerEntries(codeownersEntries, i);
                }

                // Create our custom comparer and sort the entries
                var comparer = new CodeownersEntryPathComparer();
                var sortedEntries = codeownersEntries.OrderBy(entry => entry, comparer).ToList();

                // var (mstartLine, mendLine) = codeownerHelper.findBlock(content, "# ######## Management Plane ########");
                // logger.LogInformation($"start = {mstartLine}, end = {mendLine}");

                // var mcodeownersEntries = CodeownersParser.ParseCodeownersFile(codeownersUrl, startLine: mstartLine, endLine: mendLine);

                // for (int i = 0; i < mcodeownersEntries.Count; i++)
                // {
                //     (mcodeownersEntries, i) = codeownerHelper.mergeCodeownerEntries(mcodeownersEntries, i);
                // }

                // // Create our custom comparer and sort the entries
                // var msortedEntries = mcodeownersEntries.OrderBy(entry => entry, comparer).ToList();

                // Write the sorted entries to a new file
                var outputPath = "./Tools/CodeownerTools/CODEOWNER_EDITED";
                var outputLines = new List<string>();

                var lines = content.Split('\n');

                // Add everything before the Services section
                for (int i = 0; i < startLine + 2; i++)
                {
                    outputLines.Add(lines[i]);
                }

                // Add sorted Services entries
                foreach (var entry in sortedEntries)
                {
                    var formattedEntry = codeownerHelper.formatCodeownersEntry(entry);
                    if (!string.IsNullOrWhiteSpace(formattedEntry))
                    {
                        outputLines.Add(formattedEntry);
                    }
                }

                for (int i = endLine; i < lines.Length; i++)
                {
                    outputLines.Add(lines[i]);
                }

                // // Add everything between Services section end and Management Plane section start
                // for (int i = endLine; i < mstartLine + 2; i++)
                // {
                //     outputLines.Add(lines[i]);
                // }

                // // Add sorted Management Plane entries
                // foreach (var entry in msortedEntries)
                // {
                //     var formattedEntry = codeownerHelper.formatCodeownersEntry(entry);
                //     if (!string.IsNullOrWhiteSpace(formattedEntry))
                //     {
                //         outputLines.Add(formattedEntry);
                //         outputLines.Add("");
                //     }
                // }

                // // Add everything after the Management Plane section
                // for (int i = mendLine; i < lines.Length; i++)
                // {
                //     outputLines.Add(lines[i]);
                // }

                // Write all lines to the file
                await File.WriteAllLinesAsync(outputPath, outputLines);
                // logger.LogInformation($"Successfully wrote {sortedEntries.Count} sorted services entries and {msortedEntries.Count} sorted management plane entries to {outputPath}");
            }
            catch (Exception ex)
            {
                // logger.LogInformation($"Error: {ex}");
            }
        }
    }
}<|MERGE_RESOLUTION|>--- conflicted
+++ resolved
@@ -208,22 +208,16 @@
                 CodeownersEntry? updatedEntry = null;
                 if (!string.IsNullOrEmpty(path))
                 {
-<<<<<<< HEAD
                     var comparablePath = codeownerHelper.ExtractDirectoryName(path);
                     // get the first entry that matches if no one get null. Then compare the path of the entry with the given path 
                     updatedEntry = codeownersEntries.FirstOrDefault(entry =>
                         codeownerHelper.ExtractDirectoryName(entry.PathExpression).Equals(comparablePath, StringComparison.OrdinalIgnoreCase) == true);
-=======
-                    // Find the first codeowners entry that matches the specified path exactly (case-insensitive)
-                    updatedEntry = codeownersEntries.FirstOrDefault(entry =>
-                        entry.PathExpression?.Equals(path, StringComparison.OrdinalIgnoreCase));
->>>>>>> 402d796b
                 }
                 else if (!string.IsNullOrEmpty(serviceLabel))
                 {
                     // Find the codeowners entry that contains the specified service label (case-insensitive)
                     updatedEntry = codeownersEntries.FirstOrDefault(entry =>
-                        entry.ServiceLabels?.Any(label => label.Equals(serviceLabel, StringComparison.OrdinalIgnoreCase)));
+                        entry.ServiceLabels.Any(label => label.Equals(serviceLabel, StringComparison.OrdinalIgnoreCase)));
                 }
 
                 var codeownersEntryExists = false;
@@ -286,15 +280,9 @@
                     repo,                                                             // Repository name
                     string.Join('\n', modifiedCodeownersContent),                     // Modified content
                     codeownersSha,                                                    // SHA of the file to update 
-<<<<<<< HEAD
                     $"{actionDescription} {identifier}", // Description for commit message, PR title, and description
                     actionType,                                             // Branch prefix for the action
                     identifier, // Identifier for the PR
-=======
-                    $"{actionDescription} {updatedEntry.ServiceLabels?.FirstOrDefault() ?? updatedEntry.PathExpression}", // Description for commit message, PR title, and description
-                    actionType,                                                       // Branch prefix for the action
-                    updatedEntry.ServiceLabels?.FirstOrDefault() ?? updatedEntry.PathExpression, // Identifier for the PR
->>>>>>> 402d796b
                     workingBranch);
 
                 return string.Join("\n", resultMessages);
@@ -406,16 +394,16 @@
             // Use codeownersSha in UpdateFileAsync
             await githubService.UpdateFileAsync(Constants.AZURE_OWNER_PATH, repo, Constants.AZURE_CODEOWNERS_PATH, description, modifiedContent, codeownersSha, branchName);
 
-            var prInfoList = await githubService.CreatePullRequestAsync(repo, Constants.AZURE_OWNER_PATH, "main", branchName, description, description, true);
-            if (prInfoList != null)
-            {
-                resultMessages.Add($"URL: {prInfoList.Url}");
-                resultMessages.AddRange(prInfoList.Messages);
-            }
-            else
-            {
-                resultMessages.Add("Error: Failed to create pull request. No PR info returned.");
-            }
+            // var prInfoList = await githubService.CreatePullRequestAsync(repo, Constants.AZURE_OWNER_PATH, "main", branchName, description, description, true);
+            // if (prInfoList != null)
+            // {
+            //     resultMessages.Add($"URL: {prInfoList.Url}");
+            //     resultMessages.AddRange(prInfoList.Messages);
+            // }
+            // else
+            // {
+            //     resultMessages.Add("Error: Failed to create pull request. No PR info returned.");
+            // }
 
             return resultMessages;
         }
