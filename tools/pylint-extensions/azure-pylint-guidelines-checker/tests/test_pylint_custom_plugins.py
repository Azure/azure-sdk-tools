--- conflicted
+++ resolved
@@ -3597,7 +3597,7 @@
         ):
             self.checker.visit_try(try_node)
 
-<<<<<<< HEAD
+            
 class TestInvalidUseOfOverload(pylint.testutils.CheckerTestCase):
     """Test that use of the @overload decorator matches the async/sync nature of the underlying function"""
 
@@ -3646,8 +3646,6 @@
 
             
 # [Pylint] Custom Linter check for Exception Logging #3227
-=======
-# [Pylint] custom linter check for invalid use of @overload #3229
 
 
 class TestDoNotLogExceptions(pylint.testutils.CheckerTestCase):
@@ -3837,7 +3835,6 @@
         assert response.http_response.status_code == 200
 
 
->>>>>>> 34d0ef64
 # [Pylint] Address Commented out Pylint Custom Plugin Checkers #3228
 # [Pylint] Add a check for connection_verify hardcoded settings #35355
 # [Pylint] Investigate pylint rule around missing dependency #3231