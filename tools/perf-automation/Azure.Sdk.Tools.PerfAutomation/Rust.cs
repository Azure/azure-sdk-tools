﻿using Azure.Sdk.Tools.PerfAutomation.Models;
using Microsoft.Crank.Agent;
using System;
using System.Collections.Generic;
using System.IO;
using System.Linq;
using System.Linq.Expressions;
using System.Text;
using System.Text.Json;
using System.Text.Json.Serialization;
using System.Threading.Tasks;
using JsonSerializer = System.Text.Json.JsonSerializer;

namespace Azure.Sdk.Tools.PerfAutomation
{
    namespace Models.Rust
    {
        //{ "sampling_mode":"Linear","iters":[216428.0, 432856.0, 649284.0, 865712.0, 1082140.0, 1298568.0, 1514996.0, 1731424.0, 1947852.0, 2164280.0],"times":[89284700.0, 182949300.0, 279225800.0, 370553800.0, 459758900.0, 544908000.0, 647300900.0, 757810300.0, 831844100.0, 926051100.0]}
        struct Samples
        {
            [JsonPropertyName("test_name")]
            public string TestName { get; set; }

            [JsonPropertyName("operations_per_second")]
            public double OperationsPerSecond { get; set; }

            [JsonPropertyName("average_cpu_use")]
            public double? AverageCpuUse { get; set; }

            [JsonPropertyName("average_memory_use")]
            public long? AverageMemoryUse { get; set; }
        }
    }

    public class Rust : LanguageBase
    {
        public class UtilEventArgs : EventArgs
        {
            public UtilEventArgs(string methodName, string[] methodParams)
            {
                this.MethodName = methodName;
                this.Params = methodParams;
            }

            public string MethodName { get; set; }
            public string[] Params { get; set; } = null;
        }

        private const string _sdkDirectory = "sdk";
        private const string _cargoName = "cargo";
        private string _resultsDirectory = "testResults";
        private bool _debug = false;
        private string _executablePath = "";
        private string _testCommand = "";
        private string _targetResultsDirectory;
        public bool IsTest { get; set; } = false;
        public bool IsWindows { get; set; } = Util.IsWindows;
        protected override Language Language => Language.Rust;
        public event EventHandler<UtilEventArgs> UtilMethodCall;

        public override async Task<(string output, string error, object context)> SetupAsync(
            string project,
            string languageVersion,
            string primaryPackage,
            IDictionary<string, string> packageVersions,
            bool debug)
        {

            // just make sure we have the target directory cleaned up of previous results in case of a test issue in a previous test / run
            _targetResultsDirectory = await CleanupAsync(project);
            Directory.CreateDirectory(_targetResultsDirectory);
            _debug = debug;

<<<<<<< HEAD
            string flavor;
            if (debug)
            {
                flavor = "debug";
            }
            else
            {
                flavor = "release";
            }
            _testCommand = $"--{flavor} --package {primaryPackage} --test perf ";
            var result = await Util.RunAsync(_cargoName, $"build {_testCommand} --message-format=json", WorkingDirectory, log: false);
            // Look for errors in the build.
            if (result.ExitCode != 0)
            {
                return (result.StandardOutput, result.StandardError, null);
            }

            Console.WriteLine("Parsing build output to find test executables...");
            string[] json_elements = result.StandardOutput.Split(new[] { Environment.NewLine }, StringSplitOptions.RemoveEmptyEntries);
            string[] executables = new string[0];
            foreach (string element in json_elements)
            {
                try
                {
                    using (JsonDocument doc = JsonDocument.Parse(element))
                    {
                        if (doc.RootElement.TryGetProperty("executable", out JsonElement executableElement) && executableElement.ValueKind == JsonValueKind.String)
                        {
                            Console.WriteLine($"Found executable: {executableElement.GetString()}");
                            executables = executables.Append(executableElement.GetString()).ToArray();
                        }
                    }
                }
                catch (JsonException e)
                {
                    Console.WriteLine($"Exception {e} parsing line as JSON, skipping line.");
                    // Ignore lines that are not valid JSON
                }
            }
            if (executables.Length != 1)
            {
                Console.WriteLine($"Found {executables.Length} test executables after building the project.");
                foreach (var exe in executables)
                {
                    Console.WriteLine($"Executable: {exe}");
                }
                throw new Exception($"No test executables were found after building the project, found {executables}");
            }
            _executablePath = executables[0];
=======
            StringBuilder outputBuilder = new StringBuilder();
            StringBuilder errorBuilder = new StringBuilder();
            string flavor = debug ? "debug" : "release";
            _testCommand = $"--{flavor} --package {primaryPackage} --test perf";
            await Util.RunAsync(_cargoName, $"build {_testCommand}", WorkingDirectory, null, outputBuilder, errorBuilder);
>>>>>>> 84cce1a4

            return (result.ToString(), result.ToString(), null);
        }
        public override async Task<IterationResult> RunAsync(
            string project,
            string languageVersion,
            string primaryPackage,
            IDictionary<string, string> packageVersions,
            string testName,
            string arguments,
            bool profile,
            string profilerOptions,
            object context)
        {
            // The Rust SDK uses environment variables to determine if the tests should run in playback or live mode.
            // If --test-proxy is in the command line arguments, set AZURE_TEST_MODE environment variable to "playback" to indicate that we are going to use the test proxy.
            // Otherwise set test mode to `live`.
            if (arguments.Contains("test-proxy"))
            {
                Environment.SetEnvironmentVariable("AZURE_TEST_MODE", "playback");
            }
            else
            {
                Environment.SetEnvironmentVariable("AZURE_TEST_MODE", "live");
            }
            ProcessResult result = new ProcessResult(0, String.Empty, String.Empty);
            if (_executablePath == String.Empty)
            {
                Console.WriteLine("Executable path is empty, building test.");
                // set up the params for cargo. Some of the arguments were established in the setup stage.
                string finalParams = $"test {_testCommand} -- --test-results {_targetResultsDirectory}/{testName}-results.json \"{testName}\" {arguments}";
                if (IsTest)
                {
                    UtilMethodCall(this, new UtilEventArgs(
                        "RunAsync",
                        new string[] {
                        _cargoName,
                        finalParams,
                        WorkingDirectory}));
                    result = new ProcessResult(0, "cargo bench result", "error");
                }
                else
                {
                    result = await Util.RunAsync(_cargoName, finalParams, WorkingDirectory);
                }
            }
            else
            {
                string finalParams = $" --test-results {_targetResultsDirectory}/{testName}-results.json \"{testName}\" {arguments}";
                if (IsTest)
                {
                    UtilMethodCall(this, new UtilEventArgs(
                        "RunAsync",
                        new string[] {
                        _executablePath,
                        finalParams,
                        WorkingDirectory}));
                    result = new ProcessResult(0, "cargo bench result", "error");
                }
                else
                {
                    result = await Util.RunAsync(_executablePath, finalParams, WorkingDirectory);
                }

            }

            if (result.ExitCode != 0)
            {
                throw new Exception($"Error running the benchmark test {testName} in project {project}. Error: {result.StandardError}");
            }

            //parse the samples file for the test and calculate the ops per second
            var opsPerSecond = ExtractOpsPerSecond(testName);

            return new IterationResult
            {
                OperationsPerSecond = opsPerSecond,
                StandardOutput = result.StandardOutput,
                StandardError = result.StandardError,
                PackageVersions = packageVersions
            };
        }

        public override async Task<string> CleanupAsync(string project)
        {
            // we need to find the folder that contains SDK  directory. SDK is a sibling of target
            var currentDirectory = WorkingDirectory;
            bool sdkFolderFound = false;
            while (!sdkFolderFound)
            {
                DirectoryInfo directory = new DirectoryInfo(Path.Combine(currentDirectory, _sdkDirectory));
                if (directory.Exists)
                {
                    sdkFolderFound = true;
                }
                else
                {
                    currentDirectory = (new DirectoryInfo(currentDirectory)).Parent.FullName;
                }
            }
            // now that we have the path to the target directory wwe cand determine the results directory .../target/criterion
            var resultsDirectory = Path.Combine(currentDirectory, _resultsDirectory);

            if (IsTest)
            {
                UtilMethodCall(this, new UtilEventArgs("DeleteIfExists", new string[] { resultsDirectory }));
            }
            else
            {
                Util.DeleteIfExists(resultsDirectory);
            }
            await Task.Delay(0);
            // return the results directory so we can use it later on and avoid the discovery
            return resultsDirectory;
        }

        private double ExtractOpsPerSecond(string testName)
        {
            // the results are in the target directory under target/criterion/<testName>/new
            var results = ParseFromJsonFile(Path.Combine(_targetResultsDirectory, $"{testName}-results.json"));

            return results.OperationsPerSecond;
        }

        private Models.Rust.Samples ParseFromJsonFile(string filePath)
        {
            // open the file 
            if (!File.Exists(filePath))
            {
                throw new FileNotFoundException($"The file '{filePath}' does not exist.");
            }

            var jsonContent = File.ReadAllText(filePath);
            // deserialize in a Samples struct
            return JsonSerializer.Deserialize<Models.Rust.Samples>(jsonContent, new JsonSerializerOptions
            {
                PropertyNameCaseInsensitive = true // Allows case-insensitive matching of JSON property names
            });
        }
    }
}<|MERGE_RESOLUTION|>--- conflicted
+++ resolved
@@ -71,16 +71,8 @@
             Directory.CreateDirectory(_targetResultsDirectory);
             _debug = debug;
 
-<<<<<<< HEAD
-            string flavor;
-            if (debug)
-            {
-                flavor = "debug";
-            }
-            else
-            {
-                flavor = "release";
-            }
+
+            string flavor = debug ? "debug" : "release";
             _testCommand = $"--{flavor} --package {primaryPackage} --test perf ";
             var result = await Util.RunAsync(_cargoName, $"build {_testCommand} --message-format=json", WorkingDirectory, log: false);
             // Look for errors in the build.
@@ -121,13 +113,6 @@
                 throw new Exception($"No test executables were found after building the project, found {executables}");
             }
             _executablePath = executables[0];
-=======
-            StringBuilder outputBuilder = new StringBuilder();
-            StringBuilder errorBuilder = new StringBuilder();
-            string flavor = debug ? "debug" : "release";
-            _testCommand = $"--{flavor} --package {primaryPackage} --test perf";
-            await Util.RunAsync(_cargoName, $"build {_testCommand}", WorkingDirectory, null, outputBuilder, errorBuilder);
->>>>>>> 84cce1a4
 
             return (result.ToString(), result.ToString(), null);
         }
