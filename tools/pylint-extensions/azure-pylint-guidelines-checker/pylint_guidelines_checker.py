# ------------------------------------
# Copyright (c) Microsoft Corporation.
# Licensed under the MIT License.
# ------------------------------------

"""
Pylint custom checkers for SDK guidelines: C4717 - C4760
"""
import collections
import importlib
import logging
import astroid
from pylint.checkers import BaseChecker

logger = logging.getLogger(__name__)


class ClientConstructorTakesCorrectParameters(BaseChecker):
    name = "client-constructor"
    priority = -1
    msgs = {
        "C4717": (
            "Client constructor is missing a credential parameter. See details:"
            " https://azure.github.io/azure-sdk/python_design.html#client-configuration",
            "missing-client-constructor-parameter-credential",
            "All client types should accept a credential parameter.",
        ),
        "C4718": (
            "Client constructor is missing a **kwargs parameter. See details:"
            " https://azure.github.io/azure-sdk/python_design.html#client-configuration",
            "missing-client-constructor-parameter-kwargs",
            "All client types should accept a **kwargs parameter.",
        ),
    }
    options = (
        (
            "ignore-missing-client-constructor-parameter-credential",
            {
                "default": False,
                "type": "yn",
                "metavar": "<y_or_n>",
                "help": "Allow client constructors without a credential parameter",
            },
        ),
        (
            "ignore-missing-client-constructor-parameter-kwargs",
            {
                "default": False,
                "type": "yn",
                "metavar": "<y_or_n>",
                "help": "Allow client constructors without a **kwargs parameter",
            },
        ),
    )
    ignore_clients = [
        "PipelineClient",
        "AsyncPipelineClient",
        "ARMPipelineClient",
        "AsyncARMPipelineClient",
    ]

    def __init__(self, linter=None):
        super(ClientConstructorTakesCorrectParameters, self).__init__(linter)

    def visit_functiondef(self, node):
        """Visits the constructor within a client class and checks that it has
        credential and kwargs parameters.

        :param node: function node
        :type node: ast.FunctionDef
        :return: None
        """
        try:
            if (
                    node.name == "__init__"
                    and node.parent.name.endswith("Client")
                    and node.parent.name not in self.ignore_clients
            ):
                arg_names = [argument.name for argument in node.args.args]
                if "credential" not in arg_names:
                    self.add_message(
                        msgid="missing-client-constructor-parameter-credential",
                        node=node,
                        confidence=None,
                    )
                if not node.args.kwarg:
                    self.add_message(
                        msgid="missing-client-constructor-parameter-kwargs",
                        node=node,
                        confidence=None,
                    )
        except AttributeError:
            logger.debug(
                "Pylint custom checker failed to check if constructor has correct parameters."
            )
            pass


class ClientHasKwargsInPoliciesForCreateConfigurationMethod(BaseChecker):
    name = "configuration-policies-kwargs"
    priority = -1
    msgs = {
        "C4719": (
            "A policy in the create_configuration() function is missing a **kwargs argument. See details:"
            " https://azure.github.io/azure-sdk/python_design.html#client-configuration",
            "config-missing-kwargs-in-policy",
            "All policies should take a **kwargs parameter.",
        )
    }
    options = (
        (
            "ignore-config-missing-kwargs-in-policy",
            {
                "default": False,
                "type": "yn",
                "metavar": "<y_or_n>",
                "help": "Allow clients instantiate a policy without a kwargs parameter.",
            },
        ),
    )

    def __init__(self, linter=None):
        super(ClientHasKwargsInPoliciesForCreateConfigurationMethod, self).__init__(
            linter
        )

    def visit_functiondef(self, node):
        """Visits the any method called `create_configuration` or `create_config` and checks
        that every policy in the method contains a kwargs parameter.

        :param node: function node
        :type node: ast.FunctionDef
        :return: None
        """
        try:
            if node.name == "create_configuration" or node.name == "create_config":
                node.decorators = None
                for idx in range(len(node.body)):
                    # Gets each line of the method as a string
                    line = list(node.get_children())[idx].as_string()
                    if line.find("Policy") != -1:
                        if line.find("**kwargs") == -1:
                            self.add_message(
                                msgid="config-missing-kwargs-in-policy",
                                node=list(node.get_children())[idx],
                                confidence=None,
                            )
        except AttributeError:
            logger.debug(
                "Pylint custom checker failed to check if kwargs parameter in policies."
            )
            pass


class ClientHasApprovedMethodNamePrefix(BaseChecker):
    name = "client-approved-method-name-prefix"
    priority = -1
    msgs = {
        "C4720": (
            "Client is not using an approved method name prefix. See details:"
            " https://azure.github.io/azure-sdk/python_design.html#service-operations",
            "unapproved-client-method-name-prefix",
            "All clients should use the preferred verbs for method names.",
        )
    }
    options = (
        (
            "ignore-unapproved-client-method-name-prefix",
            {
                "default": False,
                "type": "yn",
                "metavar": "<y_or_n>",
                "help": "Allow clients to not use preferred method name prefixes",
            },
        ),
    )

    ignore_clients = [
        "PipelineClient",
        "AsyncPipelineClient",
        "ARMPipelineClient",
        "AsyncARMPipelineClient",
    ]

    def __init__(self, linter=None):
        super(ClientHasApprovedMethodNamePrefix, self).__init__(linter)

    def visit_classdef(self, node):
        """Visits every class in file and checks if it is a client. If it is a client, checks
        that approved method name prefixes are present.

        :param node: class node
        :type node: ast.ClassDef
        :return: None
        """
        try:
            if node.name.endswith("Client") and node.name not in self.ignore_clients:
                client_methods = [
                    child for child in node.get_children() if child.is_function
                ]

                approved_prefixes = [
                    "get",
                    "list",
                    "create",
                    "upsert",
                    "set",
                    "update",
                    "replace",
                    "append",
                    "add",
                    "delete",
                    "remove",
                    "begin",
                ]
                for idx, method in enumerate(client_methods):
                    if (
                            method.name.startswith("__")
                            or "_exists" in method.name
                            or method.name.startswith("_")
                            or method.name.startswith("from")
                    ):
                        continue
                    prefix = method.name.split("_")[0]
                    if prefix.lower() not in approved_prefixes:
                        self.add_message(
                            msgid="unapproved-client-method-name-prefix",
                            node=client_methods[idx],
                            confidence=None,
                        )
        except AttributeError:
            logger.debug(
                "Pylint custom checker failed to check if client has approved method name prefix."
            )
            pass


class ClientMethodsUseKwargsWithMultipleParameters(BaseChecker):
    name = "client-method-multiple-parameters"
    priority = -1
    msgs = {
        "C4721": (
            "Client has too many positional arguments. Use keyword-only arguments."
            " See details: https://azure.github.io/azure-sdk/python_implementation.html#method-signatures",
            "client-method-has-more-than-5-positional-arguments",
            "Client method should use keyword-only arguments for some parameters.",
        )
    }
    options = (
        (
            "ignore-client-method-has-more-than-5-positional-arguments",
            {
                "default": False,
                "type": "yn",
                "metavar": "<y_or_n>",
                "help": "Allow client method to have more than 5 positional arguments",
            },
        ),
    )

    ignore_clients = [
        "PipelineClient",
        "AsyncPipelineClient",
        "ARMPipelineClient",
        "AsyncARMPipelineClient",
    ]

    def __init__(self, linter=None):
        super(ClientMethodsUseKwargsWithMultipleParameters, self).__init__(linter)

    def visit_functiondef(self, node):
        """Visits every method in the client and checks that it doesn't have more than 5
        positional arguments.

        :param node: function node
        :type node: ast.FunctionDef
        :return: None
        """
        try:
            if (
                    node.parent.name.endswith("Client")
                    and node.is_method()
                    and node.parent.name not in self.ignore_clients
            ):
                # Only bother checking method signatures with > 6 parameters (don't include self/cls/etc)
                if len(node.args.args) > 6:
                    positional_args = len(node.args.args) - len(node.args.defaults)
                    if positional_args > 6:
                        self.add_message(
                            msgid="client-method-has-more-than-5-positional-arguments",
                            node=node,
                            confidence=None,
                        )
        except AttributeError:
            logger.debug(
                "Pylint custom checker failed to check if kwargs is used for multiple parameters."
            )
            pass

    visit_asyncfunctiondef = visit_functiondef


class ClientMethodsHaveTypeAnnotations(BaseChecker):
    name = "client-method-type-annotations"
    priority = -1
    msgs = {
        "C4722": (
            "Client method is missing type annotations/comments, return type annotations/comments, or "
            "mixing type annotations and comments. See details: "
            " https://azure.github.io/azure-sdk/python_implementation.html#types-or-not",
            "client-method-missing-type-annotations",
            "Client method should use type annotations.",
        )
    }
    options = (
        (
            "ignore-client-method-missing-type-annotations",
            {
                "default": False,
                "type": "yn",
                "metavar": "<y_or_n>",
                "help": "Allow client method without type annotations",
            },
        ),
    )
    ignore_clients = [
        "PipelineClient",
        "AsyncPipelineClient",
        "ARMPipelineClient",
        "AsyncARMPipelineClient",
    ]

    def __init__(self, linter=None):
        super(ClientMethodsHaveTypeAnnotations, self).__init__(linter)

    def visit_functiondef(self, node):
        """Visits every method in the client and checks that all type comments/annotations
        and type returns are present.

        :param node: function node
        :type node: ast.FunctionDef
        :return: None
        """
        try:
            if (
                    node.parent.name.endswith("Client")
                    and node.is_method()
                    and node.parent.name not in self.ignore_clients
            ):
                if not node.name.startswith("_") or node.name == "__init__":
                    # Checks that method has python 2/3 type comments or annotations as shown here:
                    # https://www.python.org/dev/peps/pep-0484/#suggested-syntax-for-python-2-7-and-straddling-code

                    # check for type comments
                    if (
                            node.type_comment_args is None
                            or node.type_comment_returns is None
                    ):
                        # type annotations default to a list of None when not present,
                        # so need extra logic here to check for any hints that may be present
                        type_annotations = [
                            type_hint
                            for type_hint in node.args.annotations
                            if type_hint is not None
                        ]

                        # check for type annotations
                        # node.args.args is a list of ast.AssignName arguments
                        # node.returns is the type annotation return
                        # Note that if the method returns nothing it will be of type ast.Const.NoneType
                        if (
                                type_annotations == [] and len(node.args.args) > 1
                        ) or node.returns is None:
                            self.add_message(
                                msgid="client-method-missing-type-annotations",
                                node=node,
                                confidence=None,
                            )
        except AttributeError:
            logger.debug(
                "Pylint custom checker failed to check if client methods missing type annotations."
            )
            pass

    visit_asyncfunctiondef = visit_functiondef


class ClientMethodsHaveTracingDecorators(BaseChecker):
    name = "client-method-has-tracing-decorator"
    priority = -1
    msgs = {
        "C4723": (
            "Client method is missing the distributed tracing decorator - `distributed_trace`."
            " Methods that make network calls should have distributed tracing. See details:"
            " https://azure.github.io/azure-sdk/python_implementation.html#distributed-tracing",
            "client-method-missing-tracing-decorator",
            "Client method should support distributed tracing.",
        ),
        "C4724": (
            "Client async method is missing the distributed tracing decorator - `distributed_trace_async`."
            " Methods that make network calls should have distributed tracing."
            " See details: https://azure.github.io/azure-sdk/python_implementation.html#distributed-tracing",
            "client-method-missing-tracing-decorator-async",
            "Client method should support distributed tracing.",
        ),
    }
    options = (
        (
            "ignore-client-method-missing-tracing-decorator",
            {
                "default": False,
                "type": "yn",
                "metavar": "<y_or_n>",
                "help": "Allow client method without tracing decorator.",
            },
        ),
        (
            "ignore-client-method-missing-tracing-decorator-async",
            {
                "default": False,
                "type": "yn",
                "metavar": "<y_or_n>",
                "help": "Allow client method without tracing decorator.",
            },
        ),
    )
    ignore_clients = [
        "PipelineClient",
        "AsyncPipelineClient",
        "ARMPipelineClient",
        "AsyncARMPipelineClient",
    ]
    ignore_functions = ["send_request"]
    ignore_decorators = {"typing.overload", "builtins.classmethod"}

    def __init__(self, linter=None):
        super(ClientMethodsHaveTracingDecorators, self).__init__(linter)

    def visit_functiondef(self, node):
        """Visits every method in the client and checks that a distributed tracing decorator is present.
        Ignores private methods, from_connection_string, and methods that retrieve child clients.

        node.decoratornames() returns a set of the method's decorator names.

        :param node: function node
        :type node: ast.FunctionDef
        :return: None
        """
        try:
            path = node.root().name
            split_path = path.split(".")
            new_path = ".".join(split_path[: len(split_path) - 1])
            if new_path.count("_") == 0:
                if (
                        node.parent.name.endswith("Client")
                        and node.is_method()
                        and not node.name.startswith("_")
                        and node.parent.name not in self.ignore_clients
                ):
                    if (
                            node.args.kwarg
                            and node.name not in self.ignore_functions
                            and not node.name.endswith("client")
                            and not self.ignore_decorators.intersection(
                        node.decoratornames()
                    )
                            and "azure.core.tracing.decorator.distributed_trace"
                            not in node.decoratornames()
                    ):
                        self.add_message(
                            msgid="client-method-missing-tracing-decorator",
                            node=node,
                            confidence=None,
                        )
        except:
            pass

    def visit_asyncfunctiondef(self, node):
        """Visits every method in the client and checks that a distributed tracing decorator is present.
        Ignores private methods, from_connection_string, and methods that retrieve child clients.

        node.decoratornames() returns a set of the method's decorator names.

        :param node: function node
        :type node: ast.AsyncFunctionDef
        :return: None
        """
        try:
            path = node.root().name
            split_path = path.split(".")
            new_path = ".".join(split_path[: len(split_path) - 1])
            if new_path.count("_") == 0:
                if (
                        node.parent.name.endswith("Client")
                        and node.is_method()
                        and not node.name.startswith("_")
                        and node.parent.name not in self.ignore_clients
                ):
                    if (
                            node.args.kwarg
                            and node.name not in self.ignore_functions
                            and not node.name.endswith("client")
                            and not self.ignore_decorators.intersection(
                        node.decoratornames()
                    )
                            and "azure.core.tracing.decorator_async.distributed_trace_async"
                            not in node.decoratornames()
                    ):
                        self.add_message(
                            msgid="client-method-missing-tracing-decorator-async",
                            node=node,
                            confidence=None,
                        )
        except:
            pass


class ClientsDoNotUseStaticMethods(BaseChecker):
    name = "client-does-not-use-static-methods"
    priority = -1
    msgs = {
        "C4725": (
            "Client should not use static methods (staticmethod). See details:"
            " https://azure.github.io/azure-sdk/python_implementation.html#method-signatures",
            "client-method-should-not-use-static-method",
            "Client method should not use staticmethod.",
        ),
    }
    options = (
        (
            "ignore-client-method-should-not-use-static-method",
            {
                "default": False,
                "type": "yn",
                "metavar": "<y_or_n>",
                "help": "Allow client method to use staticmethod.",
            },
        ),
    )
    ignore_clients = [
        "PipelineClient",
        "AsyncPipelineClient",
        "ARMPipelineClient",
        "AsyncARMPipelineClient",
    ]

    def __init__(self, linter=None):
        super(ClientsDoNotUseStaticMethods, self).__init__(linter)

    def visit_functiondef(self, node):
        """Visits every method in the client and checks that it does not use staticmethod.

        :param node: function node
        :type node: ast.FunctionDef
        :return: None
        """
        try:
            if (
                    node.parent.name.endswith("Client")
                    and node.is_method()
                    and node.parent.name not in self.ignore_clients
            ):
                # ignores private methods or methods that don't have any decorators
                if not node.name.startswith("_") and node.decorators is not None:
                    if "builtins.staticmethod" in node.decoratornames():
                        self.add_message(
                            msgid="client-method-should-not-use-static-method",
                            node=node,
                            confidence=None,
                        )
        except AttributeError:
            logger.debug(
                "Pylint custom checker failed to check if client methods do not use staticmethods."
            )
            pass

    visit_asyncfunctiondef = visit_functiondef


class FileHasCopyrightHeader(BaseChecker):
    name = "file-has-copyright-header"
    priority = -1
    msgs = {
        "C4726": (
            "File is missing a copyright header. See details:"
            " https://azure.github.io/azure-sdk/policies_opensource.html#",
            "file-needs-copyright-header",
            "Every source file should have a copyright header.",
        ),
    }
    options = (
        (
            "ignore-file-needs-copyright-header",
            {
                "default": False,
                "type": "yn",
                "metavar": "<y_or_n>",
                "help": "Allow file without a copyright header.",
            },
        ),
    )

    def __init__(self, linter=None):
        super(FileHasCopyrightHeader, self).__init__(linter)

    def visit_module(self, node):
        """Visits every file and checks that a copyright header is present.

        :param node: module node
        :type node: ast.Module
        :return: None
        """
        try:
            if not node.package:  # don't throw an error on an __init__.py file
                header = node.stream().read(200).lower()
                if header.find(b"copyright") == -1:
                    self.add_message(
                        msgid="file-needs-copyright-header", node=node, confidence=None
                    )
        except AttributeError:
            logger.debug(
                "Pylint custom checker failed to check if file is missing a copyright header."
            )
            pass


class ClientUsesCorrectNamingConventions(BaseChecker):
    name = "client-naming-conventions"
    priority = -1
    msgs = {
        "C4727": (
            "Client is using an incorrect naming convention. See details:"
            " https://azure.github.io/azure-sdk/python_implementation.html#naming-conventions",
            "client-incorrect-naming-convention",
            "Client method should use correct naming conventions.",
        )
    }
    options = (
        (
            "ignore-client-incorrect-naming-convention",
            {
                "default": False,
                "type": "yn",
                "metavar": "<y_or_n>",
                "help": "Allow client to use incorrect naming conventions.",
            },
        ),
    )
    ignore_clients = [
        "PipelineClient",
        "AsyncPipelineClient",
        "ARMPipelineClient",
        "AsyncARMPipelineClient",
    ]

    def __init__(self, linter=None):
        super(ClientUsesCorrectNamingConventions, self).__init__(linter)

    def visit_classdef(self, node):
        """Visits every class in file and checks if it is a client.
        Checks that correct naming convention is used for the client.
        Also checks that any class constants use uppercase.

        :param node: class node
        :type node: ast.ClassDef
        :return: None
        """
        # check for correct capitalization for "Client" and whatever the first letter of the prefix is
        if (
                "_" in node.name
                or node.name.endswith("client")
                or node.name[0] != node.name[0].upper()
        ):
            if not node.name.startswith("_") and node.name not in self.ignore_clients:
                self.add_message(
                    msgid="client-incorrect-naming-convention",
                    node=node,
                    confidence=None,
                )

        # check for correct naming convention in any class constants
        if node.name.endswith("Client"):
            for idx in range(len(node.body)):
                try:
                    const_name = node.body[idx].targets[0].name
                    if const_name != const_name.upper() and not const_name.startswith("__"):
                        self.add_message(
                            msgid="client-incorrect-naming-convention",
                            node=node.body[idx],
                            confidence=None,
                        )
                except AttributeError:
                    logger.debug(
                        "Pylint custom checker failed to check if client uses correct naming conventions."
                    )
                    pass

            # check that methods in client class do not use camelcase
            try:
                for func in node.body:
                    if func.name != func.name.lower() and not func.name.startswith("_") and isinstance(func,
                                                                                                       astroid.FunctionDef):
                        self.add_message(
                            msgid="client-incorrect-naming-convention",
                            node=func,
                            confidence=None,
                        )
            except AttributeError:
                logger.debug(
                    "Pylint custom checker failed to check if client uses correct naming conventions."
                )
                pass


class ClientMethodsHaveKwargsParameter(BaseChecker):
    name = "client-methods-have-kwargs"
    priority = -1
    msgs = {
        "C4728": (
            "Client method is missing a **kwargs parameter. See details:"
            " https://azure.github.io/azure-sdk/python_design.html#constructors-and-factory-methods",
            "client-method-missing-kwargs",
            "All client methods should accept a kwargs parameter.",
        ),
    }
    options = (
        (
            "ignore-client-method-missing-kwargs",
            {
                "default": False,
                "type": "yn",
                "metavar": "<y_or_n>",
                "help": "Allow client method without a kwargs parameter",
            },
        ),
    )
    ignore_clients = [
        "PipelineClient",
        "AsyncPipelineClient",
        "ARMPipelineClient",
        "AsyncARMPipelineClient",
    ]

    def __init__(self, linter=None):
        super(ClientMethodsHaveKwargsParameter, self).__init__(linter)

    def visit_functiondef(self, node):
        """Visits every method in the client and checks that it has a kwargs parameter.

        :param node: function node
        :type node: ast.FunctionDef
        :return: None
        """
        try:
            if (
                    node.parent.name.endswith("Client")
                    and node.is_method()
                    and node.parent.name not in self.ignore_clients
            ):
                # avoid false positive with @property
                if node.decorators is not None:
                    if "builtins.property" in node.decoratornames():
                        return
                    if not node.name.startswith("_") and (
                            "azure.core.tracing.decorator.distributed_trace"
                            in node.decoratornames()
                            or "azure.core.tracing.decorator_async.distributed_trace_async"
                            in node.decoratornames()
                    ):
                        if not node.args.kwarg:
                            self.add_message(
                                msgid="client-method-missing-kwargs",
                                node=node,
                                confidence=None,
                            )
        except AttributeError:
            logger.debug(
                "Pylint custom checker failed to check if client uses kwargs parameter in method."
            )
            pass

    visit_asyncfunctiondef = visit_functiondef


class ClientMethodNamesDoNotUseDoubleUnderscorePrefix(BaseChecker):
    name = "client-methods-no-double-underscore"
    priority = -1
    msgs = {
        "C4729": (
            "Client method name should not use a double underscore prefix. See details:"
            " https://azure.github.io/azure-sdk/python_implementation.html#public-vs-private",
            "client-method-name-no-double-underscore",
            "Client method names should not use a leading double underscore prefix.",
        ),
    }
    options = (
        (
            "ignore-client-method-name-no-double-underscore",
            {
                "default": False,
                "type": "yn",
                "metavar": "<y_or_n>",
                "help": "Allow client method to have double underscore prefix.",
            },
        ),
    )
    ignore_clients = [
        "PipelineClient",
        "AsyncPipelineClient",
        "ARMPipelineClient",
        "AsyncARMPipelineClient",
    ]
    acceptable_names = [
        "__init__",
        "__enter__",
        "__exit__",
        "__aenter__",
        "__aexit__",
        "__repr__",
    ]

    def __init__(self, linter=None):
        super(ClientMethodNamesDoNotUseDoubleUnderscorePrefix, self).__init__(linter)

    def visit_functiondef(self, node):
        """Visits every method in the client and checks that no name begins with a double underscore.

        :param node: function node
        :type node: ast.FunctionDef
        :return: None
        """
        try:
            if (
                    node.parent.name.endswith("Client")
                    and node.is_method()
                    and node.parent.name not in self.ignore_clients
            ):
                if (
                        node.name.startswith("__")
                        and node.name not in self.acceptable_names
                ):
                    self.add_message(
                        msgid="client-method-name-no-double-underscore",
                        node=node,
                        confidence=None,
                    )
        except AttributeError:
            logger.debug(
                "Pylint custom checker failed to check if client method name does not use double underscore prefix."
            )
            pass

    visit_asyncfunctiondef = visit_functiondef


class ClientDocstringUsesLiteralIncludeForCodeExample(BaseChecker):
    name = "client-docstring-literal-include"
    priority = -1
    msgs = {
        "C4730": (
            "Client docstring should use a literal include directive for the code example. See details:"
            " https://azure.github.io/azure-sdk/python_documentation.html#code-snippets",
            "client-docstring-use-literal-include",
            "Client/methods should use literal include directives for code examples.",
        ),
    }
    options = (
        (
            "ignore-client-docstring-use-literal-include",
            {
                "default": False,
                "type": "yn",
                "metavar": "<y_or_n>",
                "help": "Allow client to use code block.",
            },
        ),
    )

    ignore_clients = [
        "PipelineClient",
        "AsyncPipelineClient",
        "ARMPipelineClient",
        "AsyncARMPipelineClient",
    ]

    def __init__(self, linter=None):
        super(ClientDocstringUsesLiteralIncludeForCodeExample, self).__init__(linter)

    def visit_classdef(self, node):
        """Visits every class in file and checks if it is a client.
        Also checks that the class constructor uses literalinclude over a code-block for the code example.

        :param node: class node
        :type node: ast.ClassDef
        :return: None
        """
        try:
            if node.name.endswith("Client") and node.name not in self.ignore_clients:
                if node.doc_node.value.find("code-block") != -1:
                    self.add_message(
                        msgid="client-docstring-use-literal-include",
                        node=node,
                        confidence=None,
                    )
        except AttributeError:
            logger.debug(
                "Pylint custom checker failed to check if client uses literalinclude over code-block."
            )
            pass

    def visit_functiondef(self, node):
        """Visits every method in the client class and checks that it uses literalinclude
         over a code-block for the code example.

        :param node: function node
        :type node: ast.FunctionDef
        :return: None
        """
        try:
            if (
                    node.parent.name.endswith("Client")
                    and node.parent.name not in self.ignore_clients
                    and node.is_method()
            ):
                if node.doc_node.value.find("code-block") != -1:
                    self.add_message(
                        msgid="client-docstring-use-literal-include",
                        node=node,
                        confidence=None,
                    )
        except AttributeError:
            logger.debug(
                "Pylint custom checker failed to check if client uses literalinclude over code-block."
            )
            pass

    visit_asyncfunctiondef = visit_functiondef


class AsyncClientCorrectNaming(BaseChecker):
    name = "async-client-correct-naming"
    priority = -1
    msgs = {
        "C4731": (
            "Async client should not include `Async` in the client name. See details:"
            " https://azure.github.io/azure-sdk/python_design.html#async-support",
            "async-client-bad-name",
            "Async clients should not have async in the name.",
        ),
    }
    options = (
        (
            "ignore-async-client-bad-name",
            {
                "default": False,
                "type": "yn",
                "metavar": "<y_or_n>",
                "help": "Allow async client to include async in its name.",
            },
        ),
    )
    ignore_clients = [
        "PipelineClient",
        "AsyncPipelineClient",
        "ARMPipelineClient",
        "AsyncARMPipelineClient",
    ]

    def __init__(self, linter=None):
        super(AsyncClientCorrectNaming, self).__init__(linter)

    def visit_classdef(self, node):
        """Visits every class in file and checks that an async client does not use
        async in its name.

        :param node: class node
        :type node: ast.ClassDef
        :return: None
        """
        try:
            # avoid false positive when async name is used with a base class.
            if (
                    node.name.endswith("Client")
                    and "async" in node.name.lower()
                    and "base" not in node.name.lower()
            ):
                if (
                        not node.name.startswith("_")
                        and node.name not in self.ignore_clients
                ):
                    self.add_message(
                        msgid="async-client-bad-name", node=node, confidence=None
                    )
        except AttributeError:
            logger.debug(
                "Pylint custom checker failed to check if async client uses correct naming."
            )
            pass


class SpecifyParameterNamesInCall(BaseChecker):
    name = "specify-parameter-names"
    priority = -1
    msgs = {
        "C4732": (
            "Specify the parameter names when calling methods with more than 2 required positional parameters."
            " See details: https://azure.github.io/azure-sdk/python_implementation.html#python-codestyle-positional-params",
            "specify-parameter-names-in-call",
            "You should specify the parameter names when the method has more than two positional arguments.",
        )
    }
    options = (
        (
            "ignore-specify-parameter-names-in-call",
            {
                "default": False,
                "type": "yn",
                "metavar": "<y_or_n>",
                "help": "Call the method without specifying parameter names.",
            },
        ),
    )
    ignore_clients = [
        "PipelineClient",
        "AsyncPipelineClient",
        "ARMPipelineClient",
        "AsyncARMPipelineClient",
    ]

    def __init__(self, linter=None):
        super(SpecifyParameterNamesInCall, self).__init__(linter)

    def visit_call(self, node):
        """Visits every call in the client and checks that it specifies the parameter name in
        the call if there are more than 2 require positional parameters.

        :param node: call node
        :type node: ast.Call
        :return: None
        """
        try:
            klass = node.parent.parent.parent
            function = node.parent.parent
            if (
                    klass.name.endswith("Client")
                    and klass.name not in self.ignore_clients
                    and function.is_method()
            ):
                # node.args represent positional arguments
                if len(node.args) > 2 and node.func.attrname != "format":
                    self.add_message(
                        msgid="specify-parameter-names-in-call",
                        node=node,
                        confidence=None,
                    )
        except AttributeError:
            logger.debug(
                "Pylint custom checker failed to check if client methods specify parameters name in call."
            )
            pass


class ClientListMethodsUseCorePaging(BaseChecker):
    name = "client-paging-methods-use-list"
    priority = -1
    msgs = {
        "C4733": (
            "Operations that return collections should return a value that implements the Paging protocol and be prefixed with list_ or _list_. See details:"
            " https://azure.github.io/azure-sdk/python_design.html#response-formats",
            "client-paging-methods-use-list",
            "Client methods that return collections should use the Paging protocol and be prefixed with list_ or _list_.",
        ),
    }
    options = (
        (
            "ignore-client-paging-methods-use-list",
            {
                "default": False,
                "type": "yn",
                "metavar": "<y_or_n>",
                "help": "Allow collections method to not use paging protocol.",
            },
        ),
    )
    ignore_clients = [
        "PipelineClient",
        "AsyncPipelineClient",
        "ARMPipelineClient",
        "AsyncARMPipelineClient",
    ]

    def __init__(self, linter=None):
        super(ClientListMethodsUseCorePaging, self).__init__(linter)

    def visit_return(self, node):
        """Visits every method in the client and checks that any list methods return
        an ItemPaged or AsyncItemPaged value. Also, checks that if a method returns an iterable value
        that the method name starts with list.

        :param node: function node
        :type node: ast.FunctionDef
        :return: None
        """
        try:
            iterable_return = False
            paging_method = False
            if (
                    node.parent.parent.name.endswith("Client")
                    and node.parent.parent.name not in self.ignore_clients
                    and node.parent.is_method()
            ):
                try:
                    if any(
                            v for v in node.value.infer() if "def by_page" in v.as_string()
                    ):
                        iterable_return = True
                except (
                        astroid.exceptions.InferenceError,
                        AttributeError,
                        TypeError,
                ):  # astroid can't always infer the return
                    logger.debug(
                        "Pylint custom checker failed to check if client list method uses core paging."
                    )
                    return

                if node.parent.name.startswith("list") or node.parent.name.startswith(
                        "_list"
                ):
                    paging_method = True

                if (not paging_method and iterable_return) or (
                        paging_method and not iterable_return
                ):
                    self.add_message(
                        msgid="client-paging-methods-use-list",
                        node=node.parent,
                        confidence=None,
                    )

        except (AttributeError, TypeError):
            logger.debug(
                "Pylint custom checker failed to check if client list method uses core paging."
            )
            pass


class ClientLROMethodsUseCorePolling(BaseChecker):
    name = "client-lro-methods-use-polling"
    priority = -1
    msgs = {
        "C4734": (
            "Long running operations should return a value that implements the Poller protocol. See details:"
            " https://azure.github.io/azure-sdk/python_design.html#response-formats",
            "client-lro-methods-use-polling",
            "Long running operations should use the polling protocol.",
        ),
    }
    options = (
        (
            "ignore-client-lro-methods-use-polling",
            {
                "default": False,
                "type": "yn",
                "metavar": "<y_or_n>",
                "help": "Allow LRO method to not use polling protocol.",
            },
        ),
    )
    ignore_clients = [
        "PipelineClient",
        "AsyncPipelineClient",
        "ARMPipelineClient",
        "AsyncARMPipelineClient",
    ]

    def __init__(self, linter=None):
        super(ClientLROMethodsUseCorePolling, self).__init__(linter)

    def visit_functiondef(self, node):
        """Visits every method in the client and checks that any begin_ methods return
        an LROPoller value.

        :param node: function node
        :type node: ast.FunctionDef
        :return: None
        """
        try:
            if (
                    node.parent.name.endswith("Client")
                    and node.parent.name not in self.ignore_clients
                    and node.is_method()
            ):
                if node.name.startswith("begin"):
                    try:
                        # infer_call_result gives the method return value as a string
                        returns = next(node.infer_call_result(caller=node)).as_string()
                        if returns.find("LROPoller") == -1:
                            self.add_message(
                                msgid="client-lro-methods-use-polling",
                                node=node,
                                confidence=None,
                            )
                    except (
                            astroid.exceptions.InferenceError,
                            AttributeError,
                    ):  # astroid can't always infer the return
                        logger.debug(
                            "Pylint custom checker failed to check if client begin method uses core polling."
                        )
                        pass
        except AttributeError:
            logger.debug(
                "Pylint custom checker failed to check if client begin method uses core polling."
            )
            pass


class ClientLROMethodsUseCorrectNaming(BaseChecker):
    name = "client-lro-methods-use-correct-naming"
    priority = -1
    msgs = {
        "C4735": (
            "Methods that return an LROPoller should be prefixed with `begin_`. See details:"
            " https://azure.github.io/azure-sdk/python_design.html#service-operations",
            "lro-methods-use-correct-naming",
            "Methods that return an LROPoller should be prefixed with `begin_`.",
        ),
    }
    options = (
        (
            "ignore-client-lro-methods-use-correct-naming",
            {
                "default": False,
                "type": "yn",
                "metavar": "<y_or_n>",
                "help": "Allow LRO method to use a different name.",
            },
        ),
    )
    ignore_clients = [
        "PipelineClient",
        "AsyncPipelineClient",
        "ARMPipelineClient",
        "AsyncARMPipelineClient",
    ]

    def __init__(self, linter=None):
        super(ClientLROMethodsUseCorrectNaming, self).__init__(linter)
        self.is_client = []

    def visit_classdef(self, node):
        """Visits every class in file and checks if it is a client.

        :param node: class node
        :type node: ast.ClassDef
        :return: None
        """
        if node.name.endswith("Client") and node.name not in self.ignore_clients:
            self.is_client.append(True)
        else:
            self.is_client.append(False)

    def visit_return(self, node):
        if self.is_client and self.is_client[-1]:
            try:
                # check for a return value of LROPoller in client class
                if node.value.func.name == "LROPoller":
                    # get the method in which LROPoller is returned
                    method = node.value.func.scope()
                    if not method.name.startswith(
                            "begin"
                    ) and not method.name.startswith("_"):
                        self.add_message(
                            msgid="lro-methods-use-correct-naming",
                            node=method,
                            confidence=None,
                        )
            except AttributeError:
                logger.debug(
                    "Pylint custom checker failed to check if client method with polling uses correct naming."
                )
                pass


class ClientConstructorDoesNotHaveConnectionStringParam(BaseChecker):
    name = "client-conn-str-not-in-constructor"
    priority = -1
    msgs = {
        "C4736": (
            "The constructor must not take a connection string. See details: "
            "https://azure.github.io/azure-sdk/python_design.html#python-client-connection-string",
            "connection-string-should-not-be-constructor-param",
            "Client should have a method to create the client with a connection string.",
        ),
    }
    options = (
        (
            "ignore-connection-string-should-not-be-constructor-param",
            {
                "default": False,
                "type": "yn",
                "metavar": "<y_or_n>",
                "help": "Allow client to use connection string param in constructor.",
            },
        ),
    )
    ignore_clients = [
        "PipelineClient",
        "AsyncPipelineClient",
        "ARMPipelineClient",
        "AsyncARMPipelineClient",
    ]

    def __init__(self, linter=None):
        super(ClientConstructorDoesNotHaveConnectionStringParam, self).__init__(linter)

    def visit_classdef(self, node):
        """Visits every class in file and checks if it is a client.
        If it is a client, it checks that a connection string parameter is not used in the constructor.

        :param node: class node
        :type node: ast.ClassDef
        :return: None
        """
        try:
            if node.name.endswith("Client") and node.name not in self.ignore_clients:
                for func in node.body:
                    if func.name == "__init__":
                        for argument in func.args.args:
                            if (
                                    argument.name == "connection_string"
                                    or argument.name == "conn_str"
                            ):
                                self.add_message(
                                    msgid="connection-string-should-not-be-constructor-param",
                                    node=node,
                                    confidence=None,
                                )
        except AttributeError:
            logger.debug(
                "Pylint custom checker failed to check if client uses connection string param in constructor."
            )
            pass


class PackageNameDoesNotUseUnderscoreOrPeriod(BaseChecker):
    name = "package-name-incorrect"
    priority = -1
    msgs = {
        "C4737": (
            "Package name should not use an underscore or period. Replace with dash (-). See details: "
            "https://azure.github.io/azure-sdk/python_design.html#packaging",
            "package-name-incorrect",
            "Package name should use dashes instead of underscore or period.",
        ),
    }
    options = (
        (
            "ignore-package-name-incorrect",
            {
                "default": False,
                "type": "yn",
                "metavar": "<y_or_n>",
                "help": "Allow package name to have a different naming convention.",
            },
        ),
    )

    def __init__(self, linter=None):
        super(PackageNameDoesNotUseUnderscoreOrPeriod, self).__init__(linter)

    def visit_module(self, node):
        """Visits setup.py and checks that its package name follows correct naming convention.

        :param node: module node
        :type node: ast.Module
        :return: None
        """
        try:
            if node.file.endswith("setup.py"):
                for nod in node.body:
                    if isinstance(nod, astroid.Assign):
                        if nod.targets[0].name == "PACKAGE_NAME":
                            package = nod.value
                            if (
                                    package.value.find(".") != -1
                                    or package.value.find("_") != -1
                            ):
                                self.add_message(
                                    msgid="package-name-incorrect",
                                    node=node,
                                    confidence=None,
                                )
        except Exception:
            logger.debug(
                "Pylint custom checker failed to check if package name is correct."
            )
            pass


class ServiceClientUsesNameWithClientSuffix(BaseChecker):
    name = "client-name-incorrect"
    priority = -1
    msgs = {
        "C4738": (
            "Service client types should use a `Client` suffix. See details: "
            "https://azure.github.io/azure-sdk/python_design.html#service-client",
            "client-suffix-needed",
            "Client should use the correct suffix.",
        ),
    }
    options = (
        (
            "ignore-client-suffix-needed",
            {
                "default": False,
                "type": "yn",
                "metavar": "<y_or_n>",
                "help": "Allow the client to have a different suffix.",
            },
        ),
    )

    def __init__(self, linter=None):
        super(ServiceClientUsesNameWithClientSuffix, self).__init__(linter)

    def visit_module(self, node):
        """Visits a file that has "client" in the file name and checks that the service client
        uses a `Client` suffix.

        :param node: module node
        :type node: ast.Module
        :return: None
        """
        try:
            # ignore base clients
            if node.file.endswith("base_client.py") or node.file.endswith(
                    "base_client_async.py"
            ):
                return
            if node.file.endswith("client.py") or node.file.endswith("client_async.py"):
                has_client_suffix = False
                for idx in range(len(node.body)):
                    if isinstance(node.body[idx], astroid.ClassDef):
                        if node.body[idx].name.endswith("Client"):
                            has_client_suffix = True
                if has_client_suffix is False:
                    self.add_message(
                        msgid="client-suffix-needed", node=node, confidence=None
                    )
        except Exception:
            logger.debug(
                "Pylint custom checker failed to check if service client has a client suffix."
            )
            pass


class CheckDocstringParameters(BaseChecker):
    name = "check-docstrings"
    priority = -1
    msgs = {
        "C4739": (
            'Params missing in docstring: "%s". See details: '
            "https://azure.github.io/azure-sdk/python_documentation.html#docstrings",
            "docstring-missing-param",
            "Docstring missing for param.",
        ),
        "C4740": (
            'Param types missing in docstring: "%s". See details: '
            "https://azure.github.io/azure-sdk/python_documentation.html#docstrings",
            "docstring-missing-type",
            "Docstring missing for param type.",
        ),
        "C4741": (
            "A return doc is missing in the docstring. See details: "
            "https://azure.github.io/azure-sdk/python_documentation.html#docstrings",
            "docstring-missing-return",
            "Docstring missing for return doc.",
        ),
        "C4742": (
            "A return type is missing in the docstring. See details: "
            "https://azure.github.io/azure-sdk/python_documentation.html#docstrings",
            "docstring-missing-rtype",
            "Docstring missing for return type.",
        ),
        "C4743": (
            '"%s" not found as a parameter. Use :keyword type myarg: if a keyword argument. See details: '
            "https://azure.github.io/azure-sdk/python_documentation.html#docstrings",
            "docstring-should-be-keyword",
            "Docstring should use keywords.",
        ),
        "C4758": (
            '"%s" missing in docstring or in method signature. There should be a direct correlation between :keyword: arguments in the docstring and keyword-only arguments in method signature. See details: '
            "https://azure.github.io/azure-sdk/python_documentation.html#docstrings",
            "docstring-keyword-should-match-keyword-only",
            "Docstring keyword arguments and keyword-only method arguments should match.",
        ),
        "C4759": (
            '"%s" type formatted incorrectly. Do not use `:class` in docstring type. See details: '
            "https://azure.github.io/azure-sdk/python_documentation.html#docstrings",
            "docstring-type-do-not-use-class",
            "Docstring type is formatted incorrectly. Do not use `:class` in docstring type.",
        ),
    }
    options = (
        (
            "ignore-docstring-missing-param",
            {
                "default": False,
                "type": "yn",
                "metavar": "<y_or_n>",
                "help": "Allow a docstring param mismatch.",
            },
        ),
        (
            "ignore-docstring-missing-type",
            {
                "default": False,
                "type": "yn",
                "metavar": "<y_or_n>",
                "help": "Allow a docstring param type mismatch.",
            },
        ),
        (
            "ignore-docstring-missing-return",
            {
                "default": False,
                "type": "yn",
                "metavar": "<y_or_n>",
                "help": "Allow a docstring return doc mismatch",
            },
        ),
        (
            "ignore-docstring-missing-rtype",
            {
                "default": False,
                "type": "yn",
                "metavar": "<y_or_n>",
                "help": "Allow a docstring rtype mismatch",
            },
        ),
        (
            "ignore-docstring-should-be-keyword",
            {
                "default": False,
                "type": "yn",
                "metavar": "<y_or_n>",
                "help": "Allow a docstring to not use keyword for documentation.",
            },
        ),
    )

    def __init__(self, linter=None):
        super(CheckDocstringParameters, self).__init__(linter)

    def _find_keyword(self, line, docstring, idx, keyword_args):
        keyword_args = {}
        # this param has its type on a separate line
        if line.startswith("keyword") and line.count(" ") == 1:
            param = line.split("keyword ")[1]
            keyword_args[param] = None
        # this param has its type on the same line
        if line.startswith("keyword") and line.count(" ") == 2:
            _, param_type, param = line.split(" ")
            keyword_args[param] = param_type
        # if the param has its type on the same line with additional spaces
        if line.startswith("keyword") and line.count(" ") > 2:
            param = line.split(" ")[-1]
            param_type = ("").join(line.split(" ")[1:-1])
            keyword_args[param] = param_type
        if line.startswith("paramtype"):
            param = line.split("paramtype ")[1]
            if param in keyword_args:
                keyword_args[param] = docstring[idx + 1]

        return keyword_args

    def _find_param(self, line, docstring, idx, docparams):
        # this param has its type on a separate line
        if line.startswith("param ") and line.count(" ") == 1:
            param = line.split("param ")[1]
            docparams[param] = None
        # this param has its type on the same line
        if line.startswith("param ") and line.count(" ") == 2:
            _, param_type, param = line.split(" ")
            docparams[param] = param_type
        # if the param has its type on the same line with additional spaces
        if line.startswith("param ") and line.count(" ") > 2:
            param = line.split(" ")[-1]
            param_type = ("").join(line.split(" ")[1:-1])
            docparams[param] = param_type
        if line.startswith("type"):
            param = line.split("type ")[1]
            if param in docparams:
                docparams[param] = docstring[idx + 1]

        return docparams

    def check_parameters(self, node):
        """Parse the docstring for any params and types
        and compares it to the function's parameters.

        Throws a pylint error if...
        1. Missing param in docstring.
        2. Missing a param type in the docstring.
        3. Missing a return doc in the docstring when a function returns something.
        4. Missing an rtype in the docstring when a function returns something.
        5. Extra params in docstring that aren't function parameters. Change to keywords.
        6. Docstring has a keyword that isn't a keyword-only argument in the function signature.

        :param node: ast.ClassDef or ast.FunctionDef
        :return: None
        """
        arg_names = []
        method_keyword_only_args = []
        vararg_name = None
        # specific case for constructor where docstring found in class def
        if isinstance(node, astroid.ClassDef):
            for constructor in node.body:
                if (
                        isinstance(constructor, astroid.FunctionDef)
                        and constructor.name == "__init__"
                ):
                    arg_names = [arg.name for arg in constructor.args.args]
                    method_keyword_only_args = [
                        arg.name for arg in constructor.args.kwonlyargs
                    ]
                    vararg_name = node.args.vararg
                    break

        if isinstance(node, astroid.FunctionDef):
            arg_names = [arg.name for arg in node.args.args]
            method_keyword_only_args = [arg.name for arg in node.args.kwonlyargs]
            vararg_name = node.args.vararg

        try:
            # check for incorrect type :class to prevent splitting
            docstring = node.doc_node.value.replace(":class:", "CLASS ")
            # not every method will have a docstring so don't crash here, just return
            docstring = docstring.split(":")
        except AttributeError:
            return

        # If there is a vararg, treat it as a param
        if vararg_name:
            arg_names.append(vararg_name)

        docparams = {}
        docstring_keyword_args = {}
        for idx, line in enumerate(docstring):
            # check for keyword args in docstring
            docstring_keyword_args.update(
                self._find_keyword(line, docstring, idx, docstring_keyword_args)
            )

            # check for params in docstring
            docparams.update(self._find_param(line, docstring, idx, docparams))

        # check that all params are documented
        missing_params = []
        for param in arg_names:
            if param == "self" or param == "cls":
                continue
            if param not in docparams:
                missing_params.append(param)

        # check that all keyword-only args are documented
        missing_kwonly_args = list(
            set(docstring_keyword_args) ^ set(method_keyword_only_args)
        )

        if missing_params:
            self.add_message(
                msgid="docstring-missing-param",
                args=(", ".join(missing_params)),
                node=node,
                confidence=None,
            )

        if missing_kwonly_args:
            self.add_message(
                msgid="docstring-keyword-should-match-keyword-only",
                args=(", ".join(missing_kwonly_args)),
                node=node,
                confidence=None,
            )

        # check that all types are formatted correctly
        add_keyword_type_warnings = [
            keyword
            for keyword, doc_type in docstring_keyword_args.items()
            if doc_type and "CLASS" in doc_type
        ]
        if len(add_keyword_type_warnings) > 0:
            self.add_message(
                msgid="docstring-type-do-not-use-class",
                args=(", ".join(add_keyword_type_warnings)),
                node=node,
                confidence=None,
            )

        add_docparams_type_warnings = [
            param
            for param, doc_type in docparams.items()
            if doc_type and "CLASS" in doc_type
        ]
        if len(add_docparams_type_warnings) > 0:
            self.add_message(
                msgid="docstring-type-do-not-use-class",
                args=(", ".join(add_docparams_type_warnings)),
                node=node,
                confidence=None,
            )

        # check if we have a type for each param and check if documented params that should be keywords
        missing_types = []
        should_be_keywords = []
        for param in docparams:
            if docparams[param] is None:
                missing_types.append(param)
            if param not in arg_names:
                should_be_keywords.append(param)

        if missing_types:
            self.add_message(
                msgid="docstring-missing-type",
                args=(", ".join(missing_types)),
                node=node,
                confidence=None,
            )

        if should_be_keywords:
            self.add_message(
                msgid="docstring-should-be-keyword",
                args=(", ".join(should_be_keywords)),
                node=node,
                confidence=None,
            )

    def check_return(self, node):
        """Checks if function returns anything.
        If return found, checks that the docstring contains a return doc and rtype.

        :param node: ast.FunctionDef
        :return: None
        """

        # Check docstring documented returns/raises

        try:
            # check for incorrect type :class to prevent splitting
            docstring = node.doc_node.value.replace(":class:", "CLASS ")
            # not every method will have a docstring so don't crash here, just return
            docstring = docstring.split(":")
        except AttributeError:
            return

        has_return, has_rtype = False, False
        for line in docstring:
            if line.startswith("return"):
                has_return = True
            if line.startswith("rtype"):
                has_rtype = True
                try:
                    if "CLASS" in docstring[docstring.index("rtype") + 1]:
                        self.add_message(
                            msgid="docstring-type-do-not-use-class",
                            args="rtype",
                            node=node,
                            confidence=None,
                        )
                except:
                    pass

        # Get decorators on the function
        function_decorators = node.decoratornames()
        try:
            returns = next(node.infer_call_result(caller=node)).as_string()
            # If returns None ignore
            if returns == "None":
                return
        except (astroid.exceptions.InferenceError, AttributeError):
            # this function doesn't return anything, just return
            return

        # If is an @property decorator, don't require :return: as it is repetitive
        if has_return is False and "builtins.property" not in function_decorators:
            self.add_message(
                msgid="docstring-missing-return", node=node, confidence=None
            )
        if has_rtype is False:
            self.add_message(
                msgid="docstring-missing-rtype", node=node, confidence=None
            )

    def visit_classdef(self, node):
        """Visits every class in the file and finds the constructor.
        Makes a call to compare class docstring with constructor params.

        :param node: ast.ClassDef
        :return: None
        """
        try:
            for func in node.body:
                if isinstance(func, astroid.FunctionDef) and func.name == "__init__":
                    self.check_parameters(node)
        except Exception:
            logger.debug("Pylint custom checker failed to check docstrings.")
            pass

    def visit_functiondef(self, node):
        """Visits every function in the file and makes calls
        to check docstring parameters and return statements.

        :param node: ast.FunctionDef
        :return: None
        """
        try:
            if node.name == "__init__":
                return
            self.check_parameters(node)
            self.check_return(node)
        except Exception:
            logger.debug("Pylint custom checker failed to check docstrings.")
            pass

    # this line makes it work for async functions
    visit_asyncfunctiondef = visit_functiondef


class CheckForPolicyUse(BaseChecker):
    name = "check-for-policies"
    priority = -1
    msgs = {
        "C4739": (
            "You should include a UserAgentPolicy in your HTTP pipeline. See details: "
            "https://azure.github.io/azure-sdk/python_implementation.html#network-operations",
            "missing-user-agent-policy",
            "You should include a UserAgentPolicy in the HTTP Pipeline.",
        ),
        "C4740": (
            "You should include a LoggingPolicy in your HTTP pipeline. See details: "
            "https://azure.github.io/azure-sdk/python_implementation.html#network-operations",
            "missing-logging-policy",
            "You should include a LoggingPolicy in the HTTP Pipeline.",
        ),
        "C4741": (
            "You should include a RetryPolicy in your HTTP pipeline. See details: "
            "https://azure.github.io/azure-sdk/python_implementation.html#network-operations",
            "missing-retry-policy",
            "You should include a RetryPolicy in the HTTP Pipeline.",
        ),
        "C4742": (
            "You should include a DistributedTracingPolicy in your HTTP pipeline. See details: "
            "https://azure.github.io/azure-sdk/python_implementation.html#network-operations",
            "missing-distributed-tracing-policy",
            "You should include a DistributedTracingPolicy in the HTTP Pipeline.",
        ),
    }
    options = (
        (
            "ignore-missing-user-agent-policy",
            {
                "default": False,
                "type": "yn",
                "metavar": "<y_or_n>",
                "help": "Allow the client to not have a UserAgentPolicy",
            },
        ),
        (
            "ignore-missing-logging-policy",
            {
                "default": False,
                "type": "yn",
                "metavar": "<y_or_n>",
                "help": "Allow the client to not have a LoggingPolicy",
            },
        ),
        (
            "ignore-missing-retry-policy",
            {
                "default": False,
                "type": "yn",
                "metavar": "<y_or_n>",
                "help": "Allow the client to not have a RetryPolicy",
            },
        ),
        (
            "ignore-missing-distributed-tracing-policy",
            {
                "default": False,
                "type": "yn",
                "metavar": "<y_or_n>",
                "help": "Allow the client to not have a DistributedTracingPolicy",
            },
        ),
    )

    def __init__(self, linter=None):
        super(CheckForPolicyUse, self).__init__(linter)
        self.node_to_use = None
        self.has_policies = set()
        self.ran_at_package_level = False
        self.disable_logging_error = False
        self.disable_user_agent_error = False
        self.disable_tracing_error = False
        self.disable_retry_error = False

    def visit_function(self, node, policy):
        """Visits the function and searches line by line for the policy being used.
        Also searches for if the policy came from the azure.core.configuration object.

        :param node: ast.FunctionDef
        :param policy: The policy imported in the file.
        :return: None
        """
        for func in node.body:
            if isinstance(func, astroid.FunctionDef):
                for idx, item in enumerate(func.body):
                    try:
                        line = list(node.get_children())[idx].as_string()
                        if line.find(policy) != -1:
                            self.has_policies.add(policy)
                        if line.find("config.logging_policy") != -1:
                            self.has_policies.add("NetworkTraceLoggingPolicy")
                        if line.find("config.retry_policy") != -1:
                            self.has_policies.add("RetryPolicy")
                        if line.find("config.user_agent_policy") != -1:
                            self.has_policies.add("UserAgentPolicy")
                    except IndexError:
                        pass

    def visit_class(self, klass, policy):
        """Visits any classes in the file and then makes a call
        to search its methods for the policy being used.

        :param klass: A class within the file
        :param policy: The policy imported in the file.
        :return: None
        """
        for idx, node in enumerate(klass):
            if isinstance(node, astroid.ClassDef):
                self.visit_function(node, policy)

    def visit_module(self, node):
        """Visits every file in the package and searches for policies as base classes
        or custom policies. If a core policy is imported in a file in calls helper
        methods to check that the policy was used in the code.

        This pylint checker is different from the others as it collects information across
        many files and then reports any errors. Due to this difference, disable commands
        must be searched for manually.

        :param node: ast.Module
        :return: None
        """
        # only throw the error if pylint was run at package level since it needs to check all the files
        # infer run location based on the location of the init file highest in dir hierarchy
        if node.package:  # the init file
            count = node.file.split("azure-sdk-for-python")[1].count("-")
            if node.file.split("azure-sdk-for-python")[1].count("\\") <= (
                    5 + count
            ) and node.file.split("azure-sdk-for-python")[1].count("/") <= (5 + count):
                self.ran_at_package_level = True

        # not really a good place to throw the pylint error, so we'll do it on the init file.
        # By running this checker on all the files first and then reporting errors, pylint disables need to be
        # done manually for some reason
        if node.file.endswith("__init__.py") and self.node_to_use is None:
            header = node.stream().read(200).lower()
            if header.find(b"disable") != -1:
                if header.find(b"missing-logging-policy") != -1:
                    self.disable_logging_error = True
                if header.find(b"missing-user-agent-policy") != -1:
                    self.disable_user_agent_error = True
                if header.find(b"missing-distributed-tracing-policy") != -1:
                    self.disable_tracing_error = True
                if header.find(b"missing-retry-policy") != -1:
                    self.disable_retry_error = True
            self.node_to_use = node

        for idx in range(len(node.body)):
            # Check if the core policy is the base class for some custom policy, or a custom policy is being used
            # and we try our best to find it based on common naming conventions.
            if isinstance(node.body[idx], astroid.ClassDef):
                if "NetworkTraceLoggingPolicy" in node.body[idx].basenames:
                    self.has_policies.add("NetworkTraceLoggingPolicy")
                if node.body[idx].name.find("LoggingPolicy") != -1:
                    self.has_policies.add("NetworkTraceLoggingPolicy")
                if (
                        "RetryPolicy" in node.body[idx].basenames
                        or "AsyncRetryPolicy" in node.body[idx].basenames
                ):
                    self.has_policies.add("RetryPolicy")
                if node.body[idx].name.find("RetryPolicy") != -1:
                    self.has_policies.add("RetryPolicy")
                if "UserAgentPolicy" in node.body[idx].basenames:
                    self.has_policies.add("UserAgentPolicy")
                if node.body[idx].name.find("UserAgentPolicy") != -1:
                    self.has_policies.add("UserAgentPolicy")
                if "DistributedTracingPolicy" in node.body[idx].basenames:
                    self.has_policies.add("DistributedTracingPolicy")
                if node.body[idx].name.find("TracingPolicy") != -1:
                    self.has_policies.add("DistributedTracingPolicy")

            # policy is imported in this file, let's check that it gets used in the code
            if isinstance(node.body[idx], astroid.ImportFrom):
                for imp, pol in enumerate(node.body[idx].names):
                    if (
                            node.body[idx].names[imp][0].endswith("Policy")
                            and node.body[idx].names[imp][0] not in self.has_policies
                    ):
                        self.visit_class(node.body, node.body[idx].names[imp][0])

    def close(self):
        """This method is inherited from BaseChecker and called at the very end of linting a module.
        It reports any errors and does a final check for any pylint disable statements.

        :return: None
        """
        if self.ran_at_package_level:
            if self.disable_logging_error is False:
                if "NetworkTraceLoggingPolicy" not in self.has_policies:
                    self.add_message(
                        msgid="missing-logging-policy",
                        node=self.node_to_use,
                        confidence=None,
                    )
            if self.disable_retry_error is False:
                if "RetryPolicy" not in self.has_policies:
                    self.add_message(
                        msgid="missing-retry-policy",
                        node=self.node_to_use,
                        confidence=None,
                    )
            if self.disable_user_agent_error is False:
                if "UserAgentPolicy" not in self.has_policies:
                    self.add_message(
                        msgid="missing-user-agent-policy",
                        node=self.node_to_use,
                        confidence=None,
                    )
            if self.disable_tracing_error is False:
                if "DistributedTracingPolicy" not in self.has_policies:
                    self.add_message(
                        msgid="missing-distributed-tracing-policy",
                        node=self.node_to_use,
                        confidence=None,
                    )


class CheckDocstringAdmonitionNewline(BaseChecker):
    name = "check-admonition"
    priority = -1
    msgs = {
        "C4744": (
            "The .. literalinclude statement needs a blank line above it. ",
            "docstring-admonition-needs-newline",
            "Put a newline after the example and before the literalinclude.",
        ),
    }
    options = (
        (
            "ignore-docstring-admonition-needs-newline",
            {
                "default": False,
                "type": "yn",
                "metavar": "<y_or_n>",
                "help": "Allow a docstring to not have newline after admonition example.",
            },
        ),
    )

    def __init__(self, linter=None):
        super(CheckDocstringAdmonitionNewline, self).__init__(linter)

    def check_for_admonition(self, node):
        """Parse the docstring for an admonition statement.
        If found, checks that the literalinclude statement has
        two newlines above it.

        :param node: ast.ClassDef or ast.FunctionDef
        :return: None
        """

        try:
            # not every class/method will have a docstring so don't crash here, just return
            if (
                    node.doc_node.value.find("admonition") != -1
                    and node.doc_node.value.find(".. literalinclude") != -1
            ):
                literal_include = node.doc_node.value.split(".. literalinclude")[0]
                chars_list = list(reversed(literal_include))
                for idx, char in enumerate(chars_list):
                    if char == "\n":
                        if chars_list[idx + 1] == "\n":
                            break
                        else:
                            self.add_message(
                                "docstring-admonition-needs-newline",
                                node=node,
                                confidence=None,
                            )
                            break
        except Exception:
            return

    def visit_classdef(self, node):
        """Visits every class docstring.

        :param node: ast.ClassDef
        :return: None
        """
        try:
            for func in node.body:
                if isinstance(func, astroid.FunctionDef) and func.name == "__init__":
                    self.check_for_admonition(node)
        except Exception:
            logger.debug("Pylint custom checker failed to check docstrings.")
            pass

    def visit_functiondef(self, node):
        """Visits every method docstring.

        :param node: ast.FunctionDef
        :return: None
        """
        try:
            if node.name == "__init__":
                return
            self.check_for_admonition(node)
        except Exception:
            logger.debug("Pylint custom checker failed to check docstrings.")
            pass

    # this line makes it work for async functions
    visit_asyncfunctiondef = visit_functiondef


class CheckEnum(BaseChecker):
    name = "check-enum"
    priority = -1
    msgs = {
        "C4746": (
            "The enum must use uppercase naming. See details: "
            "https://azure.github.io/azure-sdk/python_design.html#enumerations",
            "enum-must-be-uppercase",
            "Capitalize enum name.",
        ),
        "C4747": (
            "The enum must inherit from CaseInsensitiveEnumMeta. See details: "
            "https://azure.github.io/azure-sdk/python_implementation.html#extensible-enumerations",
            "enum-must-inherit-case-insensitive-enum-meta",
            "Inherit CaseInsensitiveEnumMeta.",
        ),
    }
    options = (
        (
            "ignore-enum-must-be-uppercase",
            {
                "default": False,
                "type": "yn",
                "metavar": "<y_or_n>",
                "help": "Allow an enum to not be capitalized.",
            },
        ),
        (
            "ignore-enum-must-inherit-case-insensitive-enum-meta",
            {
                "default": False,
                "type": "yn",
                "metavar": "<y_or_n>",
                "help": "Allow an enum to not inherit CaseInsensitiveEnumMeta.",
            },
        ),
    )

    def __init__(self, linter=None):
        super(CheckEnum, self).__init__(linter)

    def visit_classdef(self, node):
        """Visits every enum class.

        :param node: ast.ClassDef
        :return: None
        """
        try:
            # If it has a metaclass, and is an enum class, check the capitalization
            if node.declared_metaclass():
                if node.declared_metaclass().name == "CaseInsensitiveEnumMeta":
                    self._enum_uppercase(node)
            # Else if it does not have a metaclass, but it is an enum class
            # Check both capitalization and throw pylint error for metaclass
            elif node.bases[0].name == "str" and node.bases[1].name == "Enum":
                self.add_message(
                    "enum-must-inherit-case-insensitive-enum-meta",
                    node=node,
                    confidence=None,
                )
                self._enum_uppercase(node)

        except Exception:
            logger.debug("Pylint custom checker failed to check enum.")
            pass

    def _enum_uppercase(self, node):
        """Visits every enum within the class.
        Checks if the enum is uppercase, if it isn't it
        adds a pylint error message.

        :param node: ast.ClassDef
        :return: None
        """

        # Check capitalization of enums assigned in the class
        for nod in node.body:
            if isinstance(nod, astroid.Assign):
                if not nod.targets[0].name.isupper():
                    self.add_message(
                        "enum-must-be-uppercase", node=nod.targets[0], confidence=None
                    )


class CheckAPIVersion(BaseChecker):
    name = "check-api-version-kwarg"
    priority = -1
    msgs = {
        "C4748": (
            "The client constructor needs to take in an optional keyword-only api_version argument. See details: "
            "https://azure.github.io/azure-sdk/python_design.html#specifying-the-service-version",
            "client-accepts-api-version-keyword",
            "Accept a keyword argument called api_version.",
        ),
    }
    options = (
        (
            "ignore-client-accepts-api-version-keyword",
            {
                "default": False,
                "type": "yn",
                "metavar": "<y_or_n>",
                "help": "Allow for no keyword api version.",
            },
        ),
    )
    ignore_clients = [
        "PipelineClient",
        "AsyncPipelineClient",
        "ARMPipelineClient",
        "AsyncARMPipelineClient",
    ]

    def __init__(self, linter=None):
        super(CheckAPIVersion, self).__init__(linter)

    def visit_classdef(self, node):
        """Visits every class in file and checks if it is a client.
        If it is a client, it checks that there is an api_version keyword.

        :param node: class node
        :type node: ast.ClassDef
        :return: None
        """

        try:
            api_version = False

            if node.name.endswith("Client") and node.name not in self.ignore_clients:
                if node.doc_node:
                    if (
                            ":keyword api_version:" in node.doc_node.value
                            or ":keyword str api_version:" in node.doc_node.value
                    ):
                        api_version = True
                if not api_version:
                    for func in node.body:
                        if isinstance(func, astroid.FunctionDef):
                            if func.name == "__init__":
                                if func.doc_node:
                                    if (
                                            ":keyword api_version:" in func.doc_node.value
                                            or ":keyword str api_version:" in func.doc_node.value
                                    ):
                                        api_version = True
                                if not api_version:
                                    self.add_message(
                                        msgid="client-accepts-api-version-keyword",
                                        node=node,
                                        confidence=None,
                                    )

        except AttributeError:
            logger.debug(
                "Pylint custom checker failed to check if client takes in an optional keyword-only api_version argument."
            )
            pass


class CheckNamingMismatchGeneratedCode(BaseChecker):
    name = "check-naming-mismatch"
    priority = -1
    msgs = {
        "C4745": (
            "Do not alias generated code. "
            "This messes up sphinx, intellisense, and apiview, so please modify the name of the generated code through"
            " the swagger / directives, or code customizations. See Details: "
            "https://github.com/Azure/autorest/blob/main/docs/generate/built-in-directives.md",
            "naming-mismatch",
            "Do not alias models imported from the generated code.",
        ),
    }
    options = (
        (
            "ignore-naming-mismatch",
            {
                "default": False,
                "type": "yn",
                "metavar": "<y_or_n>",
                "help": "Allow generated code to be aliased.",
            },
        ),
    )

    def __init__(self, linter=None):
        super(CheckNamingMismatchGeneratedCode, self).__init__(linter)

    def visit_module(self, node):
        """Visits __init__.py and checks that there are not aliased models.

        :param node: module node
        :type node: ast.Module
        :return: None
        """
        try:
            if node.file.endswith("__init__.py"):
                aliased = []

                for nod in node.body:
                    if isinstance(nod, astroid.ImportFrom) or isinstance(
                            nod, astroid.Import
                    ):
                        # If the model has been aliased
                        for name in nod.names:
                            if name[1] is not None:
                                aliased.append(name[1])

                for nod in node.body:
                    if isinstance(nod, astroid.Assign):
                        if nod.targets[0].as_string() == "__all__":
                            for models in nod.assigned_stmts():
                                for model_name in models.elts:
                                    if model_name.value in aliased:
                                        self.add_message(
                                            msgid="naming-mismatch",
                                            node=model_name,
                                            confidence=None,
                                        )

        except Exception:
            logger.debug("Pylint custom checker failed to check if model is aliased.")


class NonCoreNetworkImport(BaseChecker):
    """There are certain imports that should only occur in the core package.
    For example, instead of using `requests` to make requests, clients should
    take a `azure.core.pipeline.Pipeline` as input to make requests.
    """

    name = "networking-import-outside-azure-core-transport"
    priority = -1
    msgs = {
        "C4749": (
            "This import is not allowed here. Consider using an abstract"
            " alternative from azure.core.pipeline.transport.",
            "networking-import-outside-azure-core-transport",
            "This import is only allowed in azure.core.pipeline.transport.",
        ),
    }
    BLOCKED_MODULES = ["aiohttp", "requests", "trio", "httpx"]
    AZURE_CORE_TRANSPORT_NAME = "azure.core.pipeline.transport"

    def visit_import(self, node):
        """Check that we dont have blocked imports."""
        if node.root().name.startswith(self.AZURE_CORE_TRANSPORT_NAME):
            return
        for import_, _ in node.names:
            self._check_import(import_, node)

    def visit_importfrom(self, node):
        """Check that we aren't importing from a blocked package."""
        if node.root().name.startswith(self.AZURE_CORE_TRANSPORT_NAME):
            return
        self._check_import(node.modname, node)

    def _check_import(self, name, node):
        """Check if an import is blocked."""
        for blocked in self.BLOCKED_MODULES:
            if name.startswith(blocked):
                self.add_message(
                    msgid=f"networking-import-outside-azure-core-transport",
                    node=node,
                    confidence=None,
                )


class NonAbstractTransportImport(BaseChecker):
    """Rule to check that we aren't importing transports outside of `azure.core.pipeline.transport`.
    Transport selection should be up to `azure.core` or the end-user, not individual SDKs.
    """

    name = "non-abstract-transport-import"
    priority = -1
    msgs = {
        "C4750": (
            "Only import abstract transports.",
            "non-abstract-transport-import",
            "Only import abstract transports. Let core or end-user decide which transport to use.",
        ),
    }
    AZURE_CORE_TRANSPORT_NAME = "azure.core.pipeline.transport"
    ABSTRACT_CLASSES = {
        "HttpTransport",
        "HttpRequest",
        "HttpResponse",
        "AsyncHttpTransport",
        "AsyncHttpResponse",
    }

    def visit_importfrom(self, node):
        """Check that we aren't importing from a blocked package."""
        if node.root().name.startswith(self.AZURE_CORE_TRANSPORT_NAME):
            return
        if node.modname == self.AZURE_CORE_TRANSPORT_NAME:
            for name, _ in node.names:
                if name not in self.ABSTRACT_CLASSES:
                    self.add_message(
                        msgid=f"non-abstract-transport-import",
                        node=node,
                        confidence=None,
                    )


class NoAzureCoreTracebackUseRaiseFrom(BaseChecker):
    """Rule to check that we don't use raise_with_traceback from azure core."""

    name = "no-raise-with-traceback"
    priority = -1
    msgs = {
        "C4754": (
            "Don't use raise_with_traceback, use python 3 'raise from' syntax.",
            "no-raise-with-traceback",
            "Don't use raise_with_traceback instead use python 3 'raise from' syntax.",
        ),
    }

    def visit_import(self, node):
        """Checks all imports to make sure we are
        not using raise_with_traceback from azure core."""
        try:
            if node.modname == "azure.core.exceptions":
                for import_, _ in node.names:
                    self._check_import(import_, node)
        except:
            pass

    def visit_importfrom(self, node):
        """Checks all `from` imports to make sure we are
        not using raise_with_traceback from azure core."""

        try:
            if node.modname == "azure.core.exceptions":
                for import_, _ in node.names:
                    self._check_import(import_, node)
        except:
            pass

    def _check_import(self, name, node):
        """Raises message if raise_with_traceback is found."""

        if name.startswith("raise_with_traceback"):
            self.add_message(
                msgid="no-raise-with-traceback", node=node, confidence=None
            )


class NameExceedsStandardCharacterLength(BaseChecker):
    """Rule to check that the character length of type and property names are not over 40 characters."""

    name = "name-too-long"
    priority = -1
    msgs = {
        "C4751": (
            "Name is over standard character length of 40.",
            "name-too-long",
            "Only use names that are less than 40 characters.",
        ),
    }

    STANDARD_CHARACTER_LENGTH = 40

    def visit_classdef(self, node):
        """Visit every class and check that the
         class name is within the character length limit.

        :param node: node
        :type node: ast.ClassDef

        """

        try:
            self.iterate_through_names(node, True)
        except:
            pass

    def visit_functiondef(self, node):
        """Visit every function and check that the function and
        its variable names are within the character length limit.

        :param node: node
        :type node: ast.FunctionDef

        """
        try:
            self.iterate_through_names(node, False)
        except:
            pass

    def iterate_through_names(self, node, ignore_function):
        """Helper function to iterate through names.

        :param node: node
        :type node: ast.ClassDef or ast.FunctionDef
        :param ignore_function: Whether the function is being called
         from `visit_classdef` or not. If it is called from `visit_classdef`
         ignore_function should be `True` to avoid repeat warnings on functions.
        :type ignore_function: bool
        :return: None
        """
        if len(node.name) > self.STANDARD_CHARACTER_LENGTH and not node.name.startswith(
                "_"
        ):
            self.add_message(
                msgid="name-too-long",
                node=node,
                confidence=None,
            )

        for i in node.body:
            if (
                    not (
                            isinstance(i, astroid.FunctionDef)
                            or isinstance(i, astroid.AsyncFunctionDef)
                    )
                    and not ignore_function
            ):
                try:
                    if len(
                            i.name
                    ) > self.STANDARD_CHARACTER_LENGTH and not i.name.startswith("_"):
                        self.add_message(
                            msgid="name-too-long",
                            node=i,
                            confidence=None,
                        )
                except:
                    # Gets the names of ast.Assign statements
                    for j in i.targets:
                        if isinstance(j, astroid.AssignName):
                            if len(
                                    j.name
                            ) > self.STANDARD_CHARACTER_LENGTH and not j.name.startswith(
                                "_"
                            ):
                                self.add_message(
                                    msgid="name-too-long",
                                    node=j,
                                    confidence=None,
                                )
                        elif isinstance(j, astroid.AssignAttr):
                            # for self.names
                            if len(
                                    j.attrname
                            ) > self.STANDARD_CHARACTER_LENGTH and not j.attrname.startswith(
                                "_"
                            ):
                                self.add_message(
                                    msgid="name-too-long",
                                    node=j,
                                    confidence=None,
                                )

    visit_asyncfunctiondef = visit_functiondef


class DeleteOperationReturnStatement(BaseChecker):
    """Rule to check that delete* or begin_delete* return None or LROPoller[None], respectively."""

    name = "delete-operation-wrong-return-type"
    priority = -1
    msgs = {
        "C4752": (
            "delete* or begin_delete* should return None or LROPoller[None], respectively.",
            "delete-operation-wrong-return-type",
            "delete* or begin_delete* functions should return None or LROPoller[None].",
        ),
    }

    def visit_functiondef(self, node):
        """Visits all delete functions and checks that their return types
        are LROPoller or None."""
        try:
            if node.returns.as_string() == "None":
                # If there are residual comment typehints or no return value,
                # we dont want to throw an error
                return
            if node.name.startswith("delete") and node.parent.name.endswith("Client"):
                if node.returns.as_string() != "None":
                    self.add_message(
                        msgid="delete-operation-wrong-return-type",
                        node=node,
                        confidence=None,
                    )
            if node.name.startswith("begin_delete") and node.parent.name.endswith(
                    "Client"
            ):
                if (
                        node.returns.as_string() != "LROPoller[None]"
                        and node.returns.as_string() != "AsyncLROPoller[None]"
                ):
                    self.add_message(
                        msgid="delete-operation-wrong-return-type",
                        node=node,
                        confidence=None,
                    )
        except:
            pass


class ImportTypeChecker(BaseChecker):
    """Checker to ensure no type is imported from more than one module in the same package,
    except for clients in sync/async namespaces."""

    name = "import-type-checker"
    priority = -1
    msgs = {
        "C4764": (
            "Type %s is imported multiple times from different modules: %s and %s",
            "duplicate-import-type",
            "Used when a type is imported multiple times, even from different modules, within the same package.",
        ),
    }

    def visit_module(self, node):
        """Initialize the dictionary for tracking imports at the start of processing each file."""
        self.imported_entities = {}
        self.dunder_all_exports = set()

    def visit_importfrom(self, node):
        """Check for duplicate imports from different modules within the same package."""
        if self._is_inside_exception_or_conditional(node):
            # Ignore imports inside conditional or try/except blocks
            return

        module_name = node.modname
        for name, alias in node.names:
            entity_name = alias or name

            # Check if the entity has already been imported
            if entity_name in self.imported_entities:
                # Special case for clients with sync/async namespaces
                if not (
                    self._is_client(entity_name)
                    and self._is_sync_async_namespace(self.imported_entities[entity_name], module_name)
                ):
                    if self.imported_entities[entity_name] != module_name:
                        self.add_message(
                            "duplicate-import-type",
                            node=node,
                            args=(entity_name, self.imported_entities[entity_name], module_name),
                        )
            else:
                # Record the entity and its module
                self.imported_entities[entity_name] = module_name

    def visit_assign(self, node):
        """Check assignments to __all__ to ensure no duplicate exports."""
        if (
            hasattr(node.targets[0], 'name') and node.targets[0].name == '__all__'
        ):
            if hasattr(node.value, 'elts'):
                for item in node.value.elts:
                    if hasattr(item, 'value'):
                        exported_name = item.value
                        if exported_name in self.dunder_all_exports:
                            self.add_message(
                                "duplicate-import-type",
                                node=node,
                                args=(exported_name, "previous module", "this module"),
                            )
                        else:
                            self.dunder_all_exports.add(exported_name)

    def _is_client(self, name):
        """Determine if the name represents a client class."""
        return name.endswith("Client")

    def _is_sync_async_namespace(self, module1, module2):
        """Check if the modules are in sync/async namespaces."""
        sync_async_modules = {"sync", "async"}
        return (
            sync_async_modules & set(module1.split(".")) and
            sync_async_modules & set(module2.split("."))
        )

    def _is_inside_exception_or_conditional(self, node):
        """Check if the given node is inside a conditional statement or try/except block."""
        parent = node.parent
        while parent:
            # Check for parent nodes that are If or Try statements
            if parent.is_statement and parent.__class__.__name__ in {'If', 'TryExcept', 'Try'}:
                return True
            parent = parent.parent
        return False

    def close(self):
        """Reset the imported entities dictionary after processing a file."""
        self.imported_entities.clear()
        self.dunder_all_exports.clear()


class DoNotImportLegacySix(BaseChecker):
    """Rule to check that libraries do not import the six package."""

    name = "do-not-import-legacy-six"
    priority = -1
    msgs = {
        "C4757": (
            "Do not import the six package in your library. Six was used to work with python2, which is no longer supported.",
            "do-not-import-legacy-six",
            "Do not import the six package in your library.",
        ),
    }

    def visit_importfrom(self, node):
        """Check that we aren't importing from six."""
        if node.modname == "six":
            self.add_message(
                msgid=f"do-not-import-legacy-six",
                node=node,
                confidence=None,
            )

    def visit_import(self, node):
        """Check that we aren't importing six."""
        for name, _ in node.names:
            if name == "six":
                self.add_message(
                    msgid=f"do-not-import-legacy-six",
                    node=node,
                    confidence=None,
                )


class NoLegacyAzureCoreHttpResponseImport(BaseChecker):
    """Rule to check that we aren't importing azure.core.pipeline.transport.HttpResponse outside of Azure Core."""

    name = "no-legacy-azure-core-http-response-import"
    priority = -1
    msgs = {
        "C4756": (
            "Do not import HttpResponse from azure.core.pipeline.transport outside of Azure Core.",
            "no-legacy-azure-core-http-response-import",
            "Do not import HttpResponse from azure.core.pipeline.transport outside of Azure Core. You can import HttpResponse from azure.core.rest instead.",
        ),
    }

    AZURE_CORE_NAME = "azure.core"
    AZURE_MGMT_CORE = "azure.mgmt.core"
    AZURE_CORE_TRANSPORT_NAME = "azure.core.pipeline.transport"
    RESPONSE_CLASSES = ["HttpResponse", "AsyncHttpResponse"]

    def visit_importfrom(self, node):
        """Check that we aren't importing from azure.core.pipeline.transport import HttpResponse."""
        if node.root().name.startswith(
                self.AZURE_CORE_NAME
        ) or node.root().name.startswith(self.AZURE_MGMT_CORE):
            return
        if node.modname == self.AZURE_CORE_TRANSPORT_NAME:
            for name, _ in node.names:
                if name in self.RESPONSE_CLASSES:
                    self.add_message(
                        msgid=f"no-legacy-azure-core-http-response-import",
                        node=node,
                        confidence=None,
                    )


<<<<<<< HEAD
=======
class DoNotLogErrorsEndUpRaising(BaseChecker):

    """Rule to check that errors that get raised aren't logged"""

    name = "do-not-log-raised-errors"
    priority = -1
    msgs = {"C4762": (
            "Do not log errors that get raised in an exception block.",
            "do-not-log-raised-errors",
            "Do not log errors at error or warning level when error is raised in an exception block",
            ),
            }

    def visit_try(self, node):
        """Check that raised errors aren't logged at 'error' or 'warning' levels in exception blocks.
           Go through exception block and branches and ensure error hasn't been logged if exception is raised.
        """
        # Return a list of exception blocks
        except_block = node.handlers
        # Iterate through each exception block
        for nod in except_block:
            # Get the nodes in each block (e.g. nodes Expr and Raise)
            exception_block_body = nod.body
            self.check_for_raise(exception_block_body)

    def check_for_raise(self, node):
        """ Helper function - checks for instance of 'Raise' node
            Also checks 'If' and nested 'If' branches
        """
        for i in node:
            if isinstance(i, astroid.Raise):
                self.check_for_logging(node)
            # Check for any nested 'If' branches
            if isinstance(i, astroid.If):
                self.check_for_raise(i.body)

                # Check any 'elif' or 'else' branches
                self.check_for_raise(i.orelse)

    def check_for_logging(self, node):
        """ Helper function - checks 'Expr' nodes to see if logging has occurred at 'warning' or 'error'
            levels. Called from 'check_for_raise' function
        """
        matches = [".warning", ".error", ".exception"]
        for j in node:
            if isinstance(j, astroid.Expr):
                expression = j.as_string().lower()
                if any(x in expression for x in matches):
                    self.add_message(
                        msgid=f"do-not-log-raised-errors",
                        node=j,
                        confidence=None,
                    )


>>>>>>> c5ffb91b
class NoImportTypingFromTypeCheck(BaseChecker):
    """Rule to check that we aren't importing typing under TYPE_CHECKING."""

    name = "no-typing-import-in-type-check"
    priority = -1
    msgs = {
        "C4760": (
            "Do not import from typing inside of TYPE_CHECKING.",
            "no-typing-import-in-type-check",
            "Do not import from typing inside of TYPE_CHECKING. You can import from typing outside of TYPE_CHECKING.",
        ),
    }

    def visit_importfrom(self, node):
        """Check that we aren't importing from typing under if TYPE_CHECKING."""
        try:
            if isinstance(node.parent, astroid.If) and "TYPE_CHECKING" in node.parent.as_string():
                if node.modname == "typing" or node.modname == "typing_extensions":
                    self.add_message(
                        msgid=f"no-typing-import-in-type-check",
                        node=node,
                        confidence=None,
                    )
        except:
            pass

    def visit_import(self, node):
        """Check that we aren't importing from typing under if TYPE_CHECKING."""
        try:
            if isinstance(node.parent, astroid.If) and "TYPE_CHECKING" in node.parent.as_string():
                for name, _ in node.names:
                    if name == "typing" or name == "typing_extensions":
                        self.add_message(
                            msgid=f"no-typing-import-in-type-check",
                            node=node,
                            confidence=None,
                        )
        except:
            pass

<<<<<<< HEAD
=======
class DoNotUseLegacyTyping(BaseChecker):

    """ Rule to check that we aren't using legacy typing using comments. """

    name = "do-not-use-legacy-typing"
    priority = -1
    msgs = {
        "C4761": (
            "Do not use legacy typing using comments.",
            "do-not-use-legacy-typing",
            "Do not use legacy typing using comments. Python 2 is no longer supported, use Python 3.9+ type hints instead.",
        ),
    }

    def visit_functiondef(self, node):
        """Check that we aren't using legacy typing."""
        if node.type_comment_args or node.type_comment_returns:
            self.add_message(
                msgid=f"do-not-use-legacy-typing",
                node=node,
                confidence=None,
            )
>>>>>>> c5ffb91b

# if a linter is registered in this function then it will be checked with pylint
def register(linter):
    linter.register_checker(ClientsDoNotUseStaticMethods(linter))
    linter.register_checker(ClientConstructorTakesCorrectParameters(linter))
    linter.register_checker(ClientMethodsUseKwargsWithMultipleParameters(linter))
    linter.register_checker(ClientMethodsHaveTypeAnnotations(linter))
    linter.register_checker(ClientUsesCorrectNamingConventions(linter))
    linter.register_checker(ClientMethodsHaveKwargsParameter(linter))
    linter.register_checker(
        ClientHasKwargsInPoliciesForCreateConfigurationMethod(linter)
    )
    linter.register_checker(AsyncClientCorrectNaming(linter))
    linter.register_checker(FileHasCopyrightHeader(linter))
    linter.register_checker(ClientMethodNamesDoNotUseDoubleUnderscorePrefix(linter))
    linter.register_checker(SpecifyParameterNamesInCall(linter))
    linter.register_checker(ClientConstructorDoesNotHaveConnectionStringParam(linter))
    linter.register_checker(PackageNameDoesNotUseUnderscoreOrPeriod(linter))
    linter.register_checker(ServiceClientUsesNameWithClientSuffix(linter))
    linter.register_checker(CheckDocstringAdmonitionNewline(linter))
    linter.register_checker(CheckNamingMismatchGeneratedCode(linter))
    linter.register_checker(CheckAPIVersion(linter))
    linter.register_checker(CheckEnum(linter))
    linter.register_checker(NonCoreNetworkImport(linter))
    linter.register_checker(ClientListMethodsUseCorePaging(linter))
    linter.register_checker(NonAbstractTransportImport(linter))
    linter.register_checker(NoAzureCoreTracebackUseRaiseFrom(linter))
    linter.register_checker(NameExceedsStandardCharacterLength(linter))
    linter.register_checker(DeleteOperationReturnStatement(linter))
    linter.register_checker(ClientMethodsHaveTracingDecorators(linter))
    linter.register_checker(DoNotImportLegacySix(linter))
    linter.register_checker(NoLegacyAzureCoreHttpResponseImport(linter))
    linter.register_checker(NoImportTypingFromTypeCheck(linter))
<<<<<<< HEAD
    linter.register_checker(ImportTypeChecker(linter))
=======
    linter.register_checker(DoNotUseLegacyTyping(linter))

>>>>>>> c5ffb91b

    # disabled by default, use pylint --enable=check-docstrings if you want to use it
    linter.register_checker(CheckDocstringParameters(linter))


    linter.register_checker(DoNotLogErrorsEndUpRaising(linter))

    # Rules are disabled until false positive rate improved
    # linter.register_checker(CheckForPolicyUse(linter))
    # linter.register_checker(ClientHasApprovedMethodNamePrefix(linter))

    # linter.register_checker(ClientDocstringUsesLiteralIncludeForCodeExample(linter))
    # linter.register_checker(ClientLROMethodsUseCorePolling(linter))
    # linter.register_checker(ClientLROMethodsUseCorrectNaming(linter))<|MERGE_RESOLUTION|>--- conflicted
+++ resolved
@@ -6,11 +6,11 @@
 """
 Pylint custom checkers for SDK guidelines: C4717 - C4760
 """
-import collections
-import importlib
+
 import logging
 import astroid
 from pylint.checkers import BaseChecker
+
 
 logger = logging.getLogger(__name__)
 
@@ -72,9 +72,9 @@
         """
         try:
             if (
-                    node.name == "__init__"
-                    and node.parent.name.endswith("Client")
-                    and node.parent.name not in self.ignore_clients
+                node.name == "__init__"
+                and node.parent.name.endswith("Client")
+                and node.parent.name not in self.ignore_clients
             ):
                 arg_names = [argument.name for argument in node.args.args]
                 if "credential" not in arg_names:
@@ -215,10 +215,10 @@
                 ]
                 for idx, method in enumerate(client_methods):
                     if (
-                            method.name.startswith("__")
-                            or "_exists" in method.name
-                            or method.name.startswith("_")
-                            or method.name.startswith("from")
+                        method.name.startswith("__")
+                        or "_exists" in method.name
+                        or method.name.startswith("_")
+                        or method.name.startswith("from")
                     ):
                         continue
                     prefix = method.name.split("_")[0]
@@ -278,9 +278,9 @@
         """
         try:
             if (
-                    node.parent.name.endswith("Client")
-                    and node.is_method()
-                    and node.parent.name not in self.ignore_clients
+                node.parent.name.endswith("Client")
+                and node.is_method()
+                and node.parent.name not in self.ignore_clients
             ):
                 # Only bother checking method signatures with > 6 parameters (don't include self/cls/etc)
                 if len(node.args.args) > 6:
@@ -343,9 +343,9 @@
         """
         try:
             if (
-                    node.parent.name.endswith("Client")
-                    and node.is_method()
-                    and node.parent.name not in self.ignore_clients
+                node.parent.name.endswith("Client")
+                and node.is_method()
+                and node.parent.name not in self.ignore_clients
             ):
                 if not node.name.startswith("_") or node.name == "__init__":
                     # Checks that method has python 2/3 type comments or annotations as shown here:
@@ -353,8 +353,8 @@
 
                     # check for type comments
                     if (
-                            node.type_comment_args is None
-                            or node.type_comment_returns is None
+                        node.type_comment_args is None
+                        or node.type_comment_returns is None
                     ):
                         # type annotations default to a list of None when not present,
                         # so need extra logic here to check for any hints that may be present
@@ -369,7 +369,7 @@
                         # node.returns is the type annotation return
                         # Note that if the method returns nothing it will be of type ast.Const.NoneType
                         if (
-                                type_annotations == [] and len(node.args.args) > 1
+                            type_annotations == [] and len(node.args.args) > 1
                         ) or node.returns is None:
                             self.add_message(
                                 msgid="client-method-missing-type-annotations",
@@ -452,20 +452,20 @@
             new_path = ".".join(split_path[: len(split_path) - 1])
             if new_path.count("_") == 0:
                 if (
-                        node.parent.name.endswith("Client")
-                        and node.is_method()
-                        and not node.name.startswith("_")
-                        and node.parent.name not in self.ignore_clients
+                    node.parent.name.endswith("Client")
+                    and node.is_method()
+                    and not node.name.startswith("_")
+                    and node.parent.name not in self.ignore_clients
                 ):
                     if (
-                            node.args.kwarg
-                            and node.name not in self.ignore_functions
-                            and not node.name.endswith("client")
-                            and not self.ignore_decorators.intersection(
-                        node.decoratornames()
-                    )
-                            and "azure.core.tracing.decorator.distributed_trace"
-                            not in node.decoratornames()
+                        node.args.kwarg
+                        and node.name not in self.ignore_functions
+                        and not node.name.endswith("client")
+                        and not self.ignore_decorators.intersection(
+                            node.decoratornames()
+                        )
+                        and "azure.core.tracing.decorator.distributed_trace"
+                        not in node.decoratornames()
                     ):
                         self.add_message(
                             msgid="client-method-missing-tracing-decorator",
@@ -491,20 +491,20 @@
             new_path = ".".join(split_path[: len(split_path) - 1])
             if new_path.count("_") == 0:
                 if (
-                        node.parent.name.endswith("Client")
-                        and node.is_method()
-                        and not node.name.startswith("_")
-                        and node.parent.name not in self.ignore_clients
+                    node.parent.name.endswith("Client")
+                    and node.is_method()
+                    and not node.name.startswith("_")
+                    and node.parent.name not in self.ignore_clients
                 ):
                     if (
-                            node.args.kwarg
-                            and node.name not in self.ignore_functions
-                            and not node.name.endswith("client")
-                            and not self.ignore_decorators.intersection(
-                        node.decoratornames()
-                    )
-                            and "azure.core.tracing.decorator_async.distributed_trace_async"
-                            not in node.decoratornames()
+                        node.args.kwarg
+                        and node.name not in self.ignore_functions
+                        and not node.name.endswith("client")
+                        and not self.ignore_decorators.intersection(
+                            node.decoratornames()
+                        )
+                        and "azure.core.tracing.decorator_async.distributed_trace_async"
+                        not in node.decoratornames()
                     ):
                         self.add_message(
                             msgid="client-method-missing-tracing-decorator-async",
@@ -556,9 +556,9 @@
         """
         try:
             if (
-                    node.parent.name.endswith("Client")
-                    and node.is_method()
-                    and node.parent.name not in self.ignore_clients
+                node.parent.name.endswith("Client")
+                and node.is_method()
+                and node.parent.name not in self.ignore_clients
             ):
                 # ignores private methods or methods that don't have any decorators
                 if not node.name.startswith("_") and node.decorators is not None:
@@ -667,9 +667,9 @@
         """
         # check for correct capitalization for "Client" and whatever the first letter of the prefix is
         if (
-                "_" in node.name
-                or node.name.endswith("client")
-                or node.name[0] != node.name[0].upper()
+            "_" in node.name
+            or node.name.endswith("client")
+            or node.name[0] != node.name[0].upper()
         ):
             if not node.name.startswith("_") and node.name not in self.ignore_clients:
                 self.add_message(
@@ -698,8 +698,7 @@
             # check that methods in client class do not use camelcase
             try:
                 for func in node.body:
-                    if func.name != func.name.lower() and not func.name.startswith("_") and isinstance(func,
-                                                                                                       astroid.FunctionDef):
+                    if func.name != func.name.lower() and not func.name.startswith("_") and isinstance(func, astroid.FunctionDef):
                         self.add_message(
                             msgid="client-incorrect-naming-convention",
                             node=func,
@@ -753,19 +752,19 @@
         """
         try:
             if (
-                    node.parent.name.endswith("Client")
-                    and node.is_method()
-                    and node.parent.name not in self.ignore_clients
+                node.parent.name.endswith("Client")
+                and node.is_method()
+                and node.parent.name not in self.ignore_clients
             ):
                 # avoid false positive with @property
                 if node.decorators is not None:
                     if "builtins.property" in node.decoratornames():
                         return
                     if not node.name.startswith("_") and (
-                            "azure.core.tracing.decorator.distributed_trace"
-                            in node.decoratornames()
-                            or "azure.core.tracing.decorator_async.distributed_trace_async"
-                            in node.decoratornames()
+                        "azure.core.tracing.decorator.distributed_trace"
+                        in node.decoratornames()
+                        or "azure.core.tracing.decorator_async.distributed_trace_async"
+                        in node.decoratornames()
                     ):
                         if not node.args.kwarg:
                             self.add_message(
@@ -831,13 +830,13 @@
         """
         try:
             if (
-                    node.parent.name.endswith("Client")
-                    and node.is_method()
-                    and node.parent.name not in self.ignore_clients
+                node.parent.name.endswith("Client")
+                and node.is_method()
+                and node.parent.name not in self.ignore_clients
             ):
                 if (
-                        node.name.startswith("__")
-                        and node.name not in self.acceptable_names
+                    node.name.startswith("__")
+                    and node.name not in self.acceptable_names
                 ):
                     self.add_message(
                         msgid="client-method-name-no-double-underscore",
@@ -918,9 +917,9 @@
         """
         try:
             if (
-                    node.parent.name.endswith("Client")
-                    and node.parent.name not in self.ignore_clients
-                    and node.is_method()
+                node.parent.name.endswith("Client")
+                and node.parent.name not in self.ignore_clients
+                and node.is_method()
             ):
                 if node.doc_node.value.find("code-block") != -1:
                     self.add_message(
@@ -980,13 +979,13 @@
         try:
             # avoid false positive when async name is used with a base class.
             if (
-                    node.name.endswith("Client")
-                    and "async" in node.name.lower()
-                    and "base" not in node.name.lower()
+                node.name.endswith("Client")
+                and "async" in node.name.lower()
+                and "base" not in node.name.lower()
             ):
                 if (
-                        not node.name.startswith("_")
-                        and node.name not in self.ignore_clients
+                    not node.name.startswith("_")
+                    and node.name not in self.ignore_clients
                 ):
                     self.add_message(
                         msgid="async-client-bad-name", node=node, confidence=None
@@ -1042,9 +1041,9 @@
             klass = node.parent.parent.parent
             function = node.parent.parent
             if (
-                    klass.name.endswith("Client")
-                    and klass.name not in self.ignore_clients
-                    and function.is_method()
+                klass.name.endswith("Client")
+                and klass.name not in self.ignore_clients
+                and function.is_method()
             ):
                 # node.args represent positional arguments
                 if len(node.args) > 2 and node.func.attrname != "format":
@@ -1105,19 +1104,19 @@
             iterable_return = False
             paging_method = False
             if (
-                    node.parent.parent.name.endswith("Client")
-                    and node.parent.parent.name not in self.ignore_clients
-                    and node.parent.is_method()
+                node.parent.parent.name.endswith("Client")
+                and node.parent.parent.name not in self.ignore_clients
+                and node.parent.is_method()
             ):
                 try:
                     if any(
-                            v for v in node.value.infer() if "def by_page" in v.as_string()
+                        v for v in node.value.infer() if "def by_page" in v.as_string()
                     ):
                         iterable_return = True
                 except (
-                        astroid.exceptions.InferenceError,
-                        AttributeError,
-                        TypeError,
+                    astroid.exceptions.InferenceError,
+                    AttributeError,
+                    TypeError,
                 ):  # astroid can't always infer the return
                     logger.debug(
                         "Pylint custom checker failed to check if client list method uses core paging."
@@ -1125,12 +1124,12 @@
                     return
 
                 if node.parent.name.startswith("list") or node.parent.name.startswith(
-                        "_list"
+                    "_list"
                 ):
                     paging_method = True
 
                 if (not paging_method and iterable_return) or (
-                        paging_method and not iterable_return
+                    paging_method and not iterable_return
                 ):
                     self.add_message(
                         msgid="client-paging-methods-use-list",
@@ -1187,9 +1186,9 @@
         """
         try:
             if (
-                    node.parent.name.endswith("Client")
-                    and node.parent.name not in self.ignore_clients
-                    and node.is_method()
+                node.parent.name.endswith("Client")
+                and node.parent.name not in self.ignore_clients
+                and node.is_method()
             ):
                 if node.name.startswith("begin"):
                     try:
@@ -1202,8 +1201,8 @@
                                 confidence=None,
                             )
                     except (
-                            astroid.exceptions.InferenceError,
-                            AttributeError,
+                        astroid.exceptions.InferenceError,
+                        AttributeError,
                     ):  # astroid can't always infer the return
                         logger.debug(
                             "Pylint custom checker failed to check if client begin method uses core polling."
@@ -1269,7 +1268,7 @@
                     # get the method in which LROPoller is returned
                     method = node.value.func.scope()
                     if not method.name.startswith(
-                            "begin"
+                        "begin"
                     ) and not method.name.startswith("_"):
                         self.add_message(
                             msgid="lro-methods-use-correct-naming",
@@ -1329,8 +1328,8 @@
                     if func.name == "__init__":
                         for argument in func.args.args:
                             if (
-                                    argument.name == "connection_string"
-                                    or argument.name == "conn_str"
+                                argument.name == "connection_string"
+                                or argument.name == "conn_str"
                             ):
                                 self.add_message(
                                     msgid="connection-string-should-not-be-constructor-param",
@@ -1384,8 +1383,8 @@
                         if nod.targets[0].name == "PACKAGE_NAME":
                             package = nod.value
                             if (
-                                    package.value.find(".") != -1
-                                    or package.value.find("_") != -1
+                                package.value.find(".") != -1
+                                or package.value.find("_") != -1
                             ):
                                 self.add_message(
                                     msgid="package-name-incorrect",
@@ -1436,7 +1435,7 @@
         try:
             # ignore base clients
             if node.file.endswith("base_client.py") or node.file.endswith(
-                    "base_client_async.py"
+                "base_client_async.py"
             ):
                 return
             if node.file.endswith("client.py") or node.file.endswith("client_async.py"):
@@ -1619,8 +1618,8 @@
         if isinstance(node, astroid.ClassDef):
             for constructor in node.body:
                 if (
-                        isinstance(constructor, astroid.FunctionDef)
-                        and constructor.name == "__init__"
+                    isinstance(constructor, astroid.FunctionDef)
+                    and constructor.name == "__init__"
                 ):
                     arg_names = [arg.name for arg in constructor.args.args]
                     method_keyword_only_args = [
@@ -1960,7 +1959,7 @@
         if node.package:  # the init file
             count = node.file.split("azure-sdk-for-python")[1].count("-")
             if node.file.split("azure-sdk-for-python")[1].count("\\") <= (
-                    5 + count
+                5 + count
             ) and node.file.split("azure-sdk-for-python")[1].count("/") <= (5 + count):
                 self.ran_at_package_level = True
 
@@ -1989,8 +1988,8 @@
                 if node.body[idx].name.find("LoggingPolicy") != -1:
                     self.has_policies.add("NetworkTraceLoggingPolicy")
                 if (
-                        "RetryPolicy" in node.body[idx].basenames
-                        or "AsyncRetryPolicy" in node.body[idx].basenames
+                    "RetryPolicy" in node.body[idx].basenames
+                    or "AsyncRetryPolicy" in node.body[idx].basenames
                 ):
                     self.has_policies.add("RetryPolicy")
                 if node.body[idx].name.find("RetryPolicy") != -1:
@@ -2008,8 +2007,8 @@
             if isinstance(node.body[idx], astroid.ImportFrom):
                 for imp, pol in enumerate(node.body[idx].names):
                     if (
-                            node.body[idx].names[imp][0].endswith("Policy")
-                            and node.body[idx].names[imp][0] not in self.has_policies
+                        node.body[idx].names[imp][0].endswith("Policy")
+                        and node.body[idx].names[imp][0] not in self.has_policies
                     ):
                         self.visit_class(node.body, node.body[idx].names[imp][0])
 
@@ -2087,8 +2086,8 @@
         try:
             # not every class/method will have a docstring so don't crash here, just return
             if (
-                    node.doc_node.value.find("admonition") != -1
-                    and node.doc_node.value.find(".. literalinclude") != -1
+                node.doc_node.value.find("admonition") != -1
+                and node.doc_node.value.find(".. literalinclude") != -1
             ):
                 literal_include = node.doc_node.value.split(".. literalinclude")[0]
                 chars_list = list(reversed(literal_include))
@@ -2269,8 +2268,8 @@
             if node.name.endswith("Client") and node.name not in self.ignore_clients:
                 if node.doc_node:
                     if (
-                            ":keyword api_version:" in node.doc_node.value
-                            or ":keyword str api_version:" in node.doc_node.value
+                        ":keyword api_version:" in node.doc_node.value
+                        or ":keyword str api_version:" in node.doc_node.value
                     ):
                         api_version = True
                 if not api_version:
@@ -2279,8 +2278,8 @@
                             if func.name == "__init__":
                                 if func.doc_node:
                                     if (
-                                            ":keyword api_version:" in func.doc_node.value
-                                            or ":keyword str api_version:" in func.doc_node.value
+                                        ":keyword api_version:" in func.doc_node.value
+                                        or ":keyword str api_version:" in func.doc_node.value
                                     ):
                                         api_version = True
                                 if not api_version:
@@ -2338,7 +2337,7 @@
 
                 for nod in node.body:
                     if isinstance(nod, astroid.ImportFrom) or isinstance(
-                            nod, astroid.Import
+                        nod, astroid.Import
                     ):
                         # If the model has been aliased
                         for name in nod.names:
@@ -2442,6 +2441,7 @@
 
 
 class NoAzureCoreTracebackUseRaiseFrom(BaseChecker):
+
     """Rule to check that we don't use raise_with_traceback from azure core."""
 
     name = "no-raise-with-traceback"
@@ -2485,6 +2485,7 @@
 
 
 class NameExceedsStandardCharacterLength(BaseChecker):
+
     """Rule to check that the character length of type and property names are not over 40 characters."""
 
     name = "name-too-long"
@@ -2538,7 +2539,7 @@
         :return: None
         """
         if len(node.name) > self.STANDARD_CHARACTER_LENGTH and not node.name.startswith(
-                "_"
+            "_"
         ):
             self.add_message(
                 msgid="name-too-long",
@@ -2548,15 +2549,15 @@
 
         for i in node.body:
             if (
-                    not (
-                            isinstance(i, astroid.FunctionDef)
-                            or isinstance(i, astroid.AsyncFunctionDef)
-                    )
-                    and not ignore_function
+                not (
+                    isinstance(i, astroid.FunctionDef)
+                    or isinstance(i, astroid.AsyncFunctionDef)
+                )
+                and not ignore_function
             ):
                 try:
                     if len(
-                            i.name
+                        i.name
                     ) > self.STANDARD_CHARACTER_LENGTH and not i.name.startswith("_"):
                         self.add_message(
                             msgid="name-too-long",
@@ -2568,7 +2569,7 @@
                     for j in i.targets:
                         if isinstance(j, astroid.AssignName):
                             if len(
-                                    j.name
+                                j.name
                             ) > self.STANDARD_CHARACTER_LENGTH and not j.name.startswith(
                                 "_"
                             ):
@@ -2580,7 +2581,7 @@
                         elif isinstance(j, astroid.AssignAttr):
                             # for self.names
                             if len(
-                                    j.attrname
+                                j.attrname
                             ) > self.STANDARD_CHARACTER_LENGTH and not j.attrname.startswith(
                                 "_"
                             ):
@@ -2594,6 +2595,7 @@
 
 
 class DeleteOperationReturnStatement(BaseChecker):
+
     """Rule to check that delete* or begin_delete* return None or LROPoller[None], respectively."""
 
     name = "delete-operation-wrong-return-type"
@@ -2622,11 +2624,11 @@
                         confidence=None,
                     )
             if node.name.startswith("begin_delete") and node.parent.name.endswith(
-                    "Client"
+                "Client"
             ):
                 if (
-                        node.returns.as_string() != "LROPoller[None]"
-                        and node.returns.as_string() != "AsyncLROPoller[None]"
+                    node.returns.as_string() != "LROPoller[None]"
+                    and node.returns.as_string() != "AsyncLROPoller[None]"
                 ):
                     self.add_message(
                         msgid="delete-operation-wrong-return-type",
@@ -2637,99 +2639,8 @@
             pass
 
 
-class ImportTypeChecker(BaseChecker):
-    """Checker to ensure no type is imported from more than one module in the same package,
-    except for clients in sync/async namespaces."""
-
-    name = "import-type-checker"
-    priority = -1
-    msgs = {
-        "C4764": (
-            "Type %s is imported multiple times from different modules: %s and %s",
-            "duplicate-import-type",
-            "Used when a type is imported multiple times, even from different modules, within the same package.",
-        ),
-    }
-
-    def visit_module(self, node):
-        """Initialize the dictionary for tracking imports at the start of processing each file."""
-        self.imported_entities = {}
-        self.dunder_all_exports = set()
-
-    def visit_importfrom(self, node):
-        """Check for duplicate imports from different modules within the same package."""
-        if self._is_inside_exception_or_conditional(node):
-            # Ignore imports inside conditional or try/except blocks
-            return
-
-        module_name = node.modname
-        for name, alias in node.names:
-            entity_name = alias or name
-
-            # Check if the entity has already been imported
-            if entity_name in self.imported_entities:
-                # Special case for clients with sync/async namespaces
-                if not (
-                    self._is_client(entity_name)
-                    and self._is_sync_async_namespace(self.imported_entities[entity_name], module_name)
-                ):
-                    if self.imported_entities[entity_name] != module_name:
-                        self.add_message(
-                            "duplicate-import-type",
-                            node=node,
-                            args=(entity_name, self.imported_entities[entity_name], module_name),
-                        )
-            else:
-                # Record the entity and its module
-                self.imported_entities[entity_name] = module_name
-
-    def visit_assign(self, node):
-        """Check assignments to __all__ to ensure no duplicate exports."""
-        if (
-            hasattr(node.targets[0], 'name') and node.targets[0].name == '__all__'
-        ):
-            if hasattr(node.value, 'elts'):
-                for item in node.value.elts:
-                    if hasattr(item, 'value'):
-                        exported_name = item.value
-                        if exported_name in self.dunder_all_exports:
-                            self.add_message(
-                                "duplicate-import-type",
-                                node=node,
-                                args=(exported_name, "previous module", "this module"),
-                            )
-                        else:
-                            self.dunder_all_exports.add(exported_name)
-
-    def _is_client(self, name):
-        """Determine if the name represents a client class."""
-        return name.endswith("Client")
-
-    def _is_sync_async_namespace(self, module1, module2):
-        """Check if the modules are in sync/async namespaces."""
-        sync_async_modules = {"sync", "async"}
-        return (
-            sync_async_modules & set(module1.split(".")) and
-            sync_async_modules & set(module2.split("."))
-        )
-
-    def _is_inside_exception_or_conditional(self, node):
-        """Check if the given node is inside a conditional statement or try/except block."""
-        parent = node.parent
-        while parent:
-            # Check for parent nodes that are If or Try statements
-            if parent.is_statement and parent.__class__.__name__ in {'If', 'TryExcept', 'Try'}:
-                return True
-            parent = parent.parent
-        return False
-
-    def close(self):
-        """Reset the imported entities dictionary after processing a file."""
-        self.imported_entities.clear()
-        self.dunder_all_exports.clear()
-
-
 class DoNotImportLegacySix(BaseChecker):
+
     """Rule to check that libraries do not import the six package."""
 
     name = "do-not-import-legacy-six"
@@ -2763,6 +2674,7 @@
 
 
 class NoLegacyAzureCoreHttpResponseImport(BaseChecker):
+
     """Rule to check that we aren't importing azure.core.pipeline.transport.HttpResponse outside of Azure Core."""
 
     name = "no-legacy-azure-core-http-response-import"
@@ -2783,7 +2695,7 @@
     def visit_importfrom(self, node):
         """Check that we aren't importing from azure.core.pipeline.transport import HttpResponse."""
         if node.root().name.startswith(
-                self.AZURE_CORE_NAME
+            self.AZURE_CORE_NAME
         ) or node.root().name.startswith(self.AZURE_MGMT_CORE):
             return
         if node.modname == self.AZURE_CORE_TRANSPORT_NAME:
@@ -2796,8 +2708,6 @@
                     )
 
 
-<<<<<<< HEAD
-=======
 class DoNotLogErrorsEndUpRaising(BaseChecker):
 
     """Rule to check that errors that get raised aren't logged"""
@@ -2853,8 +2763,8 @@
                     )
 
 
->>>>>>> c5ffb91b
 class NoImportTypingFromTypeCheck(BaseChecker):
+
     """Rule to check that we aren't importing typing under TYPE_CHECKING."""
 
     name = "no-typing-import-in-type-check"
@@ -2894,8 +2804,6 @@
         except:
             pass
 
-<<<<<<< HEAD
-=======
 class DoNotUseLegacyTyping(BaseChecker):
 
     """ Rule to check that we aren't using legacy typing using comments. """
@@ -2918,7 +2826,6 @@
                 node=node,
                 confidence=None,
             )
->>>>>>> c5ffb91b
 
 # if a linter is registered in this function then it will be checked with pylint
 def register(linter):
@@ -2952,12 +2859,8 @@
     linter.register_checker(DoNotImportLegacySix(linter))
     linter.register_checker(NoLegacyAzureCoreHttpResponseImport(linter))
     linter.register_checker(NoImportTypingFromTypeCheck(linter))
-<<<<<<< HEAD
-    linter.register_checker(ImportTypeChecker(linter))
-=======
     linter.register_checker(DoNotUseLegacyTyping(linter))
 
->>>>>>> c5ffb91b
 
     # disabled by default, use pylint --enable=check-docstrings if you want to use it
     linter.register_checker(CheckDocstringParameters(linter))
