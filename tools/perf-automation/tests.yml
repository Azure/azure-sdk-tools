parameters:
- name: IncludeNet
  displayName: Include .NET?
  type: boolean
  default: true
- name: NetRepoCommitish
  type: string
  default: 'main'
- name: IncludeJava
  displayName: Include Java?
  type: boolean
  default: true
- name: JavaRepoCommitish
  type: string
  default: 'main'
- name: IncludeJS
  displayName: Include JS?
  type: boolean
  default: true
- name: JSRepoCommitish
  type: string
  default: 'main'
- name: IncludePython
  displayName: Include Python?
  type: boolean
  default: true
- name: PythonRepoCommitish
  type: string
  default: 'main'
- name: IncludeCpp
  displayName: Include Cpp?
  type: boolean
  default: true
- name: CppRepoCommitish
  type: string
  default: 'main'
- name: PackageVersions
  type: string
  default: '12|source'
<<<<<<< HEAD
- name: Iterations
  type: number
  default: 1
=======
  # Use general pools instead of perf pools for faster startup due to more warm agents
- name: LinuxPool
  type: string
  default: 'azsdk-pool-mms-ubuntu-2004-general'
- name: WindowsPool
  type: string
  default: 'azsdk-pool-mms-win-2019-general'
>>>>>>> 9c7ca760

resources:
  repositories:
  - repository: azure-sdk-for-net
    type: github
    endpoint: Azure
    name: Azure/azure-sdk-for-net
    ref: main
  - repository: azure-sdk-for-java
    type: github
    endpoint: Azure
    name: Azure/azure-sdk-for-java
    ref: main
  - repository: azure-sdk-for-js
    type: github
    endpoint: Azure
    name: Azure/azure-sdk-for-js
    ref: main
  - repository: azure-sdk-for-python
    type: github
    endpoint: Azure
    name: Azure/azure-sdk-for-python
    ref: main
  - repository: azure-sdk-for-cpp
    type: github
    endpoint: Azure
    name: Azure/azure-sdk-for-cpp
    ref: main

variables:
  LinuxVmImage: 'MMSUbuntu20.04'
  WindowsVmImage: 'MMS2019'
  ToolsRepoCommitish: $(Build.SourceVersion)
  Services: '^storage-blob$'
  Tests: '^(download)$'
  Arguments: '(10240)'

stages:
- stage: Test
  displayName: Test
  jobs:
  - ${{ if parameters.IncludeNet }}:
    - template: /eng/common/pipelines/templates/jobs/perf.yml
      parameters:
        JobName: 'Perf_Net'
        LinuxPool: ${{ parameters.LinuxPool }}
        LinuxVmImage: $(LinuxVmImage)
        WindowsPool: ${{ parameters.WindowsPool }}
        WindowsVmImage: $(WindowsVmImage)
        Language: 'Net'
        LanguageRepoName: 'Azure/azure-sdk-for-net'
        LanguageRepoCommitish: ${{ parameters.NetRepoCommitish }}
        ToolsRepoCommitish: $(ToolsRepoCommitish)
        Variables:
        - template: /eng/pipelines/templates/variables/globals.yml@azure-sdk-for-net
        InstallLanguageSteps:
        - template: /eng/pipelines/templates/steps/install-dotnet.yml@azure-sdk-for-net
          parameters:
            EnableNuGetCache: false
        ServiceDirectory: 'storage/Azure.Storage.Blobs'
        Services: $(Services)
        PackageVersions: ${{ parameters.PackageVersions }}
        Tests: $(Tests)
        Arguments: $(Arguments)
        # Iterations parameter has type 'number' so must use this variable syntax
        Iterations: ${{ parameters.Iterations }}

  - ${{ if parameters.IncludeJava }}:
    - template: /eng/common/pipelines/templates/jobs/perf.yml
      parameters:
        JobName: 'Perf_Java'
        LinuxPool: ${{ parameters.LinuxPool }}
        LinuxVmImage: $(LinuxVmImage)
        WindowsPool: ${{ parameters.WindowsPool }}
        WindowsVmImage: $(WindowsVmImage)
        Language: 'Java'
        LanguageRepoName: 'Azure/azure-sdk-for-java'
        LanguageRepoCommitish: ${{ parameters.JavaRepoCommitish }}
        ToolsRepoCommitish: $(ToolsRepoCommitish)
        Variables:
        - template: /eng/pipelines/templates/variables/globals.yml@azure-sdk-for-java
        InstallLanguageSteps:
        - task: JavaToolInstaller@0
          inputs:
            versionSpec: '8'
            jdkArchitectureOption: 'x64'
            jdkSourceOption: 'PreInstalled'
          displayName: Install Java 8
        - script: |
            java -version
            mvn --version
          displayName: Print Java Versions
        ServiceDirectory: 'storage/azure-storage-blob'
        Services: $(Services)
        PackageVersions: ${{ parameters.PackageVersions }}
        Tests: $(Tests)
        Arguments: $(Arguments)
        # Iterations parameter has type 'number' so must use this variable syntax
        Iterations: ${{ parameters.Iterations }}

  - ${{ if parameters.IncludeJS }}:
    - template: /eng/common/pipelines/templates/jobs/perf.yml
      parameters:
        JobName: 'Perf_JS'
        LinuxPool: ${{ parameters.LinuxPool }}
        LinuxVmImage: $(LinuxVmImage)
        WindowsPool: ${{ parameters.WindowsPool }}
        WindowsVmImage: $(WindowsVmImage)
        Language: 'JS'
        LanguageRepoName: 'Azure/azure-sdk-for-js'
        LanguageRepoCommitish: ${{ parameters.JSRepoCommitish }}
        ToolsRepoCommitish: $(ToolsRepoCommitish)
        Variables:
        - template: /eng/pipelines/templates/variables/globals.yml@azure-sdk-for-js
        InstallLanguageSteps:
        - template: /eng/pipelines/templates/steps/use-node-version.yml@azure-sdk-for-js
          parameters:
            NodeVersion: 14.x
        ServiceDirectory: 'storage/storage-blob'
        Services: $(Services)
        PackageVersions: ${{ parameters.PackageVersions }}
        Tests: $(Tests)
        Arguments: $(Arguments)
        # Iterations parameter has type 'number' so must use this variable syntax
        Iterations: ${{ parameters.Iterations }}

  - ${{ if parameters.IncludePython }}:
    - template: /eng/common/pipelines/templates/jobs/perf.yml
      parameters:
        JobName: 'Perf_Python'
        LinuxPool: ${{ parameters.LinuxPool }}
        LinuxVmImage: $(LinuxVmImage)
        WindowsPool: ${{ parameters.WindowsPool }}
        WindowsVmImage: $(WindowsVmImage)
        Language: 'Python'
        LanguageRepoName: 'Azure/azure-sdk-for-python'
        LanguageRepoCommitish: ${{ parameters.PythonRepoCommitish }}
        ToolsRepoCommitish: $(ToolsRepoCommitish)
        Variables:
        - template: /eng/pipelines/templates/variables/globals.yml@azure-sdk-for-python
        - name: PythonVersion
          value: '3.7'
        InstallLanguageSteps:
        - task: UsePythonVersion@0
          displayName: "Use Python $(PythonVersion)"
          inputs:
            versionSpec: $(PythonVersion)
        ServiceDirectory: 'storage/azure-storage-blob'
        Services: $(Services)
        PackageVersions: ${{ parameters.PackageVersions }}
        Tests: $(Tests)
        Arguments: $(Arguments)
        # Iterations parameter has type 'number' so must use this variable syntax
        Iterations: ${{ parameters.Iterations }}

  - ${{ if parameters.IncludeCpp }}:
    - template: /eng/common/pipelines/templates/jobs/perf.yml
      parameters:
        JobName: 'Perf_Cpp'
        LinuxPool: ${{ parameters.LinuxPool }}
        LinuxVmImage: $(LinuxVmImage)
        WindowsPool: ${{ parameters.WindowsPool }}
        WindowsVmImage: $(WindowsVmImage)
        Language: 'Cpp'
        LanguageRepoName: 'Azure/azure-sdk-for-cpp'
        LanguageRepoCommitish: ${{ parameters.CppRepoCommitish }}
        ToolsRepoCommitish: $(ToolsRepoCommitish)
        Variables:
        - template: /eng/pipelines/templates/variables/globals.yml@azure-sdk-for-cpp
        InstallLanguageSteps:
        - template: /eng/pipelines/templates/steps/vcpkg-clone.yml@azure-sdk-for-cpp
          parameters:
            RepoOwner: Microsoft
        ServiceDirectory: 'core'
        Services: '^core$'
        PackageVersions: 'source'
        Tests: '^(extendedOptions)$'
        Arguments: '.*'
        # Iterations parameter has type 'number' so must use this variable syntax
        Iterations: ${{ variables.Iterations }}

- stage: Print_Results
  displayName: Print Results
  pool:
    name: 'azsdk-pool-mms-ubuntu-2004-general'
    vmImage: 'MMSUbuntu20.04'
  condition: succeededOrFailed()
  variables:
  - template: /eng/pipelines/templates/variables/globals.yml
  jobs:
  - job: Print_Results
    displayName: Print Results
    steps:
    - checkout: none

    - download: current
      patterns: '**/results.txt'
      displayName: Download Results

    - pwsh: |
        get-childitem . -recurse -filter results.txt | sort-object fullname | foreach-object {
          write-host $_
          get-content $_
          write-host
        }
      workingDirectory: $(Pipeline.Workspace)
      displayName: All

    - ${{ if parameters.IncludeNet }}:
      - pwsh: |
          write-host results-Net-Linux/results.txt
          get-content results-Net-Linux/results.txt
        workingDirectory: $(Pipeline.Workspace)
        displayName: Net

    - ${{ if parameters.IncludeJava }}:
      - pwsh: |
          write-host results-Java-Linux/results.txt
          get-content results-Java-Linux/results.txt
        workingDirectory: $(Pipeline.Workspace)
        displayName: Java

    - ${{ if parameters.IncludeJS }}:
      - pwsh: |
          write-host results-JS-Linux/results.txt
          get-content results-JS-Linux/results.txt
        workingDirectory: $(Pipeline.Workspace)
        displayName: JS

    - ${{ if parameters.IncludePython }}:
      - pwsh: |
          write-host results-Python-Linux/results.txt
          get-content results-Python-Linux/results.txt
        workingDirectory: $(Pipeline.Workspace)
        displayName: Python

    - ${{ if parameters.IncludeCpp }}:
      - pwsh: |
          write-host results-Cpp-Linux/results.txt
          get-content results-Cpp-Linux/results.txt
        workingDirectory: $(Pipeline.Workspace)
        displayName: Cpp<|MERGE_RESOLUTION|>--- conflicted
+++ resolved
@@ -37,11 +37,9 @@
 - name: PackageVersions
   type: string
   default: '12|source'
-<<<<<<< HEAD
 - name: Iterations
   type: number
   default: 1
-=======
   # Use general pools instead of perf pools for faster startup due to more warm agents
 - name: LinuxPool
   type: string
@@ -49,7 +47,6 @@
 - name: WindowsPool
   type: string
   default: 'azsdk-pool-mms-win-2019-general'
->>>>>>> 9c7ca760
 
 resources:
   repositories:
