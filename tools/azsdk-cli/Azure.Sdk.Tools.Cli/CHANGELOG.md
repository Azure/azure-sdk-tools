# Release History

## 0.5.10 (Unreleased)

### Features Added

<<<<<<< HEAD
- Allow non-exact matches for package name in `azsdk_release_sdk` tool
=======
- Moved `azsdk_check_api_spec_ready_for_sdk` and `azsdk_link_sdk_pull_request_to_release_plan` under release plan command hierarchy.
- Added APIView tools to expose APIView functionality to MCP agents (`get-comments`) and CLI (`get-content`)
>>>>>>> 69d49e6f

### Breaking Changes

### Bugs Fixed

- Fixed invalid language error in `azsdk_link_sdk_pull_request_to_release_plan` tool

### Other Changes

## 0.5.9 (2025-11-24)

### Features Added

- Added a new command to list all MCP tools and its CLI command.

## 0.5.8 (2025-11-13)

### Features Added

- Validate package names before adding to release plan
- Allow forced creation when a release plan already exists
- Add support for sample translation from one language to another
- Updated CLI commands hierarchy to move all package related commands under `package` command group, all TypeSpec based commands under `tsp` command and similarly all release plan related commands under `release-plan`.
- Added ChangelogContentUpdateTool, MetadataUpdateTool, and VersionUpdateTool

### Bugs Fixed

- Sample generator: Fix integer overflow when calculating file sizes
- Sample generator: Fix stopping loading when an empty file is encountered
- Sample generator: Fix not giving enough priority to files in the input package folder

### Other Changes

- Added a PythonOptions that allows the user to use an env var to declare a python venv

## 0.5.7 (2025-11-05)

### Features Added

- Updated responses for release plan, TypeSpec, generate and build SDK tools to include language, TypeSpec path and package name.
- Added verify setup tool

### Bugs Fixed

- Validation workflow fixes
- Fix issue in telemetry service when setting string properties

## 0.5.6 (2025-11-03)

### Features Added

- Sample generator: Add support for user-defined additional context
- Sample generator: Add support for input prompts with local links
- Updated responses to include language and package name in telemetry.

## 0.5.5 (2025-10-28)

### Features Added

- Add support for generating samples for Azure client libraries across all languages
- Add tool status in response
- Disable telemetry in debug mode.

### Bugs Fixed

- Fixed issue when linking .NET PR to release plan

## 0.5.4 (2025-10-21)

### Features

- None

### Bugs Fixed

- Fix in create release plan tool to use Active spec PR URL field in the query to resolve the failure in DevOps side.

## 0.5.3 (2025-10-17)

### Features

- Updated System.CommandLine dependency to 2.5 beta
### Bugs Fixed

- Added a language specific way to get package name for validation checks, to account for different language naming (JS uses package.json name)

## 0.5.2 (2025-10-13)

### Features

- Added new tool to update language exclusion justification and also to mark as language as excluded from release.

### Breaking Changes

- None

### Bugs Fixed

- None

## 0.5.1 (2025-10-07)

### Features

- None

### Breaking Changes

- None

### Bugs Fixed

- Create release plan tool failure
- Use existing release plan instead of failing when a release plan exists for spec PR.

## 0.5.0 (2025-09-25)

### Features

- Swap `azsdkcli` to manually versioned package, dropping auto-dev-versioning.
- Adding changelog + changelog enforcement

### Breaking Changes

- None

### Bugs Fixed

- None

## 0.4.x and Earlier

See previous releases in git history.<|MERGE_RESOLUTION|>--- conflicted
+++ resolved
@@ -4,12 +4,9 @@
 
 ### Features Added
 
-<<<<<<< HEAD
 - Allow non-exact matches for package name in `azsdk_release_sdk` tool
-=======
 - Moved `azsdk_check_api_spec_ready_for_sdk` and `azsdk_link_sdk_pull_request_to_release_plan` under release plan command hierarchy.
 - Added APIView tools to expose APIView functionality to MCP agents (`get-comments`) and CLI (`get-content`)
->>>>>>> 69d49e6f
 
 ### Breaking Changes
 
