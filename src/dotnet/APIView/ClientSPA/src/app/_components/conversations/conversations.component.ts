import { Component, EventEmitter, Input, OnChanges, Output, SimpleChanges } from '@angular/core';
import { CodePanelRowData, CodePanelRowDatatype } from 'src/app/_models/codePanelModels';
import { CommentItemModel, CommentType } from 'src/app/_models/commentItemModel';
import { APIRevision } from 'src/app/_models/revision';
import { getTypeClass } from 'src/app/_helpers/common-helpers';
import { CommentsService } from 'src/app/_services/comments/comments.service';
import { Subject, take, takeUntil } from 'rxjs';
import { Review } from 'src/app/_models/review';
import { UserProfile } from 'src/app/_models/userProfile';
import { CommentThreadUpdateAction, CommentUpdatesDto } from 'src/app/_dtos/commentThreadUpdateDto';
import { SignalRService } from 'src/app/_services/signal-r/signal-r.service';

@Component({
  selector: 'app-conversations',
  templateUrl: './conversations.component.html',
  styleUrls: ['./conversations.component.scss']
})
export class ConversationsComponent implements OnChanges {
  @Input() apiRevisions: APIRevision[] = [];
  @Input() activeApiRevisionId: string | null = null;
  @Input() comments: CommentItemModel[] = [];
  @Input() review : Review | undefined = undefined;
  @Input() userProfile : UserProfile | undefined;
  @Input() preferredApprovers : string[] = [];

  @Output() scrollToNodeEmitter : EventEmitter<string> = new EventEmitter<string>();
  @Output() numberOfActiveThreadsEmitter : EventEmitter<number> = new EventEmitter<number>();
  @Output() dismissSidebarAndNavigateEmitter : EventEmitter<{revisionId: string, elementId: string}> = new EventEmitter<{revisionId: string, elementId: string}>();

  commentThreads: Map<string, CodePanelRowData[]> = new Map<string, CodePanelRowData[]>();
  numberOfActiveThreads: number = 0;

  apiRevisionsLoaded = false;
  commentsLoaded = false;
  isLoading: boolean = true;

  destroy$ = new Subject<void>();

  constructor(private commentsService: CommentsService, private signalRService: SignalRService) { }

  ngOnInit() {
    this.handleRealTimeCommentUpdates();
  }

  ngOnChanges(changes: SimpleChanges) {
    if (changes['apiRevisions']) {
      this.apiRevisionsLoaded = true;
    }

    if (changes['comments']) {
      this.commentsLoaded = true;
    }

    if (this.apiRevisionsLoaded && this.commentsLoaded) {
      this.createCommentThreads();
    }
  }

  createCommentThreads() {
    if (this.apiRevisions.length > 0 && this.comments.length > 0) {
      this.commentThreads = new Map<string, CodePanelRowData[]>();
      this.numberOfActiveThreads = 0;
      const apiRevisionInOrder = this.apiRevisions.sort((a, b) => (new Date(b.createdOn) as any) - (new Date(a.createdOn) as any));
      const threadGroups = this.comments.reduce((acc: { [key: string]: CommentItemModel[] }, comment) => {
        const threadKey = comment.threadId || comment.elementId;
        if (!acc[threadKey]) {
          acc[threadKey] = [];
        }
        acc[threadKey].push(comment);
        return acc;
      }, {});

      for (const threadId in threadGroups) {
        if (threadGroups.hasOwnProperty(threadId)) {
          const comments = threadGroups[threadId];
          const apiRevisionIds = comments.map(c => c.apiRevisionId);

          let apiRevisionPostion = Number.MAX_SAFE_INTEGER;

          for (const apiRevisionId of apiRevisionIds) {
            const apiRevisionIdPosition = apiRevisionInOrder.findIndex(apiRevision => apiRevision.id === apiRevisionId);
            if (apiRevisionIdPosition >= 0 && apiRevisionIdPosition < apiRevisionPostion) {
              apiRevisionPostion = apiRevisionIdPosition;
            }
          }

          if (apiRevisionPostion >= 0 && apiRevisionPostion < apiRevisionInOrder.length) {
            const apiRevisionIdForThread = apiRevisionInOrder[apiRevisionPostion].id;
            const codePanelRowData = new CodePanelRowData();
            codePanelRowData.type = CodePanelRowDatatype.CommentThread;
            codePanelRowData.comments = comments;
            codePanelRowData.threadId = threadId; 
            codePanelRowData.isResolvedCommentThread = comments.some(c => c.isResolved);

            if (!codePanelRowData.isResolvedCommentThread) {
              this.numberOfActiveThreads++;
            }

            if (this.commentThreads.has(apiRevisionIdForThread)) {
              this.commentThreads.get(apiRevisionIdForThread)?.push(codePanelRowData);
            }
            else {
              this.commentThreads.set(apiRevisionIdForThread, [codePanelRowData]);
            }
          }
        }
      }
      this.numberOfActiveThreadsEmitter.emit(this.numberOfActiveThreads);
      this.isLoading = false;
    }
    else if (this.apiRevisions.length > 0 && this.comments.length === 0) {
      setTimeout(() => {
        this.isLoading = false;
      }, 1000);
    }
  }

  getAPIRevisionWithComments() {
    return this.apiRevisions.filter(apiRevision => this.commentThreads.has(apiRevision.id));
  }

  getAPIRevisionTypeClass(apiRevision: APIRevision) {
    return getTypeClass(apiRevision.apiRevisionType);
  }

  navigateToCommentThreadOnRevisionPage(event: Event) {
    const target = event.target as Element;
    const revisionIdForConversationGroup = target.closest(".conversation-group-revision-id")?.getAttribute("data-conversation-group-revision-id");
    const elementIdForConversationGroup = (target.closest(".conversation-group-threads")?.getElementsByClassName("conversation-group-element-id")[0] as HTMLElement).innerText;

    if (this.activeApiRevisionId && this.activeApiRevisionId === revisionIdForConversationGroup) {
      this.scrollToNodeEmitter.emit(elementIdForConversationGroup);
    } else {
      this.dismissSidebarAndNavigateEmitter.emit({
        revisionId: revisionIdForConversationGroup!,
        elementId: elementIdForConversationGroup
      });
    }
  }

  handleRealTimeCommentUpdates() {
    this.signalRService.onCommentUpdates().pipe(takeUntil(this.destroy$)).subscribe({
      next: (commentUpdates: CommentUpdatesDto) => {
        if ((commentUpdates.reviewId && commentUpdates.reviewId == this.review?.id) ||
          (commentUpdates.comment && commentUpdates.comment.reviewId == this.review?.id)) {
          switch (commentUpdates.commentThreadUpdateAction) {
            case CommentThreadUpdateAction.CommentCreated:
              this.addCommentToCommentThread(commentUpdates);
              break;
            case CommentThreadUpdateAction.CommentTextUpdate:
              this.updateCommentTextInCommentThread(commentUpdates);
              break;
            case CommentThreadUpdateAction.CommentResolved:
              this.applyCommentResolutionUpdate(commentUpdates);
              break;
            case CommentThreadUpdateAction.CommentUnResolved:
              this.applyCommentResolutionUpdate(commentUpdates);
              break;
            case CommentThreadUpdateAction.CommentUpVoteToggled:
              this.toggleCommentUpVote(commentUpdates);
              break;
            case CommentThreadUpdateAction.CommentDownVoteToggled:
              this.toggleCommentDownVote(commentUpdates);
              break;
            case CommentThreadUpdateAction.CommentDeleted:
              this.deleteCommentFromCommentThread(commentUpdates);
              break;
          }
        }
      }
    });
  }
  
  handleSaveCommentActionEmitter(commentUpdates: CommentUpdatesDto) {
    commentUpdates.reviewId = this.review?.id!;
    if (commentUpdates.commentId) {
    }
    else {
      this.commentsService.createComment(this.review?.id!, commentUpdates.revisionId!, commentUpdates.elementId!, commentUpdates.commentText!, CommentType.APIRevision, commentUpdates.allowAnyOneToResolve, commentUpdates.severity, commentUpdates.threadId)
        .pipe(take(1)).subscribe({
            next: (response: CommentItemModel) => {
              commentUpdates.comment = response;
              // Ensure threadId is set from response if not already present
              if (!commentUpdates.threadId && response.threadId) {
                commentUpdates.threadId = response.threadId;
              }
              this.addCommentToCommentThread(commentUpdates);
              this.signalRService.pushCommentUpdates(commentUpdates);
            }
          }
        );
    }
  }

  handleCommentUpvoteActionEmitter(commentUpdates: CommentUpdatesDto){
    commentUpdates.reviewId = this.review?.id!;
    this.commentsService.toggleCommentUpVote(this.review?.id!, commentUpdates.commentId!).pipe(take(1)).subscribe({
      next: () => {
        this.toggleCommentUpVote(commentUpdates);
<<<<<<< HEAD
=======
        this.signalRService.pushCommentUpdates(commentUpdates);
>>>>>>> 041ce17e
      }
    });
  }

  handleCommentDownvoteActionEmitter(commentUpdates: CommentUpdatesDto){
    commentUpdates.reviewId = this.review?.id!;
    this.commentsService.toggleCommentDownVote(this.review?.id!, commentUpdates.commentId!).pipe(take(1)).subscribe({
      next: () => {
        this.toggleCommentDownVote(commentUpdates);
<<<<<<< HEAD
=======
        this.signalRService.pushCommentUpdates(commentUpdates);
>>>>>>> 041ce17e
      }
    });
  }

  handleDeleteCommentActionEmitter(commentUpdates: CommentUpdatesDto) {
    commentUpdates.reviewId = this.review?.id!;
    this.commentsService.deleteComment(this.review?.id!, commentUpdates.commentId!).pipe(take(1)).subscribe({
      next: () => {
        this.deleteCommentFromCommentThread(commentUpdates);
        this.signalRService.pushCommentUpdates(commentUpdates);
      }
    });
  }

  handleCommentResolutionActionEmitter(commentUpdates: CommentUpdatesDto) {
    commentUpdates.reviewId = this.review?.id!;
    if (commentUpdates.commentThreadUpdateAction === CommentThreadUpdateAction.CommentResolved) {
      this.commentsService.resolveComments(this.review?.id!, commentUpdates.elementId!, commentUpdates.threadId).pipe(take(1)).subscribe({
        next: () => {
          this.applyCommentResolutionUpdate(commentUpdates);
        }
      });
    }
    if (commentUpdates.commentThreadUpdateAction === CommentThreadUpdateAction.CommentUnResolved) {
      this.commentsService.unresolveComments(this.review?.id!, commentUpdates.elementId!, commentUpdates.threadId).pipe(take(1)).subscribe({
        next: () => {
          this.applyCommentResolutionUpdate(commentUpdates);
        }
      });
    }
  }

  handleBatchResolutionActionEmitter(commentUpdates: CommentUpdatesDto) {
    commentUpdates.reviewId = this.review?.id!;
    
    switch (commentUpdates.commentThreadUpdateAction) {
      case CommentThreadUpdateAction.CommentCreated:
        if (commentUpdates.comment) {
          this.addCommentToCommentThread(commentUpdates);
        }
        break;
      case CommentThreadUpdateAction.CommentResolved:
        this.applyCommentResolutionUpdate(commentUpdates);
        break;
    }
  }

  private updateCommentTextInCommentThread(commentUpdates: CommentUpdatesDto) {
    if (this.comments.some(c => c.id === commentUpdates.commentId!)) {
      this.comments.find(c => c.id === commentUpdates.commentId!)!.commentText = commentUpdates.commentText!;
    }
  }

  private addCommentToCommentThread(commentUpdates: CommentUpdatesDto) {
    if (!this.comments.some(c => c.id === commentUpdates.comment!.id)) {
      this.comments.push(commentUpdates.comment!);
      this.createCommentThreads();
    }
  }

  private applyCommentResolutionUpdate(commentUpdates: CommentUpdatesDto) {
    this.comments.filter(c => c.elementId === commentUpdates.elementId).forEach(c => {
      c.isResolved = (commentUpdates.commentThreadUpdateAction === CommentThreadUpdateAction.CommentResolved)? true : false;
    });
    this.createCommentThreads();
  }

  private deleteCommentFromCommentThread(commentUpdates: CommentUpdatesDto) {
    this.comments = this.comments.filter(c => c.id !== commentUpdates.commentId);
    this.createCommentThreads();
  }

  private toggleCommentUpVote(commentUpdates: CommentUpdatesDto) {
    const comment = this.comments.find(c => c.id === commentUpdates.commentId)
    if (comment) {
      if (comment.upvotes.includes(this.userProfile?.userName!)) {
        comment.upvotes.splice(comment.upvotes.indexOf(this.userProfile?.userName!), 1);
      } else {
        comment.upvotes.push(this.userProfile?.userName!);
        if (comment.downvotes.includes(this.userProfile?.userName!)) {
          comment.downvotes.splice(comment.downvotes.indexOf(this.userProfile?.userName!), 1);
        }
      }
    }
  }

  private toggleCommentDownVote(commentUpdates: CommentUpdatesDto) {
    const comment = this.comments.find(c => c.id === commentUpdates.commentId)
    if (comment) {
      if (comment.downvotes.includes(this.userProfile?.userName!)) {
        comment.downvotes.splice(comment.downvotes.indexOf(this.userProfile?.userName!), 1);
      } else {
        comment.downvotes.push(this.userProfile?.userName!);
        if (comment.upvotes.includes(this.userProfile?.userName!)) {
          comment.upvotes.splice(comment.upvotes.indexOf(this.userProfile?.userName!), 1);
        }
      }
    }
  }

  ngOnDestroy() {
    this.destroy$.next();
    this.destroy$.complete();
  }
}<|MERGE_RESOLUTION|>--- conflicted
+++ resolved
@@ -197,10 +197,7 @@
     this.commentsService.toggleCommentUpVote(this.review?.id!, commentUpdates.commentId!).pipe(take(1)).subscribe({
       next: () => {
         this.toggleCommentUpVote(commentUpdates);
-<<<<<<< HEAD
-=======
         this.signalRService.pushCommentUpdates(commentUpdates);
->>>>>>> 041ce17e
       }
     });
   }
@@ -210,10 +207,7 @@
     this.commentsService.toggleCommentDownVote(this.review?.id!, commentUpdates.commentId!).pipe(take(1)).subscribe({
       next: () => {
         this.toggleCommentDownVote(commentUpdates);
-<<<<<<< HEAD
-=======
         this.signalRService.pushCommentUpdates(commentUpdates);
->>>>>>> 041ce17e
       }
     });
   }
