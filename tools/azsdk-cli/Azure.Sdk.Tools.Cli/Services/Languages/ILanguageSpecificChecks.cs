--- conflicted
+++ resolved
@@ -56,7 +56,6 @@
     }
 
     /// <summary>
-<<<<<<< HEAD
     /// Checks AOT compatibility for the specific package using language-specific tools.
     /// </summary>
     /// <param name="packagePath">Path to the package directory</param>
@@ -78,9 +77,6 @@
         return Task.FromResult(new CLICheckResponse(1, "", "Not implemented for this language."));
     }
 
-    /// <summary>
-    /// Gets the SDK package name for the specified package using language-specific rules.
-=======
     /// Validate samples for the specific package.
     /// </summary>
     /// <param name="packagePath">Path to the package directory</param>
@@ -91,8 +87,8 @@
         return Task.FromResult(new CLICheckResponse(1, "", "Not implemented for this language."));
     }
     
+    /// <summary>
     /// Gets the SDK package name.
->>>>>>> 684237a3
     /// </summary>
     /// <param name="repo">Repository root path</param>
     /// <param name="packagePath">Package path</param>
