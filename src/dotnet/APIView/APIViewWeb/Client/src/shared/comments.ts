import {
  updatePageSettings, getCodeRow, getCodeRowSectionClasses,
<<<<<<< HEAD
  getRowSectionClasses, toggleCommentIcon, getSignalRConnectionId
=======
  getRowSectionClasses, toggleCommentIcon,
  updateCommentThread, addCommentThreadNavigation, getDisplayedCommentRows,
  getCommentsRow, showCommentBox, getDiagnosticsRow, getReplyGroupNo,
  getElementId, getParentData
>>>>>>> b7164b12
} from "../shared/helpers";
import { ReceiveComment } from "./signalr";

$(() => {
  const INVISIBLE = "invisible";
  const SEL_CODE_DIAG = ".code-diagnostics";
  const SEL_COMMENT_ICON = ".icon-comments";
  const SEL_COMMENT_CELL = ".comment-cell";
  const SHOW_COMMENTS_CHECK = "#show-comments-checkbox";
  const SHOW_SYS_COMMENTS_CHECK = "#show-system-comments-checkbox";

  let CurrentUserSuggestionElements: HTMLElement[] = [];	
  let CurrentUserSuggestionIndex = -1;
  let CurrentCommentToggle = false;

  // simple github username match	
  const githubLoginTagMatch = /(\s|^)@([a-zA-Z\d-]+)/g;

  $(document).on("click", ".commentable", e => {
    var rowSectionClasses = getCodeRowSectionClasses(e.target.id);
    showCommentBox(e.target.id, rowSectionClasses);
    e.preventDefault();
  });

  $(document).on("click", ".line-comment-button", e => {
    let id = getElementId(e.target);
    let inlineId = getElementId(e.target, "data-inline-id");
    if (id) {
      var rowSectionClasses = getCodeRowSectionClasses(id);
      if (inlineId) {
        let groupNo = inlineId.replace(`${id}-tr-`, '');
        showCommentBox(id, rowSectionClasses, groupNo);
      }
      else {
        showCommentBox(id, rowSectionClasses);
      }
  }
  e.preventDefault();
  });

  $(document).on("click", ".comment-cancel-button", e => {
    let id = getElementId(e.target);
    if (id) {
      hideCommentBox(id);
      // if a comment was added and then cancelled, and there are no other
      // comments for the thread, we should remove the comments icon.
      if (getCommentsRow(id).find(SEL_COMMENT_CELL).length === 0) {
          getCodeRow(id).find(SEL_COMMENT_ICON).addClass(INVISIBLE);
      }
    }
    e.preventDefault();
  });

  $(document).on("click", SHOW_COMMENTS_CHECK, e => {
    updatePageSettings(function () {
      const checked = $(SHOW_COMMENTS_CHECK).prop("checked");
      toggleAllCommentsVisibility(checked);
    });
  });

  $(document).on("click", SHOW_SYS_COMMENTS_CHECK, e => {
    updatePageSettings(function () {
      const checked = $(SHOW_SYS_COMMENTS_CHECK).prop("checked");
      toggleAllDiagnosticsVisibility(checked);
    });
  });

  $(document).on("mouseenter", SEL_COMMENT_ICON, e => {
    let lineId = getElementId(e.target);
    if (!lineId) {
      return;
    }

    if (getSingleCommentAndDiagnosticsDisplayStatus(lineId)) {
      CurrentCommentToggle = true;
    } else {
      toggleSingleCommentAndDiagnostics(lineId);
      toggleSingleResolvedComment(lineId);
    }
    e.preventDefault();
  });

  $(document).on("click", SEL_COMMENT_ICON, e => {
    let lineId = getElementId(e.target);
    if (lineId) {
      CurrentCommentToggle = !CurrentCommentToggle;
    }
    e.preventDefault();
  });

  $(document).on("mouseleave", SEL_COMMENT_ICON, e => {
    let lineId = getElementId(e.target);
    if (!lineId) {
      return;
    }

    if (CurrentCommentToggle) {
      CurrentCommentToggle = false;
    } else {
      toggleSingleCommentAndDiagnostics(lineId);
      toggleSingleResolvedComment(lineId);
    }
    e.preventDefault();
  });

  $(document).on("submit", "form[data-post-update='comments']", e => {
    const form = <HTMLFormElement><any>$(e.target);
    let lineId = getElementId(e.target);
    let inlineRowNo = $(e.target).find(".new-comment-content small");

    if (inlineRowNo.length == 0) {
      inlineRowNo = getReplyGroupNo($(e.target));
    }

    if (lineId) {
      let commentRow = getCommentsRow(lineId);
      let reviewId = getReviewId(e.target);
      let revisionId = getRevisionId(e.target);
      let rowSectionClasses = getRowSectionClasses(commentRow[0].classList);
      let serializedForm = form.serializeArray();
      serializedForm.push({ name: "elementId", value: lineId });
      serializedForm.push({ name: "reviewId", value: reviewId });
      serializedForm.push({ name: "revisionId", value: revisionId });
      serializedForm.push({ name: "sectionClass", value: rowSectionClasses });
      serializedForm.push({ name: "taggedUsers", value: getTaggedUsers(e.target) });
      serializedForm.push({ name: "signalRConnectionId", value: getSignalRConnectionId() });
      
      if (inlineRowNo.length > 0) {
        let groupNo = inlineRowNo.text().replace("ROW-", '');
        serializedForm.push({ name: "groupNo", value: groupNo });
      }
      
      $.ajax({
        type: "POST",
        url: $(form).prop("action"),
        data: $.param(serializedForm)
      }).done(partialViewResult => {
        updateCommentThread(commentRow, partialViewResult);
        addCommentThreadNavigation();
        ReceiveComment(reviewId, lineId, partialViewResult);
      });
    }
    e.preventDefault();
  });

  $(document).on("click", ".review-thread-reply-button", e => {
    let lineId = getElementId(e.target);
    let inlineRowNo = getReplyGroupNo($(e.target).parent().parent());
    if (lineId) {
      if (inlineRowNo.length > 0) {
        let groupNo = inlineRowNo.text().replace("ROW-", '');
        showCommentBox(lineId,'', groupNo);
      }
      else {
        showCommentBox(lineId);
      }
    }
    e.preventDefault();
  });

  $(document).on("click", ".toggle-comments", e => {
    let lineId = getElementId(e.target);
    if (lineId) {
      toggleComments(lineId);
    }
    e.preventDefault();
  });

  $(document).on("click", ".js-edit-comment", e => {
    let commentId = getCommentId(e.target);
    if (commentId) {
      editComment(commentId);
    }
    e.preventDefault();
  });

  $(document).on("click", ".js-github", e => {
    let target = $(e.target);
    let repo = target.attr("data-repo");
    let language = getLanguage(e.target);

    // Fall back to the repo-language if we don't know the review language,
    // e.g.Go doesn't specify Language yet.
    if (!language) {
      language = target.attr("data-repo-language");
    }
    let commentElement = getCommentElement(getCommentId(e.target)!);
    let comment = commentElement.find(".js-comment-raw").html();
    let codeLine = commentElement.closest(".comment-row").prev(".code-line").find(".code");
    let apiViewUrl = "";

    // if creating issue from the convos tab, the link to the code element is in the DOM already.
    let commentUrlElem = codeLine.find(".comment-url");
    if (commentUrlElem.length) {
      apiViewUrl = location.protocol + '//' + location.host + escape(commentUrlElem.attr("href")!);
    }
    else {
      // otherwise we construct the link from the current URL and the element ID
      // Double escape the element - this is used as the URL back to API View and GitHub will render one layer of the encoding.
      apiViewUrl = window.location.href.split("#")[0] + "%23" + escape(escape(getElementId(commentElement[0])!));
    }

    let issueBody = escape("```" + language + "\n" + codeLine.text().trim() + "\n```\n#\n" + comment);
    // TODO uncomment below once the feature to support public ApiView Reviews is enabled.
    //+ "\n#\n")
    //+ "[Created from ApiView comment](" + apiViewUrl + ")";

    window.open(
      "https://github.com/Azure/" + repo + "/issues/new?" +
      "&body=" + issueBody,
      '_blank');
    e.preventDefault();
  });

  $(document).on("keydown", ".new-thread-comment-text", e => {
    // form submit on ctrl + enter
    if (e.ctrlKey && (e.keyCode === 10 || e.keyCode === 13)) {
      const form = $(e.target).closest("form");
      if (form) {
          form.submit();
      }
      e.preventDefault();
      return;	
    }

    // current value of form not including key currently pressed	
    let currentVal: string = e.target.value;	
    // system keys should allow the list to be updated, but should not be added as a key	
    // currentVal doesn't include the key to be added, though, so we need to add it manually	
    if(!(e.key === "Enter" || e.key === "Backspace" || e.key === "Tab" || e.key === "Alt" || e.key === "Control" || e.key === "Shift" || e.key === "Tab" || e.key === "ArrowDown" || e.key === "ArrowUp")) {	
      currentVal += e.key;	
      CurrentUserSuggestionElements = [];	
      CurrentUserSuggestionIndex = -1;	
    } else if(e.key === "Backspace") {	
      currentVal = currentVal.substring(0, currentVal.length - 1); // remove last char	
    }	
    // current caret position in textarea	
    const caretPosition = (<HTMLInputElement>e.target).selectionStart;	
    // returned value from regex exec	
    // index 0 is the entire match, index 1 and 2 are capture groups	
    let matchArray;	
    // gh username without @	
    let matchName;	
    // list of suggested users container	
    const suggestionBox = $(e.target).parent().find(".tag-user-suggestion");	
    // mirror box helps calculate x and y to place suggestion box at	
    const mirrorBox = $(e.target).parent().find(".new-thread-comment-text-mirror");	
    if(!suggestionBox.hasClass("d-none")) {	
      // if suggestion box is visible and user pressed tab or enter	
      if(e.key === "Tab" || e.key === "Enter") {	
        // trigger click event (adds to box)	
        CurrentUserSuggestionElements[CurrentUserSuggestionIndex].click();	
        e.preventDefault();	
        e.target.focus();	
        return;	
      } else if(e.key === "ArrowDown") {	
        if(CurrentUserSuggestionIndex + 1 < CurrentUserSuggestionElements.length) {	
          $(CurrentUserSuggestionElements[CurrentUserSuggestionIndex]).removeClass("tag-user-suggestion-username-targetted");	
          CurrentUserSuggestionIndex++;	
          $(CurrentUserSuggestionElements[CurrentUserSuggestionIndex]).addClass("tag-user-suggestion-username-targetted");	
        }	
        e.preventDefault();	
        return;	
      } else if(e.key === "ArrowUp") {	
        if(CurrentUserSuggestionIndex > 0) {	
          $(CurrentUserSuggestionElements[CurrentUserSuggestionIndex]).removeClass("tag-user-suggestion-username-targetted");	
          CurrentUserSuggestionIndex--;	
          $(CurrentUserSuggestionElements[CurrentUserSuggestionIndex]).addClass("tag-user-suggestion-username-targetted");	
        }	
        e.preventDefault();	
        return;	
      }	
    }	
    if(caretPosition !== null) {	
      let changed = false;	
      // get y position to place suggestion box	
      mirrorBox.css('width', (<HTMLTextAreaElement>e.target).offsetWidth + "px");	
      const upToCurrent = currentVal.substring(0, caretPosition + 1);	
      mirrorBox.get(0).innerText = upToCurrent;	
      const boxHeight = <number>mirrorBox.outerHeight();	
      let top = boxHeight;	
      // account for vertical offset from padding and overflow handling	
      if(top < (<HTMLTextAreaElement>e.target).offsetHeight) {	
        top -= 12;	
      } else {	
        top = (<HTMLTextAreaElement>e.target).offsetHeight;	
        top += 6;	
      }	
      mirrorBox.css({'width': 'auto'});	
      mirrorBox.get(0).innerText = upToCurrent.split('\n')[upToCurrent.split('\n').length - 1];	
      const left = (<number>mirrorBox.innerWidth()) % ((<HTMLTextAreaElement>e.target).clientWidth - 24);	
      // reset regex last checked index	
      githubLoginTagMatch.lastIndex = 0;	
      while ((matchArray = githubLoginTagMatch.exec(currentVal)) !== null) {	
        // matchArray[0] = whole matched item	
        // matchArray[1] = empty or whitespace (matched to start of string or single whitespace before tag)	
        // matchArray[2] = tag excluding @ symbol	
        const end = githubLoginTagMatch.lastIndex; // last index = end of string	
        const stringLength = matchArray[2].length + 1; // add length of @ char	
        const start = end - stringLength;	
        // if caret is inside tagging user area	
        if(caretPosition >= start && caretPosition < end) {	
          changed = true;	
          matchName = matchArray[2];	
          suggestionBox.removeClass("d-none");	
          suggestionBox.css({top: `${top}px`, left: `${left}px`});	
          $(".tag-user-suggestion-username").addClass("d-none");	
          $(".tag-user-suggestion-username").removeClass("tag-user-suggestion-username-targetted");	
          let shownCount = 0;	
          const children = suggestionBox.children();	
          for(let child of children) {	
            if($(child).text().toLowerCase().includes(matchName.toLowerCase())) {	
              // display child	
              $(child).removeClass("d-none");	
              // add child to current list	
              CurrentUserSuggestionElements.push(child);	
              if(CurrentUserSuggestionElements.length === 1) {	
                CurrentUserSuggestionIndex = 0;	
                $(child).addClass("tag-user-suggestion-username-targetted");	
              }	
              // remove any other click handlers button might have	
              $(child).off('click');	
              $(child).on('click', (ev) => {	
                let currentValue = (<HTMLInputElement>e.target).value;	
                const newValue = currentValue.substring(0, start) + $(ev.target).text() + currentValue.substring(end, currentValue.length);	
                (<HTMLInputElement>e.target).value = newValue;	
                suggestionBox.addClass("d-none");	
                e.target.focus();	
              });	
              // load user image if image hasn't been loaded already	
              const imgChild = $(child).find('img')[0];	
              if($(imgChild).attr('src') === undefined) {	
                $(imgChild).attr('src', $(imgChild).data('src'));	
              }	
              shownCount++;	
              // show a maximum of 5 suggestions	
              if(shownCount === 5) {	
                break;	
              }	
            }	
          }	
          if(shownCount === 0) {	
            suggestionBox.addClass("d-none");	
          }	
          break;	
        }	
      }	
      if(changed === false && !suggestionBox.hasClass("d-none")) {	
        suggestionBox.addClass("d-none");	
        CurrentUserSuggestionElements = [];	
        CurrentUserSuggestionIndex = -1;	
      }
    }
  });

  $(window).on("hashchange", e => {
    highlightCurrentRow();
  });

  $(document).ready(function() {
    highlightCurrentRow();
    addCommentThreadNavigation();
    $(SEL_COMMENT_CELL).each(function () {
      const id = getElementId(this);
      const checked = $(SHOW_COMMENTS_CHECK).prop("checked");
      toggleCommentIcon(id!, !checked);
    });
    $(SEL_CODE_DIAG).each(function () {
      const id = getElementId(this);
      const checked = $(SHOW_SYS_COMMENTS_CHECK).prop("checked");
      toggleCommentIcon(id!, !checked);
    });
  });

  $(document).on("click", ".comment-group-anchor-link", e => {
    e.preventDefault();
    var inlineId = $(e.currentTarget).prop("hash").substring(1);
    var inlineRow = $(`tr[data-inline-id='${inlineId}']`);
    inlineRow[0].scrollIntoView();
    highlightCurrentRow(inlineRow, true);
  });

  $("#jump-to-first-comment").on("click", function () {
    var commentRows = $('.comment-row');
    var displayedCommentRows = getDisplayedCommentRows(commentRows, false, true);
    $(displayedCommentRows[0])[0].scrollIntoView();
  });

  function highlightCurrentRow(rowElement: JQuery<HTMLElement> = $(), isInlineRow: boolean = false) {
    if (location.hash.length < 1 && !isInlineRow) return;
    var row = (rowElement.length > 0) ? rowElement : getCodeRow(location.hash.substring(1));
    row.addClass("active");
    row.on("animationend", () => {
        row.removeClass("active");
    });
  }

  function getReviewId(element: HTMLElement) {
    return getParentData(element, "data-review-id");
  }

  function getLanguage(element: HTMLElement) {
    return getParentData(element, "data-language");
  }

  function getRevisionId(element: HTMLElement) {
    return getParentData(element, "data-revision-id");
  }

  function getTaggedUsers(element: HTMLFormElement): string[] {	
    githubLoginTagMatch.lastIndex = 0;	
    let matchArray;	
    const taggedUsers: string[] = [];	
    const currentValue = new FormData(element).get("commentText") as string;	
    while((matchArray = githubLoginTagMatch.exec(currentValue)) !== null) {	
      taggedUsers.push(matchArray[2]);	
    }	
    return taggedUsers;	
  }

  function getCommentId(element: HTMLElement) {
    return getParentData(element, "data-comment-id");
  }

  function toggleComments(id: string) {
    $(getCommentsRow(id)).find(".comment-holder").toggle();
  }

  function editComment(commentId: string) {
    let commentElement = $(getCommentElement(commentId));
    let commentText = commentElement.find(".js-comment-raw").html();
    let template = createCommentEditForm(commentId, commentText);
    commentElement.replaceWith(template);
  }

  function getCommentElement(commentId: string) {
    return $(`.review-comment[data-comment-id='${commentId}']`);
  }

  function hideCommentBox(id: string) {
    let commentsRow = getCommentsRow(id);
    let replyDiv = commentsRow.find(".review-thread-reply");
    if (replyDiv.length > 0) {
      replyDiv.show();
      commentsRow.find(".comment-form").hide();
    }
    else {
      commentsRow.remove();
    }
  }

  function createCommentEditForm(commentId: string, text: string) {
    let form = $("#js-comment-edit-form-template").children().clone();
    form.find(".js-comment-id").val(commentId);
    form.find(".new-thread-comment-text").html(text);
    return form;
  }

  function toggleAllCommentsVisibility(showComments: boolean) {
    $(SEL_COMMENT_CELL).each(function () {
      const id = getElementId(this);
      if (id) {
        const tbRow = getCommentsRow(id);
        const prevRow = tbRow.prev(".code-line");
        const nextRow = tbRow.next(".code-line");
        if ((prevRow != undefined && prevRow.hasClass("d-none")) && (nextRow != undefined && nextRow.hasClass("d-none")))
          return;

        (showComments) ? tbRow.removeClass("d-none") : tbRow.addClass("d-none");
        toggleCommentIcon(id, !showComments);
      }
    });
  }

  function toggleAllDiagnosticsVisibility(showComments: boolean) {
    $(SEL_CODE_DIAG).each(function () {
      const id = getElementId(this);
      if (id) {
        const tbRow = getDiagnosticsRow(id);
        const prevRow = tbRow.prev(".code-line");
        const nextRow = tbRow.next(".code-line");
        if ((prevRow != undefined && prevRow.hasClass("d-none")) && (nextRow != undefined && nextRow.hasClass("d-none")))
          return;

        (showComments) ? tbRow.removeClass("d-none") : tbRow.addClass("d-none");
        toggleCommentIcon(id, !showComments);
      }
    });
  }

  function toggleSingleCommentAndDiagnostics(id: string) {
    getCommentsRow(id).toggleClass("d-none");
    getDiagnosticsRow(id).toggleClass("d-none");
  }

  function getSingleCommentAndDiagnosticsDisplayStatus(id: string) {
    return !(getCommentsRow(id).hasClass("d-none") || getDiagnosticsRow(id).hasClass("d-none"));
  }

  function toggleSingleResolvedComment(id: string) {
    let commentHolder = $(getCommentsRow(id)).find(".comment-holder").first();
    if (commentHolder.hasClass("comments-resolved")) {
      toggleComments(id);
    }
  }
<<<<<<< HEAD

  function getDisplayedCommentRows(commentRows: JQuery<HTMLElement>, clearCommentAnchors = false, returnFirst = false) {
    var displayedCommentRows: JQuery<HTMLElement>[] = [];
    commentRows.each(function (index) {
      if (clearCommentAnchors) {
        $(this).find('.comment-thread-anchor').removeAttr("id");
        $(this).find('.comment-navigation-buttons').empty();
      }

      if ($(this).hasClass("d-none")) {
        return;
      }

      let commentHolder = $(this).find(".comment-holder").first();
      if (commentHolder.hasClass("comments-resolved") && commentHolder.css("display") != "block") {
        return;
      }
      displayedCommentRows.push($(this));
      if (returnFirst) {
        return false;
      }
    });
    return displayedCommentRows
  }

  function addCommentThreadNavigation(){
    var commentRows = $('.comment-row');
    var displayedCommentRows = getDisplayedCommentRows(commentRows, true, false);

    commentRows.each(function (index) {
      $(this).find('.comment-thread-anchor').removeAttr("id");
      $(this).find('.comment-navigation-buttons').empty();

      if ($(this).hasClass("d-none")) {
        return;
      }

      let commentHolder = $(this).find(".comment-holder").first();
      if (commentHolder.hasClass("comments-resolved") && commentHolder.css("display") != "block") {
        return;
      }
      displayedCommentRows.push($(this));
    });

    if (displayedCommentRows.length > 1) {
      displayedCommentRows.forEach(function (value, index) {
        var commentThreadAnchorId = "comment-thread-" + index;
        $(value).find('.comment-thread-anchor').first().prop('id', commentThreadAnchorId);

        var commentNavigationButtons = $(value).find('.comment-navigation-buttons').last();
        commentNavigationButtons.empty();

        var nextCommentThreadAnchor = "comment-thread-" + (index + 1);
        var previousCommentThreadAnchor = "comment-thread-" + (index - 1);

        if (index == 0) {
          commentNavigationButtons.append(`<a class="btn btn-outline-secondary" href="#${nextCommentThreadAnchor}" title="Next Comment"><i class="fa fa-chevron-down" aria-hidden="true"></i></a>`)
        }
        else if (index == displayedCommentRows.length - 1) {
          commentNavigationButtons.append(`<a class="btn btn-outline-secondary" href="#${previousCommentThreadAnchor}" title="Previous Comment"><i class="fa fa-chevron-up" aria-hidden="true"></i></a>`)
        }
        else {
          commentNavigationButtons.append(`<a class="btn btn-outline-secondary" href="#${previousCommentThreadAnchor}" title="Previous Comment"><i class="fa fa-chevron-up" aria-hidden="true"></i></a>`)
          commentNavigationButtons.append(`<a class="btn btn-outline-secondary ml-1" href="#${nextCommentThreadAnchor}" title="Next Comment"><i class="fa fa-chevron-down" aria-hidden="true"></i></a>`)
        }
      });
    }
  }
//  /**
//   * Given a CommentDTO object, adds the comment to client UI. Does not add the comment to CosmosDB.
//   * @param { CommentDto } comment
//   */
//  function autoRefreshComment(comment: CommentDto) {
//    // check review id against current revision id 
//  }
=======
>>>>>>> b7164b12
});<|MERGE_RESOLUTION|>--- conflicted
+++ resolved
@@ -1,13 +1,9 @@
 import {
   updatePageSettings, getCodeRow, getCodeRowSectionClasses,
-<<<<<<< HEAD
-  getRowSectionClasses, toggleCommentIcon, getSignalRConnectionId
-=======
   getRowSectionClasses, toggleCommentIcon,
   updateCommentThread, addCommentThreadNavigation, getDisplayedCommentRows,
   getCommentsRow, showCommentBox, getDiagnosticsRow, getReplyGroupNo,
   getElementId, getParentData
->>>>>>> b7164b12
 } from "../shared/helpers";
 import { ReceiveComment } from "./signalr";
 
@@ -133,7 +129,6 @@
       serializedForm.push({ name: "revisionId", value: revisionId });
       serializedForm.push({ name: "sectionClass", value: rowSectionClasses });
       serializedForm.push({ name: "taggedUsers", value: getTaggedUsers(e.target) });
-      serializedForm.push({ name: "signalRConnectionId", value: getSignalRConnectionId() });
       
       if (inlineRowNo.length > 0) {
         let groupNo = inlineRowNo.text().replace("ROW-", '');
@@ -513,82 +508,4 @@
       toggleComments(id);
     }
   }
-<<<<<<< HEAD
-
-  function getDisplayedCommentRows(commentRows: JQuery<HTMLElement>, clearCommentAnchors = false, returnFirst = false) {
-    var displayedCommentRows: JQuery<HTMLElement>[] = [];
-    commentRows.each(function (index) {
-      if (clearCommentAnchors) {
-        $(this).find('.comment-thread-anchor').removeAttr("id");
-        $(this).find('.comment-navigation-buttons').empty();
-      }
-
-      if ($(this).hasClass("d-none")) {
-        return;
-      }
-
-      let commentHolder = $(this).find(".comment-holder").first();
-      if (commentHolder.hasClass("comments-resolved") && commentHolder.css("display") != "block") {
-        return;
-      }
-      displayedCommentRows.push($(this));
-      if (returnFirst) {
-        return false;
-      }
-    });
-    return displayedCommentRows
-  }
-
-  function addCommentThreadNavigation(){
-    var commentRows = $('.comment-row');
-    var displayedCommentRows = getDisplayedCommentRows(commentRows, true, false);
-
-    commentRows.each(function (index) {
-      $(this).find('.comment-thread-anchor').removeAttr("id");
-      $(this).find('.comment-navigation-buttons').empty();
-
-      if ($(this).hasClass("d-none")) {
-        return;
-      }
-
-      let commentHolder = $(this).find(".comment-holder").first();
-      if (commentHolder.hasClass("comments-resolved") && commentHolder.css("display") != "block") {
-        return;
-      }
-      displayedCommentRows.push($(this));
-    });
-
-    if (displayedCommentRows.length > 1) {
-      displayedCommentRows.forEach(function (value, index) {
-        var commentThreadAnchorId = "comment-thread-" + index;
-        $(value).find('.comment-thread-anchor').first().prop('id', commentThreadAnchorId);
-
-        var commentNavigationButtons = $(value).find('.comment-navigation-buttons').last();
-        commentNavigationButtons.empty();
-
-        var nextCommentThreadAnchor = "comment-thread-" + (index + 1);
-        var previousCommentThreadAnchor = "comment-thread-" + (index - 1);
-
-        if (index == 0) {
-          commentNavigationButtons.append(`<a class="btn btn-outline-secondary" href="#${nextCommentThreadAnchor}" title="Next Comment"><i class="fa fa-chevron-down" aria-hidden="true"></i></a>`)
-        }
-        else if (index == displayedCommentRows.length - 1) {
-          commentNavigationButtons.append(`<a class="btn btn-outline-secondary" href="#${previousCommentThreadAnchor}" title="Previous Comment"><i class="fa fa-chevron-up" aria-hidden="true"></i></a>`)
-        }
-        else {
-          commentNavigationButtons.append(`<a class="btn btn-outline-secondary" href="#${previousCommentThreadAnchor}" title="Previous Comment"><i class="fa fa-chevron-up" aria-hidden="true"></i></a>`)
-          commentNavigationButtons.append(`<a class="btn btn-outline-secondary ml-1" href="#${nextCommentThreadAnchor}" title="Next Comment"><i class="fa fa-chevron-down" aria-hidden="true"></i></a>`)
-        }
-      });
-    }
-  }
-//  /**
-//   * Given a CommentDTO object, adds the comment to client UI. Does not add the comment to CosmosDB.
-//   * @param { CommentDto } comment
-//   */
-//  function autoRefreshComment(comment: CommentDto) {
-//    // check review id against current revision id 
-//  }
-=======
->>>>>>> b7164b12
 });