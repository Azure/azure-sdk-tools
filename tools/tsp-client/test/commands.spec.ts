import { cp, stat, rm, readFile, mkdir } from "node:fs/promises";
import {
  initCommand,
  generateCommand,
  syncCommand,
  updateCommand,
  generateLockFileCommand,
  generateConfigFilesCommand,
} from "../src/commands.js";
<<<<<<< HEAD
import { afterAll, beforeAll, describe, it, expect } from "vitest";
=======
import { afterAll, afterEach, beforeAll, describe, it } from "vitest";
>>>>>>> 81321f34
import { assert } from "chai";
import { getRepoRoot } from "../src/git.js";
import { cwd } from "node:process";
import { joinPaths } from "@typespec/compiler";
import { readTspLocation, removeDirectory } from "../src/fs.js";
import { doesFileExist } from "../src/network.js";
import { TspLocation } from "../src/typespec.js";
import { writeTspLocationYaml } from "../src/utils.js";
import { dirname, resolve } from "node:path";

describe.sequential("Verify commands", () => {
  let repoRoot: string;
  beforeAll(async () => {
    repoRoot = await getRepoRoot(cwd());
    await cp(
      "./test/utils/emitter-package.json",
      joinPaths(repoRoot, "eng", "emitter-package.json"),
    );
    await mkdir(joinPaths(cwd(), "test/examples/initGlobalConfig/"), { recursive: true });
    await mkdir(joinPaths(cwd(), "test/examples/initGlobalConfigNoMatch/"), { recursive: true });
  });

  afterEach(async () => {
    await rm(resolve(joinPaths(repoRoot, "/sdk/contosowidgetmanager")), {
      recursive: true,
      force: true,
    });
  });

  afterAll(async () => {
    await rm(joinPaths(repoRoot, "eng", "emitter-package.json"));

    // This is generated in the first test using the command
    const emitterPackageLock = joinPaths(repoRoot, "eng", "emitter-package-lock.json");
    if (await doesFileExist(emitterPackageLock)) {
      await rm(emitterPackageLock);
    }

    await rm("./test/examples/sdk/local-spec-sdk/TempTypeSpecFiles/", { recursive: true });
    await rm("./test/examples/initGlobalConfig/", { recursive: true });
    await rm("./test/examples/initGlobalConfigNoMatch/", { recursive: true });
    await rm(
      "./test/examples/sdk/contosowidgetmanager/contosowidgetmanager-rest/TempTypeSpecFiles/",
      { recursive: true },
    );
<<<<<<< HEAD
    await rm("./test/examples/sdk/local-spec-sdk/TempTypeSpecFiles/", { recursive: true });
    await rm("./test/examples/initGlobalConfig/", { recursive: true });
    await rm("./test/examples/initGlobalConfigNoMatch/", { recursive: true });
    await rm(joinPaths(repoRoot, "sdk/contosowidgetmanager"), { recursive: true });
    await rm(joinPaths(repoRoot, "sdk/keyvault"), { recursive: true });
=======
>>>>>>> 81321f34
  });

  it("Generate lock file", async () => {
    try {
      await generateLockFileCommand({});

      assert.isTrue((await stat(joinPaths(repoRoot, "eng", "emitter-package-lock.json"))).isFile());
    } catch (error) {
      assert.fail(`Failed to generate lock file. Error: ${error}`);
    }
  });

  it("Generate lock file with altername package path", async () => {
    try {
      // delete the existing lock file if it exists
      const lockFilePath = joinPaths(
        repoRoot,
        "tools/tsp-client/test/utils/alternate-emitter-package-lock.json",
      );
      if (await doesFileExist(lockFilePath)) {
        await rm(lockFilePath);
      }
      await generateLockFileCommand({
        "emitter-package-json-path": joinPaths(
          repoRoot,
          "tools/tsp-client/test/utils/alternate-emitter-package.json",
        ),
      });

      assert.isTrue((await stat(lockFilePath)).isFile());
    } catch (error) {
      assert.fail(`Failed to generate lock file. Error: ${error}`);
    }
  });

  it("Sync example sdk", async () => {
    try {
      const args = {
        "output-dir": joinPaths(
          cwd(),
          "./test/examples/sdk/contosowidgetmanager/contosowidgetmanager-rest",
        ),
      };
      await syncCommand(args);
    } catch (error) {
      assert.fail(`Failed to sync files. Error: ${error}`);
    }
    const dir = await stat(
      "./test/examples/sdk/contosowidgetmanager/contosowidgetmanager-rest/TempTypeSpecFiles/",
    );
    assert.isTrue(dir.isDirectory());
  });

  it("Sync and generate example sdk with local spec", async () => {
    const args = {
      "output-dir": joinPaths(cwd(), "./test/examples/sdk/local-spec-sdk"),
      "local-spec-repo": "./test/examples/specification/contosowidgetmanager/Contoso.WidgetManager",
      "save-inputs": true,
    };
    try {
      await syncCommand(args);
    } catch (error) {
      assert.fail(`Failed to sync files. Error: ${error}`);
    }
    assert.isTrue(
      (await stat("./test/examples/sdk/local-spec-sdk/TempTypeSpecFiles/")).isDirectory(),
    );
    try {
      await generateCommand(args);
    } catch (error) {
      assert.fail(`Failed to generate. Error: ${error}`);
    }
    assert.isTrue(
      (
        await stat(joinPaths(repoRoot, "sdk/contosowidgetmanager/contosowidgetmanager-rest/"))
      ).isDirectory(),
    );
  });

  it("Generate with alternate entrypoint", async () => {
    try {
      const args = {
        "output-dir": joinPaths(cwd(), "./test/examples/sdk/alternate-entrypoint"),
        "local-spec-repo":
          "./test/examples/specification/contosowidgetmanager/Contoso.WidgetManager",
      };
      await updateCommand(args);
    } catch (error) {
      assert.fail(`Failed to generate. Error: ${error}`);
    }
    const tspLocation = await readTspLocation("./test/examples/sdk/alternate-entrypoint");
    assert.equal(tspLocation.entrypointFile, "foo.tsp");
  });

  it("Update example sdk", async () => {
    try {
      const args = {
        "output-dir": joinPaths(
          cwd(),
          "./test/examples/sdk/contosowidgetmanager/contosowidgetmanager-rest",
        ),
        "save-inputs": true,
      };
      await updateCommand(args);
      assert.isTrue(
        (
          await stat(joinPaths(repoRoot, "sdk/contosowidgetmanager/contoso-widgetmanager/"))
        ).isDirectory(),
      );

      // Explicitly assert that we're not appending the current directory to the output path which would happen
      // if we pass in the current directory to replace output-dir in the following format:
      // emitter-output-dir: "{output-dir}/{service-dir}/contosowidgetmanager-rest"
      try {
        await stat(
          "./test/examples/sdk/contosowidgetmanager/contosowidgetmanager-rest/sdk/contosowidgetmanager/",
        );
      } catch (error) {
        assert.equal(error.code, "ENOENT");
      }
    } catch (error) {
      assert.fail(`Failed to generate. Error: ${error}`);
    }
  });

  it("Update example sdk with custom emitter-package.json path", async () => {
    try {
      const tspLocationContent: TspLocation = {
        directory: "specification/contosowidgetmanager/Contoso.WidgetManager",
        commit: "45924e49834c4e01c0713e6b7ca21f94be17e396",
        repo: "Azure/azure-rest-api-specs",
        additionalDirectories: [
          "tools/tsp-client/test/examples/specification/contosowidgetmanager/Contoso.WidgetManager.Shared",
        ],
        emitterPackageJsonPath: "tools/tsp-client/test/utils/emitter-package.json",
      };
      await writeTspLocationYaml(
        tspLocationContent,
        joinPaths(cwd(), "test/examples/sdk/alternate-emitter-package-json-path"),
      );
      const args = {
        "output-dir": joinPaths(cwd(), "test/examples/sdk/alternate-emitter-package-json-path"),
        "local-spec-repo":
          "./test/examples/specification/contosowidgetmanager/Contoso.WidgetManager",
      };
      await updateCommand(args);
    } catch (error) {
      assert.fail(`Failed to generate. Error: ${error}`);
    }
  });

  it("Update example sdk with custom emitter-package.json path with alternate name", async () => {
    try {
      const tspLocationContent: TspLocation = {
        directory: "specification/contosowidgetmanager/Contoso.WidgetManager",
        commit: "45924e49834c4e01c0713e6b7ca21f94be17e396",
        repo: "Azure/azure-rest-api-specs",
        additionalDirectories: [
          "tools/tsp-client/test/examples/specification/contosowidgetmanager/Contoso.WidgetManager.Shared",
        ],
        emitterPackageJsonPath: "tools/tsp-client/test/utils/alternate-emitter-package.json",
      };
      await mkdir(joinPaths(repoRoot, "sdk/contosowidgetmanager/contosowidgetmanager-rest"), {
        recursive: true,
      });
      await writeTspLocationYaml(
        tspLocationContent,
        joinPaths(repoRoot, "sdk/contosowidgetmanager/contosowidgetmanager-rest"),
      );
      const args = {
        "output-dir": joinPaths(repoRoot, "sdk/contosowidgetmanager/contosowidgetmanager-rest"),
        "local-spec-repo":
          "./test/examples/specification/contosowidgetmanager/Contoso.WidgetManager",
      };
      await updateCommand(args);
    } catch (error) {
      assert.fail(`Failed to generate. Error: ${error}`);
    }
  });

  // TODO: unskip after updates have been merged to upstream tspconfig.yaml files
  it.skip("Update example sdk & pass tspconfig.yaml", async () => {
    try {
      const args = {
        "output-dir": joinPaths(
          cwd(),
          "./test/examples/sdk/contosowidgetmanager/contosowidgetmanager-rest",
        ),
        "tsp-config":
          "https://github.com/Azure/azure-rest-api-specs/blob/45924e49834c4e01c0713e6b7ca21f94be17e396/specification/contosowidgetmanager/Contoso.WidgetManager/tspconfig.yaml",
        "save-inputs": true,
      };
      await updateCommand(args);
    } catch (error) {
      assert.fail(`Failed to generate. Error: ${error}`);
    }
  });

  // TODO: unskip after updates have been merged to upstream tspconfig.yaml files
  it.skip("Update example sdk & pass commit", async () => {
    try {
      const args = {
        "output-dir": joinPaths(
          cwd(),
          "./test/examples/sdk/contosowidgetmanager/contosowidgetmanager-rest",
        ),
        commit: "45924e49834c4e01c0713e6b7ca21f94be17e396",
      };
      await updateCommand(args);
    } catch (error) {
      assert.fail(`Failed to update. Error: ${error}`);
    }
  });

  it("Update example sdk & pass only --repo", async () => {
    try {
      const args = {
        "output-dir": joinPaths(
          cwd(),
          "./test/examples/sdk/contosowidgetmanager/contosowidgetmanager-rest",
        ),
        repo: "foo",
      };
      await updateCommand(args);
      assert.fail("Should have failed");
    } catch (error: any) {
      assert.equal(
        error.message,
        "Commit SHA is required when specifying `--repo`; please specify a commit using `--commit`",
      );
    }
  });

  it.skip("Init example sdk", async () => {
    try {
      const args = {
        "output-dir": joinPaths(cwd(), "./test/examples/"),
        "tsp-config":
          "https://github.com/Azure/azure-rest-api-specs/blob/7ed015e3dd1b8b1b0e71c9b5e6b6c5ccb8968b3a/specification/cognitiveservices/ContentSafety/tspconfig.yaml",
      };
      await initCommand(args);

      assert.isTrue(
        (
          await stat("./test/examples/sdk/contentsafety/ai-content-safety-rest/package.json")
        ).isFile(),
      );

      // Clean up directory for other init tests
      // await removeDirectory("./test/examples/sdk/contentsafety/ai-content-safety-rest");
    } catch (error: any) {
      assert.fail("Failed to init. Error: " + error);
    }
  });

  it.skip("Init with --skip-sync-and-generate", async () => {
    try {
      const args = {
        "output-dir": joinPaths(cwd(), "./test/examples/"),
        "tsp-config":
          "https://github.com/Azure/azure-rest-api-specs/blob/7ed015e3dd1b8b1b0e71c9b5e6b6c5ccb8968b3a/specification/cognitiveservices/ContentSafety/tspconfig.yaml",
        "skip-sync-and-generate": true,
      };
      await initCommand(args);

      const tspLocation = await stat(
        "./test/examples/sdk/contentsafety/ai-content-safety-rest/tsp-location.yaml",
      );
      assert.isTrue(tspLocation.isFile());
    } catch (error: any) {
      assert.fail("Failed to init. Error: " + error);
    }
  });

  it("Init with local spec", async () => {
    try {
      const args = {
        "output-dir": joinPaths(cwd(), "./test/examples/init/"),
        "tsp-config": joinPaths(
          cwd(),
          "./test/examples/specification/contosowidgetmanager/Contoso.WidgetManager/",
        ),
      };
      const outputDir = await initCommand(args);
      const tspLocation = await readTspLocation(outputDir);
      assert.equal(tspLocation.commit, "<replace with your value>");
      assert.equal(tspLocation.repo, "<replace with your value>");
      await removeDirectory(joinPaths(cwd(), "./test/examples/init/sdk"));
    } catch (error: any) {
      assert.fail("Failed to init. Error: " + error);
    }
  });

  it.skip("Init with legacy package path resolution", async () => {
    try {
      const args = {
        "output-dir": joinPaths(cwd(), "./test/examples/init/"),
        "tsp-config": joinPaths(
          cwd(),
          "./test/examples/specification/contosowidgetmanager-legacy-package-dir/Contoso.WidgetManager/",
        ),
      };
      const outputDir = await initCommand(args);
      assert.equal(
        outputDir,
        resolve(
          joinPaths(cwd(), "./test/examples/init/", "sdk/legacypath", "contosowidgetmanager-rest"),
        ),
      );
      // Make sure that the emitter-output-dir value is ignored
      try {
        await stat(
          joinPaths(
            cwd(),
            "./test/examples/specification/contosowidgetmanager-legacy-package-dir/nonexistent",
          ),
        );
        assert.fail("The emitter-output-dir path should not exist");
      } catch (error: any) {
        assert.match(error.message, /ENOENT: no such file or directory/);
      }
      await removeDirectory(joinPaths(cwd(), "./test/examples/init/sdk"));
    } catch (error: any) {
      assert.fail("Failed to init. Error: " + error);
    }
  });

  it.skip("Init with --update-if-exists", async () => {
    try {
      const libraryPath = joinPaths(repoRoot, "sdk/contosowidgetmanager/contosowidgetmanager-rest");
      const args = {
        "output-dir": libraryPath,
        "tsp-config": joinPaths(
          cwd(),
          "./test/examples/specification/contosowidgetmanager/Contoso.WidgetManager/",
        ),
        "update-if-exists": true,
        commit: "abc",
      };

      // Add a tsp-location.yaml file to the output directory for the initOrUpdate test to simulate an existing project
      const existingTspLocation: TspLocation = {
        directory: "specification/contosowidgetmanager/Contoso.WidgetManager",
        commit: "45924e49834c4e01c0713e6b7ca21f94be17e396",
        repo: "Azure/azure-rest-api-specs",
        additionalDirectories: [
          "tools/tsp-client/test/examples/specification/contosowidgetmanager/Contoso.WidgetManager.Shared",
        ],
        emitterPackageJsonPath: "tools/tsp-client/test/utils/emitter-package.json",
      };
      await mkdir(libraryPath, { recursive: true });
      await writeTspLocationYaml(existingTspLocation, libraryPath);
      // Now run the init command with --update-if-exists with a local spec so that we can pass in a dummy commit for testing
      const outputDir = await initCommand(args);
      const tspLocation = await readTspLocation(outputDir);
      assert.deepEqual(tspLocation, {
        directory: "specification/contosowidgetmanager/Contoso.WidgetManager",
        commit: "abc",
        repo: "Azure/azure-rest-api-specs",
        additionalDirectories: [
          "tools/tsp-client/test/examples/specification/contosowidgetmanager/Contoso.WidgetManager.Shared",
        ],
        emitterPackageJsonPath: "tools/tsp-client/test/utils/emitter-package.json",
      });
      await rm(joinPaths(repoRoot, "sdk/contosowidgetmanager"), { recursive: true });
    } catch (error: any) {
      assert.fail("Failed to init. Error: " + error);
    }
  });

  it("Init with --update-if-exists and --emitter-package-json-path", async () => {
    try {
      const libraryPath = joinPaths(repoRoot, "sdk/contosowidgetmanager/contosowidgetmanager-rest");
      const args = {
        "output-dir": libraryPath,
        "tsp-config": joinPaths(
          cwd(),
          "./test/examples/specification/contosowidgetmanager/Contoso.WidgetManager/",
        ),
        "update-if-exists": true,
        commit: "abc",
        "emitter-package-json-path": "test/utils/alternate-emitter-package.json",
      };

      // Add a tsp-location.yaml file to the output directory for the initOrUpdate test to simulate an existing project
      const existingTspLocation: TspLocation = {
        directory: "specification/contosowidgetmanager/Contoso.WidgetManager",
        commit: "45924e49834c4e01c0713e6b7ca21f94be17e396",
        repo: "Azure/azure-rest-api-specs",
        additionalDirectories: [
          "tools/tsp-client/test/examples/specification/contosowidgetmanager/Contoso.WidgetManager.Shared",
        ],
        emitterPackageJsonPath: "tools/tsp-client/test/utils/emitter-package.json",
      };
      await mkdir(libraryPath, {
        recursive: true,
      });
      await writeTspLocationYaml(existingTspLocation, libraryPath);
      // Now run the init command with --update-if-exists with a local spec so that we can pass in a dummy commit for testing
      const outputDir = await initCommand(args);
      const tspLocation = await readTspLocation(outputDir);
      assert.deepEqual(tspLocation, {
        directory: "specification/contosowidgetmanager/Contoso.WidgetManager",
        commit: "abc",
        repo: "Azure/azure-rest-api-specs",
        additionalDirectories: [
          "tools/tsp-client/test/examples/specification/contosowidgetmanager/Contoso.WidgetManager.Shared",
        ],
        // The emitterPackageJsonPath should be updated to the alternate emitter package path passed through the
        // emitter-package-json-path argument
        emitterPackageJsonPath: "tools/tsp-client/test/utils/alternate-emitter-package.json",
      });
      await rm(joinPaths(repoRoot, "sdk"), { recursive: true });
    } catch (error: any) {
      assert.fail("Failed to init. Error: " + error);
    }
  });

  it.skip("Init with --update-if-exists with undefined emitterPackageJsonPath in tsp-location.yaml", async () => {
    try {
      const libraryPath = joinPaths(repoRoot, "sdk/contosowidgetmanager/contosowidgetmanager-rest");
      const args = {
        "output-dir": libraryPath,
        "tsp-config": joinPaths(
          cwd(),
          "./test/examples/specification/contosowidgetmanager/Contoso.WidgetManager/",
        ),
        "update-if-exists": true,
        commit: "abc",
      };

      // Add a tsp-location.yaml file to the output directory for the initOrUpdate test to simulate an existing project
      const existingTspLocation: TspLocation = {
        directory: "specification/contosowidgetmanager/Contoso.WidgetManager",
        commit: "45924e49834c4e01c0713e6b7ca21f94be17e396",
        repo: "Azure/azure-rest-api-specs",
        additionalDirectories: [
          "tools/tsp-client/test/examples/specification/contosowidgetmanager/Contoso.WidgetManager.Shared",
        ],
      };
      await mkdir(libraryPath, {
        recursive: true,
      });
      await writeTspLocationYaml(existingTspLocation, libraryPath);
      // Now run the init command with --update-if-exists with a local spec so that we can pass in a dummy commit for testing
      const outputDir = await initCommand(args);
      const tspLocation = await readTspLocation(outputDir);
      // Verify that the tspLocation has been updated with the new commit and that emitterPackageJsonPath is still undefined
      assert.deepEqual(tspLocation, {
        directory: "specification/contosowidgetmanager/Contoso.WidgetManager",
        commit: "abc",
        repo: "Azure/azure-rest-api-specs",
        additionalDirectories: [
          "tools/tsp-client/test/examples/specification/contosowidgetmanager/Contoso.WidgetManager.Shared",
        ],
      });
      await rm(joinPaths(repoRoot, "sdk"), { recursive: true });
    } catch (error: any) {
      assert.fail("Failed to init. Error: " + error);
    }
  });

  it("Init with global tsp-client-config.yaml", async () => {
    await cp(
      joinPaths(cwd(), "test/utils/tsp-client-config.yaml"),
      joinPaths(await getRepoRoot("."), "eng", "tsp-client-config.yaml"),
    );
    try {
      const args = {
        "output-dir": joinPaths(cwd(), "./test/examples/initGlobalConfig/"),
        "tsp-config": joinPaths(
          cwd(),
          "./test/examples/specification/contosowidgetmanager/Contoso.WidgetManager/",
        ),
      };
      const outputDir = await initCommand(args);
      const tspLocation = await readTspLocation(outputDir);
      assert.deepEqual(tspLocation, {
        directory: "specification/contosowidgetmanager/Contoso.WidgetManager",
        commit: "<replace with your value>",
        repo: "<replace with your value>",
        additionalDirectories: [
          "tools/tsp-client/test/examples/specification/contosowidgetmanager/Contoso.WidgetManager.Shared",
        ],
        emitterPackageJsonPath: "tools/tsp-client/test/utils/alternate-emitter-package.json",
      });
      await rm(joinPaths(await getRepoRoot("."), "eng", "tsp-client-config.yaml"));
    } catch (error: any) {
      assert.fail("Failed to init. Error: " + error);
    }
  });

  it("Init with global tsp-client-config.yaml with no emitter matches", async () => {
    await cp(
      joinPaths(cwd(), "test/utils/tspclientconfig-no-match.yaml"),
      joinPaths(await getRepoRoot("."), "eng", "tsp-client-config.yaml"),
    );
    try {
      const args = {
        "output-dir": joinPaths(cwd(), "./test/examples/initGlobalConfigNoMatch/"),
        "tsp-config": joinPaths(
          cwd(),
          "./test/examples/specification/contosowidgetmanager/Contoso.WidgetManager/",
        ),
      };
      const outputDir = await initCommand(args);
      const tspLocation = await readTspLocation(outputDir);
      // When no emitters match between global config and tspconfig, it should fall back to default emitter-package.json
      // and emitterPackageJsonPath should be undefined (since it's using the default path)
      assert.deepEqual(tspLocation, {
        directory: "specification/contosowidgetmanager/Contoso.WidgetManager",
        commit: "<replace with your value>",
        repo: "<replace with your value>",
        additionalDirectories: [
          "tools/tsp-client/test/examples/specification/contosowidgetmanager/Contoso.WidgetManager.Shared",
        ],
      });
      await rm(joinPaths(await getRepoRoot("."), "eng", "tsp-client-config.yaml"));
    } catch (error: any) {
      assert.fail("Failed to init. Error: " + error);
    }
  });

  it("Generate config files", async () => {
    try {
      const args = {
        "package-json": joinPaths(cwd(), "test", "examples", "package.json"),
      };
      await generateConfigFilesCommand(args);
      assert.isTrue(await doesFileExist(joinPaths(repoRoot, "eng", "emitter-package.json")));
      const emitterJson = JSON.parse(
        await readFile(joinPaths(repoRoot, "eng", "emitter-package.json"), "utf8"),
      );
      assert.equal(emitterJson["dependencies"]["@azure-tools/typespec-ts"], "0.46.1");
      assert.equal(emitterJson["devDependencies"]["@typespec/compiler"], "^1.6.0");
      assert.isUndefined(emitterJson["overrides"]);
      assert.isTrue(await doesFileExist(joinPaths(repoRoot, "eng", "emitter-package-lock.json")));
    } catch (error: any) {
      assert.fail("Failed to generate tsp-client config files. Error: " + error);
    }
  }, 360000);

  it("Generate config files with alternate json path", async () => {
    try {
      // delete the existing package JSON file if it exists
      const packageJsonPath = joinPaths(
        repoRoot,
        "tools/tsp-client/test/utils/alternate-emitter-package.json",
      );
      if (await doesFileExist(packageJsonPath)) {
        await rm(packageJsonPath);
      }

      const args = {
        "package-json": joinPaths(cwd(), "test", "examples", "package.json"),
        "emitter-package-json-path": packageJsonPath,
      };
      await generateConfigFilesCommand(args);
      assert.isTrue(await doesFileExist(packageJsonPath));
      const emitterJson = JSON.parse(await readFile(packageJsonPath, "utf8"));
      assert.equal(emitterJson["dependencies"]["@azure-tools/typespec-ts"], "0.46.1");
      assert.equal(emitterJson["devDependencies"]["@typespec/compiler"], "^1.6.0");
      assert.isUndefined(emitterJson["overrides"]);
      assert.isTrue(
        await doesFileExist(
          joinPaths(repoRoot, "tools/tsp-client/test/utils/alternate-emitter-package-lock.json"),
        ),
      );
    } catch (error: any) {
      assert.fail("Failed to generate tsp-client config files. Error: " + error);
    }
  }, 360000);

  it("Update config files with manual dependencies only package.json", async () => {
    try {
      const emitterPackageJsonPath = joinPaths(
        repoRoot,
        "tools/tsp-client/test/utils/emitter-package-extra-dep-a.json",
      );
      const args = {
        "package-json": joinPaths(cwd(), "test", "examples", "package.json"),
        "emitter-package-json-path": emitterPackageJsonPath,
      };
      await generateConfigFilesCommand(args);
      const emitterJson = JSON.parse(await readFile(emitterPackageJsonPath, "utf8"));
      assert.equal(emitterJson["dependencies"]["@azure-tools/typespec-ts"], "0.46.1");
      assert.equal(emitterJson["devDependencies"]["@typespec/compiler"], "^1.6.0");
      //Check that the manual dependency version remains unchanged
      assert.equal(emitterJson["devDependencies"]["vitest"], "3.1.0");
      assert.isUndefined(emitterJson["overrides"]);
      assert.isTrue(
        await doesFileExist(
          joinPaths(repoRoot, "tools/tsp-client/test/utils/emitter-package-extra-dep-a-lock.json"),
        ),
      );
      // Clean up the generated files
      await rm(joinPaths(dirname(emitterPackageJsonPath), "emitter-package-extra-dep-a-lock.json"));
    } catch (error: any) {
      assert.fail("Failed to generate tsp-client config files. Error: " + error);
    }
  }, 360000);

  it("Update config files with manually added regular dependencies", async () => {
    try {
      const emitterPackageJsonPath = joinPaths(
        repoRoot,
        "tools/tsp-client/test/utils/emitter-package-manual-deps.json",
      );
      const args = {
        "package-json": joinPaths(cwd(), "test", "examples", "package.json"),
        "emitter-package-json-path": emitterPackageJsonPath,
      };
      await generateConfigFilesCommand(args);
      const emitterJson = JSON.parse(await readFile(emitterPackageJsonPath, "utf8"));
      assert.equal(emitterJson["dependencies"]["@azure-tools/typespec-ts"], "0.46.1");
      assert.equal(emitterJson["devDependencies"]["@typespec/compiler"], "^1.6.0");
      //Check that the manual regular dependency version remains unchanged
      assert.equal(emitterJson["dependencies"]["lodash"], "4.17.21");
      //Check that the manual dev dependency version remains unchanged
      assert.equal(emitterJson["devDependencies"]["vitest"], "3.1.0");
      assert.isUndefined(emitterJson["overrides"]);
      assert.isTrue(
        await doesFileExist(
          joinPaths(repoRoot, "tools/tsp-client/test/utils/emitter-package-manual-deps-lock.json"),
        ),
      );
      // Clean up the generated files
      await rm(joinPaths(dirname(emitterPackageJsonPath), "emitter-package-manual-deps-lock.json"));
    } catch (error: any) {
      assert.fail("Failed to generate tsp-client config files. Error: " + error);
    }
  });

  it("Generate config files with overrides", async () => {
    try {
      const args = {
        "package-json": joinPaths(cwd(), "test", "examples", "package.json"),
        overrides: joinPaths(cwd(), "test", "examples", "overrides.json"),
      };
      await generateConfigFilesCommand(args);
      assert.isTrue(await doesFileExist(joinPaths(repoRoot, "eng", "emitter-package.json")));
      const emitterJson = JSON.parse(
        await readFile(joinPaths(repoRoot, "eng", "emitter-package.json"), "utf8"),
      );
      assert.equal(emitterJson["dependencies"]["@azure-tools/typespec-ts"], "0.46.1");
      assert.exists(emitterJson["overrides"]);
      assert.equal(emitterJson["overrides"]["prettier"], "3.5.3");
      assert.isTrue(await doesFileExist(joinPaths(repoRoot, "eng", "emitter-package-lock.json")));
    } catch (error: any) {
      assert.fail("Failed to generate tsp-client config files. Error: " + error);
    }
  }, 360000);

  it.skip("Generate config files using azure-sdk/emitter-package-json-pinning", async () => {
    try {
      const args = {
        "package-json": joinPaths(cwd(), "test", "examples", "package-sdk-pinning.json"),
      };
      await generateConfigFilesCommand(args);
      assert.isTrue(await doesFileExist(joinPaths(repoRoot, "eng", "emitter-package.json")));
      const emitterJson = JSON.parse(
        await readFile(joinPaths(repoRoot, "eng", "emitter-package.json"), "utf8"),
      );
      assert.equal(emitterJson["dependencies"]["@azure-tools/typespec-ts"], "0.46.1");
      assert.equal(Object.keys(emitterJson["devDependencies"]).length, 2);
      assert.equal(emitterJson["devDependencies"]["@typespec/compiler"], "^1.6.0");
      assert.isTrue(await doesFileExist(joinPaths(repoRoot, "eng", "emitter-package-lock.json")));
    } catch (error: any) {
      assert.fail("Failed to generate tsp-client config files. Error: " + error);
    }
  }, 360000);

  it("Generate config files preserves all existing fields", async () => {
    try {
      // Create a temp directory and copy the test file
      const tempDir = joinPaths(repoRoot, "tools/tsp-client/test/utils/temp-preserve-fields");
      await mkdir(tempDir, { recursive: true });
      const emitterPackageJsonPath = joinPaths(tempDir, "emitter-package-with-extra-fields.json");
      await cp(
        joinPaths(repoRoot, "tools/tsp-client/test/utils/emitter-package-with-extra-fields.json"),
        emitterPackageJsonPath,
      );

      const args = {
        "package-json": joinPaths(cwd(), "test", "examples", "package.json"),
        "emitter-package-json-path": emitterPackageJsonPath,
      };
      await generateConfigFilesCommand(args);
      const emitterJson = JSON.parse(await readFile(emitterPackageJsonPath, "utf8"));

      // Check that dependencies and devDependencies are updated
      assert.equal(emitterJson["dependencies"]["@azure-tools/typespec-ts"], "0.46.1");
      assert.equal(emitterJson["devDependencies"]["@typespec/compiler"], "^1.6.0");

      // Check that all other fields are preserved
      assert.equal(emitterJson["name"], "test-emitter");
      assert.equal(emitterJson["version"], "1.0.0");
      assert.equal(emitterJson["description"], "Test emitter package with extra fields");
      assert.equal(emitterJson["author"], "Test Author");
      assert.equal(emitterJson["license"], "MIT");
      assert.equal(emitterJson["customField"], "customValue");
      assert.exists(emitterJson["scripts"]);
      assert.equal(emitterJson["scripts"]["build"], "tsc");
      assert.equal(emitterJson["scripts"]["test"], "vitest");

      // Check that main field is always set correctly
      assert.equal(emitterJson["main"], "dist/src/index.js");

      // Clean up the temp directory
      await removeDirectory(tempDir);
    } catch (error: any) {
      assert.fail("Failed to generate tsp-client config files. Error: " + error);
    }
  }, 360000);

  it("should read batch configuration from tsp-location.yaml", async () => {
    const tspLocation = await readTspLocation("test/examples/batch");

    expect(tspLocation.batch).toBeDefined();
    expect(Array.isArray(tspLocation.batch)).toBe(true);
    expect(tspLocation.batch).toHaveLength(3);
    expect(tspLocation.batch).toContain("./rbac");
    expect(tspLocation.batch).toContain("./settings");
    expect(tspLocation.batch).toContain("./restore");
  });

  it("process batch directories in updateCommand", async () => {
    const argv = {
      "output-dir": "./test/examples/batch",
    };

    await updateCommand(argv);

    // Verify that output directories were created for each batch item
    assert.isTrue(
      (await stat(joinPaths(repoRoot, "sdk/keyvault/keyvault-admin/rbac"))).isDirectory(),
    );
    assert.isTrue(
      (await stat(joinPaths(repoRoot, "sdk/keyvault/keyvault-admin/settings"))).isDirectory(),
    );
    assert.isTrue(
      (await stat(joinPaths(repoRoot, "sdk/keyvault/keyvault-admin/restore"))).isDirectory(),
    );
    await removeDirectory(joinPaths(repoRoot, "sdk/keyvault"));
  }, 360000);

  it("process batch directories in updateCommand with local spec path", async () => {
    const argv = {
      "output-dir": "./test/examples/batch",
      "local-spec-repo": "./test/examples/batch/service",
      "emitter-package-json-path": "tools/tsp-client/test/examples/batch/service/package.json",
    };

    await updateCommand(argv);

    // Verify that output directories were created for each batch item
    assert.isTrue(
      (await stat(joinPaths(repoRoot, "sdk/keyvault/keyvault-admin/rbac"))).isDirectory(),
    );
    assert.isTrue(
      (await stat(joinPaths(repoRoot, "sdk/keyvault/keyvault-admin/settings"))).isDirectory(),
    );
    assert.isTrue(
      (await stat(joinPaths(repoRoot, "sdk/keyvault/keyvault-admin/restore"))).isDirectory(),
    );
    await removeDirectory(joinPaths(repoRoot, "sdk/keyvault"));
  });
});<|MERGE_RESOLUTION|>--- conflicted
+++ resolved
@@ -7,11 +7,7 @@
   generateLockFileCommand,
   generateConfigFilesCommand,
 } from "../src/commands.js";
-<<<<<<< HEAD
-import { afterAll, beforeAll, describe, it, expect } from "vitest";
-=======
-import { afterAll, afterEach, beforeAll, describe, it } from "vitest";
->>>>>>> 81321f34
+import { afterAll, afterEach, beforeAll, describe, it, expect } from "vitest";
 import { assert } from "chai";
 import { getRepoRoot } from "../src/git.js";
 import { cwd } from "node:process";
@@ -57,14 +53,7 @@
       "./test/examples/sdk/contosowidgetmanager/contosowidgetmanager-rest/TempTypeSpecFiles/",
       { recursive: true },
     );
-<<<<<<< HEAD
-    await rm("./test/examples/sdk/local-spec-sdk/TempTypeSpecFiles/", { recursive: true });
-    await rm("./test/examples/initGlobalConfig/", { recursive: true });
-    await rm("./test/examples/initGlobalConfigNoMatch/", { recursive: true });
-    await rm(joinPaths(repoRoot, "sdk/contosowidgetmanager"), { recursive: true });
     await rm(joinPaths(repoRoot, "sdk/keyvault"), { recursive: true });
-=======
->>>>>>> 81321f34
   });
 
   it("Generate lock file", async () => {
