# ------------------------------------
# Copyright (c) Microsoft Corporation.
# Licensed under the MIT License.
# ------------------------------------

import astroid
import pylint.testutils
import pytest
import requests
import os

from azure.core import PipelineClient
from azure.core.configuration import Configuration
import pylint_guidelines_checker as checker
from pylint.testutils import MessageTest

TEST_FOLDER = os.path.abspath(os.path.join(__file__, ".."))


class TestClientMethodsHaveTracingDecorators(pylint.testutils.CheckerTestCase):
    CHECKER_CLASS = checker.ClientMethodsHaveTracingDecorators

    @pytest.fixture(scope="class")
    def setup(self):
        file = open(
            os.path.join(TEST_FOLDER, "test_files", "client_methods_have_tracing_decorators.py")
        )
        node = astroid.parse(file.read())
        file.close()
        return node

    def test_ignores_constructor(self, setup):
        function_node = setup.body[3].body[0]
        with self.assertNoMessages():
            self.checker.visit_functiondef(function_node)

    def test_ignores_private_method(self, setup):
        function_node = setup.body[3].body[1]
        with self.assertNoMessages():
            self.checker.visit_functiondef(function_node)

    def test_ignores_private_method_async(self, setup):
        function_node = setup.body[3].body[2]
        with self.assertNoMessages():
            self.checker.visit_asyncfunctiondef(function_node)

    def test_ignores_methods_with_decorators(self, setup):
        func_node_a = setup.body[3].body[3]
        func_node_b = setup.body[3].body[4]
        func_node_c = setup.body[3].body[5]
        with self.assertNoMessages():
            self.checker.visit_functiondef(func_node_a)
            self.checker.visit_functiondef(func_node_b)
            self.checker.visit_functiondef(func_node_c)

    def test_ignores_async_methods_with_decorators(self, setup):
        func_node_a = setup.body[3].body[6]
        func_node_b = setup.body[3].body[7]
        func_node_c = setup.body[3].body[8]
        with self.assertNoMessages():
            self.checker.visit_asyncfunctiondef(func_node_a)
            self.checker.visit_asyncfunctiondef(func_node_b)
            self.checker.visit_asyncfunctiondef(func_node_c)

    def test_finds_sync_decorator_on_async_method(self, setup):
        func_node_a = setup.body[3].body[9]
        func_node_b = setup.body[3].body[10]
        func_node_c = setup.body[3].body[11]
        with self.assertAddsMessages(
            pylint.testutils.MessageTest(
                msg_id="client-method-missing-tracing-decorator-async",
                line=47,
                node=func_node_a,
                col_offset=4,
                end_line=47,
                end_col_offset=34,
            ),
            pylint.testutils.MessageTest(
                msg_id="client-method-missing-tracing-decorator-async",
                line=51,
                node=func_node_b,
                col_offset=4,
                end_line=51,
                end_col_offset=23,
            ),
            pylint.testutils.MessageTest(
                msg_id="client-method-missing-tracing-decorator-async",
                line=55,
                node=func_node_c,
                col_offset=4,
                end_line=55,
                end_col_offset=24,
            ),
        ):
            self.checker.visit_asyncfunctiondef(func_node_a)
            self.checker.visit_asyncfunctiondef(func_node_b)
            self.checker.visit_asyncfunctiondef(func_node_c)

    def test_finds_async_decorator_on_sync_method(self, setup):
        func_node_a = setup.body[3].body[12]
        func_node_b = setup.body[3].body[13]
        func_node_c = setup.body[3].body[14]
        with self.assertAddsMessages(
            pylint.testutils.MessageTest(
                msg_id="client-method-missing-tracing-decorator",
                line=60,
                node=func_node_a,
                col_offset=4,
                end_line=60,
                end_col_offset=28,
            ),
            pylint.testutils.MessageTest(
                msg_id="client-method-missing-tracing-decorator",
                line=64,
                node=func_node_b,
                col_offset=4,
                end_line=64,
                end_col_offset=17,
            ),
            pylint.testutils.MessageTest(
                msg_id="client-method-missing-tracing-decorator",
                line=68,
                node=func_node_c,
                col_offset=4,
                end_line=68,
                end_col_offset=18,
            ),
        ):
            self.checker.visit_functiondef(func_node_a)
            self.checker.visit_functiondef(func_node_b)
            self.checker.visit_functiondef(func_node_c)

    def test_ignores_other_decorators(self, setup):
        func_node_a = setup.body[3].body[15]
        func_node_b = setup.body[3].body[16]
        with self.assertNoMessages():
            self.checker.visit_functiondef(func_node_a)
            self.checker.visit_functiondef(func_node_b)

    def test_ignores_other_decorators_async(self, setup):
        func_node_a = setup.body[3].body[17]
        func_node_b = setup.body[3].body[18]
        with self.assertNoMessages():
            self.checker.visit_asyncfunctiondef(func_node_a)
            self.checker.visit_asyncfunctiondef(func_node_b)

    def test_ignores_non_client_method(self, setup):
        func_node_a = setup.body[4].body[0]
        func_node_b = setup.body[4].body[1]
        with self.assertNoMessages():
            self.checker.visit_functiondef(func_node_a)
            self.checker.visit_asyncfunctiondef(func_node_b)

    def test_guidelines_link_active(self):
        url = "https://azure.github.io/azure-sdk/python_implementation.html#distributed-tracing"
        config = Configuration()
        client = PipelineClient(url, config=config)
        request = client.get(url)
        response = client._pipeline.run(request)
        assert response.http_response.status_code == 200


class TestClientsDoNotUseStaticMethods(pylint.testutils.CheckerTestCase):
    CHECKER_CLASS = checker.ClientsDoNotUseStaticMethods

    @pytest.fixture(scope="class")
    def setup(self):
        file = open(
            os.path.join(TEST_FOLDER, "test_files", "clients_do_not_use_static_methods.py")
        )
        node = astroid.parse(file.read())
        file.close()
        return node

    def test_ignores_constructor(self, setup):
        function_node = setup.body[3].body[0]
        with self.assertNoMessages():
            self.checker.visit_functiondef(function_node)

    def test_ignores_private_method(self, setup):
        function_node = setup.body[3].body[1]
        with self.assertNoMessages():
            self.checker.visit_functiondef(function_node)

    def test_ignores_private_method_async(self, setup):
        function_node = setup.body[3].body[2]
        with self.assertNoMessages():
            self.checker.visit_asyncfunctiondef(function_node)

    def test_ignores_methods_with_other_decorators(self, setup):
        func_node_a = setup.body[3].body[3]
        func_node_b = setup.body[3].body[4]
        func_node_c = setup.body[3].body[5]
        with self.assertNoMessages():
            self.checker.visit_functiondef(func_node_a)
            self.checker.visit_functiondef(func_node_b)
            self.checker.visit_functiondef(func_node_c)

    def test_ignores_async_methods_with_other_decorators(self, setup):
        func_node_a = setup.body[3].body[6]
        func_node_b = setup.body[3].body[7]
        func_node_c = setup.body[3].body[8]
        with self.assertNoMessages():
            self.checker.visit_asyncfunctiondef(func_node_a)
            self.checker.visit_asyncfunctiondef(func_node_b)
            self.checker.visit_asyncfunctiondef(func_node_c)

    def test_finds_staticmethod_on_async_method(self, setup):
        func_node_a = setup.body[3].body[9]
        func_node_b = setup.body[3].body[10]
        func_node_c = setup.body[3].body[11]
        with self.assertAddsMessages(
            pylint.testutils.MessageTest(
                msg_id="client-method-should-not-use-static-method",
                line=49,
                node=func_node_a,
                col_offset=4,
                end_line=49,
                end_col_offset=35,
            ),
            pylint.testutils.MessageTest(
                msg_id="client-method-should-not-use-static-method",
                line=53,
                node=func_node_b,
                col_offset=4,
                end_line=53,
                end_col_offset=24,
            ),
            pylint.testutils.MessageTest(
                msg_id="client-method-should-not-use-static-method",
                line=57,
                node=func_node_c,
                col_offset=4,
                end_line=57,
                end_col_offset=25,
            ),
        ):
            self.checker.visit_asyncfunctiondef(func_node_a)
            self.checker.visit_asyncfunctiondef(func_node_b)
            self.checker.visit_asyncfunctiondef(func_node_c)

    def test_finds_staticmethod_on_sync_method(self, setup):
        func_node_a = setup.body[3].body[12]
        func_node_b = setup.body[3].body[13]
        func_node_c = setup.body[3].body[14]
        with self.assertAddsMessages(
            pylint.testutils.MessageTest(
                msg_id="client-method-should-not-use-static-method",
                line=62,
                node=func_node_a,
                col_offset=4,
                end_line=62,
                end_col_offset=29,
            ),
            pylint.testutils.MessageTest(
                msg_id="client-method-should-not-use-static-method",
                line=66,
                node=func_node_b,
                col_offset=4,
                end_line=66,
                end_col_offset=18,
            ),
            pylint.testutils.MessageTest(
                msg_id="client-method-should-not-use-static-method",
                line=70,
                node=func_node_c,
                col_offset=4,
                end_line=70,
                end_col_offset=19,
            ),
        ):
            self.checker.visit_functiondef(func_node_a)
            self.checker.visit_functiondef(func_node_b)
            self.checker.visit_functiondef(func_node_c)

    def test_ignores_other_multiple_decorators(self, setup):
        func_node_a = setup.body[3].body[15]
        func_node_b = setup.body[3].body[16]
        with self.assertNoMessages():
            self.checker.visit_functiondef(func_node_a)
            self.checker.visit_functiondef(func_node_b)

    def test_ignores_other_multiple_decorators_async(self, setup):
        func_node_a = setup.body[3].body[17]
        func_node_b = setup.body[3].body[18]
        with self.assertNoMessages():
            self.checker.visit_asyncfunctiondef(func_node_a)
            self.checker.visit_asyncfunctiondef(func_node_b)

    def test_ignores_non_client_method(self, setup):
        func_node_a = setup.body[4].body[0]
        func_node_b = setup.body[4].body[1]
        with self.assertNoMessages():
            self.checker.visit_functiondef(func_node_a)
            self.checker.visit_asyncfunctiondef(func_node_b)

    def test_guidelines_link_active(self):
        url = "https://azure.github.io/azure-sdk/python_implementation.html#method-signatures"
        config = Configuration()
        client = PipelineClient(url, config=config)
        request = client.get(url)
        response = client._pipeline.run(request)
        assert response.http_response.status_code == 200


def _load_file(filename):
    file_path = os.path.join(TEST_FOLDER, "test_files", filename)
    with open(file_path, "r") as file:
        contents = file.read().split("\n\n\n") # Split by triple newline (2 blank lines)
    return [astroid.extract_node(content) for content in contents]


class TestClientHasApprovedMethodNamePrefix(pylint.testutils.CheckerTestCase):
    CHECKER_CLASS = checker.ClientHasApprovedMethodNamePrefix

    @pytest.fixture(scope="class")
    def setup(self):
        trees = _load_file("client_has_approved_method_name_prefix.py")
        return {tree[0].name:tree for tree in trees}

    @pytest.fixture(scope="class")
    def modules(self):
        mods = {
            "public":astroid.nodes.Module(name="azure.service.subservice.operations"),
            "private":astroid.nodes.Module(name="azure.mgmt._generated.operations"),
        }
        return mods

    def test_ignores_constructor(self, setup, modules):
        mod = modules["public"]
        cls, func = setup.get("ConstrClient")
        with self.assertNoMessages():
            self.checker.visit_module(mod)
            self.checker.visit_classdef(cls)
            self.checker.visit_functiondef(func)
            self.checker.leave_classdef(cls)

    def test_ignores_private_method(self, setup, modules):
        mod = modules["public"]
        cls, func = setup.get("PrivClient")
        with self.assertNoMessages():
            self.checker.visit_module(mod)
            self.checker.visit_classdef(cls)
            self.checker.visit_functiondef(func)
            self.checker.leave_classdef(cls)

    def test_ignores_if_exists_suffix(self, setup, modules):
        mod = modules["public"]
        cls, func = setup.get("ExistsClient")
        with self.assertNoMessages():
            self.checker.visit_module(mod)
            self.checker.visit_classdef(cls)
            self.checker.visit_functiondef(func)
            self.checker.leave_classdef(cls)

    def test_ignores_approved_prefix_names(self, setup, modules):
        mod = modules["public"]
        cls, *funcs = setup.get("ApprovedClient")
        with self.assertNoMessages():
            self.checker.visit_module(mod)
            self.checker.visit_classdef(cls)
            for func in funcs:
                self.checker.visit_functiondef(func)
            self.checker.leave_classdef(cls)

    def test_ignores_non_client_with_unapproved_prefix_names(self, setup, modules):
        mod = modules["public"]
        cls, func = setup.get("SomethingElse")
        with self.assertNoMessages():
            self.checker.visit_module(mod)
            self.checker.visit_classdef(cls)
            self.checker.visit_functiondef(func)
            self.checker.leave_classdef(cls)

    def test_ignores_nested_function_with_unapproved_prefix_names(self, setup, modules):
        mod = modules["public"]
        cls, func, nested = setup.get("NestedClient")
        with self.assertNoMessages():
            self.checker.visit_module(mod)
            self.checker.visit_classdef(cls)
            self.checker.visit_functiondef(func)
            self.checker.visit_functiondef(nested)
            self.checker.leave_classdef(cls)

    def test_finds_unapproved_prefix_names(self, setup, modules):
        mod = modules["public"]
        cls, *funcs = setup.get("UnapprovedClient")
        msgs = [
            pylint.testutils.MessageTest(
                msg_id="unapproved-client-method-name-prefix",
                line=func.position.lineno,
                node=func,
                col_offset=func.position.col_offset,
                end_line=func.position.end_lineno,
                end_col_offset=func.position.end_col_offset,
            ) for func in funcs
        ]
        with self.assertAddsMessages(*msgs):
            self.checker.visit_module(mod)
            self.checker.visit_classdef(cls)
            for func in funcs:
                self.checker.visit_functiondef(func)
            self.checker.leave_classdef(cls)

    def test_ignores_property(self, setup, modules):
        mod = modules["public"]
        cls, func = setup.get("PropClient")
        with self.assertNoMessages():
            self.checker.visit_module(mod)
            self.checker.visit_classdef(cls)
            self.checker.visit_functiondef(func)
            self.checker.leave_classdef(cls)

    def test_ignores_private_client(self, setup, modules):
        mod = modules["public"]
        cls, func = setup.get("_PrivateClient") 
        with self.assertNoMessages():
            self.checker.visit_module(mod)
            self.checker.visit_classdef(cls)
            self.checker.visit_functiondef(func)
            self.checker.leave_classdef(cls)

    def test_ignores_private_module(self, setup, modules):
        mod = modules["private"]
        cls, func = setup.get("PrivateModuleClient")
        with self.assertNoMessages():
            self.checker.visit_module(mod)
            self.checker.visit_classdef(cls)
            self.checker.visit_functiondef(func)
            self.checker.leave_classdef(cls)

    def test_guidelines_link_active(self):
        url = "https://azure.github.io/azure-sdk/python_design.html#service-operations"
        config = Configuration()
        client = PipelineClient(url, config=config)
        request = client.get(url)
        response = client._pipeline.run(request)
        assert response.http_response.status_code == 200


class TestClientConstructorTakesCorrectParameters(pylint.testutils.CheckerTestCase):
    CHECKER_CLASS = checker.ClientConstructorTakesCorrectParameters

    @pytest.fixture(scope="class")
    def setup(self):
        file = open(
            os.path.join(TEST_FOLDER, "test_files", "client_constructor_takes_correct_parameters.py")
        )
        node = astroid.parse(file.read())
        file.close()
        return node

    def test_finds_correct_params(self, setup):
        function_node = setup.body[0].body[0]
        with self.assertNoMessages():
            self.checker.visit_functiondef(function_node)

    def test_ignores_non_constructor_methods(self, setup):
        function_node = setup.body[0].body[1]
        with self.assertNoMessages():
            self.checker.visit_functiondef(function_node)

    def test_ignores_non_client_constructor_methods(self, setup):
        function_node = setup.body[1].body[0]
        with self.assertNoMessages():
            self.checker.visit_functiondef(function_node)

    def test_finds_constructor_without_kwargs(self, setup):
        function_node = setup.body[2].body[0]
        with self.assertAddsMessages(
            pylint.testutils.MessageTest(
                msg_id="missing-client-constructor-parameter-kwargs",
                line=19,
                node=function_node,
                col_offset=4,
                end_line=19,
                end_col_offset=16,
            )
        ):
            self.checker.visit_functiondef(function_node)

    def test_finds_constructor_without_credentials(self, setup):
        function_node = setup.body[3].body[0]
        with self.assertAddsMessages(
            pylint.testutils.MessageTest(
                msg_id="missing-client-constructor-parameter-credential",
                line=25,
                node=function_node,
                col_offset=4,
                end_line=25,
                end_col_offset=16,
            )
        ):
            self.checker.visit_functiondef(function_node)

    def test_finds_constructor_with_no_params(self, setup):
        function_node = setup.body[4].body[0]
        with self.assertAddsMessages(
            pylint.testutils.MessageTest(
                msg_id="missing-client-constructor-parameter-credential",
                line=31,
                node=function_node,
                col_offset=4,
                end_line=31,
                end_col_offset=16,
            ),
            pylint.testutils.MessageTest(
                msg_id="missing-client-constructor-parameter-kwargs",
                line=31,
                node=function_node,
                col_offset=4,
                end_line=31,
                end_col_offset=16,
            ),
        ):
            self.checker.visit_functiondef(function_node)

    def test_guidelines_link_active(self):
        url = (
            "https://azure.github.io/azure-sdk/python_design.html#client-configuration"
        )
        config = Configuration()
        client = PipelineClient(url, config=config)
        request = client.get(url)
        response = client._pipeline.run(request)
        assert response.http_response.status_code == 200


class TestClientMethodsUseKwargsWithMultipleParameters(pylint.testutils.CheckerTestCase):
    CHECKER_CLASS = checker.ClientMethodsUseKwargsWithMultipleParameters

    @pytest.fixture(scope="class")
    def setup(self):
        file = open(
            os.path.join(TEST_FOLDER, "test_files", "client_methods_use_kwargs_with_multiple_parameters.py")
        )
        node = astroid.parse(file.read())
        file.close()
        return node

    def test_ignores_method_abiding_to_guidelines(self, setup):
        function_node = setup.body[2].body[0]
        function_node_a = setup.body[2].body[1]
        function_node_b = setup.body[2].body[2]
        function_node_c = setup.body[2].body[3]
        function_node_d = setup.body[2].body[4]
        function_node_e = setup.body[2].body[5]
        function_node_f = setup.body[2].body[6]
        function_node_g = setup.body[2].body[7]
        function_node_h = setup.body[2].body[8]
        function_node_i = setup.body[2].body[9]
        function_node_j = setup.body[2].body[10]
        function_node_k = setup.body[2].body[11]
        function_node_l = setup.body[2].body[12]
        function_node_m = setup.body[2].body[13]
        with self.assertNoMessages():
            self.checker.visit_functiondef(function_node)
            self.checker.visit_functiondef(function_node_a)
            self.checker.visit_functiondef(function_node_b)
            self.checker.visit_functiondef(function_node_c)
            self.checker.visit_functiondef(function_node_d)
            self.checker.visit_functiondef(function_node_e)
            self.checker.visit_functiondef(function_node_f)
            self.checker.visit_functiondef(function_node_g)
            self.checker.visit_functiondef(function_node_h)
            self.checker.visit_functiondef(function_node_i)
            self.checker.visit_functiondef(function_node_j)
            self.checker.visit_functiondef(function_node_k)
            self.checker.visit_functiondef(function_node_l)
            self.checker.visit_functiondef(function_node_m)

    def test_ignores_method_abiding_to_guidelines_async(self, setup):
        function_node = setup.body[3].body[0]
        function_node_a = setup.body[3].body[1]
        function_node_b = setup.body[3].body[2]
        function_node_c = setup.body[3].body[3]
        function_node_d = setup.body[3].body[4]
        function_node_e = setup.body[3].body[5]
        function_node_f = setup.body[3].body[6]
        function_node_g = setup.body[3].body[7]
        function_node_h = setup.body[3].body[8]
        function_node_i = setup.body[3].body[9]
        function_node_j = setup.body[3].body[10]
        function_node_k = setup.body[3].body[11]
        function_node_l = setup.body[3].body[12]
        function_node_m = setup.body[3].body[13]
        with self.assertNoMessages():
            self.checker.visit_asyncfunctiondef(function_node)
            self.checker.visit_asyncfunctiondef(function_node_a)
            self.checker.visit_asyncfunctiondef(function_node_b)
            self.checker.visit_asyncfunctiondef(function_node_c)
            self.checker.visit_asyncfunctiondef(function_node_d)
            self.checker.visit_asyncfunctiondef(function_node_e)
            self.checker.visit_asyncfunctiondef(function_node_f)
            self.checker.visit_asyncfunctiondef(function_node_g)
            self.checker.visit_asyncfunctiondef(function_node_h)
            self.checker.visit_asyncfunctiondef(function_node_i)
            self.checker.visit_asyncfunctiondef(function_node_j)
            self.checker.visit_asyncfunctiondef(function_node_k)
            self.checker.visit_asyncfunctiondef(function_node_l)
            self.checker.visit_asyncfunctiondef(function_node_m)

    def test_finds_methods_with_too_many_positional_args(self, setup):
        function_node = setup.body[4].body[0]
        function_node_a = setup.body[4].body[1]
        function_node_b = setup.body[4].body[2]
        function_node_c = setup.body[4].body[3]
        function_node_d = setup.body[4].body[4]
        function_node_e = setup.body[4].body[5]
        function_node_f = setup.body[4].body[6]
        with self.assertAddsMessages(
            pylint.testutils.MessageTest(
                msg_id="client-method-has-more-than-5-positional-arguments",
                line=100,
                node=function_node,
                col_offset=4,
                end_line=100,
                end_col_offset=16,
            ),
            pylint.testutils.MessageTest(
                msg_id="client-method-has-more-than-5-positional-arguments",
                line=103,
                node=function_node_a,
                col_offset=4,
                end_line=103,
                end_col_offset=18,
            ),
            pylint.testutils.MessageTest(
                msg_id="client-method-has-more-than-5-positional-arguments",
                line=106,
                node=function_node_b,
                col_offset=4,
                end_line=106,
                end_col_offset=18,
            ),
            pylint.testutils.MessageTest(
                msg_id="client-method-has-more-than-5-positional-arguments",
                line=109,
                node=function_node_c,
                col_offset=4,
                end_line=109,
                end_col_offset=18,
            ),
            pylint.testutils.MessageTest(
                msg_id="client-method-has-more-than-5-positional-arguments",
                line=112,
                node=function_node_d,
                col_offset=4,
                end_line=112,
                end_col_offset=18,
            ),
            pylint.testutils.MessageTest(
                msg_id="client-method-has-more-than-5-positional-arguments",
                line=115,
                node=function_node_e,
                col_offset=4,
                end_line=115,
                end_col_offset=18,
            ),
            pylint.testutils.MessageTest(
                msg_id="client-method-has-more-than-5-positional-arguments",
                line=118,
                node=function_node_f,
                col_offset=4,
                end_line=118,
                end_col_offset=18,
            ),
        ):
            self.checker.visit_functiondef(function_node)
            self.checker.visit_functiondef(function_node_a)
            self.checker.visit_functiondef(function_node_b)
            self.checker.visit_functiondef(function_node_c)
            self.checker.visit_functiondef(function_node_d)
            self.checker.visit_functiondef(function_node_e)
            self.checker.visit_functiondef(function_node_f)

    def test_finds_methods_with_too_many_positional_args_async(self, setup):
        function_node = setup.body[5].body[0]
        function_node_a = setup.body[5].body[1]
        function_node_b = setup.body[5].body[2]
        function_node_c = setup.body[5].body[3]
        function_node_d = setup.body[5].body[4]
        function_node_e = setup.body[5].body[5]
        function_node_f = setup.body[5].body[6]
        with self.assertAddsMessages(
            pylint.testutils.MessageTest(
                msg_id="client-method-has-more-than-5-positional-arguments",
                line=125,
                node=function_node,
                col_offset=4,
                end_line=125,
                end_col_offset=22,
            ),
            pylint.testutils.MessageTest(
                msg_id="client-method-has-more-than-5-positional-arguments",
                line=128,
                node=function_node_a,
                col_offset=4,
                end_line=128,
                end_col_offset=24,
            ),
            pylint.testutils.MessageTest(
                msg_id="client-method-has-more-than-5-positional-arguments",
                line=131,
                node=function_node_b,
                col_offset=4,
                end_line=131,
                end_col_offset=24,
            ),
            pylint.testutils.MessageTest(
                msg_id="client-method-has-more-than-5-positional-arguments",
                line=134,
                node=function_node_c,
                col_offset=4,
                end_line=134,
                end_col_offset=24,
            ),
            pylint.testutils.MessageTest(
                msg_id="client-method-has-more-than-5-positional-arguments",
                line=137,
                node=function_node_d,
                col_offset=4,
                end_line=137,
                end_col_offset=24,
            ),
            pylint.testutils.MessageTest(
                msg_id="client-method-has-more-than-5-positional-arguments",
                line=140,
                node=function_node_e,
                col_offset=4,
                end_line=140,
                end_col_offset=24,
            ),
            pylint.testutils.MessageTest(
                msg_id="client-method-has-more-than-5-positional-arguments",
                line=143,
                node=function_node_f,
                col_offset=4,
                end_line=143,
                end_col_offset=24,
            ),
        ):
            self.checker.visit_asyncfunctiondef(function_node)
            self.checker.visit_asyncfunctiondef(function_node_a)
            self.checker.visit_asyncfunctiondef(function_node_b)
            self.checker.visit_asyncfunctiondef(function_node_c)
            self.checker.visit_asyncfunctiondef(function_node_d)
            self.checker.visit_asyncfunctiondef(function_node_e)
            self.checker.visit_asyncfunctiondef(function_node_f)

    def test_ignores_non_client_methods(self, setup):
        function_node_a = setup.body[6].body[0]
        function_node_b = setup.body[6].body[1]
        with self.assertNoMessages():
            self.checker.visit_functiondef(function_node_a)
            self.checker.visit_asyncfunctiondef(function_node_b)

    def test_guidelines_link_active(self):
        url = "https://azure.github.io/azure-sdk/python_implementation.html#method-signatures"
        config = Configuration()
        client = PipelineClient(url, config=config)
        request = client.get(url)
        response = client._pipeline.run(request)
        assert response.http_response.status_code == 200


class TestClientMethodsHaveTypeAnnotations(pylint.testutils.CheckerTestCase):
    CHECKER_CLASS = checker.ClientMethodsHaveTypeAnnotations

    @pytest.fixture(scope="class")
    def setup(self):
        file = open(
            os.path.join(TEST_FOLDER, "test_files", "client_methods_have_type_annotations.py")
        )
        node = astroid.parse(file.read())
        file.close()
        return node

    def test_ignores_correct_type_annotations(self, setup):
        function_node_a = setup.body[1].body[0]
        function_node_b = setup.body[1].body[1]
        with self.assertNoMessages():
            self.checker.visit_functiondef(function_node_a)
            self.checker.visit_asyncfunctiondef(function_node_b)

    def test_ignores_correct_type_comments(self, setup):
        function_node_a = setup.body[1].body[2]
        function_node_b = setup.body[1].body[3]
        function_node_c = setup.body[1].body[4]
        with self.assertNoMessages():
            self.checker.visit_functiondef(function_node_a)
            self.checker.visit_functiondef(function_node_b)
            self.checker.visit_functiondef(function_node_c)

    def test_ignores_correct_type_comments_async(self, setup):
        function_node_a = setup.body[1].body[5]
        function_node_b = setup.body[1].body[6]
        function_node_c = setup.body[1].body[7]
        with self.assertNoMessages():
            self.checker.visit_asyncfunctiondef(function_node_a)
            self.checker.visit_asyncfunctiondef(function_node_b)
            self.checker.visit_asyncfunctiondef(function_node_c)

    def test_ignores_no_parameter_method_with_annotations(self, setup):
        function_node_a = setup.body[1].body[8]
        function_node_b = setup.body[1].body[9]
        with self.assertNoMessages():
            self.checker.visit_functiondef(function_node_a)
            self.checker.visit_functiondef(function_node_b)

    def test_ignores_no_parameter_method_with_annotations_async(self, setup):
        function_node_a = setup.body[1].body[10]
        function_node_b = setup.body[1].body[11]
        with self.assertNoMessages():
            self.checker.visit_asyncfunctiondef(function_node_a)
            self.checker.visit_asyncfunctiondef(function_node_b)

    def test_finds_no_parameter_method_without_annotations(self, setup):
        function_node_a = setup.body[2].body[0]
        function_node_b = setup.body[2].body[1]
        with self.assertAddsMessages(
            pylint.testutils.MessageTest(
                msg_id="client-method-missing-type-annotations",
                line=67,
                node=function_node_a,
                col_offset=4,
                end_line=67,
                end_col_offset=16,
            ),
            pylint.testutils.MessageTest(
                msg_id="client-method-missing-type-annotations",
                line=70,
                node=function_node_b,
                col_offset=4,
                end_line=70,
                end_col_offset=22,
            ),
        ):
            self.checker.visit_functiondef(function_node_a)
            self.checker.visit_functiondef(function_node_b)

    def test_finds_method_missing_annotations(self, setup):
        function_node = setup.body[3].body[0]
        with self.assertAddsMessages(
            pylint.testutils.MessageTest(
                msg_id="client-method-missing-type-annotations",
                line=76,
                node=function_node,
                col_offset=4,
                end_line=76,
                end_col_offset=16,
            )
        ):
            self.checker.visit_functiondef(function_node)

    def test_finds_method_missing_annotations_async(self, setup):
        function_node = setup.body[4].body[0]
        with self.assertAddsMessages(
            pylint.testutils.MessageTest(
                msg_id="client-method-missing-type-annotations",
                line=82,
                node=function_node,
                col_offset=4,
                end_line=82,
                end_col_offset=22,
            )
        ):
            self.checker.visit_asyncfunctiondef(function_node)

    def test_finds_constructor_without_annotations(self, setup):
        function_node = setup.body[5].body[0]
        with self.assertAddsMessages(
            pylint.testutils.MessageTest(
                msg_id="client-method-missing-type-annotations",
                line=88,
                node=function_node,
                col_offset=4,
                end_line=88,
                end_col_offset=16,
            )
        ):
            self.checker.visit_functiondef(function_node)

    def test_finds_missing_return_annotation_but_has_type_hints(self, setup):
        function_node_a = setup.body[6].body[0]
        function_node_b = setup.body[6].body[1]
        with self.assertAddsMessages(
            pylint.testutils.MessageTest(
                msg_id="client-method-missing-type-annotations",
                line=94,
                node=function_node_a,
                col_offset=4,
                end_line=94,
                end_col_offset=18,
            ),
            pylint.testutils.MessageTest(
                msg_id="client-method-missing-type-annotations",
                line=97,
                node=function_node_b,
                col_offset=4,
                end_line=97,
                end_col_offset=18,
            ),
        ):
            self.checker.visit_functiondef(function_node_a)
            self.checker.visit_functiondef(function_node_b)

    def test_finds_missing_return_annotation_but_has_type_hints_async(self, setup):
        function_node_a = setup.body[7].body[0]
        function_node_b = setup.body[7].body[1]
        with self.assertAddsMessages(
            pylint.testutils.MessageTest(
                msg_id="client-method-missing-type-annotations",
                line=104,
                node=function_node_a,
                col_offset=4,
                end_line=104,
                end_col_offset=24,
            ),
            pylint.testutils.MessageTest(
                msg_id="client-method-missing-type-annotations",
                line=107,
                node=function_node_b,
                col_offset=4,
                end_line=107,
                end_col_offset=24,
            ),
        ):
            self.checker.visit_asyncfunctiondef(function_node_a)
            self.checker.visit_asyncfunctiondef(function_node_b)

    def test_finds_missing_annotations_but_has_return_hint(self, setup):
        function_node_a = setup.body[8].body[0]
        function_node_b = setup.body[8].body[1]
        with self.assertAddsMessages(
            pylint.testutils.MessageTest(
                msg_id="client-method-missing-type-annotations",
                line=114,
                node=function_node_a,
                col_offset=4,
                end_line=114,
                end_col_offset=18,
            ),
            pylint.testutils.MessageTest(
                msg_id="client-method-missing-type-annotations",
                line=117,
                node=function_node_b,
                col_offset=4,
                end_line=117,
                end_col_offset=18,
            ),
        ):
            self.checker.visit_functiondef(function_node_a)
            self.checker.visit_functiondef(function_node_b)

    def test_finds_missing_annotations_but_has_return_hint_async(self, setup):
        function_node_a = setup.body[9].body[0]
        function_node_b = setup.body[9].body[1]
        with self.assertAddsMessages(
            pylint.testutils.MessageTest(
                msg_id="client-method-missing-type-annotations",
                line=124,
                node=function_node_a,
                col_offset=4,
                end_line=124,
                end_col_offset=24,
            ),
            pylint.testutils.MessageTest(
                msg_id="client-method-missing-type-annotations",
                line=127,
                node=function_node_b,
                col_offset=4,
                end_line=127,
                end_col_offset=24,
            ),
        ):
            self.checker.visit_asyncfunctiondef(function_node_a)
            self.checker.visit_asyncfunctiondef(function_node_b)

    def test_ignores_non_client_methods(self, setup):
        function_node = setup.body[10].body[0]
        with self.assertNoMessages():
            self.checker.visit_functiondef(function_node)

    def test_ignores_private_methods(self, setup):
        function_node = setup.body[10].body[1]
        with self.assertNoMessages():
            self.checker.visit_functiondef(function_node)

    def test_guidelines_link_active(self):
        url = (
            "https://azure.github.io/azure-sdk/python_implementation.html#types-or-not"
        )
        config = Configuration()
        client = PipelineClient(url, config=config)
        request = client.get(url)
        response = client._pipeline.run(request)
        assert response.http_response.status_code == 200


class TestClientHasKwargsInPoliciesForCreateConfigurationMethod(pylint.testutils.CheckerTestCase):
    CHECKER_CLASS = checker.ClientHasKwargsInPoliciesForCreateConfigurationMethod

    @pytest.fixture(scope="class")
    def setup(self):
        file = open(
            os.path.join(TEST_FOLDER, "test_files", "client_has_kwargs_in_policies_for_create_config_method.py")
        )
        node = astroid.parse(file.read())
        file.close()
        return node

    def test_ignores_config_policies_with_kwargs(self, setup):
        function_node_a = setup.body[4].body[0]
        function_node_b = setup.body[4].body[1]
        with self.assertNoMessages():
            self.checker.visit_functiondef(function_node_a)
            self.checker.visit_functiondef(function_node_b)

    def test_finds_config_policies_without_kwargs(self, setup):
        function_node_a = setup.body[5].body[0]
        policy_a = setup.body[5].body[0].body[2]
        policy_b = setup.body[5].body[0].body[5]
        policy_c = setup.body[5].body[0].body[6]
        function_node_b = setup.body[5].body[1]
        policy_d = setup.body[5].body[1].body[2]
        with self.assertAddsMessages(
            pylint.testutils.MessageTest(
                msg_id="config-missing-kwargs-in-policy",
                line=35,
                node=policy_a,
                col_offset=8,
                end_line=35,
                end_col_offset=59,
            ),
            pylint.testutils.MessageTest(
                msg_id="config-missing-kwargs-in-policy",
                line=38,
                node=policy_b,
                col_offset=8,
                end_line=38,
                end_col_offset=54,
            ),
            pylint.testutils.MessageTest(
                msg_id="config-missing-kwargs-in-policy",
                line=39,
                node=policy_c,
                col_offset=8,
                end_line=39,
                end_col_offset=43,
            ),
            pylint.testutils.MessageTest(
                msg_id="config-missing-kwargs-in-policy",
                line=48,
                node=policy_d,
                col_offset=8,
                end_line=48,
                end_col_offset=70,
            ),
        ):
            self.checker.visit_functiondef(function_node_a)
            self.checker.visit_functiondef(function_node_b)

    def test_ignores_policies_outside_create_config(self, setup):
        function_node_a = setup.body[6].body[0]
        function_node_b = setup.body[6].body[1]
        with self.assertNoMessages():
            self.checker.visit_functiondef(function_node_a)
            self.checker.visit_functiondef(function_node_b)

    def test_guidelines_link_active(self):
        url = (
            "https://azure.github.io/azure-sdk/python_design.html#client-configuration"
        )
        config = Configuration()
        client = PipelineClient(url, config=config)
        request = client.get(url)
        response = client._pipeline.run(request)
        assert response.http_response.status_code == 200


class TestClientUsesCorrectNamingConventions(pylint.testutils.CheckerTestCase):
    CHECKER_CLASS = checker.ClientUsesCorrectNamingConventions

    @pytest.fixture(scope="class")
    def setup(self):
        file = open(
            os.path.join(TEST_FOLDER, "test_files", "client_uses_correct_naming_conventions.py")
        )
        node = astroid.parse(file.read())
        file.close()
        return node

    def test_ignores_constructor(self, setup):
        class_node = setup.body[0]
        with self.assertNoMessages():
            self.checker.visit_classdef(class_node)

    def test_ignores_internal_client(self, setup):
        class_node = setup.body[1]
        with self.assertNoMessages():
            self.checker.visit_classdef(class_node)

    def test_ignores_private_method(self, setup):
        class_node = setup.body[2]
        with self.assertNoMessages():
            self.checker.visit_classdef(class_node)

    def test_ignores_correct_client(self, setup):
        class_node = setup.body[3]
        with self.assertNoMessages():
            self.checker.visit_classdef(class_node)

    def test_ignores_non_client(self, setup):
        class_node = setup.body[4]
        with self.assertNoMessages():
            self.checker.visit_classdef(class_node)

    def test_ignores_correct_method_names(self, setup):
        class_node = setup.body[5]
        with self.assertNoMessages():
            self.checker.visit_classdef(class_node)

    def test_ignores_correct_method_names_async(self, setup):
        class_node = setup.body[6]
        with self.assertNoMessages():
            self.checker.visit_classdef(class_node)

    def test_ignores_correct_class_constant(self, setup):
        class_node = setup.body[7]
        with self.assertNoMessages():
            self.checker.visit_classdef(class_node)

    def test_finds_incorrectly_named_client(self, setup):
        class_node_a = setup.body[8]
        class_node_b = setup.body[9]
        class_node_c = setup.body[10]
        with self.assertAddsMessages(
            pylint.testutils.MessageTest(
                msg_id="client-incorrect-naming-convention",
                line=64,
                node=class_node_a,
                col_offset=0,
                end_line=64,
                end_col_offset=17,
            ),
            pylint.testutils.MessageTest(
                msg_id="client-incorrect-naming-convention",
                line=68,
                node=class_node_b,
                col_offset=0,
                end_line=68,
                end_col_offset=17,
            ),
            pylint.testutils.MessageTest(
                msg_id="client-incorrect-naming-convention",
                line=72,
                node=class_node_c,
                col_offset=0,
                end_line=72,
                end_col_offset=16,
            ),
        ):
            self.checker.visit_classdef(class_node_a)
            self.checker.visit_classdef(class_node_b)
            self.checker.visit_classdef(class_node_c)

    def test_finds_incorrectly_named_methods(self, setup):
        class_node = setup.body[11]
        func_node_a = setup.body[11].body[0]
        func_node_b = setup.body[11].body[1]
        func_node_c = setup.body[11].body[2]
        func_node_d = setup.body[11].body[3]
        func_node_e = setup.body[11].body[4]
        func_node_f = setup.body[11].body[5]
        with self.assertAddsMessages(
            pylint.testutils.MessageTest(
                msg_id="client-incorrect-naming-convention",
                line=78,
                node=func_node_a,
                col_offset=4,
                end_line=78,
                end_col_offset=21,
            ),
            pylint.testutils.MessageTest(
                msg_id="client-incorrect-naming-convention",
                line=81,
                node=func_node_b,
                col_offset=4,
                end_line=81,
                end_col_offset=16,
            ),
            pylint.testutils.MessageTest(
                msg_id="client-incorrect-naming-convention",
                line=84,
                node=func_node_c,
                col_offset=4,
                end_line=84,
                end_col_offset=18,
            ),
            pylint.testutils.MessageTest(
                msg_id="client-incorrect-naming-convention",
                line=87,
                node=func_node_d,
                col_offset=4,
                end_line=87,
                end_col_offset=19,
            ),
            pylint.testutils.MessageTest(
                msg_id="client-incorrect-naming-convention",
                line=90,
                node=func_node_e,
                col_offset=4,
                end_line=90,
                end_col_offset=17,
            ),
            pylint.testutils.MessageTest(
                msg_id="client-incorrect-naming-convention",
                line=93,
                node=func_node_f,
                col_offset=4,
                end_line=93,
                end_col_offset=19,
            ),
        ):
            self.checker.visit_classdef(class_node)

    def test_finds_incorrectly_named_methods_async(self, setup):
        class_node = setup.body[12]
        func_node_a = setup.body[12].body[0]
        func_node_b = setup.body[12].body[1]
        func_node_c = setup.body[12].body[2]
        func_node_d = setup.body[12].body[3]
        func_node_e = setup.body[12].body[4]
        func_node_f = setup.body[12].body[5]
        with self.assertAddsMessages(
            pylint.testutils.MessageTest(
                msg_id="client-incorrect-naming-convention",
                line=99,
                node=func_node_a,
                col_offset=4,
                end_line=99,
                end_col_offset=27,
            ),
            pylint.testutils.MessageTest(
                msg_id="client-incorrect-naming-convention",
                line=102,
                node=func_node_b,
                col_offset=4,
                end_line=102,
                end_col_offset=22,
            ),
            pylint.testutils.MessageTest(
                msg_id="client-incorrect-naming-convention",
                line=105,
                node=func_node_c,
                col_offset=4,
                end_line=105,
                end_col_offset=24,
            ),
            pylint.testutils.MessageTest(
                msg_id="client-incorrect-naming-convention",
                line=108,
                node=func_node_d,
                col_offset=4,
                end_line=108,
                end_col_offset=25,
            ),
            pylint.testutils.MessageTest(
                msg_id="client-incorrect-naming-convention",
                line=111,
                node=func_node_e,
                col_offset=4,
                end_line=111,
                end_col_offset=23,
            ),
            pylint.testutils.MessageTest(
                msg_id="client-incorrect-naming-convention",
                line=114,
                node=func_node_f,
                col_offset=4,
                end_line=114,
                end_col_offset=25,
            ),
        ):
            self.checker.visit_classdef(class_node)

    def test_finds_incorrectly_named_class_constant(self, setup):
        class_node = setup.body[13]
        const_a = setup.body[13].body[0]
        const_b = setup.body[13].body[1]
        with self.assertAddsMessages(
            pylint.testutils.MessageTest(
                msg_id="client-incorrect-naming-convention",
                line=120,
                node=const_a,
                col_offset=4,
                end_line=120,
                end_col_offset=17,
            ),
            pylint.testutils.MessageTest(
                msg_id="client-incorrect-naming-convention",
                line=121,
                node=const_b,
                col_offset=4,
                end_line=121,
                end_col_offset=16,
            ),
        ):
            self.checker.visit_classdef(class_node)

    def test_ignores_docstrings(self, setup):
        class_node = setup.body[14]
        with self.assertNoMessages():
            self.checker.visit_classdef(class_node)

    def test_guidelines_link_active(self):
        url = "https://azure.github.io/azure-sdk/python_implementation.html#naming-conventions"
        config = Configuration()
        client = PipelineClient(url, config=config)
        request = client.get(url)
        response = client._pipeline.run(request)
        assert response.http_response.status_code == 200


class TestClientMethodsHaveKwargsParameter(pylint.testutils.CheckerTestCase):
    CHECKER_CLASS = checker.ClientMethodsHaveKwargsParameter

    @pytest.fixture(scope="class")
    def setup(self):
        file = open(
            os.path.join(TEST_FOLDER, "test_files", "client_methods_have_kwargs_param.py")
        )
        node = astroid.parse(file.read())
        file.close()
        return node

    def test_ignores_private_methods(self, setup):
        function_node = setup.body[2].body[0]
        with self.assertNoMessages():
            self.checker.visit_functiondef(function_node)

    def test_ignores_properties(self, setup):
        function_node = setup.body[3].body[0]
        with self.assertNoMessages():
            self.checker.visit_functiondef(function_node)

    def test_ignores_properties_async(self, setup):
        function_node = setup.body[4].body[0]
        with self.assertNoMessages():
            self.checker.visit_asyncfunctiondef(function_node)

    def test_ignores_non_client_methods(self, setup):
        function_node = setup.body[5].body[0]
        with self.assertNoMessages():
            self.checker.visit_functiondef(function_node)

    def test_ignores_methods_with_kwargs(self, setup):
        function_node_a = setup.body[6].body[0]
        function_node_b = setup.body[6].body[1]
        with self.assertNoMessages():
            self.checker.visit_functiondef(function_node_a)
            self.checker.visit_functiondef(function_node_b)

    def test_finds_missing_kwargs(self, setup):
        function_node_a = setup.body[7].body[0]
        function_node_b = setup.body[7].body[1]
        with self.assertAddsMessages(
            pylint.testutils.MessageTest(
                msg_id="client-method-missing-kwargs",
                line=44,
                node=function_node_a,
                col_offset=4,
                end_line=44,
                end_col_offset=17,
            ),
            pylint.testutils.MessageTest(
                msg_id="client-method-missing-kwargs",
                line=48,
                node=function_node_b,
                col_offset=4,
                end_line=48,
                end_col_offset=20,
            ),
        ):
            self.checker.visit_functiondef(function_node_a)
            self.checker.visit_functiondef(function_node_b)

    def test_ignores_methods_with_kwargs_async(self, setup):
        function_node_a = setup.body[8].body[0]
        function_node_b = setup.body[8].body[1]
        with self.assertNoMessages():
            self.checker.visit_asyncfunctiondef(function_node_a)
            self.checker.visit_asyncfunctiondef(function_node_b)

    def test_finds_missing_kwargs_async(self, setup):
        function_node_a = setup.body[9].body[0]
        function_node_b = setup.body[9].body[1]
        with self.assertAddsMessages(
            pylint.testutils.MessageTest(
                msg_id="client-method-missing-kwargs",
                line=64,
                node=function_node_a,
                col_offset=4,
                end_line=64,
                end_col_offset=23,
            ),
            pylint.testutils.MessageTest(
                msg_id="client-method-missing-kwargs",
                line=68,
                node=function_node_b,
                col_offset=4,
                end_line=68,
                end_col_offset=26,
            ),
        ):
            self.checker.visit_asyncfunctiondef(function_node_a)
            self.checker.visit_asyncfunctiondef(function_node_b)

    def test_guidelines_link_active(self):
        url = "https://azure.github.io/azure-sdk/python_design.html#constructors-and-factory-methods"
        config = Configuration()
        client = PipelineClient(url, config=config)
        request = client.get(url)
        response = client._pipeline.run(request)
        assert response.http_response.status_code == 200


class TestAsyncClientCorrectNaming(pylint.testutils.CheckerTestCase):
    CHECKER_CLASS = checker.AsyncClientCorrectNaming

    @pytest.fixture(scope="class")
    def setup(self):
        file = open(
            os.path.join(TEST_FOLDER, "test_files", "async_client_correct_naming.py")
        )
        node = astroid.parse(file.read())
        file.close()
        return node

    def test_ignores_private_client(self, setup):
        class_node = setup.body[0]
        with self.assertNoMessages():
            self.checker.visit_classdef(class_node)

    def test_ignores_correct_client(self, setup):
        class_node = setup.body[1]
        with self.assertNoMessages():
            self.checker.visit_classdef(class_node)

    def test_ignores_async_base_named_client(self, setup):
        class_node_a = setup.body[2]
        with self.assertNoMessages():
            self.checker.visit_classdef(class_node_a)

    def test_finds_incorrectly_named_client(self, setup):
        class_node_a = setup.body[3]
        with self.assertAddsMessages(
            pylint.testutils.MessageTest(
                msg_id="async-client-bad-name",
                line=20,
                node=class_node_a,
                col_offset=0,
                end_line=20,
                end_col_offset=21,
            ),
        ):
            self.checker.visit_classdef(class_node_a)

    def test_ignores_non_client(self, setup):
        class_node = setup.body[4]
        with self.assertNoMessages():
            self.checker.visit_classdef(class_node)

    def test_guidelines_link_active(self):
        url = "https://azure.github.io/azure-sdk/python_design.html#async-support"
        config = Configuration()
        client = PipelineClient(url, config=config)
        request = client.get(url)
        response = client._pipeline.run(request)
        assert response.http_response.status_code == 200


class TestFileHasCopyrightHeader(pylint.testutils.CheckerTestCase):
    CHECKER_CLASS = checker.FileHasCopyrightHeader

    def test_copyright_header_acceptable(self):
        file = open(
            os.path.join(TEST_FOLDER, "test_files", "copyright_header_acceptable.py")
        )
        node = astroid.parse(file.read())
        file.close()

        with self.assertNoMessages():
            self.checker.visit_module(node)

    def test_copyright_header_violation(self):
        file = open(
            os.path.join(TEST_FOLDER, "test_files", "copyright_header_violation.py")
        )
        node = astroid.parse(file.read())
        file.close()

        with self.assertAddsMessages(
            pylint.testutils.MessageTest(
                msg_id="file-needs-copyright-header", line=0, node=node, col_offset=0
            )
        ):
            self.checker.visit_module(node)

    def test_guidelines_link_active(self):
        url = "https://azure.github.io/azure-sdk/policies_opensource.html"
        config = Configuration()
        client = PipelineClient(url, config=config)
        request = client.get(url)
        response = client._pipeline.run(request)
        assert response.http_response.status_code == 200


class TestSpecifyParameterNamesInCall(pylint.testutils.CheckerTestCase):
    CHECKER_CLASS = checker.SpecifyParameterNamesInCall

    @pytest.fixture(scope="class")
    def setup(self):
        file = open(
            os.path.join(TEST_FOLDER, "test_files", "specify_parameter_names_in_call.py")
        )
        node = astroid.parse(file.read())
        file.close()
        return node

    def test_ignores_call_with_only_two_unnamed_params(self, setup):
        call_node = setup.body[0].body[0].body[0].value
        with self.assertNoMessages():
            self.checker.visit_call(call_node)

    def test_ignores_call_with_two_unnamed_params_and_one_named(self, setup):
        call_node = setup.body[0].body[1].body[0].value
        with self.assertNoMessages():
            self.checker.visit_call(call_node)

    def test_ignores_call_from_non_client(self, setup):
        call_node = setup.body[1].body[0].body[0].value
        with self.assertNoMessages():
            self.checker.visit_call(call_node)

    def test_ignores_call_with_named_params(self, setup):
        call_node_a = setup.body[2].body[0].body[0].value
        call_node_b = setup.body[2].body[1].body[0].value
        call_node_c = setup.body[2].body[2].body[0].value
        with self.assertNoMessages():
            self.checker.visit_call(call_node_a)
            self.checker.visit_call(call_node_b)
            self.checker.visit_call(call_node_c)

    def test_ignores_non_client_function_call(self, setup):
        call_node = setup.body[3].body[0].body[0].value
        with self.assertNoMessages():
            self.checker.visit_call(call_node)

    def test_finds_call_with_more_than_two_unnamed_params(self, setup):
        call_node = setup.body[4].body[0].body[0].value
        with self.assertAddsMessages(
            pylint.testutils.MessageTest(
                msg_id="specify-parameter-names-in-call",
                line=38,
                node=call_node,
                col_offset=8,
                end_line=38,
                end_col_offset=43,
            ),
        ):
            self.checker.visit_call(call_node)

    def test_finds_call_with_more_than_two_unnamed_params_and_some_named(self, setup):
        call_node = setup.body[5].body[0].body[0].value
        with self.assertAddsMessages(
            pylint.testutils.MessageTest(
                msg_id="specify-parameter-names-in-call",
                line=44,
                node=call_node,
                col_offset=8,
                end_line=44,
                end_col_offset=59,
            ),
        ):
            self.checker.visit_call(call_node)

    def test_guidelines_link_active(self):
        url = "https://azure.github.io/azure-sdk/python_implementation.html#python-codestyle-positional-params"
        config = Configuration()
        client = PipelineClient(url, config=config)
        request = client.get(url)
        response = client._pipeline.run(request)
        assert response.http_response.status_code == 200


class TestClientListMethodsUseCorePaging(pylint.testutils.CheckerTestCase):
    CHECKER_CLASS = checker.ClientListMethodsUseCorePaging

    @pytest.fixture(scope="class")
    def setup(self):
        file = open(
            os.path.join(TEST_FOLDER, "test_files", "client_list_methods_use_core_paging.py")
        )
        node = astroid.parse(file.read())
        file.close()
        return node

    def test_ignores_private_methods(self, setup):
        function_node = setup.body[5].body[0]
        with self.assertNoMessages():
            self.checker.visit_return(function_node.body[0])

    def test_ignores_non_client_methods(self, setup):
        function_node = setup.body[6].body[0]
        with self.assertNoMessages():
            self.checker.visit_return(function_node.body[0])

    def test_ignores_methods_return_ItemPaged(self, setup):
        function_node_a = setup.body[7].body[0]
        function_node_b = setup.body[7].body[1]
        with self.assertNoMessages():
            self.checker.visit_return(function_node_a.body[0])
            self.checker.visit_return(function_node_b.body[0])

    def test_ignores_methods_return_AsyncItemPaged(self, setup):
        function_node_a = setup.body[8].body[0]
        function_node_b = setup.body[8].body[1]
        with self.assertNoMessages():
            self.checker.visit_return(function_node_a.body[0])
            self.checker.visit_return(function_node_b.body[0])

    def test_finds_method_returning_something_else(self, setup):
        function_node_a = setup.body[9].body[0]
        function_node_b = setup.body[9].body[1]
        with self.assertAddsMessages(
            pylint.testutils.MessageTest(
                msg_id="client-paging-methods-use-list",
                line=47,
                node=function_node_a,
                col_offset=4,
                end_line=47,
                end_col_offset=18,
            ),
            pylint.testutils.MessageTest(
                msg_id="client-paging-methods-use-list",
                line=50,
                node=function_node_b,
                col_offset=4,
                end_line=50,
                end_col_offset=19,
            ),
        ):
            self.checker.visit_return(function_node_a.body[0])
            self.checker.visit_return(function_node_b.body[0])

    def test_finds_method_returning_something_else_async(self, setup):
        function_node_a = setup.body[10].body[0]
        function_node_b = setup.body[10].body[1]
        with self.assertAddsMessages(
            pylint.testutils.MessageTest(
                msg_id="client-paging-methods-use-list",
                line=56,
                node=function_node_a,
                col_offset=4,
                end_line=56,
                end_col_offset=24,
            ),
            pylint.testutils.MessageTest(
                msg_id="client-paging-methods-use-list",
                line=59,
                node=function_node_b,
                col_offset=4,
                end_line=59,
                end_col_offset=25,
            ),
        ):
            self.checker.visit_return(function_node_a.body[0])
            self.checker.visit_return(function_node_b.body[0])

    def test_finds_return_ItemPaged_not_list(self, setup):
        function_node_a = setup.body[11].body[0]
        with self.assertAddsMessages(
            pylint.testutils.MessageTest(
                msg_id="client-paging-methods-use-list",
                line=65,
                node=function_node_a,
                col_offset=4,
                end_line=65,
                end_col_offset=18,
            ),
        ):
            self.checker.visit_return(function_node_a.body[0])

    def test_finds_return_AsyncItemPaged_not_list(self, setup):
        function_node_a = setup.body[12].body[0]
        with self.assertAddsMessages(
            pylint.testutils.MessageTest(
                msg_id="client-paging-methods-use-list",
                line=71,
                node=function_node_a,
                col_offset=4,
                end_line=71,
                end_col_offset=24,
            ),
        ):
            self.checker.visit_return(function_node_a.body[0])

    def test_core_paging_file_custom_class_acceptable_and_violation(self):
        file = open(
            os.path.join(
                TEST_FOLDER, "test_files", "core_paging_acceptable_and_violation.py"
            )
        )
        node = astroid.parse(file.read())
        file.close()

        function_node = node.body[3].body[0]
        function_node_a = node.body[3].body[1]
        function_node_b = node.body[3].body[2]

        with self.assertAddsMessages(
            pylint.testutils.MessageTest(
                msg_id="client-paging-methods-use-list",
                line=31,
                node=function_node_b,
                col_offset=4,
                end_line=31,
                end_col_offset=22,
            )
        ):
            self.checker.visit_return(function_node.body[2])
            self.checker.visit_return(function_node_a.body[0])
            self.checker.visit_return(function_node_b.body[0])

    def test_core_paging_file_custom_class_violation(self):
        file = open(os.path.join(TEST_FOLDER, "test_files", "core_paging_violation.py"))
        node = astroid.parse(file.read())
        file.close()

        function_node = node.body[2].body[0]

        with self.assertAddsMessages(
            pylint.testutils.MessageTest(
                msg_id="client-paging-methods-use-list",
                line=10,
                node=function_node,
                col_offset=4,
                end_line=10,
                end_col_offset=18,
            )
        ):
            self.checker.visit_return(function_node.body[0])

    def test_core_paging_file_custom_class_acceptable(self):
        file = open(
            os.path.join(TEST_FOLDER, "test_files", "core_paging_acceptable.py")
        )
        node = astroid.parse(file.read())
        file.close()

        function_node = node.body[2].body[0]

        with self.assertNoMessages():
            self.checker.visit_return(function_node.body[0])

    def test_guidelines_link_active(self):
        url = "https://azure.github.io/azure-sdk/python_design.html#response-formats"
        config = Configuration()
        client = PipelineClient(url, config=config)
        request = client.get(url)
        response = client._pipeline.run(request)
        assert response.http_response.status_code == 200


class TestClientLROMethodsUseCorePolling(pylint.testutils.CheckerTestCase):
    CHECKER_CLASS = checker.ClientLROMethodsUseCorePolling

    @pytest.fixture(scope="class")
    def setup(self):
        file = open(
            os.path.join(TEST_FOLDER, "test_files", "client_LRO_methods_use_core_polling.py")
        )
        node = astroid.parse(file.read())
        file.close()
        return node

    def test_ignores_private_methods(self, setup):
        function_node = setup.body[2].body[0]
        with self.assertNoMessages():
            self.checker.visit_functiondef(function_node)

    def test_ignores_non_client_methods(self, setup):
        function_node = setup.body[3].body[0]
        with self.assertNoMessages():
            self.checker.visit_functiondef(function_node)

    def test_ignores_methods_return_LROPoller(self, setup):
        function_node_a = setup.body[4].body[0]
        function_node_b = setup.body[4].body[1]
        with self.assertNoMessages():
            self.checker.visit_functiondef(function_node_a)
            self.checker.visit_functiondef(function_node_b)

    def test_finds_method_returning_something_else(self, setup):
        function_node_a = setup.body[5].body[0]
        function_node_b = setup.body[5].body[1]
        with self.assertAddsMessages(
            pylint.testutils.MessageTest(
                msg_id="client-lro-methods-use-polling",
                line=29,
                node=function_node_a,
                col_offset=4,
                end_line=29,
                end_col_offset=19,
            ),
            pylint.testutils.MessageTest(
                msg_id="client-lro-methods-use-polling",
                line=32,
                node=function_node_b,
                col_offset=4,
                end_line=32,
                end_col_offset=20,
            ),
        ):
            self.checker.visit_functiondef(function_node_a)
            self.checker.visit_functiondef(function_node_b)

    def test_guidelines_link_active(self):
        url = "https://azure.github.io/azure-sdk/python_design.html#response-formats"
        config = Configuration()
        client = PipelineClient(url, config=config)
        request = client.get(url)
        response = client._pipeline.run(request)
        assert response.http_response.status_code == 200


class TestClientLROMethodsUseCorrectNaming(pylint.testutils.CheckerTestCase):
    CHECKER_CLASS = checker.ClientLROMethodsUseCorrectNaming

    @pytest.fixture(scope="class")
    def setup(self):
        file = open(
            os.path.join(TEST_FOLDER, "test_files", "client_LRO_methods_use_correct_naming.py")
        )
        node = astroid.parse(file.read())
        file.close()
        return node

    def test_ignores_private_methods(self, setup):
        class_node = setup.body[2]
        return_node = setup.body[2].body[0].body[0]
        with self.assertNoMessages():
            self.checker.visit_classdef(class_node)
            self.checker.visit_return(return_node)

    def test_ignores_non_client_methods(self, setup):
        class_node = setup.body[3]
        return_node = setup.body[3].body[0].body[0]
        with self.assertNoMessages():
            self.checker.visit_classdef(class_node)
            self.checker.visit_return(return_node)

    def test_ignores_methods_return_LROPoller_and_correctly_named(self, setup):
        class_node = setup.body[4]
        return_node_a = setup.body[4].body[0].body[0]
        return_node_b = setup.body[4].body[1].body[0]
        with self.assertNoMessages():
            self.checker.visit_classdef(class_node)
            self.checker.visit_return(return_node_a)
            self.checker.visit_return(return_node_b)

    def test_finds_incorrectly_named_method_returning_LROPoller(self, setup):
        class_node = setup.body[5]
        function_node_a = setup.body[5].body[0]
        return_node_a = setup.body[5].body[0].body[0]
        function_node_b = setup.body[5].body[1]
        return_node_b = setup.body[5].body[1].body[0]
        with self.assertAddsMessages(
            pylint.testutils.MessageTest(
                msg_id="lro-methods-use-correct-naming",
                line=28,
                node=function_node_a,
                col_offset=4,
                end_line=28,
                end_col_offset=20,
            ),
            pylint.testutils.MessageTest(
                msg_id="lro-methods-use-correct-naming",
                line=32,
                node=function_node_b,
                col_offset=4,
                end_line=32,
                end_col_offset=20,
            ),
        ):
            self.checker.visit_classdef(class_node)
            self.checker.visit_return(return_node_a)
            self.checker.visit_return(return_node_b)

    def test_guidelines_link_active(self):
        url = "https://azure.github.io/azure-sdk/python_design.html#service-operations"
        config = Configuration()
        client = PipelineClient(url, config=config)
        request = client.get(url)
        response = client._pipeline.run(request)
        assert response.http_response.status_code == 200


class TestClientConstructorDoesNotHaveConnectionStringParam(pylint.testutils.CheckerTestCase):
    CHECKER_CLASS = checker.ClientConstructorDoesNotHaveConnectionStringParam

    @pytest.fixture(scope="class")
    def setup(self):
        file = open(
            os.path.join(TEST_FOLDER, "test_files", "client_constructor_does_not_have_connection_string_param.py")
        )
        node = astroid.parse(file.read())
        file.close()
        return node

    def test_ignores_client_with_no_conn_str_in_constructor(self, setup):
        class_node = setup.body[0]
        with self.assertNoMessages():
            self.checker.visit_classdef(class_node)

    def test_ignores_non_client_methods(self, setup):
        class_node = setup.body[1]
        with self.assertNoMessages():
            self.checker.visit_classdef(class_node)

    def test_finds_client_method_using_conn_str_in_constructor_a(self, setup):
        class_node = setup.body[2]
        with self.assertAddsMessages(
            pylint.testutils.MessageTest(
                msg_id="connection-string-should-not-be-constructor-param",
                line=14,
                node=class_node,
                col_offset=0,
                end_line=14,
                end_col_offset=17,
            ),
        ):
            self.checker.visit_classdef(class_node)

    def test_finds_client_method_using_conn_str_in_constructor_b(self, setup):
        class_node = setup.body[3]
        with self.assertAddsMessages(
            pylint.testutils.MessageTest(
                msg_id="connection-string-should-not-be-constructor-param",
                line=20,
                node=class_node,
                col_offset=0,
                end_line=20,
                end_col_offset=17,
            ),
        ):
            self.checker.visit_classdef(class_node)

    def test_guidelines_link_active(self):
        url = "https://azure.github.io/azure-sdk/python_design.html#python-client-connection-string"
        config = Configuration()
        client = PipelineClient(url, config=config)
        request = client.get(url)
        response = client._pipeline.run(request)
        assert response.http_response.status_code == 200


class TestPackageNameDoesNotUseUnderscoreOrPeriod(pylint.testutils.CheckerTestCase):
    CHECKER_CLASS = checker.PackageNameDoesNotUseUnderscoreOrPeriod

    @pytest.fixture(scope="class")
    def setup(self):
        file = open(
            os.path.join(TEST_FOLDER, "test_files", "package_name_does_not_use_underscore_or_period.py")
        )
        node = astroid.parse(file.read())
        file.close()
        return node

    def test_package_name_acceptable(self, setup):
        package_name = setup.body[0]
        module_node = astroid.Module(name="node", file="setup.py")
        module_node.doc_node = """ """
        module_node.body = [package_name]

        with self.assertNoMessages():
            self.checker.visit_module(module_node)

    def test_package_name_violation(self, setup):
        package_name = setup.body[1]
        module_node = astroid.Module(name="node", file="setup.py")
        module_node.doc_node = """ """
        module_node.body = [package_name]
        with self.assertAddsMessages(
            pylint.testutils.MessageTest(
                msg_id="package-name-incorrect",
                line=0,
                node=module_node,
                col_offset=0,
            )
        ):
            self.checker.visit_module(module_node)

    def test_guidelines_link_active(self):
        url = "https://azure.github.io/azure-sdk/python_design.html#packaging"
        config = Configuration()
        client = PipelineClient(url, config=config)
        request = client.get(url)
        response = client._pipeline.run(request)
        assert response.http_response.status_code == 200


class TestServiceClientUsesNameWithClientSuffix(pylint.testutils.CheckerTestCase):
    CHECKER_CLASS = checker.ServiceClientUsesNameWithClientSuffix

    @pytest.fixture(scope="class")
    def setup(self):
        file = open(
            os.path.join(TEST_FOLDER, "test_files", "service_client_uses_name_with_client_suffix.py")
        )
        node = astroid.parse(file.read())
        file.close()
        return node

    def test_client_suffix_acceptable(self, setup):
        client_node = setup.body[0]
        module_node = astroid.Module(name="node", file="_my_client.py")
        module_node.doc_node = """ """
        module_node.body = [client_node]

        with self.assertNoMessages():
            self.checker.visit_module(module_node)

    def test_client_suffix_violation(self, setup):
        client_node = setup.body[1]
        module_node = astroid.Module(name="node", file="_my_client.py")
        module_node.doc_node = """ """
        module_node.body = [client_node]
        with self.assertAddsMessages(
            pylint.testutils.MessageTest(
                msg_id="client-suffix-needed",
                line=0,
                node=module_node,
                col_offset=0,
            )
        ):
            self.checker.visit_module(module_node)

    def test_guidelines_link_active(self):
        url = "https://azure.github.io/azure-sdk/python_design.html#service-client"
        config = Configuration()
        client = PipelineClient(url, config=config)
        request = client.get(url)
        response = client._pipeline.run(request)
        assert response.http_response.status_code == 200


class TestClientMethodNamesDoNotUseDoubleUnderscorePrefix(pylint.testutils.CheckerTestCase):
    CHECKER_CLASS = checker.ClientMethodNamesDoNotUseDoubleUnderscorePrefix

    @pytest.fixture(scope="class")
    def setup(self):
        file = open(
            os.path.join(TEST_FOLDER, "test_files", "client_method_names_do_not_use_double_underscore_prefix.py")
        )
        node = astroid.parse(file.read())
        file.close()
        return node

    def test_ignores_repr(self, setup):
        function_node = setup.body[2].body[0]
        with self.assertNoMessages():
            self.checker.visit_functiondef(function_node)

    def test_ignores_constructor(self, setup):
        function_node = setup.body[2].body[1]
        with self.assertNoMessages():
            self.checker.visit_functiondef(function_node)

    def test_ignores_other_dunder(self, setup):
        function_node_a = setup.body[2].body[2]
        function_node_b = setup.body[2].body[3]
        function_node_c = setup.body[2].body[4]
        function_node_d = setup.body[2].body[5]
        with self.assertNoMessages():
            self.checker.visit_functiondef(function_node_a)
            self.checker.visit_functiondef(function_node_b)
            self.checker.visit_functiondef(function_node_c)
            self.checker.visit_functiondef(function_node_d)

    def test_ignores_private_method(self, setup):
        function_node = setup.body[2].body[6]
        with self.assertNoMessages():
            self.checker.visit_functiondef(function_node)

    def test_ignores_private_method_async(self, setup):
        function_node = setup.body[2].body[7]
        with self.assertNoMessages():
            self.checker.visit_asyncfunctiondef(function_node)

    def test_ignores_methods_with_decorators(self, setup):
        func_node_a = setup.body[2].body[8]
        func_node_b = setup.body[2].body[9]
        func_node_c = setup.body[2].body[10]
        with self.assertNoMessages():
            self.checker.visit_functiondef(func_node_a)
            self.checker.visit_functiondef(func_node_b)
            self.checker.visit_functiondef(func_node_c)

    def test_ignores_async_methods_with_decorators(self, setup):
        func_node_a = setup.body[2].body[8]
        func_node_b = setup.body[2].body[9]
        func_node_c = setup.body[2].body[10]
        with self.assertNoMessages():
            self.checker.visit_asyncfunctiondef(func_node_a)
            self.checker.visit_asyncfunctiondef(func_node_b)
            self.checker.visit_asyncfunctiondef(func_node_c)

    def test_finds_double_underscore_on_async_method(self, setup):
        func_node_a = setup.body[3].body[0]
        func_node_b = setup.body[3].body[1]
        func_node_c = setup.body[3].body[2]
        with self.assertAddsMessages(
            pylint.testutils.MessageTest(
                msg_id="client-method-name-no-double-underscore",
                line=67,
                node=func_node_a,
                col_offset=4,
                end_line=67,
                end_col_offset=36,
            ),
            pylint.testutils.MessageTest(
                msg_id="client-method-name-no-double-underscore",
                line=71,
                node=func_node_b,
                col_offset=4,
                end_line=71,
                end_col_offset=25,
            ),
            pylint.testutils.MessageTest(
                msg_id="client-method-name-no-double-underscore",
                line=75,
                node=func_node_c,
                col_offset=4,
                end_line=75,
                end_col_offset=26,
            ),
        ):
            self.checker.visit_asyncfunctiondef(func_node_a)
            self.checker.visit_asyncfunctiondef(func_node_b)
            self.checker.visit_asyncfunctiondef(func_node_c)

    def test_finds_double_underscore_on_sync_method(self, setup):
        func_node_a = setup.body[4].body[0]
        func_node_b = setup.body[4].body[1]
        func_node_c = setup.body[4].body[2]
        with self.assertAddsMessages(
            pylint.testutils.MessageTest(
                msg_id="client-method-name-no-double-underscore",
                line=82,
                node=func_node_a,
                col_offset=4,
                end_line=82,
                end_col_offset=30,
            ),
            pylint.testutils.MessageTest(
                msg_id="client-method-name-no-double-underscore",
                line=86,
                node=func_node_b,
                col_offset=4,
                end_line=86,
                end_col_offset=19,
            ),
            pylint.testutils.MessageTest(
                msg_id="client-method-name-no-double-underscore",
                line=90,
                node=func_node_c,
                col_offset=4,
                end_line=90,
                end_col_offset=20,
            ),
        ):
            self.checker.visit_functiondef(func_node_a)
            self.checker.visit_functiondef(func_node_b)
            self.checker.visit_functiondef(func_node_c)

    def test_ignores_non_client_method(self, setup):
        func_node_a = setup.body[5].body[0]
        func_node_b = setup.body[5].body[1]
        with self.assertNoMessages():
            self.checker.visit_functiondef(func_node_a)
            self.checker.visit_asyncfunctiondef(func_node_b)

    def test_guidelines_link_active(self):
        url = "https://azure.github.io/azure-sdk/python_implementation.html#public-vs-private"
        config = Configuration()
        client = PipelineClient(url, config=config)
        request = client.get(url)
        response = client._pipeline.run(request)
        assert response.http_response.status_code == 200


class TestCheckDocstringAdmonitionNewline(pylint.testutils.CheckerTestCase):
    CHECKER_CLASS = checker.CheckDocstringAdmonitionNewline

    @pytest.fixture(scope="class")
    def setup(self):
        file = open(
            os.path.join(TEST_FOLDER, "test_files", "check_docstring_admonition_newline.py")
        )
        node = astroid.parse(file.read())
        file.close()
        return node

    def test_ignores_correct_admonition_statement_in_function(self, setup):
        function_node = setup.body[0]
        with self.assertNoMessages():
            self.checker.visit_functiondef(function_node)

    def test_ignores_correct_admonition_statement_in_function_with_comments(self, setup):
        function_node = setup.body[1]
        with self.assertNoMessages():
            self.checker.visit_functiondef(function_node)

    def test_bad_admonition_statement_in_function(self, setup):
        function_node = setup.body[2]
        with self.assertAddsMessages(
            pylint.testutils.MessageTest(
                msg_id="docstring-admonition-needs-newline",
                line=24,
                node=function_node,
                col_offset=0,
                end_line=24,
                end_col_offset=17,
            )
        ):
            self.checker.visit_functiondef(function_node)

    def test_bad_admonition_statement_in_function_with_comments(self, setup):
        function_node = setup.body[3]
        with self.assertAddsMessages(
            pylint.testutils.MessageTest(
                msg_id="docstring-admonition-needs-newline",
                line=32,
                node=function_node,
                col_offset=0,
                end_line=32,
                end_col_offset=17,
            )
        ):
            self.checker.visit_functiondef(function_node)

    def test_ignores_correct_admonition_statement_in_function_async(self, setup):
        function_node = setup.body[4]
        with self.assertNoMessages():
            self.checker.visit_asyncfunctiondef(function_node)

    def test_ignores_correct_admonition_statement_in_function_with_comments_async(self, setup):
        function_node = setup.body[5]
        with self.assertNoMessages():
            self.checker.visit_asyncfunctiondef(function_node)

    def test_bad_admonition_statement_in_function_async(self, setup):
        function_node = setup.body[6]
        with self.assertAddsMessages(
            pylint.testutils.MessageTest(
                msg_id="docstring-admonition-needs-newline",
                line=64,
                node=function_node,
                col_offset=0,
                end_line=64,
                end_col_offset=23,
            )
        ):
            self.checker.visit_asyncfunctiondef(function_node)

    def test_bad_admonition_statement_in_function_with_comments_async(self, setup):
        function_node = setup.body[7]
        with self.assertAddsMessages(
            pylint.testutils.MessageTest(
                msg_id="docstring-admonition-needs-newline",
                line=72,
                node=function_node,
                col_offset=0,
                end_line=72,
                end_col_offset=23,
            )
        ):
            self.checker.visit_asyncfunctiondef(function_node)

    def test_ignores_correct_admonition_statement_in_class(self, setup):
        class_node = setup.body[8]
        with self.assertNoMessages():
            self.checker.visit_classdef(class_node)

    def test_ignores_correct_admonition_statement_in_class_with_comments(self, setup):
        class_node = setup.body[9]
        with self.assertNoMessages():
            self.checker.visit_classdef(class_node)

    def test_bad_admonition_statement_in_class(self, setup):
        class_node = setup.body[10]
        with self.assertAddsMessages(
            pylint.testutils.MessageTest(
                msg_id="docstring-admonition-needs-newline",
                line=110,
                node=class_node,
                col_offset=0,
                end_line=110,
                end_col_offset=17,
            )
        ):
            self.checker.visit_classdef(class_node)

    def test_bad_admonition_statement_in_class_with_comments(self, setup):
        class_node = setup.body[11]
        with self.assertAddsMessages(
            pylint.testutils.MessageTest(
                msg_id="docstring-admonition-needs-newline",
                line=121,
                node=class_node,
                col_offset=0,
                end_line=121,
                end_col_offset=17,
            )
        ):
            self.checker.visit_classdef(class_node)


class TestCheckNamingMismatchGeneratedCode(pylint.testutils.CheckerTestCase):
    CHECKER_CLASS = checker.CheckNamingMismatchGeneratedCode

    @pytest.fixture(scope="class")
    def setup(self):
        file = open(
            os.path.join(TEST_FOLDER, "test_files", "check_naming_mismatch_generated_code.py")
        )
        node = astroid.parse(file.read())
        file.close()
        return node

    def test_import_naming_mismatch_violation(self, setup):
        import_one, import_two, assign_one = setup.body[0], setup.body[1], setup.body[2]
        module_node = astroid.Module(name="node", file="__init__.py")
        module_node.doc_node = """ """
        module_node.body = [import_one, import_two, assign_one]

        for name in module_node.body[-1].assigned_stmts():
            err_node = name.elts[1]

        with self.assertAddsMessages(
            pylint.testutils.MessageTest(
                msg_id="naming-mismatch",
                line=7,
                node=err_node,
                col_offset=4,
                end_line=7,
                end_col_offset=18,
            )
        ):
            self.checker.visit_module(module_node)

    def test_import_from_naming_mismatch_violation(self, setup):
        import_one, import_two, assign_one = setup.body[0], setup.body[3], setup.body[2]
        module_node = astroid.Module(name="node", file="__init__.py")
        module_node.doc_node = """ """
        module_node.body = [import_one, import_two, assign_one]

        for name in module_node.body[-1].assigned_stmts():
            err_node = name.elts[1]

        with self.assertAddsMessages(
            pylint.testutils.MessageTest(
                msg_id="naming-mismatch",
                line=7,
                node=err_node,
                col_offset=4,
                end_line=7,
                end_col_offset=18,
            )
        ):
            self.checker.visit_module(module_node)

    def test_naming_mismatch_acceptable(self, setup):
        import_one, import_two, assign_one = setup.body[0], setup.body[1], setup.body[4]
        module_node = astroid.Module(name="node", file="__init__.py")
        module_node.doc_node = """ """
        module_node.body = [import_one, import_two, assign_one]

        with self.assertNoMessages():
            self.checker.visit_module(module_node)

    def test_naming_mismatch_pylint_disable(self):
        file = open(os.path.join(TEST_FOLDER, "test_files", "__init__.py"))
        node = astroid.parse(file.read())
        file.close()

        with self.assertNoMessages():
            self.checker.visit_module(node)

    def test_guidelines_link_active(self):
        url = "https://github.com/Azure/autorest/blob/main/docs/generate/built-in-directives.md"
        config = Configuration()
        client = PipelineClient(url, config=config)
        request = client.get(url)
        response = client._pipeline.run(request)
        assert response.http_response.status_code == 200


class TestCheckEnum(pylint.testutils.CheckerTestCase):
    CHECKER_CLASS = checker.CheckEnum

    @pytest.fixture(scope="class")
    def setup(self):
        file = open(
            os.path.join(TEST_FOLDER, "test_files", "check_enum.py")
        )
        node = astroid.parse(file.read())
        file.close()
        return node

    def test_ignore_normal_class(self, setup):
        class_node = setup.body[3]
        with self.assertNoMessages():
            self.checker.visit_classdef(class_node)

    def test_enum_capitalized_violation_python_two(self, setup):
        class_node = setup.body[4]
        with self.assertAddsMessages(
            pylint.testutils.MessageTest(
                msg_id="enum-must-be-uppercase",
                line=13,
                node=class_node.body[0].targets[0],
                col_offset=4,
                end_line=13,
                end_col_offset=7,
            )
        ):
            self.checker.visit_classdef(class_node)

    def test_enum_capitalized_violation_python_three(self, setup):
        class_node = setup.body[5]
        with self.assertAddsMessages(
            pylint.testutils.MessageTest(
                msg_id="enum-must-be-uppercase",
                line=18,
                node=class_node.body[0].targets[0],
                col_offset=4,
                end_line=18,
                end_col_offset=7,
            )
        ):
            self.checker.visit_classdef(class_node)

    def test_inheriting_case_insensitive_violation(self, setup):
        class_node = setup.body[6]
        with self.assertAddsMessages(
            pylint.testutils.MessageTest(
                msg_id="enum-must-inherit-case-insensitive-enum-meta",
                line=22,
                node=class_node,
                col_offset=0,
                end_line=22,
                end_col_offset=16,
            )
        ):
            self.checker.visit_classdef(class_node)

    def test_acceptable_python_three(self, setup):
        class_node = setup.body[7]
        with self.assertNoMessages():
            self.checker.visit_classdef(class_node)

    def test_enum_file_acceptable_python_two(self):
        file = open(
            os.path.join(TEST_FOLDER, "test_files", "enum_checker_acceptable.py")
        )
        node = astroid.parse(file.read())
        file.close()

        with self.assertNoMessages():
            self.checker.visit_classdef(node.body[3])

    def test_enum_file_both_violation(self):
        file = open(
            os.path.join(TEST_FOLDER, "test_files", "enum_checker_violation.py")
        )
        node = astroid.parse(file.read())
        file.close()

        with self.assertAddsMessages(
            pylint.testutils.MessageTest(
                msg_id="enum-must-inherit-case-insensitive-enum-meta",
                line=5,
                node=node.body[1],
                col_offset=0,
                end_line=5,
                end_col_offset=16,
            ),
            pylint.testutils.MessageTest(
                msg_id="enum-must-be-uppercase",
                line=6,
                node=node.body[1].body[0].targets[0],
                col_offset=4,
                end_line=6,
                end_col_offset=7,
            ),
        ):
            self.checker.visit_classdef(node.body[1])

    def test_guidelines_link_active(self):
        self._create_url_pipeline(
            "https://azure.github.io/azure-sdk/python_design.html#enumerations"
        )
        self._create_url_pipeline(
            "https://azure.github.io/azure-sdk/python_implementation.html#extensible-enumerations"
        )

    def _create_url_pipeline(self, url):
        resp = requests.get(url)
        assert resp.status_code == 200


class TestCheckAPIVersion(pylint.testutils.CheckerTestCase):
    CHECKER_CLASS = checker.CheckAPIVersion

    @pytest.fixture(scope="class")
    def setup(self):
        file = open(
            os.path.join(TEST_FOLDER, "test_files", "check_API_version.py")
        )
        node = astroid.parse(file.read())
        file.close()
        return node

    def test_api_version_violation(self, setup):
        class_node = setup.body[0]
        with self.assertAddsMessages(
            pylint.testutils.MessageTest(
                msg_id="client-accepts-api-version-keyword",
                col_offset=0,
                line=2,
                node=class_node,
                end_line=2,
                end_col_offset=16,
            )
        ):
            self.checker.visit_classdef(class_node)

    def test_api_version_acceptable(self, setup):
        class_node = setup.body[1]
        with self.assertNoMessages():
            self.checker.visit_classdef(class_node)

    def test_api_version_file_class_acceptable(self):
        file = open(
            os.path.join(
                TEST_FOLDER, "test_files", "api_version_checker_acceptable_class.py"
            )
        )
        node = astroid.parse(file.read())
        file.close()

        with self.assertNoMessages():
            self.checker.visit_classdef(node.body[0])

    def test_api_version_file_init_acceptable(self):
        file = open(
            os.path.join(
                TEST_FOLDER, "test_files", "api_version_checker_acceptable_init.py"
            )
        )
        node = astroid.parse(file.read())
        file.close()

        with self.assertNoMessages():
            self.checker.visit_classdef(node.body[0])

    def test_api_version_file_violation(self):
        file = open(
            os.path.join(TEST_FOLDER, "test_files", "api_version_checker_violation.py")
        )
        node = astroid.parse(file.read())
        file.close()

        with self.assertAddsMessages(
            pylint.testutils.MessageTest(
                msg_id="client-accepts-api-version-keyword",
                line=4,
                node=node.body[0],
                col_offset=0,
                end_line=4,
                end_col_offset=16,
            )
        ):
            self.checker.visit_classdef(node.body[0])

    def test_guidelines_link_active(self):
        url = "https://azure.github.io/azure-sdk/python_design.html#specifying-the-service-version"
        config = Configuration()
        client = PipelineClient(url, config=config)
        request = client.get(url)
        response = client._pipeline.run(request)
        assert response.http_response.status_code == 200


class TestCheckNonCoreNetworkImport(pylint.testutils.CheckerTestCase):
    """Test that we are blocking disallowed imports and allowing allowed imports."""

    CHECKER_CLASS = checker.NonCoreNetworkImport

    @pytest.fixture(scope="class")
    def setup(self):
        file = open(
            os.path.join(TEST_FOLDER, "test_files", "non_core_network_import.py")
        )
        node = astroid.parse(file.read())
        file.close()
        return node

    def test_disallowed_imports(self, setup):
        """Check that illegal imports raise warnings"""
        # Blocked import outside of core.
        requests_import_node = setup.body[0]
        with self.assertAddsMessages(
            pylint.testutils.MessageTest(
                msg_id="networking-import-outside-azure-core-transport",
                line=2,
                node=requests_import_node,
                col_offset=0,
                end_line=2,
                end_col_offset=15,
            )
        ):
            self.checker.visit_import(requests_import_node)

        httpx_import_node = setup.body[1]
        with self.assertAddsMessages(
            pylint.testutils.MessageTest(
                msg_id="networking-import-outside-azure-core-transport",
                line=3,
                node=httpx_import_node,
                col_offset=0,
                end_line=3,
                end_col_offset=12,
            )
        ):
            self.checker.visit_import(httpx_import_node)

        # blocked import from outside of core.
        importfrom_node = setup.body[2]
        with self.assertAddsMessages(
            pylint.testutils.MessageTest(
                msg_id="networking-import-outside-azure-core-transport",
                line=4,
                node=importfrom_node,
                col_offset=0,
                end_line=4,
                end_col_offset=23,
            )
        ):
            self.checker.visit_importfrom(importfrom_node)

    def test_allowed_imports(self, setup):
        """Check that allowed imports don't raise warnings."""
        # import not in the blocked list.
        import_node = setup.body[3]
        with self.assertNoMessages():
            self.checker.visit_import(import_node)

        # from import not in the blocked list.
        importfrom_node = setup.body[4]
        with self.assertNoMessages():
            self.checker.visit_importfrom(importfrom_node)

        # blocked import, but in core.
        import_node = setup.body[5]
        import_node.root().name = "azure.core.pipeline.transport"
        with self.assertNoMessages():
            self.checker.visit_import(import_node)

        # blocked from import, but in core.
        importfrom_node = setup.body[6]
        importfrom_node.root().name = "azure.core.pipeline.transport._private_module"
        with self.assertNoMessages():
            self.checker.visit_importfrom(importfrom_node)


class TestCheckNonAbstractTransportImport(pylint.testutils.CheckerTestCase):
    """Test that we are blocking disallowed imports and allowing allowed imports."""

    CHECKER_CLASS = checker.NonAbstractTransportImport

    @pytest.fixture(scope="class")
    def setup(self):
        file = open(
            os.path.join(TEST_FOLDER, "test_files", "non_abstract_transport_import.py")
        )
        node = astroid.parse(file.read())
        file.close()
        return node

    def test_disallowed_imports(self, setup):
        """Check that illegal imports raise warnings"""
        importfrom_node = setup.body[0]
        with self.assertAddsMessages(
            pylint.testutils.MessageTest(
                msg_id="non-abstract-transport-import",
                line=2,
                node=importfrom_node,
                col_offset=0,
                end_line=2,
                end_col_offset=59,
            )
        ):
            self.checker.visit_importfrom(importfrom_node)

    def test_allowed_imports(self, setup):
        """Check that allowed imports don't raise warnings."""
        # import not in the blocked list.
        importfrom_node = setup.body[1]
        with self.assertNoMessages():
            self.checker.visit_importfrom(importfrom_node)

        # from import not in the blocked list.
        importfrom_node = setup.body[2]
        with self.assertNoMessages():
            self.checker.visit_importfrom(importfrom_node)

        # Import abstract classes
        importfrom_node = setup.body[3]
        with self.assertNoMessages():
            self.checker.visit_importfrom(importfrom_node)

        # Import non-abstract classes, but from in `azure.core.pipeline.transport`.
        importfrom_node = setup.body[4]
        importfrom_node.root().name = "azure.core.pipeline.transport._private_module"
        with self.assertNoMessages():
            self.checker.visit_importfrom(importfrom_node)


class TestRaiseWithTraceback(pylint.testutils.CheckerTestCase):
    """Test that we don't use raise with traceback"""

    CHECKER_CLASS = checker.NoAzureCoreTracebackUseRaiseFrom

    @pytest.fixture(scope="class")
    def setup(self):
        file = open(
            os.path.join(TEST_FOLDER, "test_files", "raise_with_traceback.py")
        )
        node = astroid.parse(file.read())
        file.close()
        return node

    def test_raise_traceback(self, setup):
        node = setup.body[0]
        with self.assertAddsMessages(
            pylint.testutils.MessageTest(
                msg_id="no-raise-with-traceback",
                line=1,
                node=node,
                col_offset=0,
                end_line=1,
                end_col_offset=96,
            )
        ):
            self.checker.visit_importfrom(node)


class TestTypePropertyNameLength(pylint.testutils.CheckerTestCase):
    """Test that we are checking the type and property name lengths"""

    CHECKER_CLASS = checker.NameExceedsStandardCharacterLength

    @pytest.fixture(scope="class")
    def setup(self):
        file = open(
            os.path.join(TEST_FOLDER, "test_files", "type_property_name_length.py")
        )
        node = astroid.parse(file.read())
        file.close()
        return node

    def test_class_name_too_long(self, setup):
        class_node = setup.body[0]
        with self.assertAddsMessages(
            pylint.testutils.MessageTest(
                msg_id="name-too-long",
                line=2,
                node=class_node,
                col_offset=0,
                end_line=2,
                end_col_offset=52,
            )
        ):
            self.checker.visit_classdef(class_node)

    def test_function_name_too_long(self, setup):
        class_node = setup.body[1]
        function_node = setup.body[1].body[0]
        with self.assertNoMessages():
            self.checker.visit_classdef(class_node)
        with self.assertAddsMessages(
            pylint.testutils.MessageTest(
                msg_id="name-too-long",
                line=9,
                node=function_node,
                col_offset=4,
                end_line=9,
                end_col_offset=54,
            )
        ):
            self.checker.visit_functiondef(function_node)

    def test_variable_name_too_long(self, setup):
        class_node = setup.body[1]
        function_node = setup.body[1].body[1]
        property_node = setup.body[1].body[1].body[0]
        with self.assertNoMessages():
            self.checker.visit_classdef(class_node)
        with self.assertAddsMessages(
            pylint.testutils.MessageTest(
                msg_id="name-too-long",
                line=14,
                node=property_node.targets[0],
                col_offset=8,
                end_line=14,
                end_col_offset=60,
            )
        ):
            self.checker.visit_functiondef(function_node)

    def test_private_name_too_long(self, setup):
        class_node = setup.body[1]
        function_node = setup.body[1].body[2]
        with self.assertNoMessages():
            self.checker.visit_classdef(class_node)
            self.checker.visit_functiondef(function_node)

    def test_instance_attr_name_too_long(self, setup):
        class_node = setup.body[1]
        function_node = setup.body[1].body[3]
        property_node = setup.body[1].body[3].body[0]
        with self.assertNoMessages():
            self.checker.visit_classdef(class_node)
        with self.assertAddsMessages(
            pylint.testutils.MessageTest(
                msg_id="name-too-long",
                line=22,
                node=property_node.targets[0],
                col_offset=8,
                end_line=22,
                end_col_offset=54,
            )
        ):
            self.checker.visit_functiondef(function_node)

    def test_class_var_name_too_long(self, setup):
        class_node = setup.body[1]
        function_node = setup.body[1].body[4]
        with self.assertAddsMessages(
            pylint.testutils.MessageTest(
                msg_id="name-too-long",
                line=25,
                node=class_node.body[4].targets[0],
                col_offset=4,
                end_line=25,
                end_col_offset=45,
            )
        ):
            self.checker.visit_functiondef(class_node)
        with self.assertNoMessages():
            self.checker.visit_functiondef(function_node)


class TestDeleteOperationReturnType(pylint.testutils.CheckerTestCase):
    """Test that we are checking the return type of delete functions is correct"""

    CHECKER_CLASS = checker.DeleteOperationReturnStatement

    @pytest.fixture(scope="class")
    def setup(self):
        file = open(
            os.path.join(TEST_FOLDER, "test_files", "delete_operation_return_type.py")
        )
        node = astroid.parse(file.read())
        file.close()
        return node

    def test_begin_delete_operation_incorrect_return(self, setup):
        node = setup.body[2].body[0]
        with self.assertAddsMessages(
            pylint.testutils.MessageTest(
                msg_id="delete-operation-wrong-return-type",
                line=7,
                node=node,
                col_offset=4,
                end_line=7,
                end_col_offset=34,
            )
        ):
            self.checker.visit_functiondef(node)

    def test_delete_operation_incorrect_return(self, setup):
        node = setup.body[2].body[1]
        with self.assertAddsMessages(
            pylint.testutils.MessageTest(
                msg_id="delete-operation-wrong-return-type",
                line=11,
                node=node,
                col_offset=4,
                end_line=11,
                end_col_offset=28,
            )
        ):
            self.checker.visit_functiondef(node)

    def test_delete_operation_correct_return(self, setup):
        node = setup.body[2].body[2]
        with self.assertNoMessages():
            self.checker.visit_functiondef(node)

    def test_begin_delete_operation_correct_return(self, setup):
        node = setup.body[2].body[3]
        with self.assertNoMessages():
            self.checker.visit_functiondef(node)


class TestDocstringParameters(pylint.testutils.CheckerTestCase):
    """Test that we are checking the docstring is correct"""

    CHECKER_CLASS = checker.CheckDocstringParameters

    @pytest.fixture(scope="class")
    def setup(self):
        file = open(
            os.path.join(TEST_FOLDER, "test_files", "docstring_parameters.py")
        )
        node = astroid.parse(file.read())
        file.close()
        return node

    def test_docstring_vararg(self, setup):
        # Check that we recognize *args as param in docstring
        node = setup.body[0]
        with self.assertNoMessages():
            self.checker.visit_functiondef(node)

    def test_docstring_vararg_keyword_args(self, setup):
        # Check that we recognize keyword-only args after *args in docstring
        node = setup.body[1]
        with self.assertNoMessages():
            self.checker.visit_functiondef(node)

    def test_docstring_varag_no_type(self, setup):
        # Error on documenting keyword only args as param after *args in docstring
        node = setup.body[2]
        with self.assertAddsMessages(
            pylint.testutils.MessageTest(
                msg_id="docstring-keyword-should-match-keyword-only",
                line=24,
                node=node,
                args="z",
                col_offset=0,
                end_line=24,
                end_col_offset=16,
            ),
            pylint.testutils.MessageTest(
                msg_id="docstring-missing-type",
                line=24,
                args="x",
                node=node,
                col_offset=0,
                end_line=24,
                end_col_offset=16,
            ),
        ):
            self.checker.visit_functiondef(node)

    def test_docstring_class_paramtype(self, setup):
        function_node_a = setup.body[3].body[0]
        function_node_b = setup.body[3].body[1]
        with self.assertAddsMessages(
            pylint.testutils.MessageTest(
                msg_id="docstring-keyword-should-match-keyword-only",
                line=34,
                node=function_node_a,
                args="z",
                col_offset=4,
                end_line=34,
                end_col_offset=20,
            ),
        ):
            self.checker.visit_functiondef(function_node_a)
        with self.assertAddsMessages(
            pylint.testutils.MessageTest(
                msg_id="docstring-keyword-should-match-keyword-only",
                line=40,
                node=function_node_b,
                args="z",
                col_offset=4,
                end_line=40,
                end_col_offset=20,
            ),
        ):
            self.checker.visit_functiondef(function_node_b)

    def test_docstring_property_decorator(self, setup):
        node = setup.body[5]
        with self.assertNoMessages():
            self.checker.visit_functiondef(node)

    def test_docstring_no_property_decorator(self, setup):
        node = setup.body[6]
        with self.assertAddsMessages(
            pylint.testutils.MessageTest(
                msg_id="docstring-missing-return",
                line=60,
                args=None,
                node=node,
                col_offset=0,
                end_line=60,
                end_col_offset=16,
            ),
        ):
            self.checker.visit_functiondef(node)

    def test_docstring_type_has_space(self, setup):
        # Don't error if there is extra spacing in the type
        node = setup.body[7]
        with self.assertNoMessages():
            self.checker.visit_functiondef(node)

    def test_docstring_type_has_many_spaces(self, setup):
        # Don't error if there is extra spacing around the type
        node = setup.body[8]
        with self.assertNoMessages():
            self.checker.visit_functiondef(node)

    def test_docstring_raises(self, setup):
        node = setup.body[9]
        with self.assertNoMessages():
            self.checker.visit_functiondef(node)

    def test_docstring_keyword_only(self, setup):
        node = setup.body[10]
        with self.assertNoMessages():
            self.checker.visit_functiondef(node)

    def test_docstring_correct_rtype(self, setup):
        node = setup.body[11]
        with self.assertNoMessages():
            self.checker.visit_functiondef(node)

    def test_docstring_class_type(self, setup):
        node = setup.body[12]
        with self.assertAddsMessages(
            pylint.testutils.MessageTest(
                msg_id="docstring-type-do-not-use-class",
                line=114,
                args="x",
                node=node,
                col_offset=0,
                end_line=114,
                end_col_offset=16,
            ),
            pylint.testutils.MessageTest(
                msg_id="docstring-type-do-not-use-class",
                line=114,
                args="rtype",
                node=node,
                col_offset=0,
                end_line=114,
                end_col_offset=16,
            ),
        ):
            self.checker.visit_functiondef(node)


class TestDoNotImportLegacySix(pylint.testutils.CheckerTestCase):
    """Test that we are blocking disallowed imports and allowing allowed imports."""

    CHECKER_CLASS = checker.DoNotImportLegacySix

    @pytest.fixture(scope="class")
    def setup(self):
        file = open(
            os.path.join(TEST_FOLDER, "test_files", "do_not_import_legacy_six.py")
        )
        node = astroid.parse(file.read())
        file.close()
        return node

    def test_disallowed_import_from(self, setup):
        """Check that illegal imports raise warnings"""
        importfrom_node = setup.body[0]
        with self.assertAddsMessages(
            pylint.testutils.MessageTest(
                msg_id="do-not-import-legacy-six",
                line=2,
                node=importfrom_node,
                col_offset=0,
                end_line=2,
                end_col_offset=30,
            )
        ):
            self.checker.visit_importfrom(importfrom_node)

    def test_disallowed_import(self, setup):
        """Check that illegal imports raise warnings"""
        importfrom_node = setup.body[1]
        with self.assertAddsMessages(
            pylint.testutils.MessageTest(
                msg_id="do-not-import-legacy-six",
                line=5,
                node=importfrom_node,
                col_offset=0,
                end_line=5,
                end_col_offset=10,
            )
        ):
            self.checker.visit_import(importfrom_node)

    def test_allowed_imports(self, setup):
        """Check that allowed imports don't raise warnings."""
        # import not in the blocked list.
        importfrom_node = setup.body[2]
        with self.assertNoMessages():
            self.checker.visit_importfrom(importfrom_node)

        # from import not in the blocked list.
        importfrom_node = setup.body[3]
        with self.assertNoMessages():
            self.checker.visit_importfrom(importfrom_node)


class TestCheckNoLegacyAzureCoreHttpResponseImport(pylint.testutils.CheckerTestCase):
    """Test that we are blocking disallowed imports and allowing allowed imports."""

    CHECKER_CLASS = checker.NoLegacyAzureCoreHttpResponseImport

    @pytest.fixture(scope="class")
    def setup(self):
        file = open(
            os.path.join(TEST_FOLDER, "test_files", "no_legacy_azure_core_http_response_import.py")
        )
        node = astroid.parse(file.read())
        file.close()
        return node

    def test_disallowed_import_from(self, setup):
        """Check that illegal imports raise warnings"""
        importfrom_node = setup.body[0]
        with self.assertAddsMessages(
            pylint.testutils.MessageTest(
                msg_id="no-legacy-azure-core-http-response-import",
                line=2,
                node=importfrom_node,
                col_offset=0,
                end_line=2,
                end_col_offset=54,
            )
        ):
            self.checker.visit_importfrom(importfrom_node)

    def test_allowed_imports(self, setup):
        """Check that allowed imports don't raise warnings."""
        # import not in the blocked list.
        importfrom_node = setup.body[1]
        with self.assertNoMessages():
            self.checker.visit_importfrom(importfrom_node)

        # from import not in the blocked list.
        importfrom_node = setup.body[2]
        with self.assertNoMessages():
            self.checker.visit_importfrom(importfrom_node)

        # Import HttpResponse, but from in `azure.core`.
        importfrom_node = setup.body[3]
        importfrom_node.root().name = "azure.core"
        with self.assertNoMessages():
            self.checker.visit_importfrom(importfrom_node)


class TestCheckNoTypingUnderTypeChecking(pylint.testutils.CheckerTestCase):
    """Test that we are blocking disallowed imports and allowing allowed imports."""

    CHECKER_CLASS = checker.NoImportTypingFromTypeCheck

    @pytest.fixture(scope="class")
    def setup(self):
        file = open(
            os.path.join(TEST_FOLDER, "test_files", "no_typing_under_type_checking.py")
        )
        node = astroid.parse(file.read())
        file.close()
        return node

    def test_disallowed_import_from(self, setup):
        """Check that illegal imports raise warnings"""
        import_node = setup.body[1].body[0]
        with self.assertAddsMessages(
            pylint.testutils.MessageTest(
                msg_id="no-typing-import-in-type-check",
                line=5,
                node=import_node,
                col_offset=4,
                end_line=5,
                end_col_offset=26,
            )
        ):
            self.checker.visit_importfrom(import_node)

    def test_disallowed_import_from_extensions(self, setup):
        """Check that illegal imports raise warnings"""
        import_node = setup.body[2].body[0]
        with self.assertAddsMessages(
            pylint.testutils.MessageTest(
                msg_id="no-typing-import-in-type-check",
                line=9,
                node=import_node,
                col_offset=4,
                end_line=9,
                end_col_offset=28,
            )
        ):
            self.checker.visit_import(import_node)

    def test_allowed_imports(self, setup):
        """Check that allowed imports don't raise warnings."""
        # import not in the blocked list.
        importfrom_node = setup.body[3].body[0]
        with self.assertNoMessages():
            self.checker.visit_importfrom(importfrom_node)

    def test_allowed_import_else(self, setup):
        """Check that illegal imports raise warnings"""
        ima = setup.body[4].orelse[0]
        imb = setup.body[4].orelse[1]
        imc = setup.body[4].orelse[2]
        imd = setup.body[4].orelse[3]
        with self.assertNoMessages():
            self.checker.visit_importfrom(ima)
            self.checker.visit_import(imb)
            self.checker.visit_import(imc)
            self.checker.visit_importfrom(imd)


class TestImportTypeChecker(pylint.testutils.CheckerTestCase):
    CHECKER_CLASS = checker.ImportTypeChecker

    def test_finds_duplicate_imports(self):
        """Test that the checker correctly finds duplicate imports of the same type within the same file."""
        node = astroid.parse("""
            from module_a import MyClass
            from module_a import MyClass
        """)
        with self.assertAddsMessages(
                MessageTest(
                    msg_id='duplicate-import-type',
                    line=3,
                    node=node.body[1],  # Points to the second 'from ... import' statement
                    args=('MyClass', 'module_a'),
                    col_offset=0,
                    end_line=3,
                    end_col_offset=28
                )
        ):
            self.walk(node)

    def test_no_duplicates(self):
        """Test that the checker does not raise errors when there are no duplicate imports."""
        node = astroid.parse("""
            from module_a import MyClass
            from module_b import AnotherClass
        """)
        with self.assertNoMessages():
            self.walk(node)

    def test_ignore_imports_in_if_statement(self):
        """Test that the checker does not raise errors for duplicate imports inside an if statement."""
        node = astroid.parse("""
            if sys.version_info >= (3, 8):
                from module_a import MyClass
            else:
                from module_b import MyClass
        """)
        with self.assertNoMessages():
            self.walk(node)

    def test_ignore_imports_in_try_except(self):
        """Test that the checker does not raise errors for duplicate imports inside a try/except block."""
        node = astroid.parse("""
            try:
                from module_a import MyClass
            except ImportError:
                from module_b import MyClass
        """)
        with self.assertNoMessages():
            self.walk(node)

    def test_no_error_for_different_namespaces(self):
        """Test that the checker does not raise errors for the same client name in different namespaces."""
        node = astroid.parse("""
            from azure.eventgrid import EventGridClient
            from azure.eventgrid.aio import EventGridClient
        """)
        with self.assertNoMessages():
            self.walk(node)

    def test_no_error_for_completely_different_namespaces(self):
        """Test that the checker does not raise errors when importing the same client from completely different namespaces."""
        node = astroid.parse("""
            from azure.storage.blob import BlobServiceClient
            from azure.storage.blob.aio import BlobServiceClient
            from azure.identity import DefaultAzureCredential
            from azure.identity.aio import DefaultAzureCredential
        """)
        with self.assertNoMessages():
            self.walk(node)

    def test_error_for_duplicate_imports_in_same_namespace(self):
        """Test that the checker correctly finds duplicate imports of the same type from the same namespace."""
        node = astroid.parse("""
            from azure.storage.blob import BlobServiceClient
            from azure.storage.blob import BlobServiceClient
        """)
        with self.assertAddsMessages(
                MessageTest(
                    msg_id='duplicate-import-type',
                    line=3,
                    node=node.body[1],  # Points to the second 'from ... import' statement
                    args=('BlobServiceClient', 'azure.storage.blob'),
                    col_offset=0,
                    end_line=3,
                    end_col_offset=48
                )
        ):
            self.walk(node)

    def test_no_error_for_generic_namespaces(self):
        """Test that the checker does not raise errors for the same type in different generic namespaces."""
        node = astroid.parse("""
            from some.generic.namespace import SomeClass
            from some.generic.namespace.aio import SomeClass
            from another.namespace import AnotherClass
            from another.namespace.aio import AnotherClass
        """)
        with self.assertNoMessages():
            self.walk(node)

    def test_error_for_duplicate_imports_in_generic_namespace(self):
        """Test that the checker correctly finds duplicate imports of the same type from the same generic namespace."""
        node = astroid.parse("""
            from some.generic.namespace import SomeClass
            from some.generic.namespace import SomeClass
        """)
        with self.assertAddsMessages(
                MessageTest(
                    msg_id='duplicate-import-type',
                    line=3,
                    node=node.body[1],  # Points to the second 'from ... import' statement
                    args=('SomeClass', 'some.generic.namespace'),
                    col_offset=0,
                    end_line=3,
                    end_col_offset=44
                )
        ):
            self.walk(node)




            
class TestInvalidUseOfOverload(pylint.testutils.CheckerTestCase):
    """Test that use of the @overload decorator matches the async/sync nature of the underlying function"""

    CHECKER_CLASS = checker.InvalidUseOfOverload

    def test_valid_use_overload(self):
        file = open(
            os.path.join(
                TEST_FOLDER, "test_files", "invalid_use_of_overload_acceptable.py"
            )
        )
        node = astroid.parse(file.read())
        file.close()
        with self.assertNoMessages():
            self.checker.visit_classdef(node.body[1])


    def test_invalid_use_overload(self):
        file = open(
            os.path.join(
                TEST_FOLDER, "test_files", "invalid_use_of_overload_violation.py"
            )
        )
        node = astroid.extract_node(file.read())
        file.close()

        with self.assertAddsMessages(
            pylint.testutils.MessageTest(
                msg_id="invalid-use-of-overload",
                line=14,
                node=node.body[2],
                col_offset=4,
                end_line=14,
                end_col_offset=20,
            ),
            pylint.testutils.MessageTest(
                msg_id="invalid-use-of-overload",
                line=25,
                node=node.body[4],
                col_offset=4,
                end_line=25,
                end_col_offset=19,
            ),
        ):
            self.checker.visit_classdef(node)


class TestDoNotLogExceptions(pylint.testutils.CheckerTestCase):

    """Test that any errors are not logged in exception blocks."""

    CHECKER_CLASS = checker.DoNotLogExceptions

    @pytest.fixture(scope="class")
    def setup(self):
        file = open(
            os.path.join(TEST_FOLDER, "test_files", "do_not_log_exceptions.py")
        )
        node = astroid.parse(file.read())
        file.close()
        return node

    def test_logging_levels_logged_str_exception(self, setup):
        """Check that exceptions aren't logged at all logging levels in the exception block."""
        try_node = setup.body[1].body[0]
        error_node = setup.body[1].body[0].handlers[0].body[0]
        warning_node = setup.body[1].body[0].handlers[0].body[1]
        info_node = setup.body[1].body[0].handlers[0].body[2]
        debug_node = setup.body[1].body[0].handlers[0].body[3]
        with self.assertAddsMessages(
            pylint.testutils.MessageTest(
                msg_id="do-not-log-exceptions",
                line=9,
                node=error_node,
                col_offset=8,
                end_line=9,
                end_col_offset=39,
            ),
            pylint.testutils.MessageTest(
                msg_id="do-not-log-exceptions",
                line=10,
                node=warning_node,
                col_offset=8,
                end_line=10,
                end_col_offset=31,
            ),
            pylint.testutils.MessageTest(
                msg_id="do-not-log-exceptions",
                line=11,
                node=info_node,
                col_offset=8,
                end_line=11,
                end_col_offset=28,
            ),
            pylint.testutils.MessageTest(
                msg_id="do-not-log-exceptions",
                line=12,
                node=debug_node,
                col_offset=8,
                end_line=12,
                end_col_offset=29,
            )
        ):
            self.checker.visit_try(try_node)

    def test_logging_levels_logged_repr_exception(self, setup):
        """Check that exceptions aren't logged at all logging levels in the exception block."""
        try_node = setup.body[2].body[0]
        error_node = setup.body[2].body[0].handlers[0].body[0]
        warning_node = setup.body[2].body[0].handlers[0].body[1]
        info_node = setup.body[2].body[0].handlers[0].body[2]
        debug_node = setup.body[2].body[0].handlers[0].body[3]
        with self.assertAddsMessages(
            pylint.testutils.MessageTest(
                msg_id="do-not-log-exceptions",
                line=20,
                node=error_node,
                col_offset=8,
                end_line=20,
                end_col_offset=30,
            ),
            pylint.testutils.MessageTest(
                msg_id="do-not-log-exceptions",
                line=21,
                node=warning_node,
                col_offset=8,
                end_line=21,
                end_col_offset=32,
            ),
            pylint.testutils.MessageTest(
                msg_id="do-not-log-exceptions",
                line=22,
                node=info_node,
                col_offset=8,
                end_line=22,
                end_col_offset=29,
            ),
            pylint.testutils.MessageTest(
                msg_id="do-not-log-exceptions",
                line=23,
                node=debug_node,
                col_offset=8,
                end_line=23,
                end_col_offset=30,
            )
        ):
            self.checker.visit_try(try_node)

    def test_regular_logging_ok(self, setup):
        """Check that normal logging is ok in the exception block."""
        try_node = setup.body[3].body[0]
        with self.assertNoMessages():
            self.checker.visit_try(try_node)

    def test_logging_str_exception_branches(self, setup):
        """Check that exceptions aren't logged at all logging levels in the exception block."""
        try_node = setup.body[4].body[0]
        error_node = setup.body[4].body[0].handlers[0].body[0].body[0]
        warning_node = setup.body[4].body[0].handlers[0].body[0].orelse[0].body[0]
        info_node = setup.body[4].body[0].handlers[0].body[0].orelse[0].orelse[0]
        with self.assertAddsMessages(
            pylint.testutils.MessageTest(
                msg_id="do-not-log-exceptions",
                line=43,
                node=error_node,
                col_offset=12,
                end_line=43,
                end_col_offset=33,
            ),
            pylint.testutils.MessageTest(
                msg_id="do-not-log-exceptions",
                line=46,
                node=warning_node,
                col_offset=12,
                end_line=46,
                end_col_offset=36,
            ),
            pylint.testutils.MessageTest(
                msg_id="do-not-log-exceptions",
                line=49,
                node=info_node,
                col_offset=12,
                end_line=49,
                end_col_offset=32,
            )
        ):
            self.checker.visit_try(try_node)

    def test_other_logging_fails(self, setup):
        """Check that exceptions aren't logged at all logging levels in the exception block."""
        try_node = setup.body[5].body[0]
        error_node = setup.body[5].body[0].handlers[0].body[0].body[0]
        warning_node = setup.body[5].body[0].handlers[0].body[0].orelse[0]
        with self.assertAddsMessages(
            pylint.testutils.MessageTest(
                msg_id="do-not-log-exceptions",
                line=58,
                node=error_node,
                col_offset=12,
                end_line=58,
                end_col_offset=65,
            ),
            pylint.testutils.MessageTest(
                msg_id="do-not-log-exceptions",
                line=61,
                node=warning_node,
                col_offset=12,
                end_line=61,
                end_col_offset=30,
            )
        ):
            self.checker.visit_try(try_node)

    def test_no_logging_and_no_exception_name_ok(self, setup):
        """Check that no logging is ok in the exception block."""
        try_node = setup.body[6].body[0]
        with self.assertNoMessages():
            self.checker.visit_try(try_node)

    def test_logging_without_exception_name(self, setup):
        """Check that logging without exception name is ok in the exception block."""
        try_node = setup.body[7].body[0]
        with self.assertNoMessages():
            self.checker.visit_try(try_node)

    def test_guidelines_link_active(self):
        url = "https://azure.github.io/azure-sdk/python_implementation.html#python-logging-sensitive-info"
        config = Configuration()
        client = PipelineClient(url, config=config)
        request = client.get(url)
        response = client._pipeline.run(request)
        assert response.http_response.status_code == 200


# [Pylint] Address Commented out Pylint Custom Plugin Checkers #3228
<<<<<<< HEAD
# [Pylint] Add a check for connection_verify hardcoded settings #35355
# [Pylint] Refactor test suite for custom pylint checkers to use files instead of docstrings #3233
# [Pylint] Investigate pylint rule around missing dependency #3231
=======


class TestDoNotHardcodeConnectionVerify(pylint.testutils.CheckerTestCase):
    """Test that we are not hard-coding a True or False to connection_verify"""

    CHECKER_CLASS = checker.DoNotHardcodeConnectionVerify

    def test_valid_connection_verify(self):
        """Check that valid connection_verify hard coding does not raise warnings"""
        file = open(
            os.path.join(
                TEST_FOLDER, "test_files", "do_not_hardcode_connection_verify_acceptable.py"
            )
        )
        node = astroid.parse(file.read())
        file.close()

        nodes = node.body
        instance_variable_error = nodes[0].body[0].body[0]
        variable_error = nodes[1].body[0]
        function_arguments_errors = nodes[2].body[1].value
        function_arguments_instance_errors = nodes[3].body[0].body[0].value
        return_error_function_argument = nodes[4].body[1].body[0].value
        return_error_dict = nodes[5].body[0].body[0].value
        annotated_assignment = nodes[6].body[0]
        annotated_self_assignment = nodes[7].body[0].body[0]
        visit_assign_pass = nodes[8].body[0]
        visit_annassign_pass = nodes[9].body[1]

        with self.assertNoMessages():
            self.checker.visit_assign(instance_variable_error)
            self.checker.visit_assign(variable_error)
            self.checker.visit_call(function_arguments_errors)
            self.checker.visit_call(function_arguments_instance_errors)
            self.checker.visit_call(return_error_function_argument)
            self.checker.visit_call(return_error_dict)
            self.checker.visit_annassign(annotated_assignment)
            self.checker.visit_annassign(annotated_self_assignment)
            self.checker.visit_assign(visit_assign_pass)
            self.checker.visit_annassign(visit_annassign_pass)

    def test_invalid_connection_verify(self):
        """Check that hard-coding connection_verify to a bool raise warnings"""
        file = open(
            os.path.join(
                TEST_FOLDER, "test_files", "do_not_hardcode_connection_verify_violation.py"
            )
        )
        node = astroid.parse(file.read())
        file.close()

        nodes = node.body
        instance_variable_error = nodes[0].body[0].body[0]
        variable_error = nodes[1].body[0]
        function_keyword_arguments = nodes[2].body[1].value
        function_arguments_instance = nodes[3].body[0].body[0].value
        return_error_function_argument = nodes[4].body[1].body[0].value
        return_error_dict = nodes[5].body[0].body[0].value
        annotated_assignment = nodes[6].body[0]
        annotated_self_assignment = nodes[7].body[0].body[0]

        with self.assertAddsMessages(
            pylint.testutils.MessageTest(
                msg_id="do-not-hardcode-connection-verify",
                line=3,
                node=instance_variable_error,
                col_offset=8,
                end_line=3,
                end_col_offset=37,
            ),
            pylint.testutils.MessageTest(
                msg_id="do-not-hardcode-connection-verify",
                line=8,
                node=variable_error,
                col_offset=4,
                end_line=8,
                end_col_offset=28,
            ),
            pylint.testutils.MessageTest(
                msg_id="do-not-hardcode-connection-verify",
                line=15,
                node=function_keyword_arguments.keywords[0],
                col_offset=20,
                end_line=15,
                end_col_offset=43,
            ),
            pylint.testutils.MessageTest(
                msg_id="do-not-hardcode-connection-verify",
                line=20,
                node=function_arguments_instance.keywords[0],
                col_offset=52,
                end_line=20,
                end_col_offset=75,
            ),
            pylint.testutils.MessageTest(
                msg_id="do-not-hardcode-connection-verify",
                line=28,
                node=return_error_function_argument.keywords[0],
                col_offset=25,
                end_line=28,
                end_col_offset=47,
            ),
            pylint.testutils.MessageTest(
                msg_id="do-not-hardcode-connection-verify",
                line=35,
                node=return_error_dict.keywords[0],
                col_offset=12,
                end_line=35,
                end_col_offset=35,
            ),
            pylint.testutils.MessageTest(
                msg_id="do-not-hardcode-connection-verify",
                line=39,
                node=annotated_assignment,
                col_offset=4,
                end_line=39,
                end_col_offset=34,
            ),
            pylint.testutils.MessageTest(
                msg_id="do-not-hardcode-connection-verify",
                line=44,
                node=annotated_self_assignment,
                col_offset=8,
                end_line=44,
                end_col_offset=43,
            ),
        ):
            self.checker.visit_assign(instance_variable_error)
            self.checker.visit_assign(variable_error)
            self.checker.visit_call(function_keyword_arguments)
            self.checker.visit_call(function_arguments_instance)
            self.checker.visit_call(return_error_function_argument)
            self.checker.visit_call(return_error_dict)
            self.checker.visit_annassign(annotated_assignment)
            self.checker.visit_annassign(annotated_self_assignment)



# [Pylint] Refactor test suite for custom pylint checkers to use files instead of docstrings #3233
# [Pylint] Investigate pylint rule around missing dependency #3231
>>>>>>> 0ea40342
<|MERGE_RESOLUTION|>--- conflicted
+++ resolved
@@ -3610,11 +3610,7 @@
 
 
 # [Pylint] Address Commented out Pylint Custom Plugin Checkers #3228
-<<<<<<< HEAD
-# [Pylint] Add a check for connection_verify hardcoded settings #35355
-# [Pylint] Refactor test suite for custom pylint checkers to use files instead of docstrings #3233
-# [Pylint] Investigate pylint rule around missing dependency #3231
-=======
+
 
 
 class TestDoNotHardcodeConnectionVerify(pylint.testutils.CheckerTestCase):
@@ -3753,6 +3749,6 @@
 
 
 
+
 # [Pylint] Refactor test suite for custom pylint checkers to use files instead of docstrings #3233
 # [Pylint] Investigate pylint rule around missing dependency #3231
->>>>>>> 0ea40342
