--- conflicted
+++ resolved
@@ -140,17 +140,10 @@
         icon: 'bi bi-chat-left-dots',
         tooltip: 'Conversations',
         badge: (this.numberOfActiveConversation > 0) ? this.numberOfActiveConversation.toString() : undefined,
-<<<<<<< HEAD
         command: () => {
-          if (this.getLoadingStatus() === 'completed') {
-            this.conversationSidePanel = !this.conversationSidePanel;
-          }
-=======
-        command: () => { 
             if (this.getLoadingStatus() === 'completed') {
               this.conversationSidePanel = !this.conversationSidePanel;
             }
->>>>>>> f195788c
           }
       },
       {
@@ -623,8 +616,6 @@
     return false;
   }
 
-<<<<<<< HEAD
-=======
   updatePageTitle() {
     if (this.review?.packageName) {
       this.titleService.setTitle(this.review.packageName);
@@ -632,8 +623,7 @@
       this.titleService.setTitle('APIView');
     }
   }
-  
->>>>>>> f195788c
+
   ngOnDestroy() {
     this.workerService.terminateWorker();
     this.destroy$.next();
