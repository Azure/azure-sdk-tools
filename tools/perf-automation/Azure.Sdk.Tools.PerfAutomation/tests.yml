Languages:
  Net:
    DefaultVersions:
    - netcoreapp3.1
    OptionalVersions:
    - net6.0

  Java:
    DefaultVersions:
    - 1.8.0_345
    OptionalVersions:
    - 17+35

  JS:
    DefaultVersions:
    - 14.20.0
    OptionalVersions:
    - 16.14.0
  
  Python:
    DefaultVersions:
    - 3.7.13
    OptionalVersions:
    - 3.10.0

  Cpp:
    DefaultVersions:
    - 3.20.0
    OptionalVersions:
    - 3.13.0

Services:
- Service: sample
  Languages:
    Net:
      Project: common/Perf/Azure.Sample.Perf/Azure.Sample.Perf.csproj
      PackageVersions:
      - Azure.Test.Perf: source
    Java:
      Project: sdk/template/azure-template-perf
      PackageVersions:
      - 'com.azure:perf-test-core': source
    JS:
      Project: sdk/test-utils/perfstress
      PackageVersions:
      - '@azure/test-utils-perfstress': source
  Tests:
  - Test: no-op
    Arguments:
    - --warmup 0 --duration 1
    TestNames:
      Net: NoOp
      Java: noop
      JS: NoOp

- Service: core
  Languages:
    Java:
      Project: sdk/core/azure-core-perf
      PrimaryPackage: 'com.azure:azure-core'
      PackageVersions:
      - 'com.azure:azure-core': 1.34.0
        'com.azure:azure-core-http-netty': 1.12.7
        'com.azure:azure-core-http-okhttp': 1.11.4
      - 'com.azure:azure-core': source
        'com.azure:azure-core-http-netty': source
        'com.azure:azure-core-http-okhttp': source
      AdditionalArguments: &java-additional-arguments
        warmup: 15
        duration: 15
    Cpp:
      Project: azure-perf-test
      PackageVersions:
      - azure-core-cpp: 1.7.2
      - azure-core-cpp: source

  Tests:
  - Test: jsonsend
    Arguments: &core-document-sizes
    - --size 10 --parallel 64 --backend-type blobs
    - --size 1000 --parallel 64 --backend-type blobs
    TestNames:
      Java: jsonsend
  - Test: jsonreceive
    Arguments: *core-document-sizes
    TestNames:
      Java: jsonreceive
  - Test: xmlsend
    Arguments: *core-document-sizes
    TestNames:
      Java: xmlsend
  - Test: xmlreceive
    Arguments: *core-document-sizes
    TestNames:
      Java: xmlreceive
  - Test: binarydatasend
    Arguments:
    - --size 10240 --binary-data-source bytes --parallel 64 --backend-type blobs
    - --size 10240 --binary-data-source file --parallel 64 --backend-type blobs
    - --size 10240 --binary-data-source flux --parallel 64 --backend-type blobs
    - --size 10240 --binary-data-source stream --parallel 64 --backend-type blobs
    - --size 10485760 --binary-data-source bytes --parallel 32 --backend-type blobs
    - --size 10485760 --binary-data-source file --parallel 32 --backend-type blobs
    - --size 10485760 --binary-data-source flux --parallel 32 --backend-type blobs
    - --size 10485760 --binary-data-source stream --parallel 32 --backend-type blobs
    - --size 10240 --binary-data-source bytes --parallel 64 --backend-type blobs --http-client okhttp
    - --size 10240 --binary-data-source file --parallel 64 --backend-type blobs --http-client okhttp
    - --size 10240 --binary-data-source flux --parallel 64 --backend-type blobs --http-client okhttp
    - --size 10240 --binary-data-source stream --parallel 64 --backend-type blobs --http-client okhttp
    - --size 10485760 --binary-data-source bytes --parallel 32 --backend-type blobs --http-client okhttp
    - --size 10485760 --binary-data-source file --parallel 32 --backend-type blobs --http-client okhttp
    - --size 10485760 --binary-data-source flux --parallel 32 --backend-type blobs --http-client okhttp
    - --size 10485760 --binary-data-source stream --parallel 32 --backend-type blobs --http-client okhttp
    TestNames:
      Java: binarydatasend
  - Test: binarydatareceive
    Arguments:
    - --size 10240 --parallel 64 --backend-type blobs
    - --size 10485760 --parallel 32 --backend-type blobs
    - --size 10240 --parallel 64 --backend-type blobs --http-client okhttp
    - --size 10485760 --parallel 32 --backend-type blobs --http-client okhttp
    TestNames:
      Java: binarydatareceive
  - Test: extendedOptions
    Arguments:
    - -e 1
    TestNames:
      Cpp: extendedOptions
       
- Service: storage-blob
  Languages:
    Net:
      Project: sdk/storage/Azure.Storage.Blobs/perf/Azure.Storage.Blobs.Perf/Azure.Storage.Blobs.Perf.csproj
      PackageVersions:
      - Azure.Storage.Blobs: 12.14.1
      - Azure.Storage.Blobs: source
    Java:
      Project: sdk/storage/azure-storage-perf
      PrimaryPackage: 'com.azure:azure-storage-blob'
      PackageVersions: &java-storage-package-versions
      - 'com.azure:azure-storage-common': 12.19.1
        'com.azure:azure-storage-blob': 12.20.1
        'com.azure:azure-storage-blob-cryptography': 12.19.1
        'com.azure:azure-storage-file-share': 12.16.1
        'com.azure:azure-storage-file-datalake': 12.13.1
        'com.azure:azure-core': 1.34.0
        'com.azure:azure-core-http-netty': 1.12.7
        'com.azure:azure-core-http-okhttp': 1.11.4
        'io.projectreactor:reactor-core': 3.4.23
      - 'com.azure:azure-storage-common': source
        'com.azure:azure-storage-blob': source
        'com.azure:azure-storage-blob-cryptography': source
        'com.azure:azure-storage-file-share': source
        'com.azure:azure-storage-file-datalake': source
        'com.azure:azure-core': source
        'com.azure:azure-core-http-netty': source
        'com.azure:azure-core-http-okhttp': source
        'io.projectreactor:reactor-core': source
      AdditionalArguments: *java-additional-arguments
    JS:
      Project: sdk/storage/perf-tests/storage-blob
      PrimaryPackage: '@azure/storage-blob'
      PackageVersions:
      - '@azure/storage-blob': 12.12.0
        '@azure/core-auth': 1.4.0
        '@azure/core-http': 2.3.1
        '@azure/core-lro': 2.4.0
        '@azure/core-paging': 1.4.0
        '@azure/core-rest-pipeline': 1.10.0
        '@azure/core-tracing': 1.0.1
        '@azure/core-util': 1.1.1
        '@azure/abort-controller': 1.1.0
        '@azure/logger': 1.0.3
      - '@azure/storage-blob': source
        '@azure/core-auth': source
        '@azure/core-http': source
        '@azure/core-lro': source
        '@azure/core-paging': source
        '@azure/core-rest-pipeline': source
        '@azure/core-tracing': source
        '@azure/core-util': source
        '@azure/abort-controller': source
        '@azure/logger': source
    Python:
      Project: sdk/storage/azure-storage-blob
      PrimaryPackage: azure-storage-blob
      PackageVersions:
      - azure-core: 1.26.1
        azure-storage-blob: 12.14.1
      - azure-core: source
        azure-storage-blob: source
    Cpp:
      Project: azure-storage-blobs-perf
      PrimaryPackage: azure-storage-blobs-cpp
      PackageVersions:
      - azure-storage-blobs-cpp: 12.6.2
        azure-core-cpp: 1.7.2
      - azure-storage-blobs-cpp: source
        azure-core-cpp: source

  Tests:
  - Test: download
    Arguments: &storage-sizes
    - --size 1 --warmup 0 --duration 1
    - --size 10240 --parallel 64
    - --size 1048576 --parallel 1
    - --size 10485760 --parallel 32
    - --size 10485760 --parallel 32 --sync
    - --size 20971520 --parallel 1
    - --size 209715200 --parallel 1
    - --size 1073741824 --parallel 1 --warmup 60 --duration 60
    - --size 1073741824 --parallel 8 --warmup 60 --duration 60
    TestNames:
      Net: DownloadBlob
      Java: downloadblob
      JS: StorageBlobDownloadTest
      Python: DownloadTest
      Cpp: DownloadBlob
      
  - Test: download-file
    Arguments:
    - --size 10485760 --parallel 32
    - --size 10485760 --parallel 32 --sync
    TestNames:
      Java: downloadblobtofile

  - Test: upload
    Arguments: *storage-sizes
    TestNames:
      Net: UploadBlob
      Java: uploadblob
      JS: StorageBlobUploadTest
      Python: UploadTest
      Cpp: UploadBlob

  - Test: upload-file
    Arguments:
    - --size 10485760 --parallel 32
    - --size 10485760 --parallel 32 --sync
    - --size 268435456 --parallel 1 --warmup 30 --duration 30
    - --size 268435456 --parallel 1 --warmup 30 --duration 30 --max-concurrency 8
    TestNames:
      Java: uploadfromfile
      Python: UploadFromFileTest

  - Test: list-blobs
    Arguments: &storage-blob-counts
    - --count 1 --warmup 0 --duration 1
    - --count 5 --parallel 64
    - --count 500 --parallel 32
    - --count 500 --parallel 32 --sync
    - --count 50000 --parallel 32 --warmup 60 --duration 60
    TestNames:
      Net: GetBlobs
      Java: listblobs
      JS: StorageBlobListTest
      Python: ListBlobsTest
      Cpp: ListBlob

  - Test: download-sas-http-client
    Arguments:
    - --size 10240 --parallel 256
    TestNames:
      Net: DownloadSasUriHttpClient

  - Test: download-sas-http-pipeline
    Arguments:
    - --size 10240 --parallel 256
    TestNames:
      Net: DownloadSasUriHttpPipeline

  - Test: download-sas-blob-client
    Arguments:
    - --size 10240 --parallel 256
    TestNames:
      Net: DownloadSasUriBlobClient

- Service: storage-blob-track1
  Languages:
    Net:
      Project: sdk/storage/Azure.Storage.Blobs/perf/Microsoft.Azure.Storage.Blob.Perf/Microsoft.Azure.Storage.Blob.Perf.csproj
      PackageVersions:
      - Microsoft.Azure.Storage.Blob: 11.2.2
    Java:
      Project: sdk/storage/microsoft-azure-storage-perf
      PackageVersions:
      - azure-storage: 8.6.5
      AdditionalArguments: *java-additional-arguments
    JS:
      Project: sdk/storage/perf-tests/storage-blob-track-1
      PackageVersions:
      - '@azure/storage-blob': 10.5.0
    Python:
      Project: sdk/storage/azure-storage-blob
      PackageVersions:
      - azure-storage-blob: 2.1.0

  Tests:
  - Test: download
    Arguments: *storage-sizes
    TestNames:
      Net: DownloadBlob
      Java: downloadblob
      JS: StorageBlobDownloadTest
      Python: LegacyDownloadTest

  - Test: upload
    Arguments: *storage-sizes
    TestNames:
      Net: UploadBlob
      Java: uploadblob
      JS: StorageBlobUploadTest
      Python: LegacyUploadTest

  - Test: list-blobs
    Arguments: *storage-blob-counts
    TestNames:
      Net: GetBlobs
      Java: listblobs
      JS: StorageBlobListTest
      Python: LegacyListBlobsTest

- Service: storage-file-share
  Languages:
    Net:
      Project: sdk/storage/Azure.Storage.Files.Shares/perf/Azure.Storage.Files.Shares.Perf/Azure.Storage.Files.Shares.Perf.csproj
      PackageVersions:
      - Azure.Storage.Files.Shares: 12.12.1
      - Azure.Storage.Files.Shares: source
    Java:
      Project: sdk/storage/azure-storage-perf
      PrimaryPackage: 'com.azure:azure-storage-file-share'
      PackageVersions: *java-storage-package-versions
      AdditionalArguments: *java-additional-arguments
    JS:
      Project: sdk/storage/perf-tests/storage-file-share
      PrimaryPackage: '@azure/storage-file-share'
      PackageVersions:
      - '@azure/storage-file-share': 12.12.0
        '@azure/core-auth': 1.4.0
        '@azure/core-http': 2.3.1
        '@azure/core-paging': 1.4.0
        '@azure/core-rest-pipeline': 1.10.0
        '@azure/core-tracing': 1.0.1
        '@azure/core-util': 1.1.1
        '@azure/abort-controller': 1.1.0
        '@azure/logger': 1.0.3
      - '@azure/storage-file-share': source
        '@azure/core-auth': source
        '@azure/core-http': source
        '@azure/core-paging': source
        '@azure/core-rest-pipeline': source
        '@azure/core-tracing': source
        '@azure/core-util': source
        '@azure/abort-controller': source
        '@azure/logger': source
    Python:
      Project: sdk/storage/azure-storage-file-share
      PrimaryPackage: azure-storage-file-share
      PackageVersions:
      - azure-core: 1.26.1
        azure-storage-file-share: 12.10.1
      - azure-core: source
        azure-storage-file-share: source

  Tests:
  - Test: download
    Arguments: *storage-sizes
    TestNames:
      Net: DownloadFile
      Java: downloadfileshare
      JS: StorageFileShareDownloadTest
      Python: DownloadTest

  - Test: upload
    Arguments: *storage-sizes
    TestNames:
      Net: UploadFile
      Java: uploadfileshare
      JS: StorageFileShareUploadTest
      Python: UploadTest

- Service: storage-file-datalake
  Languages:
    Net:
      Project: sdk/storage/Azure.Storage.Files.DataLake/perf/Azure.Storage.Files.DataLake.Perf/Azure.Storage.Files.DataLake.Perf.csproj
      PackageVersions:
      - Azure.Storage.Files.DataLake: 12.12.1
      - Azure.Storage.Files.DataLake: source
    Java:
      Project: sdk/storage/azure-storage-perf
      PrimaryPackage: 'com.azure:azure-storage-file-datalake'
      PackageVersions: *java-storage-package-versions
      AdditionalArguments: *java-additional-arguments
    JS:
      Project: sdk/storage/perf-tests/storage-file-datalake
      PrimaryPackage: '@azure/storage-file-datalake'
      PackageVersions:
      - '@azure/storage-file-datalake': 12.11.0
        '@azure/storage-blob': 12.12.0
        '@azure/core-auth': 1.4.0
        '@azure/core-http': 2.3.1
        '@azure/core-lro': 2.4.0
        '@azure/core-paging': 1.3.0
        '@azure/core-rest-pipeline': 1.10.0
        '@azure/core-tracing': 1.0.1
        '@azure/core-util': 1.1.1
        '@azure/abort-controller': 1.1.0
        '@azure/logger': 1.0.3
      - '@azure/storage-file-datalake': source
        '@azure/storage-blob': source
        '@azure/core-auth': source
        '@azure/core-http': source
        '@azure/core-lro': source
        '@azure/core-paging': source
        '@azure/core-rest-pipeline': source
        '@azure/core-tracing': source
        '@azure/core-util': source
        '@azure/abort-controller': source
        '@azure/logger': source
    Python:
      Project: sdk/storage/azure-storage-file-datalake
      PrimaryPackage: azure-storage-file-datalake
      PackageVersions:
      - azure-core: 1.26.1
        azure-storage-file-datalake: 12.9.1
      - azure-core: source
        azure-storage-file-datalake: source

  Tests:
  - Test: download
    Arguments: *storage-sizes
    TestNames:
      Net: Read
      Java: readfiledatalake
      JS: StorageDFSReadTest
      Python: DownloadTest

  - Test: upload
    Arguments: *storage-sizes
    TestNames:
      Net: Upload
      Java: uploadfiledatalake
      JS: StorageDFSUploadTest
      Python: UploadTest

- Service: keyvault-secrets
  Languages:
    Net:
      Project: sdk/keyvault/Azure.Security.KeyVault.Secrets/perf/Azure.Security.KeyVault.Secrets.Perf.csproj
      PackageVersions:
      - Azure.Security.KeyVault.Secrets: 4.2.0
      - Azure.Security.KeyVault.Secrets: source
    Java:
      Project: sdk/keyvault/azure-security-keyvault-perf
      PrimaryPackage: 'com.azure:azure-security-keyvault-secrets'
      PackageVersions:
      - 'com.azure:azure-security-keyvault-certificates': 4.3.5
        'com.azure:azure-security-keyvault-keys': 4.4.6
        'com.azure:azure-security-keyvault-secrets': 4.4.6
        'com.azure:azure-core': 1.31.0
        'com.azure:azure-core-http-netty': 1.12.4
        'com.azure:azure-identity': 1.5.4
        'io.projectreactor:reactor-core': 3.4.9
      - 'com.azure:azure-security-keyvault-certificates': source
        'com.azure:azure-security-keyvault-keys': source
        'com.azure:azure-security-keyvault-secrets': source
        'com.azure:azure-core': source
        'com.azure:azure-core-http-netty': source
        'com.azure:azure-identity': source
        'io.projectreactor:reactor-core': source
      AdditionalArguments: *java-additional-arguments
    JS:
      Project: sdk/keyvault/perf-tests/keyvault-secrets
      PackageVersions:
      - '@azure/keyvault-secrets': 4.3.0
      - '@azure/keyvault-secrets': source
    Python:
      Project: sdk/keyvault/azure-keyvault-secrets
      PrimaryPackage: azure-keyvault-secrets
      PackageVersions:
      - azure-core: 1.15.0
        azure-keyvault-secrets: 4.3.0
      - azure-core: source
        azure-keyvault-secrets: source
    Cpp:
      Project: azure-security-keyvault-secrets-perf
      PrimaryPackage: azure-security-keyvault-secrets-cpp
      PackageVersions:
      - azure-security-keyvault-secrets-cpp: 4.1.0
        azure-core-cpp: 1.7.1
      - azure-security-keyvault-secrets-cpp: source
        azure-core-cpp: source

  Tests:
  - Test: get-secret
    Arguments:
    - --warmup 0 --duration 1
    - --parallel 64
    TestNames:
      Net: GetSecret
      Java: getsecret
      JS: GetSecretTest
      Python: GetSecretTest
      Cpp: GetSecret

  - Test: list-secrets
    Arguments: &keyvault-counts
    - --count 1 --warmup 0 --duration 1
    - --count 5 --parallel 64
    - --count 500 --parallel 32
    TestNames:
      Net: ListSecrets
      Java: listsecrets
      JS: ListSecretsTest
      Python: ListSecretsTest

- Service: eventhubs
  Languages:
    Net:
      Project: sdk/eventhub/Azure.Messaging.EventHubs/perf/Azure.Messaging.EventHubs.Perf.csproj
      PackageVersions:
      - Azure.Messaging.EventHubs: 5.7.5
      - Azure.Messaging.EventHubs: source
    Python:
      Project: sdk/eventhub/azure-eventhub
      PrimaryPackage: azure-eventhub
      PackageVersions:
      - azure-core: 1.26.1
        azure-eventhub: 5.10.0
      - azure-core: 1.26.1
        azure-eventhub: 5.10.1
      - azure-core: source
        azure-eventhub: source
  Tests:
  - Test: publish-batches-to-gateway
    Arguments:
    - --body-size 1 --batch-size 1 --warmup 0 --duration 1
    - --body-size 1024 --batch-size 100 --parallel 64
    TestNames:
      Net: PublishBatchesToGateway
  - Test: send-event-batch
    Arguments: 
    - --event-size 1024 --batch-size 100 --parallel 64
    - --event-size 1024 --batch-size 100 --parallel 64 --uamqp-transport
    - --event-size 1024 --batch-size 100 --parallel 64 --transport-type 1
    - --event-size 1024 --batch-size 100 --parallel 64 --transport-type 1 --uamqp-transport
    - --event-size 1024 --batch-size 100 --parallel 64 --sync
    - --event-size 1024 --batch-size 100 --parallel 64 --uamqp-transport --sync
    - --event-size 1024 --batch-size 100 --parallel 64 --transport-type 1 --sync
    - --event-size 1024 --batch-size 100 --parallel 64 --transport-type 1 --uamqp-transport --sync
    TestNames:
      Python: SendEventBatchTest
  - Test: process-events-batch
    Arguments: 
    - --event-size 1024 --max-batch-size 100 --preload 1000000
    - --event-size 1024 --max-batch-size 100 --preload 1000000 --uamqp-transport
    - --event-size 1024 --max-batch-size 100 --preload 1000000 --transport-type 1
    - --event-size 1024 --max-batch-size 100 --preload 1000000 --transport-type 1 --uamqp-transport
    - --event-size 1024 --max-batch-size 100 --preload 1000000 --sync --warmup 30
    - --event-size 1024 --max-batch-size 100 --preload 1000000 --uamqp-transport --sync --warmup 30
    - --event-size 1024 --max-batch-size 100 --preload 1000000 --transport-type 1 --sync --warmup 30
    - --event-size 1024 --max-batch-size 100 --preload 1000000 --transport-type 1 --uamqp-transport --sync --warmup 30
    TestNames:
      Python: ProcessEventsBatchTest

- Service: eventhubs-processor
  Languages:
    Net:
      Project: sdk/eventhub/Azure.Messaging.EventHubs.Processor/perf/Azure.Messaging.EventHubs.Processor.Perf.csproj
      PackageVersions:
      - Azure.Messaging.EventHubs.Processor: 5.7.5
      - Azure.Messaging.EventHubs.Processor: source
  Tests:
  - Test: process-event
    Arguments:
    - --warmup 0 --duration 1
    - --parallel 1
    - --parallel 1 --checkpoint-interval 100
    TestNames:
      Net: ProcessEvent

- Service: servicebus
  Languages:
    JS:
      Project: sdk/servicebus/perf-tests/service-bus
      PrimaryPackage: '@azure/service-bus'
      PackageVersions:
      - '@azure/service-bus': 7.7.3
        '@azure/core-auth': 1.4.0
        '@azure/core-amqp': 3.2.1
        '@azure/core-client': 1.6.1
        '@azure/core-rest-pipeline': 1.10.0
        '@azure/core-paging': 1.4.0
        '@azure/core-tracing': 1.0.1
        '@azure/core-util': 1.1.1
        '@azure/core-xml': 1.3.0
        '@azure/abort-controller': 1.1.0
        '@azure/logger': 1.0.3
      - '@azure/service-bus': source
        '@azure/core-auth': source
        '@azure/core-amqp': source
        '@azure/core-client': source
        '@azure/core-rest-pipeline': source
        '@azure/core-paging': source
        '@azure/core-tracing': source
        '@azure/core-util': source
        '@azure/core-xml': source
        '@azure/abort-controller': source
        '@azure/logger': source
  Tests:
  - Test: send-event-batch
    Arguments:
    - --size 10240 --batch-size 10
    TestNames:
      JS: BatchSendTest
  - Test: subscribe
    Arguments:
    - --message-size 2000 --messages 10000 --mcc 1000
    TestNames:
      JS: SubscribeTest
  - Test: receive-batch
    Arguments:
    - --number-of-messages 10000 --message-size 2000 --max-message-count 50
    TestNames:
      JS: BatchReceiveTest


- Service: monitor-ingestion
  Languages:
    Net:
      Project: sdk/monitor/Azure.Monitor.Ingestion/perf/Azure.Monitor.Ingestion.Perf.csproj
      PackageVersions:
        - Azure.Monitor.Ingestion: 1.0.0-beta.4
        - Azure.Monitor.Ingestion: source
  Tests:
  - Test: upload
    Arguments:
    - --parallel 1
    - --parallel 2
    - --parallel 4
    - --parallel 8
    - --parallel 16
    - --parallel 32
    - --parallel 64
    - --parallel 128
    - --parallel 256
    - --parallel 512
    TestNames:
      Net: SingleUpload
  - Test: upload-batch
    Arguments:
    - --parallel 1
    - --parallel 2
    - --parallel 4
    - --parallel 8
    - --parallel 16
    - --parallel 32
    - --parallel 64
    - --parallel 128
    - --parallel 256
    - --parallel 512
    TestNames:
      Net: BatchUpload
<<<<<<< HEAD
=======

- Service: keyvault-keys
  Languages:
    Cpp:
      Project: azure-security-keyvault-keys-perf
      PrimaryPackage: azure-security-keyvault-keys-cpp
      PackageVersions:
      - azure-security-keyvault-keys-cpp: 4.3.0
        azure-core-cpp: 1.7.1
      - azure-security-keyvault-keys-cpp: source
        azure-core-cpp: source

  Tests:
  - Test: get-key
    Arguments:
    - --warmup 0 --duration 1
    - --parallel 64
    TestNames:
      Cpp: GetKey

- Service: keyvault-certificates
  Languages:
    Cpp:
      Project: azure-security-keyvault-certificates-perf
      PrimaryPackage: azure-security-keyvault-certificates-cpp
      PackageVersions:
      - azure-security-keyvault-certificates-cpp: 4.1.0
        azure-core-cpp: 1.7.1
      - azure-security-keyvault-certificates-cpp: source
        azure-core-cpp: source

  Tests:
  - Test: get-certificate
    Arguments:
    - --warmup 0 --duration 1
    - --parallel 64
    TestNames:
      Cpp: GetCertificate
>>>>>>> ebfa0862
<|MERGE_RESOLUTION|>--- conflicted
+++ resolved
@@ -662,8 +662,6 @@
     - --parallel 512
     TestNames:
       Net: BatchUpload
-<<<<<<< HEAD
-=======
 
 - Service: keyvault-keys
   Languages:
@@ -702,4 +700,3 @@
     - --parallel 64
     TestNames:
       Cpp: GetCertificate
->>>>>>> ebfa0862
