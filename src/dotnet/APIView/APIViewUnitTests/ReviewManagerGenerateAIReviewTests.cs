using System;
using System.Collections.Generic;
using System.Linq;
using System.Net.Http;
using System.Security.Claims;
using System.Threading.Tasks;
using ApiView;
using APIView;
using APIViewWeb;
using APIViewWeb.Hubs;
using APIViewWeb.LeanModels;
using APIViewWeb.Managers;
using APIViewWeb.Managers.Interfaces;
using APIViewWeb.Models;
using APIViewWeb.Repositories;
using Microsoft.ApplicationInsights;
using Microsoft.ApplicationInsights.Extensibility;
using Microsoft.AspNetCore.Authorization;
using Microsoft.AspNetCore.SignalR;
using Microsoft.Extensions.Configuration;
using Microsoft.Extensions.Logging;
using Moq;
using Xunit;

namespace APIViewUnitTests;

public class ReviewManagerGenerateAIReviewTests
{
    [Theory]
    [MemberData(nameof(GetDiagnosticsTestData))]
    public async Task GenerateAIReview_WithNullOrEmptyDiagnostics_ShouldNotThrowNullReference(
        CodeDiagnostic[] diagnostics, string _)
    {
        (ReviewManager reviewManager, MockContainer mocks) = CreateTestSetup();

        RenderedCodeFile activeCodeFile = new(new CodeFile { Diagnostics = diagnostics });
        SetupMocks(mocks, activeCodeFile);

        Exception exception = await Record.ExceptionAsync(async () =>
            await reviewManager.GenerateAIReview(CreateTestUser(), "review-id", "revision-id", null));

        Assert.NotNull(exception);
        mocks.CodeFileRepository.Verify(r => r.GetCodeFileAsync(It.IsAny<APIRevisionListItemModel>(), false),
            Times.Once);
    }

    [Fact]
    public async Task GenerateAIReview_WithValidDiagnostics_ShouldProcessDiagnosticsCorrectly()
    {
        (ReviewManager reviewManager, MockContainer mocks) = CreateTestSetup();

        CodeDiagnostic[] diagnostics = new[]
        {
            new CodeDiagnostic("DIAG001", "target1", "First diagnostic", "http://help1.com"),
            new CodeDiagnostic("DIAG002", "target2", "Second diagnostic", "http://help2.com",
                CodeDiagnosticLevel.Warning)
        };

        RenderedCodeFile activeCodeFile = new(new CodeFile { Diagnostics = diagnostics });
        SetupMocks(mocks, activeCodeFile);

        Exception exception = await Record.ExceptionAsync(async () =>
            await reviewManager.GenerateAIReview(CreateTestUser(), "review-id", "revision-id", null));

        Assert.NotNull(exception);
        mocks.CodeFileRepository.Verify(r => r.GetCodeFileAsync(It.IsAny<APIRevisionListItemModel>(), false),
            Times.Once);
    }

    [Fact]
    public void DiagnosticsLogic_IsolatedTest_ValidatesConditionBehavior()
    {
        var testCases = new[]
        {
            new { Diagnostics = (CodeDiagnostic[])null, ExpectedCount = 0, Description = "null diagnostics" },
            new
            {
                Diagnostics = Array.Empty<CodeDiagnostic>(),
                ExpectedCount = 0,
                Description = "empty diagnostics"
            },
            new
            {
                Diagnostics =
                    new[] { new CodeDiagnostic("TEST001", "target1", "Test diagnostic", "http://help.com") },
                ExpectedCount = 1,
                Description = "valid diagnostics"
            }
        };

        foreach (var testCase in testCases)
        {
            List<ApiViewAgentComment> diagnostics = new();
            if (testCase.Diagnostics?.Length > 0)
            {
                diagnostics.AddRange(testCase.Diagnostics.Select(d => new ApiViewAgentComment
                {
                    LineNumber = 1, CommentText = d.Text
                }));
            }

            Assert.Equal(testCase.ExpectedCount, diagnostics.Count);
        }
    }

    public static IEnumerable<object[]> GetDiagnosticsTestData()
    {
        yield return [null, "null diagnostics"];
        yield return [Array.Empty<CodeDiagnostic>(), "empty diagnostics array"];
    }

    // Helper methods to reduce duplication
    private (ReviewManager reviewManager, MockContainer mocks) CreateTestSetup()
    {
        MockContainer mocks = new();
        ReviewManager reviewManager = new(
            mocks.AuthorizationService.Object,
            mocks.ReviewsRepository.Object,
            mocks.ApiRevisionsManager.Object,
            mocks.CommentManager.Object,
            mocks.CodeFileRepository.Object,
            mocks.CommentsRepository.Object,
            mocks.ApiRevisionsRepository.Object,
            mocks.SignalRHubContext.Object,
            mocks.LanguageServices,
            mocks.TelemetryClient,
            mocks.CodeFileManager.Object,
            mocks.Configuration.Object,
            mocks.HttpClientFactory.Object,
            mocks.PollingJobQueueManager.Object,
<<<<<<< HEAD
            mocks.NotificationManager.Object,
            mocks.PullRequestsRepository.Object,
=======
>>>>>>> 3cd70673
            mocks.Logger.Object
        );
        return (reviewManager, mocks);
    }

    private void SetupMocks(MockContainer mocks, RenderedCodeFile activeCodeFile)
    {
        APIRevisionListItemModel activeApiRevision = new() { Id = "test-revision-id", Language = "CSharp" };

        mocks.ApiRevisionsManager.Setup(m => m.GetAPIRevisionAsync(It.IsAny<string>()))
            .ReturnsAsync(activeApiRevision);

        mocks.CommentManager.Setup(m => m.GetCommentsAsync(It.IsAny<string>(), false, CommentType.APIRevision))
            .ReturnsAsync(new List<CommentItemModel>());

        mocks.CodeFileRepository.Setup(r => r.GetCodeFileAsync(It.IsAny<APIRevisionListItemModel>(), false))
            .ReturnsAsync(activeCodeFile);
    }

    private ClaimsPrincipal CreateTestUser()
    {
        ClaimsIdentity identity = new(new[] { new Claim("login", "testuser"), new Claim("name", "Test User") });
        return new ClaimsPrincipal(identity);
    }

    public class MockContainer
    {
        public Mock<IAuthorizationService> AuthorizationService { get; } = new();
        public Mock<ICosmosReviewRepository> ReviewsRepository { get; } = new();
        public Mock<IAPIRevisionsManager> ApiRevisionsManager { get; } = new();
        public Mock<ICommentsManager> CommentManager { get; } = new();
        public Mock<IBlobCodeFileRepository> CodeFileRepository { get; } = new();
        public Mock<ICosmosCommentsRepository> CommentsRepository { get; } = new();
        public Mock<ICosmosAPIRevisionsRepository> ApiRevisionsRepository { get; } = new();
        public Mock<IHubContext<SignalRHub>> SignalRHubContext { get; } = new();
        public TelemetryClient TelemetryClient { get; } = new(new TelemetryConfiguration());
        public Mock<ICodeFileManager> CodeFileManager { get; } = new();
        public Mock<IConfiguration> Configuration { get; } = new();
        public Mock<IHttpClientFactory> HttpClientFactory { get; } = new();
        public Mock<IPollingJobQueueManager> PollingJobQueueManager { get; } = new();
        public Mock<INotificationManager> NotificationManager { get; } = new();
        public Mock<ICosmosPullRequestsRepository> PullRequestsRepository { get; } = new();
        public Mock<ILogger<ReviewManager>> Logger { get; } = new();

        public IEnumerable<LanguageService> LanguageServices { get; } = new List<LanguageService>();
        public Mock<ILogger<ReviewManager>> Logger { get; } = new();
    }
}<|MERGE_RESOLUTION|>--- conflicted
+++ resolved
@@ -127,13 +127,7 @@
             mocks.CodeFileManager.Object,
             mocks.Configuration.Object,
             mocks.HttpClientFactory.Object,
-            mocks.PollingJobQueueManager.Object,
-<<<<<<< HEAD
-            mocks.NotificationManager.Object,
-            mocks.PullRequestsRepository.Object,
-=======
->>>>>>> 3cd70673
-            mocks.Logger.Object
+            mocks.PollingJobQueueManager.Object
         );
         return (reviewManager, mocks);
     }
