using System;
using System.Collections;
using System.Collections.Generic;
using System.Linq;
using System.Threading.Tasks;
using ApiView;
using APIView;
using APIView.DIff;
using APIViewWeb.Helpers;
using APIViewWeb.Models;
using APIViewWeb.Repositories;
using Microsoft.AspNetCore.Mvc;
using Microsoft.AspNetCore.Mvc.RazorPages;
using Microsoft.Extensions.Configuration;

namespace APIViewWeb.Pages.Assemblies
{
    public class ReviewPageModel : PageModel
    {
        private static int REVIEW_DIFF_CONTEXT_SIZE = 3;
        private const string DIFF_CONTEXT_SEPERATOR = "<br><span>.....</span><br>";

        private readonly ReviewManager _manager;

        private readonly BlobCodeFileRepository _codeFileRepository;

        private readonly CommentsManager _commentsManager;

        private readonly NotificationManager _notificationManager;

        public readonly UserPreferenceCache _preferenceCache;

<<<<<<< HEAD
        public readonly OrganizationOptions _options;
=======
        private readonly IConfiguration _configuration;
>>>>>>> 0f14c227

        public ReviewPageModel(
            ReviewManager manager,
            BlobCodeFileRepository codeFileRepository,
            CommentsManager commentsManager,
            NotificationManager notificationManager,
            UserPreferenceCache preferenceCache,
            IConfiguration configuration)
        {
            _manager = manager;
            _codeFileRepository = codeFileRepository;
            _commentsManager = commentsManager;
            _notificationManager = notificationManager;
            _preferenceCache = preferenceCache;
            _configuration = configuration;

        }

        public ReviewModel Review { get; set; }
        public ReviewRevisionModel Revision { get; set; }
        public ReviewRevisionModel DiffRevision { get; set; }
        public ReviewRevisionModel[] PreviousRevisions {get; set; }

        public CodeFile CodeFile { get; set; }

        public CodeLineModel[] Lines { get; set; }
        public InlineDiffLine<CodeLine>[] DiffLines { get; set; }
        public ReviewCommentsModel Comments { get; set; }
        public HashSet<GithubUser> TaggableUsers { get; set; }

        /// <summary>
        /// The number of active conversations for this iteration
        /// </summary>
        public int ActiveConversations { get; set; }

        public int TotalActiveConversations { get; set; }

        public int UsageSampleConversations { get; set; }

        [BindProperty(SupportsGet = true)]
        public string DiffRevisionId { get; set; }

        // Flag to decide whether to  include documentation
        [BindProperty(Name = "doc", SupportsGet = true)]
        public bool ShowDocumentation { get; set; }

        [BindProperty(Name = "diffOnly", SupportsGet = true)]
        public bool ShowDiffOnly { get; set; }

        public IEnumerable<ReviewModel> ReviewsForPackage { get; set; } = new List<ReviewModel>();

        public readonly HashSet<string> approvers = new HashSet<string>();

        public async Task<IActionResult> OnGetAsync(string id, string revisionId = null)
        {
            TempData["Page"] = "api";

            Review = await _manager.GetReviewAsync(User, id);

            if (!Review.Revisions.Any())
            {
                return RedirectToPage("LegacyReview", new { id = id });
            }

            TaggableUsers = _commentsManager.TaggableUsers;

            Comments = await _commentsManager.GetReviewCommentsAsync(id);
            Revision = GetReviewRevision(revisionId);
            PreviousRevisions = Review.Revisions.TakeWhile(r => r != Revision).ToArray();

            var renderedCodeFile = await _codeFileRepository.GetCodeFileAsync(Revision);
            CodeFile = renderedCodeFile.CodeFile;

            var fileDiagnostics = CodeFile.Diagnostics ?? Array.Empty<CodeDiagnostic>();
            var fileHtmlLines = renderedCodeFile.Render(ShowDocumentation);

            if (DiffRevisionId != null)
            {
                DiffRevision = PreviousRevisions.Single(r=>r.RevisionId == DiffRevisionId);

                var previousRevisionFile = await _codeFileRepository.GetCodeFileAsync(DiffRevision);

                var previousHtmlLines = previousRevisionFile.RenderReadOnly(ShowDocumentation);
                var previousRevisionTextLines = previousRevisionFile.RenderText(ShowDocumentation);
                var fileTextLines = renderedCodeFile.RenderText(ShowDocumentation);

                var diffLines = InlineDiff.Compute(
                    previousRevisionTextLines,
                    fileTextLines,
                    previousHtmlLines,
                    fileHtmlLines);

                Lines = CreateLines(fileDiagnostics, diffLines, Comments);
            }
            else
            {
                Lines = CreateLines(fileDiagnostics, fileHtmlLines, Comments);
            }

            ActiveConversations = ComputeActiveConversations(fileHtmlLines, Comments);
            TotalActiveConversations = Comments.Threads.Count(t => !t.IsResolved);
            UsageSampleConversations = Comments.Threads.Count(t => t.Comments.FirstOrDefault()?.IsUsageSampleComment == true);
            var filterPreference = _preferenceCache.GetFilterType(User.GetGitHubLogin(), Review.FilterType);
            ReviewsForPackage = await _manager.GetReviewsAsync(Review.ServiceName, Review.PackageDisplayName, filterPreference);

            var approverConfig = _configuration["approvers"];
            if (!string.IsNullOrEmpty(approverConfig))
            {
                foreach (var username in approverConfig.Split(","))
                {
                    approvers.Add(username);
                }
            }

            return Page();
        }

        public async Task<PartialViewResult> OnGetCodeLineSectionAsync(string id, int sectionId, string revisionId = null)
        {
            Review = await _manager.GetReviewAsync(User, id);
            Revision = GetReviewRevision(revisionId);
            var renderedCodeFile = await _codeFileRepository.GetCodeFileAsync(Revision);
            var htmlLines = renderedCodeFile.GetCodeLineSection(sectionId);
            var fileDiagnostics = renderedCodeFile.CodeFile.Diagnostics ?? Array.Empty<CodeDiagnostic>();
            Comments = await _commentsManager.GetReviewCommentsAsync(id);
            Lines = CreateLines(fileDiagnostics, htmlLines, Comments, true);
            TempData["CodeLineSection"] = Lines;
            TempData["UserPreference"] = PageModelHelpers.GetUserPreference(_preferenceCache, User.GetGitHubLogin()) ?? new UserPreferenceModel();
            return Partial("_CodeLinePartial", sectionId);
        }

        public async Task<ActionResult> OnPostToggleClosedAsync(string id)
        {
            await _manager.ToggleIsClosedAsync(User, id);

            return RedirectToPage(new { id = id });
        }

        public async Task<ActionResult> OnPostToggleSubscribedAsync(string id)
        {
            await _notificationManager.ToggleSubscribedAsync(User, id);
            return RedirectToPage(new { id = id });
        }

        public async Task<IActionResult> OnPostToggleApprovalAsync(string id, string revisionId)
        {
            await _manager.ToggleApprovalAsync(User, id, revisionId);
            return RedirectToPage(new { id = id });
        }
        public async Task<ActionResult> OnPostRequestReviewersAsync(string id, HashSet<string> reviewers)
        {
            // TODO: Email Notifications for those requested
            await _manager.RequestApproversAsync(User, id, reviewers);
            return RedirectToPage(new { id = id });
        }

        public IActionResult OnGetUpdatePageSettings(bool hideLineNumbers = false, bool hideLeftNavigation = false)
        {
            _preferenceCache.UpdateUserPreference(new UserPreferenceModel()
            {
                HideLeftNavigation = hideLeftNavigation,
                HideLineNumbers = hideLineNumbers
            }, User.GetGitHubLogin());
            return new EmptyResult();
        }

        public Dictionary<string, string> GetRoutingData(string diffRevisionId = null, bool? showDiffOnly = null, bool? showDocumentation = null, string revisionId = null)
        {
            var routingData = new Dictionary<string, string>();
            routingData["revisionId"] = revisionId;
            routingData["diffRevisionId"] = diffRevisionId;
            routingData["doc"] = (showDocumentation ?? false).ToString();
            routingData["diffOnly"] = (showDiffOnly ?? false).ToString();
            return routingData;
        }

        public UserPreferenceModel GetUserPreference()
        {
            return _preferenceCache.GetUserPreferences(User.GetGitHubLogin()).Result;
        }

        private ReviewRevisionModel GetReviewRevision(string revisionId = null)
        {
            return revisionId != null ?
                Review.Revisions.Single(r => r.RevisionId == revisionId) :
                Review.Revisions.Last();
        }

        private InlineDiffLine<CodeLine>[] CreateDiffOnlyLines(InlineDiffLine<CodeLine>[] lines)
        {
            var filteredLines = new List<InlineDiffLine<CodeLine>>();
            int lastAddedLine = -1;
            for (int i = 0; i < lines.Count(); i++)
            {
                if (lines[i].Kind != DiffLineKind.Unchanged)
                {
                    // Find starting index for pre context
                    int preContextIndx = Math.Max(lastAddedLine + 1, i - REVIEW_DIFF_CONTEXT_SIZE);
                    if (preContextIndx < i)
                    {
                        // Add sepearator to show skipping lines. for e.g. .....
                        if (filteredLines.Count > 0)
                        {
                            filteredLines.Add(new InlineDiffLine<CodeLine>(new CodeLine(DIFF_CONTEXT_SEPERATOR, null, null), DiffLineKind.Unchanged));
                        }

                        while (preContextIndx < i)
                        {
                            filteredLines.Add(lines[preContextIndx]);
                            preContextIndx++;
                        }
                    }
                    //Add changed line
                    filteredLines.Add(lines[i]);
                    lastAddedLine = i;

                    // Add post context
                    int contextStart = i +1, contextEnd = i + REVIEW_DIFF_CONTEXT_SIZE;
                    while (contextStart <= contextEnd && contextStart < lines.Count() && lines[contextStart].Kind == DiffLineKind.Unchanged)
                    {
                        filteredLines.Add(lines[contextStart]);
                        lastAddedLine = contextStart;
                        contextStart++;
                    }
                }
            }
            return filteredLines.ToArray();
        }

        private CodeLineModel[] CreateLines(CodeDiagnostic[] diagnostics, InlineDiffLine<CodeLine>[] lines, ReviewCommentsModel comments)
        {
            if (ShowDiffOnly)
            {
                lines = CreateDiffOnlyLines(lines);
            }

            return lines.Select(
                (diffLine, index) => new CodeLineModel(
                    diffLine.Kind,
                    diffLine.Line,
                    diffLine.Kind != DiffLineKind.Removed &&
                    comments.TryGetThreadForLine(diffLine.Line.ElementId, out var thread) ?
                        thread :
                        null,

                    diffLine.Kind != DiffLineKind.Removed ?
                        diagnostics.Where(d => d.TargetId == diffLine.Line.ElementId).ToArray() :
                        Array.Empty<CodeDiagnostic>(),
                    diffLine.Line.LineNumber ?? ++index,
                    new int[] { }
                )).ToArray();
        }

        private CodeLineModel[] CreateLines(CodeDiagnostic[] diagnostics, CodeLine[] lines, ReviewCommentsModel comments, bool hideCommentRows = false)
        {
            List<int> documentedByLines = new List<int>();
            int lineNumberExcludingDocumentation = 0;
            return lines.Select(
                (line, index) =>
                {
                    if (line.IsDocumentation)
                    {
                        // documentedByLines must include the index of a line, assuming that documentation lines are counted
                        documentedByLines.Add(++index);
                        return new CodeLineModel(
                            DiffLineKind.Unchanged,
                            line,
                            comments.TryGetThreadForLine(line.ElementId, out var thread, hideCommentRows) ? thread : null,
                            diagnostics.Where(d => d.TargetId == line.ElementId).ToArray(),
                            lineNumberExcludingDocumentation,
                            new int[] {}
                        );
                    }
                    else
                    {
                        CodeLineModel c = new CodeLineModel(
                            DiffLineKind.Unchanged,
                            line,
                            comments.TryGetThreadForLine(line.ElementId, out var thread, hideCommentRows) ? thread : null,
                            diagnostics.Where(d => d.TargetId == line.ElementId).ToArray(),
                            line.LineNumber ?? ++lineNumberExcludingDocumentation,
                            documentedByLines.ToArray()
                        );
                        documentedByLines.Clear();
                        return c;
                    }
                }).ToArray();
        }

        private int ComputeActiveConversations(CodeLine[] lines, ReviewCommentsModel comments)
        {
            int activeThreads = 0;
            foreach (CodeLine line in lines)
            {
                if (string.IsNullOrEmpty(line.ElementId))
                {
                    continue;
                }

                // if we have comments for this line and the thread has not been resolved.
                // Add "&& !thread.Comments.First().IsUsageSampleComment()" to exclude sample comments from being counted (This also prevents the popup before approval)
                if (comments.TryGetThreadForLine(line.ElementId, out CommentThreadModel thread) && !thread.IsResolved)
                {
                    activeThreads++;
                }
            }
            return activeThreads;
        }
    }
}<|MERGE_RESOLUTION|>--- conflicted
+++ resolved
@@ -1,4 +1,4 @@
-using System;
+﻿using System;
 using System.Collections;
 using System.Collections.Generic;
 using System.Linq;
@@ -30,11 +30,7 @@
 
         public readonly UserPreferenceCache _preferenceCache;
 
-<<<<<<< HEAD
-        public readonly OrganizationOptions _options;
-=======
         private readonly IConfiguration _configuration;
->>>>>>> 0f14c227
 
         public ReviewPageModel(
             ReviewManager manager,
