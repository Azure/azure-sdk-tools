--- conflicted
+++ resolved
@@ -30,11 +30,7 @@
 
                 if (columns.Length <= 2)
                 {
-<<<<<<< HEAD
                     continue; // Skip lines that don't have at least 3 columns
-=======
-                    continue; // Skip lines that don't have at least 2 elements
->>>>>>> 9d3a4d48
                 }
 
                 // Label is the first part (before first comma)
@@ -47,7 +43,6 @@
                 if (label.Equals(serviceName, StringComparison.OrdinalIgnoreCase))
                 {
                     // Check if it's a service label by color code
-<<<<<<< HEAD
                     if (color.Equals(SERVICE_LABELS_COLOR_CODE, StringComparison.OrdinalIgnoreCase))
                     {
                         return ServiceLabelStatus.Exists;
@@ -56,9 +51,6 @@
                     {
                         return ServiceLabelStatus.NotAServiceLabel;
                     }
-=======
-                    return color.Equals(Constants.SERVICE_LABELS_COLOR_CODE, StringComparison.OrdinalIgnoreCase) ? ServiceLabelStatus.Exists : ServiceLabelStatus.NotAServiceLabel;
->>>>>>> 9d3a4d48
                 }
             }
 
