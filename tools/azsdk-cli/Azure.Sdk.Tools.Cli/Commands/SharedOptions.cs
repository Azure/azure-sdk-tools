using System.CommandLine;
using Azure.Sdk.Tools.Cli.Tools;
using Azure.Sdk.Tools.Cli.Tools.EngSys;
using Azure.Sdk.Tools.Cli.Tools.GitHub;
using Azure.Sdk.Tools.Cli.Tools.Package;
using Azure.Sdk.Tools.Cli.Tools.Pipeline;
using Azure.Sdk.Tools.Cli.Tools.ReleasePlan;
using Azure.Sdk.Tools.Cli.Tools.Example;
using Azure.Sdk.Tools.Cli.Tools.TypeSpec;
using Azure.Sdk.Tools.Cli.Tools.Verify;
using Azure.Sdk.Tools.Cli.Tools.APIView;
using Azure.Sdk.Tools.Cli.Tools.Package.Samples;
using Azure.Sdk.Tools.Cli.Tools.Core;

namespace Azure.Sdk.Tools.Cli.Commands
{
    public static class SharedOptions
    {
        public static readonly List<Type> ToolsList = [
            typeof(PipelineTool),
            typeof(PipelineAnalysisTool),            
            typeof(CodeownersTool),
            typeof(GitHubLabelsTool),
            typeof(LogAnalysisTool),
            typeof(PackageCheckTool),
            typeof(PipelineTestsTool),
            typeof(QuokkaTool),
            typeof(ReadMeGeneratorTool),
            typeof(SampleGeneratorTool),
            typeof(SampleTranslatorTool),
            typeof(ReleasePlanTool),
            typeof(ReleaseReadinessTool),
            typeof(SpecWorkflowTool),
            typeof(SdkBuildTool),
            typeof(SdkGenerationTool),
            typeof(MetadataUpdateTool),
            typeof(ChangelogContentUpdateTool),
            typeof(VersionUpdateTool),
            typeof(SdkReleaseTool),
            typeof(SpecCommonTools),
            typeof(PullRequestTools),            
            typeof(SpecValidationTools),
            typeof(TestAnalysisTool),
            typeof(TypeSpecConvertTool),
            typeof(TypeSpecInitTool),
            typeof(CustomizedCodeUpdateTool),
            typeof(TypeSpecPublicRepoValidationTool),
<<<<<<< HEAD
            typeof(TypeSpecAuthoringTool),

=======
            typeof(APIViewReviewTool),
>>>>>>> c45f731f
            typeof(VerifySetupTool),
            typeof(TestTool),
            typeof(ListCommandTool),
#if DEBUG
            // only add these tools in debug mode
            typeof(CleanupTool),
            typeof(ExampleTool),
            typeof(HelloWorldTool),
#endif
        ];

        public static Option<string> Format = new("--output", "-o")
        {
            Description = "The format of the output. Supported formats are: plain, json",
            Required = false,
            Recursive = true,
            DefaultValueFactory = _ => "plain",
        };

        public static Option<bool> Debug = new("--debug")
        {
            Description = "Enable debug logging",
            Required = false,
            Recursive = true,
            DefaultValueFactory = _ => false,
        };

        public static Option<string> PackagePath = new("--package-path", "-p")
        {
            Description = "Path to the package directory to check. Defaults to the current working directory",
            Required = false,
            DefaultValueFactory = _ => Environment.CurrentDirectory,
        };

        public static (string outputFormat, bool debug) GetGlobalOptionValues(string[] args)
        {
            var root = new RootCommand
            {
                TreatUnmatchedTokensAsErrors = false
            };
            root.Options.Add(Format);
            root.Options.Add(Debug);

            var result = root.Parse(args);

            // Note: When --help is present, GetValue returns null instead of calling DefaultValueFactory
            // because the command isn't actually being invoked. The ?? "plain" fallback handles this case.
            var outputFormat = result.GetValue(Format)?.ToLowerInvariant() ?? "plain";
            var debug = result.GetValue(Debug);
            return (outputFormat, debug);
        }

        public static string[] GetToolsFromArgs(string[] args)
        {
            var root = new RootCommand
            {
                TreatUnmatchedTokensAsErrors = false
            };
            Option<string> toolOption = new("--tools");
            root.Options.Add(toolOption);

            var result = root.Parse(args);

            var raw = result.GetValue(toolOption);
            if (string.IsNullOrWhiteSpace(raw))
            {
                return [];
            }

            return raw
                .Split(',', StringSplitOptions.RemoveEmptyEntries | StringSplitOptions.TrimEntries)
                .Select(s => s.ToLowerInvariant())
                .ToArray();
        }
    }
}<|MERGE_RESOLUTION|>--- conflicted
+++ resolved
@@ -45,12 +45,9 @@
             typeof(TypeSpecInitTool),
             typeof(CustomizedCodeUpdateTool),
             typeof(TypeSpecPublicRepoValidationTool),
-<<<<<<< HEAD
             typeof(TypeSpecAuthoringTool),
 
-=======
             typeof(APIViewReviewTool),
->>>>>>> c45f731f
             typeof(VerifySetupTool),
             typeof(TestTool),
             typeof(ListCommandTool),
