--- conflicted
+++ resolved
@@ -69,13 +69,8 @@
 
             sdkReleaseTool = new SdkReleaseTool(
                 devOpsService,
-<<<<<<< HEAD
-                logger);
-=======
                 logger,
-                releaseReadinessToolLogger,
                 new InputSanitizer());
->>>>>>> 73c3c4a9
         }
 
         [Test]
@@ -111,7 +106,6 @@
         }
 
         [Test]
-<<<<<<< HEAD
         public async Task TestRunReleaseWithCheckReady()
         {
             var packageName = "azure-template";
@@ -127,7 +121,8 @@
                 Assert.That(result.ReleasePipelineRunUrl, Is.EqualTo(string.Empty));
                 Assert.That(result.PipelineBuildId, Is.EqualTo(0));
             });
-=======
+          
+        [Test]
         public async Task TestRunReleaseWithCsharpLanguage()
         {
             var packageName = "Azure.Template";
@@ -144,7 +139,6 @@
             Assert.That(result.PackageType, Is.EqualTo(SdkType.Spring));
             result.SetPackageType("data");
             Assert.That(result.PackageType, Is.EqualTo(SdkType.Unknown));
->>>>>>> 73c3c4a9
         }
     }
 }