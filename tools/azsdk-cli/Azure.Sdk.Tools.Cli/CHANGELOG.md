# Release History

## 0.5.8 (2025-11-13)

### Features Added

- Validate package names before adding to release plan
- Allow forced creation when a release plan already exists
- Add support for sample translation from one language to another
<<<<<<< HEAD
- Updated CLI commands hierarchy
=======
- Added ChangelogContentUpdateTool, MetadataUpdateTool, and VersionUpdateTool

### Breaking Changes
>>>>>>> e1483c1c

### Bugs Fixed

- Sample generator: Fix integer overflow when calculating file sizes
- Sample generator: Fix stopping loading when an empty file is encountered
- Sample generator: Fix not giving enough priority to files in the input package folder

<<<<<<< HEAD
=======
### Other Changes

- Added a PythonOptions that allows the user to use an env var to declare a python venv

>>>>>>> e1483c1c
## 0.5.7 (2025-11-05)

### Features Added

- Updated responses for release plan, TypeSpec, generate and build SDK tools to include language, TypeSpec path and package name.
- Added verify setup tool

### Bugs Fixed

- Validation workflow fixes
- Fix issue in telemetry service when setting string properties

## 0.5.6 (2025-11-03)

### Features Added

- Sample generator: Add support for user-defined additional context
- Sample generator: Add support for input prompts with local links
- Updated responses to include language and package name in telemetry.

## 0.5.5 (2025-10-28)

### Features Added

- Add support for generating samples for Azure client libraries across all languages
- Add tool status in response
- Disable telemetry in debug mode.

### Bugs Fixed

- Fixed issue when linking .NET PR to release plan

## 0.5.4 (2025-10-21)

### Features

- None

### Bugs Fixed

- Fix in create release plan tool to use Active spec PR URL field in the query to resolve the failure in DevOps side.

## 0.5.3 (2025-10-17)

### Features

- Updated System.CommandLine dependency to 2.5 beta
### Bugs Fixed

- Added a language specific way to get package name for validation checks, to account for different language naming (JS uses package.json name)

## 0.5.2 (2025-10-13)

### Features

- Added new tool to update language exclusion justification and also to mark as language as excluded from release.

### Breaking Changes

- None

### Bugs Fixed

- None

## 0.5.1 (2025-10-07)

### Features

- None

### Breaking Changes

- None

### Bugs Fixed

- Create release plan tool failure
- Use existing release plan instead of failing when a release plan exists for spec PR.

## 0.5.0 (2025-09-25)

### Features

- Swap `azsdkcli` to manually versioned package, dropping auto-dev-versioning.
- Adding changelog + changelog enforcement

### Breaking Changes

- None

### Bugs Fixed

- None

## 0.4.x and Earlier

See previous releases in git history.<|MERGE_RESOLUTION|>--- conflicted
+++ resolved
@@ -7,13 +7,8 @@
 - Validate package names before adding to release plan
 - Allow forced creation when a release plan already exists
 - Add support for sample translation from one language to another
-<<<<<<< HEAD
 - Updated CLI commands hierarchy
-=======
 - Added ChangelogContentUpdateTool, MetadataUpdateTool, and VersionUpdateTool
-
-### Breaking Changes
->>>>>>> e1483c1c
 
 ### Bugs Fixed
 
@@ -21,13 +16,10 @@
 - Sample generator: Fix stopping loading when an empty file is encountered
 - Sample generator: Fix not giving enough priority to files in the input package folder
 
-<<<<<<< HEAD
-=======
 ### Other Changes
 
 - Added a PythonOptions that allows the user to use an env var to declare a python venv
 
->>>>>>> e1483c1c
 ## 0.5.7 (2025-11-05)
 
 ### Features Added
