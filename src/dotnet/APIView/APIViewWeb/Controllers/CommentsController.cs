﻿using System;
using System.Threading.Tasks;
using APIViewWeb.Models;
using APIViewWeb.Repositories;
using Microsoft.AspNetCore.Authorization;
using Microsoft.AspNetCore.Mvc;

namespace APIViewWeb.Controllers
{
    [Authorize("RequireOrganization")]
    public class CommentsController: Controller
    {
        private readonly CommentsManager _commentsManager;
        private readonly ReviewManager _reviewManager;
        private readonly NotificationManager _notificationManager;

        public CommentsController(CommentsManager commentsManager, ReviewManager reviewManager, NotificationManager notificationManager)
        {
            _commentsManager = commentsManager;
            _reviewManager = reviewManager;
            _notificationManager = notificationManager;
        }

        [HttpPost]
<<<<<<< HEAD
        public async Task<ActionResult> Add(string reviewId, string revisionId, string elementId, string commentText, string[] taggedUsers)
=======
        public async Task<ActionResult> Add(string reviewId, string revisionId, string elementId, string commentText, string sectionClass, string groupNo)
>>>>>>> 7411d39d
        {
            var comment = new CommentModel();
            comment.TimeStamp = DateTime.UtcNow;
            comment.ReviewId = reviewId;
            comment.RevisionId = revisionId;
            comment.ElementId = elementId;
            comment.SectionClass = sectionClass;
            comment.Comment = commentText;
<<<<<<< HEAD
            foreach(string user in taggedUsers)
            {
                comment.TaggedUsers.Add(user);
                // TODO: notify users they have been tagged
            }
=======
            comment.GroupNo = groupNo;
>>>>>>> 7411d39d

            await _commentsManager.AddCommentAsync(User, comment);
            var review = await _reviewManager.GetReviewAsync(User, reviewId);
            if (review != null)
            {
                await _notificationManager.SubscribeAsync(review,User);
            }
            return await CommentPartialAsync(reviewId, comment.ElementId);
        }

        [HttpPost]
        public async Task<ActionResult> Update(string reviewId, string commentId, string commentText, string[] taggedUsers)
        {
            var comment =  await _commentsManager.UpdateCommentAsync(User, reviewId, commentId, commentText, taggedUsers);

            return await CommentPartialAsync(reviewId, comment.ElementId);
        }


        [HttpPost]
        public async Task<ActionResult> Resolve(string reviewId, string elementId)
        {
            await _commentsManager.ResolveConversation(User, reviewId, elementId);

            return await CommentPartialAsync(reviewId, elementId);
        }

        [HttpPost]
        public async Task<ActionResult> Unresolve(string reviewId, string elementId)
        {
            await _commentsManager.UnresolveConversation(User, reviewId, elementId);

            return await CommentPartialAsync(reviewId, elementId);
        }

        [HttpPost]
        public async Task<ActionResult> Delete(string reviewId, string commentId, string elementId)
        {
            await _commentsManager.DeleteCommentAsync(User, reviewId, commentId);

            return await CommentPartialAsync(reviewId, elementId);
        }

        [HttpPost]
        public async Task<ActionResult> ToggleUpvote(string reviewId, string commentId, string elementId)
        {
            await _commentsManager.ToggleUpvoteAsync(User, reviewId, commentId);

            return await CommentPartialAsync(reviewId, elementId);
        }

        private async Task<ActionResult> CommentPartialAsync(string reviewId, string elementId)
        {
            var comments = await _commentsManager.GetReviewCommentsAsync(reviewId);
            comments.TryGetThreadForLine(elementId, out var partialModel);
            return PartialView("_CommentThreadPartial", partialModel);
        }
    }
}<|MERGE_RESOLUTION|>--- conflicted
+++ resolved
@@ -22,11 +22,7 @@
         }
 
         [HttpPost]
-<<<<<<< HEAD
-        public async Task<ActionResult> Add(string reviewId, string revisionId, string elementId, string commentText, string[] taggedUsers)
-=======
-        public async Task<ActionResult> Add(string reviewId, string revisionId, string elementId, string commentText, string sectionClass, string groupNo)
->>>>>>> 7411d39d
+        public async Task<ActionResult> Add(string reviewId, string revisionId, string elementId, string commentText, string sectionClass, string groupNo, string[] taggedUsers)
         {
             var comment = new CommentModel();
             comment.TimeStamp = DateTime.UtcNow;
@@ -35,15 +31,13 @@
             comment.ElementId = elementId;
             comment.SectionClass = sectionClass;
             comment.Comment = commentText;
-<<<<<<< HEAD
+            comment.GroupNo = groupNo;
+
             foreach(string user in taggedUsers)
             {
                 comment.TaggedUsers.Add(user);
                 // TODO: notify users they have been tagged
             }
-=======
-            comment.GroupNo = groupNo;
->>>>>>> 7411d39d
 
             await _commentsManager.AddCommentAsync(User, comment);
             var review = await _reviewManager.GetReviewAsync(User, reviewId);
