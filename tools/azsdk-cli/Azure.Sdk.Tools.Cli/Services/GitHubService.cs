// Copyright (c) Microsoft Corporation.
// Licensed under the MIT License.
using Microsoft.Extensions.Logging;
using Octokit;
using System.Runtime.InteropServices;
using System.Diagnostics;

namespace Azure.Sdk.Tools.Cli.Services
{
    public enum CreateBranchStatus
    {
        Created,
        AlreadyExists,
    }

    public class PullRequestResult
    {
        public string Url { get; set; } = string.Empty;
        public List<string> Messages { get; set; } = new();
    }

public class GitConnection
    {
        private GitHubClient? _gitHubClient; // Backing field for the property

        public GitHubClient gitHubClient
        {
            get
            {
                if (_gitHubClient == null)
                {
                    var token = GetGitHubAuthToken();
                    _gitHubClient = new GitHubClient(new ProductHeaderValue("AzureSDKDevToolsMCP"))
                    {
                        Credentials = new Credentials(token, AuthenticationType.Bearer)
                    };
                }
                return _gitHubClient;
            }
        }

        private static string GetGitHubAuthToken()
        {
            var token = Environment.GetEnvironmentVariable("GITHUB_TOKEN");
            if (!string.IsNullOrEmpty(token))
            {
                return token;
            }
            token = Environment.GetEnvironmentVariable("GITHUB_PERSONAL_ACCESS_TOKEN");
            if (!string.IsNullOrEmpty(token))
            {
                return token;
            }
            // If the GITHUB_TOKEN environment variable is not set, try to get the token using the 'gh' CLI command
            bool isWindows = RuntimeInformation.IsOSPlatform(OSPlatform.Windows);
            string command = isWindows ? "cmd.exe" : "gh";
            string args = isWindows ? "/C gh auth token" : "auth token";

            var processStartInfo = new ProcessStartInfo
            {
                FileName = command,
                Arguments = args,
                RedirectStandardOutput = true,
                RedirectStandardError = true,
                UseShellExecute = false,
                CreateNoWindow = true
            };

            using (var process = new Process())
            {
                process.StartInfo = processStartInfo;
                process.Start();
                string output = process.StandardOutput.ReadToEnd();
                process.WaitForExit();
                if (process.ExitCode != 0)
                {
                    throw new InvalidOperationException($"Failed to get GitHub auth token. Error: {process.StandardError.ReadToEnd()}");
                }
                return output.Trim();
            }
        }
    }
    public interface IGitHubService
    {
        public Task<User> GetGitUserDetailsAsync();
        public Task<List<String>> GetPullRequestChecksAsync(int pullRequestNumber, string repoName, string repoOwner);
        public Task<PullRequest> GetPullRequestAsync(string repoOwner, string repoName, int pullRequestNumber);
        public Task<string> GetGitHubParentRepoUrlAsync(string owner, string repoName);
        public Task<PullRequestResult> CreatePullRequestAsync(string repoName, string repoOwner, string baseBranch, string headBranch, string title, string body, bool draft = true);
        public Task<List<string>> GetPullRequestCommentsAsync(string repoOwner, string repoName, int pullRequestNumber);
        public Task<PullRequest?> GetPullRequestForBranchAsync(string repoOwner, string repoName, string remoteBranch);
        public Task<Issue> GetIssueAsync(string repoOwner, string repoName, int issueNumber);
        public Task<IReadOnlyList<RepositoryContent>?> GetContentsAsync(string owner, string repoName, string path);
        public Task UpdateFileAsync(string owner, string repoName, string path, string message, string content, string sha, string branch);
        public Task<CreateBranchStatus> CreateBranchAsync(string repoOwner, string repoName, string branchName, string baseBranchName = "main");
<<<<<<< HEAD
        public Task<bool> GetBranchAsync(string repoOwner, string repoName, string branchName);
        public Task<string> GetContentsSingleAsync(string repoOwner, string repoName, string path);
=======
        public Task<bool> IsExistingBranchAsync(string repoOwner, string repoName, string branchName);
        public Task<string> GetFileContentsAsync(string repoOwner, string repoName, string path);
>>>>>>> e3b238ab
    }

    public class GitHubService : GitConnection, IGitHubService
    {
        private readonly ILogger<GitHubService> logger;
        private const string CreatedByCopilotLabel = "Created by copilot";

        public GitHubService(ILogger<GitHubService> _logger)
        {
            logger = _logger;
        }

        public async Task<User> GetGitUserDetailsAsync()
        {
            var user = await gitHubClient.User.Current();
            return user;
        }

        public async Task<PullRequest> GetPullRequestAsync(string repoOwner, string repoName, int pullRequestNumber)
        {
            var pullRequest = await gitHubClient.PullRequest.Get(repoOwner, repoName, pullRequestNumber);
            return pullRequest;
        }

        public async Task<string> GetGitHubParentRepoUrlAsync(string owner, string repoName)
        {
            var repository = await gitHubClient.Repository.Get(owner, repoName);
            if (repository == null)
            {
                throw new InvalidOperationException($"Repository {owner}/{repoName} not found in GitHub.");
            }
            return repository.Parent?.Url ?? repository.Url;
        }

        public async Task<PullRequest?> GetPullRequestForBranchAsync(string repoOwner, string repoName, string remoteBranch)
        {
            logger.LogInformation($"Getting all pull request for {repoOwner}/{repoName}");
            var pullRequests = await gitHubClient.PullRequest.GetAllForRepository(repoOwner, repoName);
            logger.LogInformation($"Branch name: {remoteBranch}");
            return pullRequests?.FirstOrDefault(pr => pr.Head?.Label != null && pr.Head.Label.Equals(remoteBranch, StringComparison.InvariantCultureIgnoreCase));
        }

        private async Task<bool> IsDiffMergeableAsync(string targetRepoOwner, string repoName, string baseBranch, string headBranch)
        {
            logger.LogInformation("Comparing the head branch against target branch");
            var comparison = await gitHubClient.Repository.Commit.Compare(targetRepoOwner, repoName, baseBranch, headBranch);
            logger.LogInformation($"Comparison: {comparison.Status}");
            return comparison?.MergeBaseCommit != null;
        }

        public async Task<PullRequestResult> CreatePullRequestAsync(string repoName, string repoOwner, string baseBranch, string headBranch, string title, string body, bool draft = true)
        {
            var response = new PullRequestResult();
            // Check if a pull request already exists for the branch
            try
            {
                var pr = await GetPullRequestForBranchAsync(repoOwner, repoName, headBranch);
                if (pr != null)
                {
                    response.Messages.Add($"Pull request already exists for branch {headBranch} in repository {repoOwner}/{repoName}");
                    response.Url = pr.HtmlUrl;
                    return response;
                }
                response.Messages.Add($"No pull request found for branch {headBranch} in repository {repoOwner}/{repoName}. Proceeding to create a new pull request.");
            }
            catch (Exception ex)
            {
                logger.LogError(ex.Message);
                response.Messages.Add($"Failed to check for existing pull request for the branch. Error: {ex.Message}");
                return response;
            }

            // Check mergeability of the branches
            try
            {
                response.Messages.Add($"Checking if changes are mergeable to {baseBranch} branch in repository [{repoOwner}/{repoName}]...");
                var isMergeable = await IsDiffMergeableAsync(repoOwner, repoName, baseBranch, headBranch);
                if (!isMergeable)
                {
                    response.Messages.Add($"Changes from [{repoOwner}] are not mergeable to {baseBranch} branch in repository [{repoOwner}/{repoName}]. Please resolve the conflicts and try again.");
                    response.Messages.Add($"By default, target branch in main. If you are trying to create a pull request to a different branch, please specify the target branch and try again.");
                    return response;
                }
            }
            catch (Exception ex)
            {
                response.Messages.Add($"Failed to check if changes are mergeable to {baseBranch} branch in repository [{repoOwner}/{repoName}]. Error: {ex.Message}");
                return response;
            }

            // Create the pull request
            PullRequest? createdPullRequest = null;
            try
            {
                response.Messages.Add($"Changes are mergeable. Proceeding to create pull request for changes in {headBranch}.");
                var pullRequest = new NewPullRequest(title, headBranch, baseBranch)
                {
                    Body = body,
                    Draft = draft
                };

                createdPullRequest = await gitHubClient.PullRequest.Create(repoOwner, repoName, pullRequest);
                if (createdPullRequest == null)
                {
                    response.Messages.Add($"Failed to create pull request for changes in {headBranch}.");
                    return response;
                }

                if (draft)
                {
                    response.Messages.Add($"Pull request created successfully as draft PR.");
                    response.Url = createdPullRequest.HtmlUrl;
                    response.Messages.Add("Once you have successfully generated the SDK transition the PR to review ready.");
                }

                response.Messages.Add($"Pull request created successfully.");
                response.Url = createdPullRequest.HtmlUrl;
            }
            catch (Exception ex)
            {
                response.Messages.Add($"Failed to create pull request. Error: {ex.Message}");
                return response;
            }

            try
            {
                // Add label
                await gitHubClient.Issue.Labels.AddToIssue(repoOwner, repoName, createdPullRequest.Number, [CreatedByCopilotLabel]);
            }
            catch (Exception ex)
            {
                response.Messages.Add($"Failed to add label '{CreatedByCopilotLabel}' to the pull request. Error: {ex.Message}");
            }
            return response;
        }

        public async Task<List<string>> GetPullRequestCommentsAsync(string repoOwner, string repoName, int pullRequestNumber)
        {
            List<string> responseList = [];
            try
            {
                var comments = await gitHubClient.Issue.Comment.GetAllForIssue(repoOwner, repoName, pullRequestNumber);
                if (comments == null || comments.Count == 0)
                {
                    responseList.Add($"No comments found for pull request {pullRequestNumber}.");
                    return responseList;
                }
                foreach (var comment in comments)
                {
                    responseList.Add($"Comment by {comment.User.Login}: {comment.Body}");
                }
                return responseList;
            }
            catch (Exception ex)
            {
                responseList.Add($"Failed to get comments for pull request {pullRequestNumber}. Error: {ex.Message}");
                return responseList;
            }
        }

        public async Task<List<String>> GetPullRequestChecksAsync(int pullRequestNumber, string repoName, string repoOwner)
        {
            var checkResults = new List<string>();
            try
            {
                var pr = await GetPullRequestAsync(repoOwner, repoName, pullRequestNumber);
                if (pr == null)
                {
                    logger.LogError($"Pull request {pullRequestNumber} not found");
                    throw new NotFoundException($"Pull request {pullRequestNumber} not found.", System.Net.HttpStatusCode.NotFound);
                }

                var checkResponse = await gitHubClient.Check.Run.GetAllForReference(repoOwner, repoName, pr.Head.Sha);
                if (checkResponse == null || checkResponse.TotalCount == 0)
                {
                    logger.LogError("No checkruns found for pull request.");
                    return ["No checks found for the pull request."];
                }

                var checkRuns = checkResponse.CheckRuns.Where(c => !c.Name.StartsWith("[TEST-IGNORE]"));
                foreach (var check in checkRuns)
                {
                    checkResults.Add($"Name: {check.Name}, Status: {check.Status}, Output: {check.Output.Summary}, Conclusion: {check.Conclusion}, Link: {check.HtmlUrl}");
                }
                checkResults.Add($"Total checks found: {checkResults.Count}");
                int pendingRequiredChecks = checkRuns.Count(check => check.Status != CheckStatus.Completed || check.Conclusion == CheckConclusion.Failure);
                checkResults.Add($"Failed checks: {checkRuns.Count(check => check.Conclusion == CheckConclusion.Failure)}");
                checkResults.Add($"Pending required checks to merge the PR: {pendingRequiredChecks}.");
            }
            catch (Exception ex)
            {
                checkResults.Add($"Failed to get Github pull request checks, Error: {ex.Message}");
            }
            return checkResults;
        }

        /// <summary>
        /// Gets the issue details for a given issue number in a specified repository.
        /// </summary>
        /// <param name="repoOwner"></param>
        /// <param name="repoName"></param>
        /// <param name="issueNumber"></param>
        /// <returns></returns>
        public async Task<Issue> GetIssueAsync(string repoOwner, string repoName, int issueNumber)
        {
            return await gitHubClient.Issue.Get(repoOwner, repoName, issueNumber);
        }

        /// <summary>
        /// Helper method to get contents from a GitHub repository path.
        /// </summary>
        /// <param name="owner">Repository owner</param>
        /// <param name="repoName">Repository name</param>
        /// <param name="path">Directory or file path</param>
        /// <param name="expectSingleFile">If true, returns only the first file content; if false, returns all contents</param>
        /// <returns>List of repository contents or null if path doesn't exist</returns>
        public async Task<IReadOnlyList<RepositoryContent>?> GetContentsAsync(string owner, string repoName, string path)
        {
            try
            {
                var contents = await gitHubClient.Repository.Content.GetAllContents(owner, repoName, path);
                if (contents == null || contents.Count == 0)
                {
                    throw new InvalidOperationException($"Could not retrieve '{path}' file content");
                }
                return contents;
            }
            catch (NotFoundException)
            {
                logger.LogInformation($"Path {path} not found in {owner}/{repoName}");
                return null;
            }
            catch (Exception ex)
            {
                logger.LogError(ex, $"Error fetching contents from {owner}/{repoName}/{path}");
                throw;
            }
        }

        public async Task UpdateFileAsync(string owner, string repoName, string path, string message, string content, string sha, string branch)
        {
            try
            {
                if (branch.Equals("main", StringComparison.OrdinalIgnoreCase))
                {
                    throw new InvalidOperationException("Direct updates to main branch are not allowed for safety reasons. Please use a feature branch instead.");
                }

                var updateRequest = new UpdateFileRequest(message, content, sha, branch);
                await gitHubClient.Repository.Content.UpdateFile(owner, repoName, path, updateRequest);
            }
            catch (NotFoundException ex)
            {
                logger.LogInformation("GitHubService: Path {path} not found in {owner}/{repoName} on reference {branch}. Exception: {exception}", path, owner, repoName, branch, ex.Message);
                throw;
            }
            catch (Exception ex)
            {
                logger.LogError(ex, "GitHubService: Error fetching contents from {owner}/{repoName}/{path} on reference {branch}", owner, repoName, path, branch);
                throw;
            }
        }

        public async Task<CreateBranchStatus> CreateBranchAsync(string repoOwner, string repoName, string branchName, string baseBranchName = "main")
        {
            try
            {
                var branchExists = await IsExistingBranchAsync(repoOwner, repoName, branchName);
                if (branchExists)
                {
                    return CreateBranchStatus.AlreadyExists;
                }

                // Get the base branch reference first
                var baseReference = await gitHubClient.Git.Reference.Get(repoOwner, repoName, $"heads/{baseBranchName}");

                // Create the new branch reference
                var newReference = new NewReference("refs/heads/" + branchName, baseReference.Object.Sha);
                var createdReference = await gitHubClient.Git.Reference.Create(repoOwner, repoName, newReference);

                return CreateBranchStatus.Created;
            }
            catch (Exception ex)
            {
                logger.LogError(ex, $"Failed to create branch {branchName} in {repoOwner}/{repoName}");
                throw;
            }
        }

        public async Task<bool> IsExistingBranchAsync(string repoOwner, string repoName, string branchName)
        {
            try
            {
                var branch = await gitHubClient.Repository.Branch.Get(repoOwner, repoName, branchName);
                return branch != null;
            }
            catch (NotFoundException)
            {
                return false;
            }
            catch (Exception ex)
            {
                logger.LogError($"Error getting branch '{branchName}' in {repoOwner}/{repoName}: {ex.Message}");
                return false;
            }
        }

        public async Task<string> GetContentsSingleAsync(string owner, string repoName, string path)
        {
            var contents = await GetContentsAsync(owner, repoName, path);
            var repositoryContent = contents[0].Content;

            if (string.IsNullOrEmpty(repositoryContent))
            {
                throw new InvalidOperationException($"'{path}' file is empty");
            }

            return repositoryContent;
        }
    }
}<|MERGE_RESOLUTION|>--- conflicted
+++ resolved
@@ -93,13 +93,8 @@
         public Task<IReadOnlyList<RepositoryContent>?> GetContentsAsync(string owner, string repoName, string path);
         public Task UpdateFileAsync(string owner, string repoName, string path, string message, string content, string sha, string branch);
         public Task<CreateBranchStatus> CreateBranchAsync(string repoOwner, string repoName, string branchName, string baseBranchName = "main");
-<<<<<<< HEAD
-        public Task<bool> GetBranchAsync(string repoOwner, string repoName, string branchName);
         public Task<string> GetContentsSingleAsync(string repoOwner, string repoName, string path);
-=======
         public Task<bool> IsExistingBranchAsync(string repoOwner, string repoName, string branchName);
-        public Task<string> GetFileContentsAsync(string repoOwner, string repoName, string path);
->>>>>>> e3b238ab
     }
 
     public class GitHubService : GitConnection, IGitHubService
