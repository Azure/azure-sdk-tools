{
  "name": "azure-sdk-qa-bot-function",
  "version": "1.0.0",
  "description": "",
  "scripts": {
    "build": "tsc && npm run copy-config",
    "watch": "npm run copy-config && tsc -w",
    "copy-config": "mkdir -p dist/config && cp -r config/* dist/config/",
    "clean": "rimraf dist",
    "prestart": "npm run clean && npm run build",
    "start": "func start",
    "test": "echo \"No tests yet...\""
  },
  "dependencies": {
<<<<<<< HEAD
    "@azure/data-tables": "^13.3.1",
=======
    "@azure/arm-search": "^3.3.0",
>>>>>>> f0958abc
    "@azure/functions": "^4.0.0",
    "@azure/identity": "^4.5.0",
    "@azure/openai": "^1.0.0-beta.12",
    "@azure/search-documents": "^12.1.0",
    "@azure/storage-blob": "^12.21.0",
    "@microsoft/microsoft-graph-types": "^2.40.0",
    "botframework-schema": "^4.17.0-blobs1",
    "openai": "^5.10.2",
    "uuid": "^11.1.0",
    "xlsx": "^0.18.5"
  },
  "devDependencies": {
    "@microsoft/microsoft-graph-types": "^2.40.0",
    "@types/node": "^20.x",
    "@types/uuid": "^10.0.0",
    "@types/xlsx": "^0.0.36",
    "botframework-schema": "^4.17.0-blobs1",
    "rimraf": "^5.0.0",
    "typescript": "^5.0.0"
  },
  "main": "dist/src/{index.js,functions/*.js}"
}<|MERGE_RESOLUTION|>--- conflicted
+++ resolved
@@ -12,11 +12,8 @@
     "test": "echo \"No tests yet...\""
   },
   "dependencies": {
-<<<<<<< HEAD
+    "@azure/arm-search": "^3.3.0",
     "@azure/data-tables": "^13.3.1",
-=======
-    "@azure/arm-search": "^3.3.0",
->>>>>>> f0958abc
     "@azure/functions": "^4.0.0",
     "@azure/identity": "^4.5.0",
     "@azure/openai": "^1.0.0-beta.12",
