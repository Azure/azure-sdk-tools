# Release History

## 0.5.8 (Unreleased)

### Features Added

<<<<<<< HEAD
- Validate package names before adding to release plan
=======
- Allow forced creation when a release plan already exists
>>>>>>> 8f39e5da
- Add support for sample translation from one language to another

### Breaking Changes

### Bugs Fixed

- Sample generator: Fix integer overflow when calculating file sizes
- Sample generator: Fix stopping loading when an empty file is encountered
- Sample generator: Fix not giving enough priority to files in the input package folder

### Other Changes

- Added a PythonOptions that allows the user to use an env var to declare a python venv

## 0.5.7 (2025-11-05)

### Features Added

- Updated responses for release plan, TypeSpec, generate and build SDK tools to include language, TypeSpec path and package name.
- Added verify setup tool

### Bugs Fixed

- Validation workflow fixes
- Fix issue in telemetry service when setting string properties

## 0.5.6 (2025-11-03)

### Features Added

- Sample generator: Add support for user-defined additional context
- Sample generator: Add support for input prompts with local links
- Updated responses to include language and package name in telemetry.

## 0.5.5 (2025-10-28)

### Features Added

- Add support for generating samples for Azure client libraries across all languages
- Add tool status in response
- Disable telemetry in debug mode.

### Bugs Fixed

- Fixed issue when linking .NET PR to release plan

## 0.5.4 (2025-10-21)

### Features

- None

### Bugs Fixed

- Fix in create release plan tool to use Active spec PR URL field in the query to resolve the failure in DevOps side.

## 0.5.3 (2025-10-17)

### Features

- Updated System.CommandLine dependency to 2.5 beta
### Bugs Fixed

- Added a language specific way to get package name for validation checks, to account for different language naming (JS uses package.json name)

## 0.5.2 (2025-10-13)

### Features

- Added new tool to update language exclusion justification and also to mark as language as excluded from release.

### Breaking Changes

- None

### Bugs Fixed

- None

## 0.5.1 (2025-10-07)

### Features

- None

### Breaking Changes

- None

### Bugs Fixed

- Create release plan tool failure
- Use existing release plan instead of failing when a release plan exists for spec PR.

## 0.5.0 (2025-09-25)

### Features

- Swap `azsdkcli` to manually versioned package, dropping auto-dev-versioning.
- Adding changelog + changelog enforcement

### Breaking Changes

- None

### Bugs Fixed

- None

## 0.4.x and Earlier

See previous releases in git history.<|MERGE_RESOLUTION|>--- conflicted
+++ resolved
@@ -4,11 +4,8 @@
 
 ### Features Added
 
-<<<<<<< HEAD
 - Validate package names before adding to release plan
-=======
 - Allow forced creation when a release plan already exists
->>>>>>> 8f39e5da
 - Add support for sample translation from one language to another
 
 ### Breaking Changes
