--- conflicted
+++ resolved
@@ -3369,11 +3369,6 @@
         with self.assertNoMessages():
             self.checker.visit_importfrom(importfrom_node)
 
-<<<<<<< HEAD
-
-class TestDoNotLogErrorsEndUpRaising(pylint.testutils.CheckerTestCase):
-=======
->>>>>>> b0be42bd
 
 class TestCheckDoNotUseLegacyTyping(pylint.testutils.CheckerTestCase):
     """Test that we are blocking disallowed legacy typing practices"""
@@ -3602,58 +3597,6 @@
         ):
             self.checker.visit_try(try_node)
 
-<<<<<<< HEAD
-
-class TestCheckDoNotUseLegacyTyping(pylint.testutils.CheckerTestCase):
-    """Test that we are blocking disallowed legacy typing practices"""
-
-    CHECKER_CLASS = checker.DoNotUseLegacyTyping
-
-    def test_disallowed_typing(self):
-        """Check that illegal method typing comments raise warnings"""
-        fdef = astroid.extract_node(
-            """
-            def function(x): #@
-                # type: (str) -> str
-                pass
-            """
-        )
-        
-        with self.assertAddsMessages(
-            pylint.testutils.MessageTest(
-                msg_id="do-not-use-legacy-typing",
-                line=2,
-                node=fdef,
-                col_offset=0,
-                end_line=2,
-                end_col_offset=12,
-            )
-        ):
-            self.checker.visit_functiondef(fdef)
-    
-    def test_allowed_typing(self):
-        """Check that allowed method typing comments don't raise warnings"""
-        fdef = astroid.extract_node(
-            """
-            def function(x: str) -> str: #@
-                pass
-            """
-        )
-        with self.assertNoMessages():
-            self.checker.visit_functiondef(fdef)
-
-    def test_arbitrary_comments(self):
-        """Check that arbitrary comments don't raise warnings"""
-        fdef = astroid.extract_node(
-            """
-            def function(x): #@
-                # This is a comment
-                pass
-            """
-        )
-        with self.assertNoMessages():
-            self.checker.visit_functiondef(fdef)
-
 # [Pylint] custom linter check for invalid use of @overload #3229
 
 
@@ -3846,13 +3789,4 @@
 
 # [Pylint] Address Commented out Pylint Custom Plugin Checkers #3228
 # [Pylint] Add a check for connection_verify hardcoded settings #35355
-# [Pylint] Investigate pylint rule around missing dependency #3231
-
-
-=======
-# [Pylint] custom linter check for invalid use of @overload #3229
-# [Pylint] Custom Linter check for Exception Logging #3227
-# [Pylint] Address Commented out Pylint Custom Plugin Checkers #3228
-# [Pylint] Add a check for connection_verify hardcoded settings #35355
-# [Pylint] Investigate pylint rule around missing dependency #3231
->>>>>>> b0be42bd
+# [Pylint] Investigate pylint rule around missing dependency #3231