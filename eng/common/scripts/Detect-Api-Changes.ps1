--- conflicted
+++ resolved
@@ -125,14 +125,9 @@
 
 foreach ($packageInfoFile in $packageInfoFiles)
 {
-<<<<<<< HEAD
     $packageMetadata = Get-Content $packagePropFile | ConvertFrom-Json
     $pkgArtifactName = $packageMetadata.ArtifactName ?? $packageMetadata.Name
     $packageType = $packageMetadata.SdkType
-=======
-    $packageInfo = Get-Content $packageInfoFile | ConvertFrom-Json
-    $pkgArtifactName = $packageInfo.ArtifactName ?? $packageInfo.Name
->>>>>>> 684237a3
 
     LogInfo "Processing $($pkgArtifactName)"
 
