// Copyright (c) Microsoft Corporation.
// Licensed under the MIT License.
using System.Reflection;
using System.Text.Json;
using Microsoft.Extensions.Azure;
using ModelContextProtocol.Server;
using Azure.AI.OpenAI;
using Azure.Sdk.Tools.Cli.Commands;
using Azure.Sdk.Tools.Cli.Extensions;
using Azure.Sdk.Tools.Cli.Microagents;
<<<<<<< HEAD
using Azure.Sdk.Tools.Cli.Options;
using Microsoft.Extensions.Azure;
using Microsoft.Extensions.Configuration;
=======
using Azure.Sdk.Tools.Cli.Helpers;
using Azure.Sdk.Tools.Cli.Services.ClientUpdate;
using Azure.Sdk.Tools.Cli.Telemetry;
using Azure.Sdk.Tools.Cli.Tools;
>>>>>>> e496987e

namespace Azure.Sdk.Tools.Cli.Services
{
    public static class ServiceRegistrations
    {
        /// <summary>
        /// This is the function that defines all of the services available to any tool instantiations
        /// </summary>
        /// <param name="services"></param>
        /// todo: make this use reflection to populate itself with all of our services and helpers
        public static void RegisterCommonServices(IServiceCollection services, OutputHelper.OutputModes outputMode)
        {
            // Services
            services.AddSingleton<IAzureService, AzureService>();
            services.AddSingleton<IDevOpsConnection, DevOpsConnection>();
            services.AddSingleton<IDevOpsService, DevOpsService>();
            services.AddSingleton<IGitHubService, GitHubService>();
<<<<<<< HEAD
            services.AddSingleton<ILanguageRepoServiceFactory, LanguageRepoServiceFactory>();
            services.AddSingleton<IAiCompletionService, AiCompletionService>();
=======
>>>>>>> e496987e

            // Language Check Services (Composition-based)
            services.AddScoped<ILanguageChecks, LanguageChecks>();
            services.AddScoped<ILanguageSpecificChecks, PythonLanguageSpecificChecks>();
            services.AddScoped<ILanguageSpecificChecks, JavaLanguageSpecificChecks>();
            services.AddScoped<ILanguageSpecificChecks, JavaScriptLanguageSpecificChecks>();
            services.AddScoped<ILanguageSpecificChecks, DotNetLanguageSpecificChecks>();
            services.AddScoped<ILanguageSpecificChecks, GoLanguageSpecificChecks>();
            services.AddScoped<ILanguageSpecificCheckResolver, LanguageSpecificCheckResolver>();

            // Client update language services
            services.AddScoped<IClientUpdateLanguageService, JavaUpdateLanguageService>();
            services.AddScoped<IClientUpdateLanguageServiceResolver, ClientUpdateLanguageServiceResolver>();
            // Future: services.AddSingleton<IClientUpdateLanguageService, PythonClientUpdateLanguageService>(); etc.

            // Helper classes
            services.AddSingleton<ILogAnalysisHelper, LogAnalysisHelper>();
            services.AddSingleton<IGitHelper, GitHelper>();
            services.AddSingleton<ITestHelper, TestHelper>();
            services.AddSingleton<ITypeSpecHelper, TypeSpecHelper>();
            services.AddSingleton<ISpecPullRequestHelper, SpecPullRequestHelper>();
            services.AddSingleton<IUserHelper, UserHelper>();
            services.AddSingleton<ICodeownersValidatorHelper, CodeownersValidatorHelper>();
            services.AddSingleton<IEnvironmentHelper, EnvironmentHelper>();
            services.AddSingleton<IRawOutputHelper>(_ => new OutputHelper(outputMode));
            services.AddSingleton<ISpecGenSdkConfigHelper, SpecGenSdkConfigHelper>();
            services.AddSingleton<IInputSanitizer, InputSanitizer>();
            services.AddSingleton<ITspClientHelper, TspClientHelper>();

            // Process Helper Classes
            services.AddSingleton<INpxHelper, NpxHelper>();
            services.AddSingleton<IPowershellHelper, PowershellHelper>();
            services.AddSingleton<IProcessHelper, ProcessHelper>();

            // Services that need to be scoped so we can track/update state across services per request
            services.AddScoped<TokenUsageHelper>();
            services.AddScoped<IOutputHelper>(_ => new OutputHelper(outputMode));
            // Services depending on other scoped services
            services.AddScoped<IMicroagentHostService, MicroagentHostService>();
            services.AddScoped<IAzureAgentServiceFactory, AzureAgentServiceFactory>();


            // Telemetry
            services.AddSingleton<ITelemetryService, TelemetryService>();
            services.ConfigureOpenTelemetry();

            // Add HttpClient
            services.AddHttpClient();

            services.AddAzureClients(clientBuilder =>
            {
                // For more information about this pattern: https://learn.microsoft.com/en-us/dotnet/azure/sdk/dependency-injection
                var service = new AzureService();
                clientBuilder.UseCredential(service.GetCredential());

                // Azure OpenAI client does not, for some reason, have an
                // in-package facade for this, so register manually.
                clientBuilder.AddClient<AzureOpenAIClient, AzureOpenAIClientOptions>(
                    (options, credential, _) =>
                    {
                        var endpointEnvVar = Environment.GetEnvironmentVariable("AZURE_OPENAI_ENDPOINT");
                        var ep = string.IsNullOrWhiteSpace(endpointEnvVar) ?
                            "https://openai-shared.openai.azure.com"
                            : endpointEnvVar;

                        return new AzureOpenAIClient(new Uri(ep), credential, options);
                    });
            });
        }

        // Once middleware support is added to the MCP SDK this should be replaced
        public static void RegisterInstrumentedMcpTools(IServiceCollection services, string[] args)
        {
            JsonSerializerOptions? serializerOptions = null;
            var toolTypes = SharedOptions.GetFilteredToolTypes(args);

            foreach (var toolType in toolTypes)
            {
                if (toolType is null)
                {
                    continue;
                }

                foreach (var toolMethod in toolType.GetMethods(BindingFlags.Public | BindingFlags.NonPublic | BindingFlags.Static | BindingFlags.Instance))
                {
                    if (toolMethod.GetCustomAttribute<McpServerToolAttribute>() is not null)
                    {
                        services.AddSingleton((Func<IServiceProvider, McpServerTool>)(services =>
                        {
                            var options = new McpServerToolCreateOptions { Services = services, SerializerOptions = serializerOptions };
                            var innerTool = toolMethod.IsStatic
                                ? McpServerTool.Create(toolMethod, options: options)
                                : McpServerTool.Create(toolMethod, r => ActivatorUtilities.CreateInstance(r.Services, toolType), options);

                            var loggerFactory = services.GetRequiredService<ILoggerFactory>();
                            var logger = loggerFactory.CreateLogger(toolType);
                            var telemetryService = services.GetRequiredService<ITelemetryService>();
                            return new InstrumentedTool(telemetryService, logger, innerTool);
                        }));
                    }
                }
            }
        }
    }
}<|MERGE_RESOLUTION|>--- conflicted
+++ resolved
@@ -8,16 +8,10 @@
 using Azure.Sdk.Tools.Cli.Commands;
 using Azure.Sdk.Tools.Cli.Extensions;
 using Azure.Sdk.Tools.Cli.Microagents;
-<<<<<<< HEAD
-using Azure.Sdk.Tools.Cli.Options;
-using Microsoft.Extensions.Azure;
-using Microsoft.Extensions.Configuration;
-=======
 using Azure.Sdk.Tools.Cli.Helpers;
 using Azure.Sdk.Tools.Cli.Services.ClientUpdate;
 using Azure.Sdk.Tools.Cli.Telemetry;
 using Azure.Sdk.Tools.Cli.Tools;
->>>>>>> e496987e
 
 namespace Azure.Sdk.Tools.Cli.Services
 {
@@ -35,11 +29,7 @@
             services.AddSingleton<IDevOpsConnection, DevOpsConnection>();
             services.AddSingleton<IDevOpsService, DevOpsService>();
             services.AddSingleton<IGitHubService, GitHubService>();
-<<<<<<< HEAD
-            services.AddSingleton<ILanguageRepoServiceFactory, LanguageRepoServiceFactory>();
             services.AddSingleton<IAiCompletionService, AiCompletionService>();
-=======
->>>>>>> e496987e
 
             // Language Check Services (Composition-based)
             services.AddScoped<ILanguageChecks, LanguageChecks>();
