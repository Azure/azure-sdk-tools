--- conflicted
+++ resolved
@@ -36,11 +36,7 @@
             var outputBuilder = new StringBuilder();
             var errorBuilder = new StringBuilder();
 
-<<<<<<< HEAD
-            await UpdatePackageVersion(packageVersions);
-=======
             await UpdatePackageVersions(packageVersions);
->>>>>>> e17d71f1
 
             // Windows and Linux require different arguments to build Release config
             var additionalGenerateArguments = Util.IsWindows ? "-DDISABLE_AZURE_CORE_OPENTELEMETRY=ON" : "-DCMAKE_BUILD_TYPE=Release";
@@ -98,11 +94,7 @@
                 OperationsPerSecond = opsPerSecond,
                 StandardOutput = result.StandardOutput,
                 StandardError = result.StandardError,
-<<<<<<< HEAD
-                PackageVersions = packageVersions
-=======
                 PackageVersions = reportedVersions
->>>>>>> e17d71f1
             };
         }
 
@@ -116,11 +108,7 @@
             return;
         }
 
-<<<<<<< HEAD
-        private async Task<bool> UpdatePackageVersion(IDictionary<string, string> packageVersions)
-=======
         private async Task<bool> UpdatePackageVersions(IDictionary<string, string> packageVersions)
->>>>>>> e17d71f1
         {
             var outputBuilder = new StringBuilder();
             var errorBuilder = new StringBuilder();
@@ -146,17 +134,11 @@
             foreach (var package in packageVersions.Keys)
             {
                 var packageVersion = packageVersions[package];
-<<<<<<< HEAD
-                // we don't need to make any updates we want the latest version
-                if (String.Compare(packageVersion, "source", true) == 0)
-                {
-=======
                 var envName = $"VCPKG-{package.ToUpper()}";
                 // we don't need to make any updates we want the latest version
                 if (String.Compare(packageVersion, "source", true) == 0)
                 {
                     Environment.SetEnvironmentVariable(envName, null);
->>>>>>> e17d71f1
                     continue;
                 }
                 bool found = false;
@@ -204,10 +186,7 @@
                     document.Overrides.Add(overrideEntry);
                 }
                 updated = true;
-<<<<<<< HEAD
-=======
                 Environment.SetEnvironmentVariable(envName, packageVersion);
->>>>>>> e17d71f1
             }
 
             if (updated)
@@ -221,21 +200,6 @@
             }
 
             return updated;
-<<<<<<< HEAD
-        }
-
-        private string ComposeGitTag(string project, string packageVersion)
-        {
-            StringBuilder tag = new StringBuilder(project.Length + packageVersion.Length);
-
-            string[] parts = project.Split('-', StringSplitOptions.RemoveEmptyEntries);
-            tag.Append(String.Join('-', parts.Take(parts.Length - 1).ToArray<string>()));
-            tag.Append('_');
-            tag.Append(packageVersion);
-
-            return tag.ToString();
-=======
->>>>>>> e17d71f1
         }
     }
 }