--- conflicted
+++ resolved
@@ -52,13 +52,8 @@
   },
   "dependencies": {
     "@autorest/csharp": "https://aka.ms/azsdk/openapi-to-typespec-csharp",
-<<<<<<< HEAD
-    "@autorest/openapi-to-typespec": "0.8.2",
+    "@autorest/openapi-to-typespec": "0.9.0",
     "@azure-tools/typespec-autorest": ">=0.44.0 <1.0.0",
-=======
-    "@autorest/openapi-to-typespec": "0.9.0",
-    "@azure-tools/typespec-autorest": "^0.44.0",
->>>>>>> 310645b8
     "@azure/core-rest-pipeline": "^1.12.0",
     "@types/yargs": "^17.0.32",
     "autorest": "^3.7.1",
