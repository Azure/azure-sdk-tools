<Project Sdk="Microsoft.NET.Sdk.Web">

  <PropertyGroup>
    <TargetFramework>net8.0</TargetFramework>
    <Nullable>enable</Nullable>
    <ImplicitUsings>enable</ImplicitUsings>
    <PackAsTool>true</PackAsTool>
    <IsPackable>true</IsPackable>
    <IncludeNativeLibrariesForSelfExtract>true</IncludeNativeLibrariesForSelfExtract>
    <ToolCommandName>azsdk</ToolCommandName>
    <NoWarn>ASP0000;CS8603;CS8618;CS8625;CS8604</NoWarn>
    <WarningsAsErrors>CA2254</WarningsAsErrors>
    <EnforceCodeStyleInBuild>true</EnforceCodeStyleInBuild>
    <AssemblyName>azsdk</AssemblyName>
    <VersionPrefix>0.5.8</VersionPrefix>
    <VersionSuffix></VersionSuffix>
    <!-- Package metadata -->
    <PackageReleaseNotes>See CHANGELOG.md for release notes</PackageReleaseNotes>
    <RepositoryUrl>https://github.com/Azure/azure-sdk-tools</RepositoryUrl>
    <RepositoryType>git</RepositoryType>
    <PackageTags>azure;sdk;tools;cli</PackageTags>
  </PropertyGroup>

  <ItemGroup>
    <PackageReference Include="Azure.AI.Agents.Persistent" Version="1.2.0-beta.5" />
    <PackageReference Include="Azure.AI.OpenAI" Version="2.3.0-beta.2" />
    <PackageReference Include="Azure.Monitor.OpenTelemetry.Exporter" Version="1.4.0" />
    <PackageReference Include="Microsoft.Extensions.Azure" Version="1.12.0" />
    <PackageReference Include="Microsoft.Graph" Version="5.79.0" />
    <PackageReference Include="OpenTelemetry" Version="1.12.0" />
    <PackageReference Include="OpenTelemetry.Exporter.Console" Version="1.12.0" />
    <PackageReference Include="OpenTelemetry.Exporter.OpenTelemetryProtocol" Version="1.12.0" />
    <PackageReference Include="OpenTelemetry.Extensions.Hosting" Version="1.12.0" />
    <PackageReference Include="OpenTelemetry.Instrumentation.AspNetCore" Version="1.12.0" />
    <PackageReference Include="OpenTelemetry.Instrumentation.Http" Version="1.12.0" />
    <PackageReference Include="Swashbuckle.AspNetCore" Version="6.6.2" />
    <PackageReference Include="System.CommandLine" Version="2.0.0-beta5.25277.114" />
    <PackageReference Include="Azure.Identity" Version="1.14.2" />
    <PackageReference Include="LibGit2Sharp" Version="0.31.0" />
    <PackageReference Include="Octokit" Version="14.0.0" />
    <PackageReference Include="ModelContextProtocol" Version="0.3.0-preview.4" />
    <PackageReference Include="ModelContextProtocol.AspNetCore" Version="0.1.0-preview.11" />
    <PackageReference Include="Microsoft.Extensions.DependencyInjection" Version="9.0.3" />
    <PackageReference Include="Microsoft.Extensions.FileSystemGlobbing" Version="9.0.3" />
    <PackageReference Include="Microsoft.Extensions.Hosting" Version="9.0.3" />
    <PackageReference Include="Microsoft.VisualStudio.Services.Client" Version="19.225.1" />
    <PackageReference Include="Microsoft.TeamFoundation.DistributedTask.WebApi" Version="19.225.1" />
    <PackageReference Include="Microsoft.TeamFoundationServer.Client" Version="19.225.1" />
    <PackageReference Include="System.Data.SqlClient" Version="4.8.6" />
<<<<<<< HEAD
    <PackageReference Include="Azure.Core" Version="1.48.0" />
    <PackageReference Include="Microsoft.Identity.Client" Version="4.77.0" />
=======
    <PackageReference Include="Microsoft.CodeAnalysis.CSharp" Version="4.11.0" PrivateAssets="all" />
>>>>>>> 108d6cf1
  </ItemGroup>

  <ItemGroup>
    <ProjectReference Include="../Azure.Sdk.Tools.Cli.Analyzer/Azure.Sdk.Tools.Cli.Analyzer.csproj" ReferenceOutputAssembly="false" OutputItemType="Analyzer" />
  </ItemGroup>

  <ItemGroup>
    <ProjectReference Include="../../codeowners-utils/Azure.Sdk.Tools.CodeownersUtils/Azure.Sdk.Tools.CodeownersUtils.csproj" />
  </ItemGroup>

  <ItemGroup>
    <EmbeddedResource Include="Images/quokka.ansi" />
  </ItemGroup>

  <ItemGroup>
    <EmbeddedResource Include="Configuration/RequirementsV1.json" />
  </ItemGroup>

  <ItemGroup>
    <!-- Include changelog and documentation files in the package -->
    <None Include="CHANGELOG.md" Pack="true" PackagePath="CHANGELOG.md" />
    <None Include="../README.md" Pack="true" PackagePath="README.md" />
  </ItemGroup>
</Project><|MERGE_RESOLUTION|>--- conflicted
+++ resolved
@@ -47,12 +47,9 @@
     <PackageReference Include="Microsoft.TeamFoundation.DistributedTask.WebApi" Version="19.225.1" />
     <PackageReference Include="Microsoft.TeamFoundationServer.Client" Version="19.225.1" />
     <PackageReference Include="System.Data.SqlClient" Version="4.8.6" />
-<<<<<<< HEAD
     <PackageReference Include="Azure.Core" Version="1.48.0" />
     <PackageReference Include="Microsoft.Identity.Client" Version="4.77.0" />
-=======
     <PackageReference Include="Microsoft.CodeAnalysis.CSharp" Version="4.11.0" PrivateAssets="all" />
->>>>>>> 108d6cf1
   </ItemGroup>
 
   <ItemGroup>
