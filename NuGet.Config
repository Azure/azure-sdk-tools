﻿<?xml version="1.0" encoding="utf-8"?>
<configuration>
  <packageSources>
    <clear />
    <add key="nuget.org" value="https://api.nuget.org/v3/index.json" />
<<<<<<< HEAD
    <add key="dotnet-tools" value="https://pkgs.dev.azure.com/dnceng/public/_packaging/dotnet-tools/nuget/v3/index.json" />
    <add key="azure-sdk-for-net" value="https://pkgs.dev.azure.com/azure-sdk/public/_packaging/azure-sdk-for-net/nuget/v3/index.json" />
=======
>>>>>>> 344a825e
  </packageSources>
  <disabledPackageSources>
    <clear />
  </disabledPackageSources>
</configuration><|MERGE_RESOLUTION|>--- conflicted
+++ resolved
@@ -3,11 +3,6 @@
   <packageSources>
     <clear />
     <add key="nuget.org" value="https://api.nuget.org/v3/index.json" />
-<<<<<<< HEAD
-    <add key="dotnet-tools" value="https://pkgs.dev.azure.com/dnceng/public/_packaging/dotnet-tools/nuget/v3/index.json" />
-    <add key="azure-sdk-for-net" value="https://pkgs.dev.azure.com/azure-sdk/public/_packaging/azure-sdk-for-net/nuget/v3/index.json" />
-=======
->>>>>>> 344a825e
   </packageSources>
   <disabledPackageSources>
     <clear />
