import { ChangeDetectorRef, Component, EventEmitter, Input, Output, QueryList, SimpleChanges, ViewChildren } from '@angular/core';
import { MenuItem, MenuItemCommandEvent, MessageService } from 'primeng/api';
import { Menu } from 'primeng/menu';
import { environment } from 'src/environments/environment';
import { EditorComponent } from '../editor/editor.component';
import { CodePanelRowData } from 'src/app/_models/codePanelModels';
import { UserProfile } from 'src/app/_models/userProfile';
import { CommentThreadUpdateAction, CommentUpdatesDto } from 'src/app/_dtos/commentThreadUpdateDto';
import { CodeLineRowNavigationDirection } from 'src/app/_helpers/common-helpers';
import { CommentSeverity } from 'src/app/_models/commentItemModel';
import { CommentsService } from 'src/app/_services/comments/comments.service';
import { CommentItemModel } from 'src/app/_models/commentItemModel';
import { CommentRelationHelper } from 'src/app/_helpers/comment-relation.helper';

@Component({
  selector: 'app-comment-thread',
  templateUrl: './comment-thread.component.html',
  styleUrls: ['./comment-thread.component.scss'],
  host: {
    'class': 'user-comment-content'
  },
})
export class CommentThreadComponent {
  @Input() codePanelRowData: CodePanelRowData | undefined = undefined;
  @Input() associatedCodeLine: CodePanelRowData | undefined;
  @Input() actualLineNumber: number = 0;
  @Input() instanceLocation: "code-panel" | "conversations" | "samples" = "code-panel";
  @Input() preferredApprovers : string[] = [];
  @Input() reviewId: string = '';
  @Input() allComments: CommentItemModel[] = [];
  @Input() allCodePanelRowData: CodePanelRowData[] = [];

  @Input() userProfile : UserProfile | undefined;
  @Output() cancelCommentActionEmitter : EventEmitter<any> = new EventEmitter<any>();
  @Output() saveCommentActionEmitter : EventEmitter<any> = new EventEmitter<any>();
  @Output() deleteCommentActionEmitter : EventEmitter<any> = new EventEmitter<any>();
  @Output() commentResolutionActionEmitter : EventEmitter<any> = new EventEmitter<any>();
  @Output() commentUpvoteActionEmitter : EventEmitter<any> = new EventEmitter<any>();
  @Output() commentDownvoteActionEmitter : EventEmitter<any> = new EventEmitter<any>();
  @Output() commentThreadNavaigationEmitter : EventEmitter<any> = new EventEmitter<any>();

  @ViewChildren(Menu) menus!: QueryList<Menu>;
  @ViewChildren(EditorComponent) editor!: QueryList<EditorComponent>;
  
  assetsPath : string = environment.assetsPath;
  menuItemAllUsers: MenuItem[] = [];
  menuItemsLoggedInUsers: MenuItem[] = [];
  menuItemsLoggedInArchitects: MenuItem[] = [];
  allowAnyOneToResolve : boolean = false; // Default to false since default severity is "Should fix"

  threadResolvedBy : string | undefined = '';
  threadResolvedStateToggleText : string = 'Show';
  threadResolvedStateToggleIcon : string = 'bi-arrows-expand';
  threadResolvedAndExpanded : boolean = false;
  spacingBasedOnResolvedState: string = 'my-2';
  resolveThreadButtonText : string = 'Resolve';
  isThreadCollapsed: boolean = false;

  floatItemStart : string = ""
  floatItemEnd : string = ""

  selectedSeverity: CommentSeverity | null = CommentSeverity.ShouldFix; // Default to "Should fix"
  isEditingSeverity: string | null = null; // Track which comment severity is being edited
  severityOptions = [
    { label: 'Question', value: CommentSeverity.Question },
    { label: 'Suggestion', value: CommentSeverity.Suggestion },
    { label: 'Should fix', value: CommentSeverity.ShouldFix },
    { label: 'Must fix', value: CommentSeverity.MustFix }
  ];

<<<<<<< HEAD
  showRelatedCommentsDialog: boolean = false;
  relatedComments: CommentItemModel[] = [];
  selectedCommentId: string = ''; 

  private visibleRelatedCommentsCache = new Map<string, CommentItemModel[]>();
=======
  get canEditSeverity(): boolean {
    if (!this.codePanelRowData?.comments || this.codePanelRowData.comments.length === 0) {
      return false;
    }
    
    const firstComment = this.codePanelRowData.comments[0];
    return firstComment.createdBy === this.userProfile?.userName || 
           (firstComment.createdBy === 'azure-sdk' && this.preferredApprovers.includes(this.userProfile?.userName!));
  }
>>>>>>> 2a741ba7

  CodeLineRowNavigationDirection = CodeLineRowNavigationDirection;

  constructor(private changeDetectorRef: ChangeDetectorRef, private messageService: MessageService, private commentsService: CommentsService) { }

  ngOnInit(): void {
    this.menuItemsLoggedInUsers.push({
      label: '',
      items: [
        { label: 'Edit', icon: 'bi bi-pencil-square', command: (event) => this.showEditEditor(event) },
        { label: 'Delete', icon: 'bi bi-trash', command: (event) => this.deleteComment(event) },
        { separator: true }
      ]
    });

    this.menuItemsLoggedInArchitects.push({
      label: '',
      items: [
        { label: 'Delete', icon: 'bi bi-trash', command: (event) => this.deleteComment(event) },
        { separator: true }
      ]
    });

    this.menuItemAllUsers.push({
      label: 'Create Github Issue',
      items: [{
          title: "csharp",
          label: ".NET",
          command: (event) => this.createGitHubIssue(event),
        },
        {
          title: "java",
          label: "Java",
          command: (event) => this.createGitHubIssue(event),
        },
        {
          title: "python",
          label: "Python",
          command: (event) => this.createGitHubIssue(event),
        },
        {
          title: "c",
          label: "C",
          command: (event) => this.createGitHubIssue(event),
        },
        {
          title: "javascript",
          label: "JavaScript",
          command: (event) => this.createGitHubIssue(event),
        },
        {
          title: "go",
          label: "Go",
          command: (event) => this.createGitHubIssue(event),
        },
        {
          title: "cplusplus",
          label: "C++",
          command: (event) => this.createGitHubIssue(event),
        },
      ]
    });
  }

  ngOnChanges(changes: SimpleChanges) {
    if (changes['codePanelRowData']) {
      this.setCommentResolutionState();
    }
    
    if (changes['allComments'] || changes['allCodePanelRowData']) {
      if (this.allComments && this.allComments.length > 0) {
        CommentRelationHelper.calculateRelatedComments(this.allComments);
      }
      this.visibleRelatedCommentsCache.clear();
    }
  }

  setCommentResolutionState() {
    if (this.codePanelRowData?.isResolvedCommentThread) {
      this.threadResolvedBy = this.codePanelRowData?.commentThreadIsResolvedBy;
      if (!this.threadResolvedBy) {
        const lastestResolvedComment = Array.from(this.codePanelRowData?.comments || []).reverse().find(comment => comment.isResolved && comment.changeHistory && comment.changeHistory.some(ch => ch.changeAction === 'resolved'));
        if (lastestResolvedComment) {
          this.threadResolvedBy = lastestResolvedComment.changeHistory.reverse().find(ch => ch.changeAction === 'resolved')?.changedBy;
        }
      }    
      this.spacingBasedOnResolvedState = (this.instanceLocation === "code-panel") ? 'mb-2' : "";
      this.resolveThreadButtonText = 'Unresolve';
    }
    else {
      this.threadResolvedBy = '';
      this.spacingBasedOnResolvedState = (this.instanceLocation === "code-panel") ? 'my-2' : "";
      this.resolveThreadButtonText = 'Resolve';
    }
    this.setCssPropertyBasedonInstance();
  }

  setCssPropertyBasedonInstance() {
    this.floatItemStart = (this.instanceLocation === 'code-panel') ? "float-start" : "";
    this.floatItemEnd = (this.instanceLocation === 'code-panel') ? "float-end" : "";
  }

  getCommentActionMenuContent(commentId: string) {
    const comment = this.codePanelRowData!.comments?.find(comment => comment.id === commentId);
    const menu : MenuItem[] = [];
    if (comment && this.userProfile?.userName === comment.createdBy) {
      menu.push(...this.menuItemsLoggedInUsers);
    } else if (comment && comment.createdBy == "azure-sdk" && this.preferredApprovers.includes(this.userProfile?.userName!)) {
      menu.push(...this.menuItemsLoggedInArchitects);
    }
    if (this.instanceLocation !== "samples") {
      menu.push(...this.menuItemAllUsers);
    }
    return menu;
  }

  toggleActionMenu(event: any, commentId: string) {
    const menu: Menu | undefined = this.menus.find(menu => menu.el.nativeElement.getAttribute('data-menu-id') === commentId);
    if (menu) {
      menu.toggle(event);
    }
  }

  toggleAllowAnyOneToResolve() {
    this.allowAnyOneToResolve = !this.allowAnyOneToResolve;
  }

  toggleThreadCollapse() {
    this.isThreadCollapsed = !this.isThreadCollapsed;
    
    if (this.isThreadCollapsed) {
      this.stopEditingSeverity();
    }
  }

  createGitHubIssue(event: MenuItemCommandEvent) {
    let repo = "";
    switch (event.item?.title) {
      case "csharp":
        repo = "azure-sdk-for-net";
        break;
      case "java":
        repo = "azure-sdk-for-java";
        break;
      case "python":
        repo = "azure-sdk-for-python";
        break;
      case "c":
        repo = "azure-sdk-for-c";
        break;
      case "javascript":
        repo = "azure-sdk-for-js";
        break;
      case "go":
        repo = "azure-sdk-for-go";
        break;
      case "cplusplus":
        repo = "azure-sdk-for-cpp";
        break;
    }

    const target = (event.originalEvent?.target as Element).closest("a") as Element;
    const commentId = target.getAttribute("data-item-id");
    const commentData = this.codePanelRowData?.comments?.find(comment => comment.id === commentId)?.commentText.replace(/<[^>]*>/g, '').trim();

    let codeLineContent = this.associatedCodeLine 
        ? this.associatedCodeLine.rowOfTokens
            .map(token => token.value)
            .join('')
        : '';

    if (!codeLineContent) {
      codeLineContent = this.codePanelRowData?.comments[0].elementId!;
    }

    const nodeId: string = this.codePanelRowData?.nodeId ?? 'defaultNodeId';
    const apiViewUrl = `${window.location.href.split("#")[0]}&nId=${encodeURIComponent(nodeId)}`;
    const issueBody = encodeURIComponent(`\`\`\`${event.item?.title}\n${codeLineContent}\n\`\`\`\n#\n${commentData}\n#\n[Created from ApiView comment](${apiViewUrl})`);

    window.open(`https://github.com/Azure/${repo}/issues/new?body=${issueBody}`, '_blank');
  }

  showReplyEditor(event: Event) {
    this.codePanelRowData!.showReplyTextBox = true;
  }

  deleteComment(event: MenuItemCommandEvent) {
    const target = (event.originalEvent?.target as Element).closest("a") as Element;
    const commentId = target.getAttribute("data-item-id");
    const title = target.getAttribute("data-element-id");
    this.deleteCommentActionEmitter.emit(
      {
        commentThreadUpdateAction: CommentThreadUpdateAction.CommentDeleted,
        nodeIdHashed: this.codePanelRowData!.nodeIdHashed,
        commentId: commentId,
        associatedRowPositionInGroup: this.codePanelRowData!.associatedRowPositionInGroup,
        title: title // Used for Sample Instance of CommentThread
      } as CommentUpdatesDto
    );
  }

  showEditEditor = (event: MenuItemCommandEvent) => {
    const target = (event.originalEvent?.target as Element).closest("a") as Element;
    const commentId = target.getAttribute("data-item-id");
    this.codePanelRowData!.comments!.find(comment => comment.id === commentId)!.isInEditMode = true;
  }

  cancelCommentAction(event: Event) {
    const target = event.target as Element;
    const replyEditorContainer = target.closest(".reply-editor-container") as Element;
    const title = target.closest(".user-comment-thread")?.getAttribute("title");
    if (replyEditorContainer) {
      this.codePanelRowData!.showReplyTextBox = false;
      this.selectedSeverity = null;
      this.cancelCommentActionEmitter.emit(
        {
          nodeIdHashed: this.codePanelRowData!.nodeIdHashed,
          associatedRowPositionInGroup: this.codePanelRowData!.associatedRowPositionInGroup,
          title: title // Used for Sample Instance of CommentThread
        }
      );
    } else {
      const panel = target.closest("p-panel") as Element;
      const commentId = panel.getAttribute("data-comment-id");
      this.codePanelRowData!.comments!.find(comment => comment.id === commentId)!.isInEditMode = false;
    }
  }

  saveCommentAction(event: Event) {
    const target = event.target as Element;
    const replyEditorContainer = target.closest(".reply-editor-container") as Element;
    let revisionIdForConversationGroup: string | null | undefined = null;
    let elementId: string | null | undefined = null;

    if (this.instanceLocation === "conversations") {
      revisionIdForConversationGroup = target.closest(".conversation-group-revision-id")?.getAttribute("data-conversation-group-revision-id");
      elementId = (target.closest(".conversation-group-threads")?.getElementsByClassName("conversation-group-element-id")[0] as HTMLElement).innerText;
    } else if (this.instanceLocation === "samples") {
      elementId = target.closest(".user-comment-thread")?.getAttribute("title");
    }

    const HTML_STRIP_REGEX = /<\/?[^>]+(>|$)/g
    const emptyCommentContentWarningMessage = { severity: 'info', icon: 'bi bi-info-circle', summary: "Comment Info", detail: "Comment content is empty. No action taken.", key: 'bc', life: 3000 };


    if (replyEditorContainer) {
      const content = this.getEditorContent("replyEditor");
      const contentText = content.replace(HTML_STRIP_REGEX, '');
      if (contentText.length === 0) {
        this.messageService.add(emptyCommentContentWarningMessage);
      } else {
        this.saveCommentActionEmitter.emit(
          { 
            commentThreadUpdateAction: CommentThreadUpdateAction.CommentCreated,
            nodeId: this.codePanelRowData!.nodeId,
            nodeIdHashed: this.codePanelRowData!.nodeIdHashed,
            commentText: content,
            allowAnyOneToResolve: this.allowAnyOneToResolve,
            associatedRowPositionInGroup: this.codePanelRowData!.associatedRowPositionInGroup,
            elementId: elementId,
            revisionId: revisionIdForConversationGroup,
            severity: this.selectedSeverity
          } as CommentUpdatesDto
        );
        this.selectedSeverity = null;
      }
      this.codePanelRowData!.showReplyTextBox = false;
    } else {
      const panel = target.closest("p-panel") as Element;
      const commentId = panel.getAttribute("data-comment-id");
      const content = this.getEditorContent(commentId!);
      const contentText = content.replace(HTML_STRIP_REGEX, '');
      if (contentText.length === 0) {
        this.messageService.add(emptyCommentContentWarningMessage);
      } else {
        this.saveCommentActionEmitter.emit(
          { 
            commentThreadUpdateAction: CommentThreadUpdateAction.CommentTextUpdate,
            nodeId: this.codePanelRowData!.nodeId,
            nodeIdHashed: this.codePanelRowData!.nodeIdHashed,
            commentId: commentId,
            commentText: content,
            associatedRowPositionInGroup: this.codePanelRowData!.associatedRowPositionInGroup,
            elementId: elementId,
            revisionId: revisionIdForConversationGroup
          } as CommentUpdatesDto
        );
      }
      this.codePanelRowData!.comments!.find(comment => comment.id === commentId)!.isInEditMode = false;
    }
  }

  getEditorContent(editorId: string) : string{
    if (this.editor) {
      const replyEditor = this.editor.find(e => e.editorId === editorId);
      return replyEditor?.getEditorContent() || "";
    }
    return "";
  }

  toggleUpVoteAction(event: Event) {
    const target = (event.target as Element).closest("button") as Element;
    const commentId = target.getAttribute("data-btn-id");
    this.commentUpvoteActionEmitter.emit(
      { 
        commentThreadUpdateAction: CommentThreadUpdateAction.CommentUpVoteToggled,
        nodeIdHashed: this.codePanelRowData!.nodeIdHashed,
        commentId: commentId,
        associatedRowPositionInGroup: this.codePanelRowData!.associatedRowPositionInGroup
      } as CommentUpdatesDto
    );
  }

  toggleDownVoteAction(event: Event) {
    const target = (event.target as Element).closest("button") as Element;
    const commentId = target.getAttribute("data-btn-id");
    this.commentDownvoteActionEmitter.emit(
      { 
        commentThreadUpdateAction: CommentThreadUpdateAction.CommentDownVoteToggled,
        nodeIdHashed: this.codePanelRowData!.nodeIdHashed,
        commentId: commentId,
        associatedRowPositionInGroup: this.codePanelRowData!.associatedRowPositionInGroup
      } as CommentUpdatesDto
    );
  }

  toggleResolvedCommentExpandState() {
    this.threadResolvedAndExpanded = !this.threadResolvedAndExpanded;
    if (this.threadResolvedAndExpanded) {
      this.threadResolvedStateToggleText = 'Hide';
      this.threadResolvedStateToggleIcon = 'bi-arrows-collapse';
    } else {
      this.threadResolvedStateToggleText = 'Show';
      this.threadResolvedStateToggleIcon = 'bi-arrows-expand';
    }
    this.setCssPropertyBasedonInstance();
  }

  handleThreadResolutionButtonClick(action: string) {
    this.commentResolutionActionEmitter.emit(
      { 
        commentThreadUpdateAction: (action == "Resolve") ? CommentThreadUpdateAction.CommentResolved  : CommentThreadUpdateAction.CommentUnResolved,
        elementId: this.codePanelRowData!.comments[0].elementId,
        nodeIdHashed: this.codePanelRowData!.nodeIdHashed,
        associatedRowPositionInGroup: this.codePanelRowData!.associatedRowPositionInGroup,
        resolvedBy: this.userProfile?.userName
      } as CommentUpdatesDto
    );
  }

  handleCommentThreadNavaigation(event: Event, direction: CodeLineRowNavigationDirection) {
    const target = (event.target as Element).closest(".user-comment-thread")?.parentNode as Element;
    const targetIndex = target.getAttribute("data-sid");
    this.commentThreadNavaigationEmitter.emit({
      commentThreadNavaigationPointer: targetIndex,
      direction: direction
    });
  }
  
  handleContentEmitter(event: string) {
    this.changeDetectorRef.detectChanges();
  }

  isFirstCommentInThread(comment: any): boolean {
    if (!this.codePanelRowData?.comments) return false;
    return this.codePanelRowData.comments[0].id === comment.id;
  }
  
  private normalizeSeverity(severity: CommentSeverity | string | null | undefined): string | null {
    if (severity === null || severity === undefined) return null;
    return typeof severity === 'string' ? severity.toLowerCase() : CommentSeverity[severity]?.toLowerCase() || null;
  }

  getSeverityLabel(severity: CommentSeverity | string | null | undefined): string {
    const normalized = this.normalizeSeverity(severity);
    switch (normalized) {
      case 'question': return 'Question';
      case 'suggestion': return 'Suggestion';
      case 'shouldfix': return 'Should fix';
      case 'mustfix': return 'Must fix';
      default: return '';
    }
  }

  getSeverityBadgeClass(severity: CommentSeverity | string | null | undefined): string {
    const normalized = this.normalizeSeverity(severity);
    switch (normalized) {
      case 'question': return 'severity-question';
      case 'suggestion': return 'severity-suggestion';
      case 'shouldfix': return 'severity-should-fix';
      case 'mustfix': return 'severity-must-fix';
      default: return '';
    }
  }

  getSeverityEnumValue(severity: CommentSeverity | string | null | undefined): CommentSeverity | null {
    if (severity === null || severity === undefined) return null;
    if (typeof severity === 'number') return severity; 
    
    const normalized = this.normalizeSeverity(severity);
    switch (normalized) {
      case 'question': return CommentSeverity.Question;
      case 'suggestion': return CommentSeverity.Suggestion;
      case 'shouldfix': return CommentSeverity.ShouldFix;
      case 'mustfix': return CommentSeverity.MustFix;
      default: return null;
    }
  }

  onSeverityDropdownHide(): void {
    this.stopEditingSeverity();
  }

  onSeverityChange(newSeverity: CommentSeverity, commentId: string): void {
    // Update the comment's severity value locally first
    const comment = this.codePanelRowData?.comments?.find(c => c.id === commentId);
    if (comment && this.reviewId && this.reviewId.trim() !== '') {
      const originalSeverity = comment.severity; 
      const originalSeverityEnum = this.getSeverityEnumValue(originalSeverity);
      
      if (originalSeverityEnum === newSeverity) {
        return;
      }
      
      comment.severity = newSeverity;
      this.commentsService.updateCommentSeverity(this.reviewId, commentId, newSeverity).subscribe({
        next: (response) => {
        },
        error: (error) => {
          comment.severity = originalSeverity;
          this.messageService.add({ 
            severity: 'error', 
            icon: 'bi bi-exclamation-triangle', 
            summary: 'Update Failed', 
            detail: `Failed to update comment severity. Server error: ${error.status || 'Unknown'}. Please try again.`, 
            key: 'bc', 
            life: 5000 
          });
          // Force UI update to show reverted value
          this.changeDetectorRef.detectChanges();
        }
      });
    } else if (!this.reviewId || this.reviewId.trim() === '') {
      this.messageService.add({ 
        severity: 'warn', 
        icon: 'bi bi-exclamation-triangle', 
        summary: 'Update Not Available', 
        detail: 'Cannot update severity: review information is not available.', 
        key: 'bc', 
        life: 3000 
      });
    }
  }

  startEditingSeverity(commentId: string): void {
    this.isEditingSeverity = commentId;
    this.changeDetectorRef.detectChanges();
  }

  stopEditingSeverity(): void {
    this.isEditingSeverity = null;
    this.changeDetectorRef.detectChanges();
  }

  hasSeverity(severity: CommentSeverity | null | undefined): boolean {
    return severity !== null && severity !== undefined;
  }

  onSeveritySelectionChange(newSeverity: CommentSeverity): void {
    this.selectedSeverity = newSeverity;
    
    if (newSeverity === CommentSeverity.Question || newSeverity === CommentSeverity.Suggestion) {
      this.allowAnyOneToResolve = true;  // Questions and Suggestions can be resolved by anyone
    } else if (newSeverity === CommentSeverity.ShouldFix || newSeverity === CommentSeverity.MustFix) {
      this.allowAnyOneToResolve = false; // These need more restricted resolution
    }
    
    this.changeDetectorRef.detectChanges();
  }

  getRelatedCommentsCount(comment: CommentItemModel): number {
    return CommentRelationHelper.getRelatedCommentsCount(comment, this.allComments, this.allCodePanelRowData);
  }

  hasRelatedComments(comment: CommentItemModel): boolean {
    return CommentRelationHelper.hasRelatedComments(comment, this.allComments, this.allCodePanelRowData);
  }

  showRelatedComments(comment: CommentItemModel) {
    if (!comment.correlationId || !this.allComments) {
      return;
    }

    this.selectedCommentId = comment.id;
    const cacheKey = comment.correlationId;
    if (this.visibleRelatedCommentsCache.has(cacheKey)) {
      this.relatedComments = this.visibleRelatedCommentsCache.get(cacheKey)!;
    } else {
      if (this.allCodePanelRowData && this.allCodePanelRowData.length > 0) {
        this.relatedComments = CommentRelationHelper.getVisibleRelatedComments(comment, this.allComments, this.allCodePanelRowData);
      } else {
        this.relatedComments = CommentRelationHelper.getRelatedComments(comment, this.allComments);
      }
      this.visibleRelatedCommentsCache.set(cacheKey, this.relatedComments);
    }
    
    this.showRelatedCommentsDialog = true;
  }

  onResolveSelectedComments(commentIds: string[]) {
    commentIds.forEach(commentId => {
      const comment = this.relatedComments.find(c => c.id === commentId);
      if (comment) {
        const commentCodeRow = this.allCodePanelRowData?.find(row => row.nodeId === comment.elementId);
        
        this.commentResolutionActionEmitter.emit({
          commentThreadUpdateAction: CommentThreadUpdateAction.CommentResolved,
          elementId: comment.elementId,
          nodeIdHashed: commentCodeRow?.nodeIdHashed ?? this.codePanelRowData?.nodeIdHashed,
          associatedRowPositionInGroup: commentCodeRow?.associatedRowPositionInGroup ?? this.codePanelRowData?.associatedRowPositionInGroup,
          resolvedBy: this.userProfile?.userName,
          commentId: commentId
        } as CommentUpdatesDto);
      }
    });
    this.showRelatedCommentsDialog = false;
  }
}<|MERGE_RESOLUTION|>--- conflicted
+++ resolved
@@ -68,13 +68,12 @@
     { label: 'Must fix', value: CommentSeverity.MustFix }
   ];
 
-<<<<<<< HEAD
   showRelatedCommentsDialog: boolean = false;
   relatedComments: CommentItemModel[] = [];
   selectedCommentId: string = ''; 
 
   private visibleRelatedCommentsCache = new Map<string, CommentItemModel[]>();
-=======
+
   get canEditSeverity(): boolean {
     if (!this.codePanelRowData?.comments || this.codePanelRowData.comments.length === 0) {
       return false;
@@ -84,7 +83,6 @@
     return firstComment.createdBy === this.userProfile?.userName || 
            (firstComment.createdBy === 'azure-sdk' && this.preferredApprovers.includes(this.userProfile?.userName!));
   }
->>>>>>> 2a741ba7
 
   CodeLineRowNavigationDirection = CodeLineRowNavigationDirection;
 
