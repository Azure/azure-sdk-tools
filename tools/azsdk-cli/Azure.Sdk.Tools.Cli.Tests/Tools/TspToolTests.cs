// Copyright (c) Microsoft Corporation.
// Licensed under the MIT License.
using Microsoft.Extensions.Logging;
using Azure.Sdk.Tools.Cli.Tools.TypeSpec;
using Moq;
using Azure.Sdk.Tools.Cli.Helpers;

namespace Azure.Sdk.Tools.Cli.Tests.Tools
{
    public class TypeSpecToolTests
    {
        [Test]
        public void GetCommand_ShouldReturnCommandWithSubcommands()
        {
            // Arrange
            var npxHelper = new Mock<INpxHelper>().Object;
            var logger = new Mock<ILogger<TypeSpecTool>>().Object;
            var outputService = new Mock<IOutputHelper>().Object;
            var tool = new TypeSpecTool(npxHelper, logger, outputService);

            // Act
            var command = tool.GetCommand();

            Assert.Multiple(() =>
            {
                Assert.That(command.Name, Is.EqualTo("tsp"));
                Assert.That(command.Description, Does.Contain("Tools for initializing TypeSpec projects"));
                Assert.That(command.Subcommands, Has.Count.EqualTo(2));
            });

            Assert.Multiple(() =>
            {
                Assert.That(command.Subcommands.Any(c => c.Name == "convert-swagger"), Is.True);
                Assert.That(command.Subcommands.Any(c => c.Name == "init"), Is.True);
            });
        }

        [Test]
        public async Task ConvertSwagger_WithInvalidFileExtension_ShouldReturnError()
        {
            // Arrange
            var npxHelper = new Mock<INpxHelper>().Object;
            var logger = new Mock<ILogger<TypeSpecTool>>().Object;
            var outputService = new Mock<IOutputHelper>().Object;
            var tool = new TypeSpecTool(npxHelper, logger, outputService);

            // Act
<<<<<<< HEAD
            var result = await tool.ConvertSwagger("swagger.json", @"C:\temp", false, false);
=======
            var result = await tool.ConvertSwagger("swagger.json", @"C:\temp", false, false, false, CancellationToken.None);
>>>>>>> e9fd647a

            // Assert
            Assert.That(result.IsSuccessful, Is.False);
            Assert.That(result.ResponseError, Does.Contain("must be a non-empty path to a swagger README.md file"));
        }

        [Test]
        public async Task ConvertSwagger_WithNonExistentFile_ShouldReturnError()
        {
            // Arrange
            var npxHelper = new Mock<INpxHelper>().Object;
            var logger = new Mock<ILogger<TypeSpecTool>>().Object;
            var outputService = new Mock<IOutputHelper>().Object;
            var tool = new TypeSpecTool(npxHelper, logger, outputService);

            // Act
<<<<<<< HEAD
            var result = await tool.ConvertSwagger(@"C:\nonexistent\readme.md", @"C:\temp", false, false);
=======
            var result = await tool.ConvertSwagger(@"C:\nonexistent\readme.md", @"C:\temp", false, false, false, CancellationToken.None);
>>>>>>> e9fd647a

            // Assert
            Assert.That(result.IsSuccessful, Is.False);
            Assert.That(result.ResponseError, Does.Contain("does not exist"));
        }

        [Test]
        public async Task Init_WithInvalidTemplate_ShouldReturnError()
        {
            var npxHelper = new Mock<INpxHelper>().Object;
            var logger = new Mock<ILogger<TypeSpecTool>>().Object;
            var outputService = new Mock<IOutputService>().Object;
            var tool = new TypeSpecTool(npxHelper, logger, outputService);

            var result = await tool.InitTypeSpecProject(outputDirectory: "never-used", template: "invalid-template", serviceNamespace: "MyService");

            Assert.Multiple(() =>
            {
                Assert.That(result.IsSuccessful, Is.False);
                Assert.That(result.ResponseError, Does.Contain("Invalid --template"));
            });

        }

        [Test]
        public async Task Init_WithInvalidServiceNamespace_ShouldReturnError()
        {
            var npxHelper = new Mock<INpxHelper>().Object;
            var logger = new Mock<ILogger<TypeSpecTool>>().Object;
            var outputService = new Mock<IOutputService>().Object;
            var tool = new TypeSpecTool(npxHelper, logger, outputService);

            var result = await tool.InitTypeSpecProject(outputDirectory: "never-used", template: "azure-core", serviceNamespace: "");

            Assert.Multiple(() =>
            {
                Assert.That(result.IsSuccessful, Is.False);
                Assert.That(result.ResponseError, Does.Contain("Invalid --service-namespace"));
            });
        }

        [Test]
        public async Task Init_WithNonExistentDirectory_ShouldReturnError()
        {
            var npxHelper = new Mock<INpxHelper>().Object;
            var logger = new Mock<ILogger<TypeSpecTool>>().Object;
            var outputService = new Mock<IOutputService>().Object;
            var tool = new TypeSpecTool(npxHelper, logger, outputService);

            var result = await tool.InitTypeSpecProject(outputDirectory: Path.Combine(Path.GetTempPath(), $"test-nonexistent-{Guid.NewGuid()}"), template: "azure-core", serviceNamespace: "MyService");

            Assert.Multiple(() =>
            {
                Assert.That(result.IsSuccessful, Is.False);
                Assert.That(result.ResponseError, Does.Contain("Invalid --output-directory"));
            });
        }
    }
}<|MERGE_RESOLUTION|>--- conflicted
+++ resolved
@@ -45,11 +45,7 @@
             var tool = new TypeSpecTool(npxHelper, logger, outputService);
 
             // Act
-<<<<<<< HEAD
-            var result = await tool.ConvertSwagger("swagger.json", @"C:\temp", false, false);
-=======
             var result = await tool.ConvertSwagger("swagger.json", @"C:\temp", false, false, false, CancellationToken.None);
->>>>>>> e9fd647a
 
             // Assert
             Assert.That(result.IsSuccessful, Is.False);
@@ -66,15 +62,8 @@
             var tool = new TypeSpecTool(npxHelper, logger, outputService);
 
             // Act
-<<<<<<< HEAD
-            var result = await tool.ConvertSwagger(@"C:\nonexistent\readme.md", @"C:\temp", false, false);
-=======
             var result = await tool.ConvertSwagger(@"C:\nonexistent\readme.md", @"C:\temp", false, false, false, CancellationToken.None);
->>>>>>> e9fd647a
-
-            // Assert
             Assert.That(result.IsSuccessful, Is.False);
-            Assert.That(result.ResponseError, Does.Contain("does not exist"));
         }
 
         [Test]
