# Common Engineering System

The `eng/common` directory contains engineering files that are common across the various azure-sdk language repos.
It should remain relatively small and only contain textual based files like scripts, configs, or templates. It
should not contain binary files as they don't play well with git.

## Updating

Any updates to files in the `eng/common` directory should be made in the [azure-sdk-tools](https://github.com/azure/azure-sdk-tools) repo.
All changes made will cause a PR to created in all subscribed azure-sdk language repos which will blindly replace all contents of
the `eng/common` directory in that repo. For that reason do **NOT** make changes to files in this directory in the individual azure-sdk
languages repos as they will be overwritten the next time an update is taken from the common azure-sdk-tools repo.

### Workflow

The 'Sync eng/common directory' PRs will be created in the language repositories once a pull request that touches the eng/common directory is submitted against the master branch. This will make it easier for changes to be tested in each individual language repo before merging the changes in the azure-sdk-tools repo. The workflow is explained below:

1. Create a PR against Azure/azure-sdk-tools:master. This is the **Tools PR**.
2. `azure-sdk-tools - sync - eng-common` is run automatically. It creates **Sync PRs** in each of the connected language repositories using the format `Sync eng/common directory with azure-sdk-tools for PR {Tools PR Number}`. Each **Sync PR** will contain a link back to the **Tools PR** that triggered it.
3. More changes pushed to the **Tools PR**, will automatically triggered new pipeline runs in the respective **Sync PRs**. The **Sync PRs** are used to make sure the changes would not break any of the connected pipelines.
4. Once satisfied with the changes;
<<<<<<< HEAD
    - First make sure all checks in the **Sync PRs** are green and approved. The **Tools PR** contains links to all the **Sync PRs**.
    - Next merge all the **Sync PRs** by approving the Review gate on the `azure-sdk-tools - sync - eng-common` run for the **Tools PR**. You can get to this by clicking on `Details` -> `View more details on Azure Pipelines`. You need EngSys permissions to reach the `azure-sdk-tools - sync - eng-common` pipeline.
    - In the `azure-sdk-tools - sync - eng-common` run for you **Tools PR** click on `Review` -> `Approve`. This will cause all the **Sync PRs** to be merged.
    - Finally merge the **Tools PR**. Each **Sync PR** contains the link to the corresponding **Tools PR**. 
=======
    - First make sure all checks in the **Sync PRs** are green and approved. The **Tools PR** contains links to all the **Sync PRs**. If for some reason the PRs is blocked by a CI gate get someone with permission to override and manually merge the PR. 
    - Next approve the `VerifyAndMerge` job for the `azure-sdk-tools - sync - eng-common` pipeline triggered by your **Tools PR** which will automatically merge all the **Sync PRs**.  You need `azure-sdk` devops contributor permissions to reach the `azure-sdk-tools - sync - eng-common` pipeline.
    - Finally merge the **Tools PR**. 
>>>>>>> fbe1cb2c

See [detailed eng/common Workflow](https://dev.azure.com/azure-sdk/internal/_wiki/wikis/internal.wiki/281/Engineering-Systems-Tools?anchor=eng%2Fcommon-workflow)<|MERGE_RESOLUTION|>--- conflicted
+++ resolved
@@ -19,15 +19,7 @@
 2. `azure-sdk-tools - sync - eng-common` is run automatically. It creates **Sync PRs** in each of the connected language repositories using the format `Sync eng/common directory with azure-sdk-tools for PR {Tools PR Number}`. Each **Sync PR** will contain a link back to the **Tools PR** that triggered it.
 3. More changes pushed to the **Tools PR**, will automatically triggered new pipeline runs in the respective **Sync PRs**. The **Sync PRs** are used to make sure the changes would not break any of the connected pipelines.
 4. Once satisfied with the changes;
-<<<<<<< HEAD
-    - First make sure all checks in the **Sync PRs** are green and approved. The **Tools PR** contains links to all the **Sync PRs**.
-    - Next merge all the **Sync PRs** by approving the Review gate on the `azure-sdk-tools - sync - eng-common` run for the **Tools PR**. You can get to this by clicking on `Details` -> `View more details on Azure Pipelines`. You need EngSys permissions to reach the `azure-sdk-tools - sync - eng-common` pipeline.
-    - In the `azure-sdk-tools - sync - eng-common` run for you **Tools PR** click on `Review` -> `Approve`. This will cause all the **Sync PRs** to be merged.
-    - Finally merge the **Tools PR**. Each **Sync PR** contains the link to the corresponding **Tools PR**. 
-=======
-    - First make sure all checks in the **Sync PRs** are green and approved. The **Tools PR** contains links to all the **Sync PRs**. If for some reason the PRs is blocked by a CI gate get someone with permission to override and manually merge the PR. 
+    - First make sure all checks in the **Sync PRs** are green and approved. The **Tools PR** contains links to all the **Sync PRs**. If for some reason the PRs is blocked by a CI gate get someone with permission to override and manually merge the PR.
+    - To test the state of all the **Sync PRs**, you can download the `PRsCreated.txt` artifact from the `azure-sdk-tools - sync - eng-common` pipeline, with that run the [Verify-And-Merge-PRs.ps1](https://github.com/Azure/azure-sdk-tools/blob/master/scripts/powershell/Verify-And-Merge-PRs.ps1) passing the downloaded `PRsCreated.txt` file path for `PRDataArtifactPath` and `false` to `ShouldMerge`.
     - Next approve the `VerifyAndMerge` job for the `azure-sdk-tools - sync - eng-common` pipeline triggered by your **Tools PR** which will automatically merge all the **Sync PRs**.  You need `azure-sdk` devops contributor permissions to reach the `azure-sdk-tools - sync - eng-common` pipeline.
-    - Finally merge the **Tools PR**. 
->>>>>>> fbe1cb2c
-
-See [detailed eng/common Workflow](https://dev.azure.com/azure-sdk/internal/_wiki/wikis/internal.wiki/281/Engineering-Systems-Tools?anchor=eng%2Fcommon-workflow)+    - Finally merge the **Tools PR**. 