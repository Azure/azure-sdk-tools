<<<<<<< HEAD
import { describe, expect, test } from 'vitest';
import { getApiVersionType } from '../../mlc/apiVersion/apiVersionTypeExtractor.js';
import { getApiVersionType as getApiVersionTypeInRLC } from '../../llc/apiVersion/apiVersionTypeExtractor.js';
=======
import { describe, expect, test, vi } from 'vitest';
import { getApiVersionType } from '../../mlc/apiVersion/apiVersionTypeExtractor';
import { getApiVersionType as getApiVersionTypeInRLC } from '../../llc/apiVersion/apiVersionTypeExtractor';
>>>>>>> 2609dbb9
import { join } from 'path';
import { ApiVersionType } from '../../common/types.js';
import { tryFindApiVersionInRestClient } from '../../xlc/apiVersion/utils.js';

describe('Modular client api-version Extractor', () => {
    test('new createClient function', async () => {
        const clientPath = join(__dirname, 'testCases/new/src/rest/newClient.ts');
        const version = tryFindApiVersionInRestClient(clientPath);
        expect(version).toBe('2024-03-01-preview');
    });

    test('get api version type from new createClient function', async () => {
        const root = join(__dirname, 'testCases/new/');
        const version = await getApiVersionType(root);
        expect(version).toBe(ApiVersionType.Preview);
    });

    test('old createClient function 1', async () => {
        const clientPath = join(__dirname, 'testCases/old1/src/rest/oldClient.ts');
        const version = tryFindApiVersionInRestClient(clientPath);
        expect(version).toBe('v1.1-preview.1');
    });

    test('get api version type from old createClient function 1', async () => {
        const root = join(__dirname, 'testCases/old1/');
        const version = await getApiVersionType(root);
        expect(version).toBe(ApiVersionType.Preview);
    });

    test('old createClient function 2', async () => {
        const clientPath = join(__dirname, 'testCases/old2/src/rest/oldClient.ts');
        const version = tryFindApiVersionInRestClient(clientPath);
        expect(version).toBe('2024-03-01');
    });

    test('get api version type from old createClient function 2', async () => {
        const root = join(__dirname, 'testCases/old2/');
        const version = await getApiVersionType(root);
        expect(version).toBe(ApiVersionType.Stable);
    });
});

describe('Rest client file fallbacks', () => {
    describe('Modular client', () => {
        test('src/api/xxxContext.ts exists', async () => {
            const root = join(__dirname, 'testCases/new-context/');
            const version = await getApiVersionType(root);
            expect(version).toBe(ApiVersionType.Preview);
        });
        test("src/api/xxxContext.ts doesn't exists, fallback to src/rest/xxxClient.ts", async () => {
            const root = join(__dirname, 'testCases/new/');
            const version = await getApiVersionType(root);
            expect(version).toBe(ApiVersionType.Preview);
        });
    });
    describe('RLC', () => {
        test('src/xxxContext.ts exists', async () => {
            const root = join(__dirname, 'testCases/rlc-context/');
            const version = await getApiVersionTypeInRLC(root);
            expect(version).toBe(ApiVersionType.Preview);
        });
        test("src/xxxContext.ts doesn't exists, fallback to src/xxxClient.ts", async () => {
            const root = join(__dirname, 'testCases/rlc-client/');
            const version = await getApiVersionTypeInRLC(root);
            expect(version).toBe(ApiVersionType.Preview);
        });
        test("get source folder from readme", async () => {
            const root = join(__dirname, 'testCases/rlc-source-from-readme/');
            const version = await getApiVersionTypeInRLC(root);
            expect(version).toBe(ApiVersionType.Preview);
        });
        test("get source folder from src", async () => {
            const root = join(__dirname, 'testCases/rlc-source-from-src/');
            const version = await getApiVersionTypeInRLC(root);
            expect(version).toBe(ApiVersionType.Preview);
        });
        test("get api version in parameters.ts that has `api-version: string`", async () => {
            const root = join(__dirname, 'testCases/rlc-source-from-src-streaming/');
            const version = await getApiVersionTypeInRLC(root);
            expect(version).toBe(ApiVersionType.Stable);
        });
        test("Model only spec", async () => {
            vi.mock('../../common/npmUtils', async () => {
                let count = 0;
                return {
                    tryGetNpmView: async () => {
                        count++;
                        if (count === 1) return { 'dist-tags': { latest: "1.0.0-beta.1" }}
                        return { 'dist-tags': { latest: "1.0.0" }}
                    },
                }
            });
            const root = join(__dirname, 'testCases/rlc-model-only/');
            const version1 = await getApiVersionTypeInRLC(root);
            expect(version1).toBe(ApiVersionType.Preview);
            const version2 = await getApiVersionTypeInRLC(root);
            expect(version2).toBe(ApiVersionType.Stable);
            vi.restoreAllMocks();
        });
    });
});<|MERGE_RESOLUTION|>--- conflicted
+++ resolved
@@ -1,12 +1,6 @@
-<<<<<<< HEAD
-import { describe, expect, test } from 'vitest';
+import { describe, expect, test, vi } from 'vitest';
 import { getApiVersionType } from '../../mlc/apiVersion/apiVersionTypeExtractor.js';
 import { getApiVersionType as getApiVersionTypeInRLC } from '../../llc/apiVersion/apiVersionTypeExtractor.js';
-=======
-import { describe, expect, test, vi } from 'vitest';
-import { getApiVersionType } from '../../mlc/apiVersion/apiVersionTypeExtractor';
-import { getApiVersionType as getApiVersionTypeInRLC } from '../../llc/apiVersion/apiVersionTypeExtractor';
->>>>>>> 2609dbb9
 import { join } from 'path';
 import { ApiVersionType } from '../../common/types.js';
 import { tryFindApiVersionInRestClient } from '../../xlc/apiVersion/utils.js';
